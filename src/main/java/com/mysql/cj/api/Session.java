/*
  Copyright (c) 2015, 2017, Oracle and/or its affiliates. All rights reserved.

  The MySQL Connector/J is licensed under the terms of the GPLv2
  <http://www.gnu.org/licenses/old-licenses/gpl-2.0.html>, like most MySQL Connectors.
  There are special exceptions to the terms and conditions of the GPLv2 as it is applied to
  this software, see the FOSS License Exception
  <http://www.mysql.com/about/legal/licensing/foss-exception.html>.

  This program is free software; you can redistribute it and/or modify it under the terms
  of the GNU General Public License as published by the Free Software Foundation; version 2
  of the License.

  This program is distributed in the hope that it will be useful, but WITHOUT ANY WARRANTY;
  without even the implied warranty of MERCHANTABILITY or FITNESS FOR A PARTICULAR PURPOSE.
  See the GNU General Public License for more details.

  You should have received a copy of the GNU General Public License along with this
  program; if not, write to the Free Software Foundation, Inc., 51 Franklin St, Fifth
  Floor, Boston, MA 02110-1301  USA

 */

package com.mysql.cj.api;

import java.net.SocketAddress;
import java.util.Map;
import java.util.TimeZone;

import com.mysql.cj.api.conf.PropertySet;
import com.mysql.cj.api.exceptions.ExceptionInterceptor;
import com.mysql.cj.api.io.Protocol;
import com.mysql.cj.api.io.ServerSession;
import com.mysql.cj.api.log.Log;
import com.mysql.cj.core.ServerVersion;

/**
 * {@link Session} exposes logical level which user API uses internally to call {@link Protocol} methods.
 * It's a higher-level abstraction than MySQL server session ({@link ServerSession}). {@link Protocol} and {@link ServerSession} methods
 * should never be used directly from user API.
 * 
 */
public interface Session {

    PropertySet getPropertySet();

    /**
     * Re-authenticates as the given user and password
     * 
     * @param userName
     *            DB user name
     * @param password
     *            DB user password
     * @param database
     *            database name
     * 
     */
    void changeUser(String userName, String password, String database);

    ExceptionInterceptor getExceptionInterceptor();

    void setExceptionInterceptor(ExceptionInterceptor exceptionInterceptor);

    boolean inTransactionOnServer();

    /**
     * Shortcut to {@link ServerSession#getServerVariable(String)}
     * 
     * @param name
     *            server variable name
     * @return server variable value
     */
    String getServerVariable(String name); // TODO it's a temporary method, should be removed after resolving direct usages of ServerSession from Connection

    int getServerVariable(String variableName, int fallbackValue);

    Map<String, String> getServerVariables(); // TODO it's a temporary method, should be removed after resolving direct usages of ServerSession from Connection

<<<<<<< HEAD
=======
    void setServerVariables(Map<String, String> serverVariables); // TODO it's a temporary method, should be removed after resolving direct usages of ServerSession from Connection

    /**
     * Get Collation index which server provided in handshake greeting packet
     * 
     * @return collation index
     */
    int getServerDefaultCollationIndex();

    /**
     * Stores collation index which server provided in handshake greeting packet.
     * 
     * @param serverDefaultCollationIndex
     *            collation index
     */
    void setServerDefaultCollationIndex(int serverDefaultCollationIndex);

>>>>>>> 2dbd38fc
    /**
     * Clobbers the physical network connection and marks this session as closed.
     */
    void abortInternal();

    /**
     * Log-off of the MySQL server and close the socket.
     * 
     */
    void quit();

    void forceClose();

    /**
     * Get the version of the MySQL server we are talking to.
     * 
     * @return {@link ServerVersion}
     */
    ServerVersion getServerVersion();

    /**
     * Does the version of the MySQL server we are connected to meet the given
     * minimums?
     * 
     * @param major
     *            major version number
     * @param minor
     *            minor version number
     * @param subminor
     *            sub-minor version number
     * @return true if current server version equal or higher than provided one
     */
    boolean versionMeetsMinimum(int major, int minor, int subminor);

    long getThreadId();

    boolean isSetNeededForAutoCommitMode(boolean autoCommitFlag);

    Log getLog();

    void setLog(Log log);

    void configureTimezone();

    /**
     * The default time zone used to marshall date/time values to/from the server. This is used when getDate(), etc methods are called without a calendar
     * argument.
     *
     * @return The server time zone (which may be user overridden in a connection property)
     */
    TimeZone getDefaultTimeZone();

    String getErrorMessageEncoding();

    int getMaxBytesPerChar(String javaCharsetName);

    int getMaxBytesPerChar(Integer charsetIndex, String javaCharsetName);

    /**
     * Returns the Java character encoding name for the given MySQL server
     * collation index
     * 
     * @param collationIndex
     *            collation index
     * @return the Java character encoding name for the given MySQL server
     *         charset index
     */
    String getEncodingForIndex(int collationIndex);

    ProfilerEventHandler getProfilerEventHandler();

    void setProfilerEventHandler(ProfilerEventHandler h);

    ServerSession getServerSession();

    boolean isSSLEstablished();

    SocketAddress getRemoteSocketAddress();

    boolean serverSupportsFracSecs();

    String getProcessHost();

}<|MERGE_RESOLUTION|>--- conflicted
+++ resolved
@@ -76,26 +76,6 @@
 
     Map<String, String> getServerVariables(); // TODO it's a temporary method, should be removed after resolving direct usages of ServerSession from Connection
 
-<<<<<<< HEAD
-=======
-    void setServerVariables(Map<String, String> serverVariables); // TODO it's a temporary method, should be removed after resolving direct usages of ServerSession from Connection
-
-    /**
-     * Get Collation index which server provided in handshake greeting packet
-     * 
-     * @return collation index
-     */
-    int getServerDefaultCollationIndex();
-
-    /**
-     * Stores collation index which server provided in handshake greeting packet.
-     * 
-     * @param serverDefaultCollationIndex
-     *            collation index
-     */
-    void setServerDefaultCollationIndex(int serverDefaultCollationIndex);
-
->>>>>>> 2dbd38fc
     /**
      * Clobbers the physical network connection and marks this session as closed.
      */
