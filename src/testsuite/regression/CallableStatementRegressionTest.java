--- conflicted
+++ resolved
@@ -49,1864 +49,6 @@
  *          15:57:26 mmatthew Exp $
  */
 public class CallableStatementRegressionTest extends BaseTestCase {
-<<<<<<< HEAD
-	public CallableStatementRegressionTest(String name) {
-		super(name);
-	}
-
-	/**
-	 * Runs all test cases in this test suite
-	 * 
-	 * @param args
-	 *            ignored
-	 */
-	public static void main(String[] args) {
-		junit.textui.TestRunner.run(CallableStatementRegressionTest.class);
-	}
-
-	/**
-	 * Tests fix for BUG#3539 getProcedures() does not return any procedures in
-	 * result set
-	 * 
-	 * @throws Exception
-	 *             if an error occurs.
-	 */
-	public void testBug3539() throws Exception {
-		if (!serverSupportsStoredProcedures()) {
-			return;
-		}
-
-		try {
-			this.stmt.executeUpdate("DROP PROCEDURE IF EXISTS testBug3539");
-			this.stmt.executeUpdate("CREATE PROCEDURE testBug3539()\n"
-					+ "BEGIN\n" + "SELECT 1;" + "end\n");
-
-			this.rs = this.conn.getMetaData().getProcedures(null, null,
-					"testBug3539");
-
-			assertTrue(this.rs.next());
-			assertTrue("testBug3539".equals(this.rs.getString(3)));
-		} finally {
-			this.stmt.executeUpdate("DROP PROCEDURE IF EXISTS testBug3539");
-		}
-	}
-
-	/**
-	 * Tests fix for BUG#3540 getProcedureColumns doesn't work with wildcards
-	 * for procedure name
-	 * 
-	 * @throws Exception
-	 *             if an error occurs.
-	 */
-	public void testBug3540() throws Exception {
-		if (!serverSupportsStoredProcedures()) {
-			return;
-		}
-		try {
-			this.stmt.executeUpdate("DROP PROCEDURE IF EXISTS testBug3540");
-			this.stmt
-					.executeUpdate("CREATE PROCEDURE testBug3540(x int, out y int)\n"
-							+ "BEGIN\n" + "SELECT 1;" + "end\n");
-
-			this.rs = this.conn.getMetaData().getProcedureColumns(null, null,
-					"testBug3540%", "%");
-
-			assertTrue(this.rs.next());
-			assertEquals("testBug3540", this.rs.getString(3));
-			assertEquals("x", this.rs.getString(4));
-
-			assertTrue(this.rs.next());
-			assertEquals("testBug3540", this.rs.getString(3));
-			assertEquals("y", this.rs.getString(4));
-
-			assertTrue(!this.rs.next());
-		} finally {
-			this.stmt.executeUpdate("DROP PROCEDURE IF EXISTS testBug3540");
-		}
-	}
-
-	/**
-	 * Tests fix for BUG#7026 - DBMD.getProcedures() doesn't respect catalog
-	 * parameter
-	 * 
-	 * @throws Exception
-	 *             if the test fails.
-	 */
-	public void testBug7026() throws Exception {
-		if (!serverSupportsStoredProcedures()) {
-			return;
-		}
-
-		try {
-			this.stmt.executeUpdate("DROP PROCEDURE IF EXISTS testBug7026");
-			this.stmt
-					.executeUpdate("CREATE PROCEDURE testBug7026(x int, out y int)\n"
-							+ "BEGIN\n" + "SELECT 1;" + "end\n");
-
-			//
-			// Should be found this time.
-			//
-			this.rs = this.conn.getMetaData().getProcedures(
-					this.conn.getCatalog(), null, "testBug7026");
-
-			assertTrue(this.rs.next());
-			assertTrue("testBug7026".equals(this.rs.getString(3)));
-
-			assertTrue(!this.rs.next());
-
-			//
-			// This time, shouldn't be found, because not associated with
-			// this (bogus) catalog
-			//
-			this.rs = this.conn.getMetaData().getProcedures("abfgerfg", null,
-					"testBug7026");
-			assertTrue(!this.rs.next());
-
-			//
-			// Should be found this time as well, as we haven't
-			// specified a catalog.
-			//
-			this.rs = this.conn.getMetaData().getProcedures(null, null,
-					"testBug7026");
-
-			assertTrue(this.rs.next());
-			assertTrue("testBug7026".equals(this.rs.getString(3)));
-
-			assertTrue(!this.rs.next());
-		} finally {
-			this.stmt.executeUpdate("DROP PROCEDURE IF EXISTS testBug7026");
-		}
-	}
-
-	/**
-	 * Tests fix for BUG#9319 -- Stored procedures with same name in different
-	 * databases confuse the driver when it tries to determine parameter
-	 * counts/types.
-	 * 
-	 * @throws Exception
-	 *             if the test fails
-	 */
-	public void testBug9319() throws Exception {
-		if (!serverSupportsStoredProcedures()) {
-			return;
-		}
-
-		boolean doASelect = true; // SELECT currently causes the server to
-		// hang on the
-		// last execution of this testcase, filed as BUG#9405
-
-		if (isAdminConnectionConfigured()) {
-			Connection db2Connection = null;
-			Connection db1Connection = null;
-
-			try {
-				db2Connection = getAdminConnection();
-				db1Connection = getAdminConnection();
-
-				db2Connection.createStatement().executeUpdate(
-						"CREATE DATABASE IF NOT EXISTS db_9319_2");
-				db2Connection.setCatalog("db_9319_2");
-
-				db2Connection.createStatement().executeUpdate(
-						"DROP PROCEDURE IF EXISTS COMPROVAR_USUARI");
-
-				db2Connection.createStatement().executeUpdate(
-						"CREATE PROCEDURE COMPROVAR_USUARI(IN p_CodiUsuari VARCHAR(10),"
-								+ "\nIN p_contrasenya VARCHAR(10),"
-								+ "\nOUT p_userId INTEGER,"
-								+ "\nOUT p_userName VARCHAR(30),"
-								+ "\nOUT p_administrador VARCHAR(1),"
-								+ "\nOUT p_idioma VARCHAR(2))"
-								+ "\nBEGIN"
-
-								+ (doASelect ? "\nselect 2;"
-										: "\nSELECT 2 INTO p_administrador;")
-								+ "\nEND");
-
-				db1Connection.createStatement().executeUpdate(
-						"CREATE DATABASE IF NOT EXISTS db_9319_1");
-				db1Connection.setCatalog("db_9319_1");
-
-				db1Connection.createStatement().executeUpdate(
-						"DROP PROCEDURE IF EXISTS COMPROVAR_USUARI");
-				db1Connection.createStatement().executeUpdate(
-						"CREATE PROCEDURE COMPROVAR_USUARI(IN p_CodiUsuari VARCHAR(10),"
-								+ "\nIN p_contrasenya VARCHAR(10),"
-								+ "\nOUT p_userId INTEGER,"
-								+ "\nOUT p_userName VARCHAR(30),"
-								+ "\nOUT p_administrador VARCHAR(1))"
-								+ "\nBEGIN"
-								+ (doASelect ? "\nselect 1;"
-										: "\nSELECT 1 INTO p_administrador;")
-								+ "\nEND");
-
-				CallableStatement cstmt = db2Connection
-						.prepareCall("{ call COMPROVAR_USUARI(?, ?, ?, ?, ?, ?) }");
-				cstmt.setString(1, "abc");
-				cstmt.setString(2, "def");
-				cstmt.registerOutParameter(3, java.sql.Types.INTEGER);
-				cstmt.registerOutParameter(4, java.sql.Types.VARCHAR);
-				cstmt.registerOutParameter(5, java.sql.Types.VARCHAR);
-
-				cstmt.registerOutParameter(6, java.sql.Types.VARCHAR);
-
-				cstmt.execute();
-
-				if (doASelect) {
-					this.rs = cstmt.getResultSet();
-					assertTrue(this.rs.next());
-					assertEquals(2, this.rs.getInt(1));
-				} else {
-					assertEquals(2, cstmt.getInt(5));
-				}
-
-				cstmt = db1Connection
-						.prepareCall("{ call COMPROVAR_USUARI(?, ?, ?, ?, ?, ?) }");
-				cstmt.setString(1, "abc");
-				cstmt.setString(2, "def");
-				cstmt.registerOutParameter(3, java.sql.Types.INTEGER);
-				cstmt.registerOutParameter(4, java.sql.Types.VARCHAR);
-				cstmt.registerOutParameter(5, java.sql.Types.VARCHAR);
-
-				try {
-					cstmt.registerOutParameter(6, java.sql.Types.VARCHAR);
-					fail("Should've thrown an exception");
-				} catch (SQLException sqlEx) {
-					assertEquals(SQLError.SQL_STATE_ILLEGAL_ARGUMENT,
-							sqlEx.getSQLState());
-				}
-
-				cstmt = db1Connection
-						.prepareCall("{ call COMPROVAR_USUARI(?, ?, ?, ?, ?) }");
-				cstmt.setString(1, "abc");
-				cstmt.setString(2, "def");
-				cstmt.registerOutParameter(3, java.sql.Types.INTEGER);
-				cstmt.registerOutParameter(4, java.sql.Types.VARCHAR);
-				cstmt.registerOutParameter(5, java.sql.Types.VARCHAR);
-
-				cstmt.execute();
-
-				if (doASelect) {
-					this.rs = cstmt.getResultSet();
-					assertTrue(this.rs.next());
-					assertEquals(1, this.rs.getInt(1));
-				} else {
-					assertEquals(1, cstmt.getInt(5));
-				}
-
-				String quoteChar = db2Connection.getMetaData()
-						.getIdentifierQuoteString();
-
-				cstmt = db2Connection.prepareCall("{ call " + quoteChar
-						+ db1Connection.getCatalog() + quoteChar + "."
-						+ quoteChar + "COMPROVAR_USUARI" + quoteChar
-						+ "(?, ?, ?, ?, ?) }");
-				cstmt.setString(1, "abc");
-				cstmt.setString(2, "def");
-				cstmt.registerOutParameter(3, java.sql.Types.INTEGER);
-				cstmt.registerOutParameter(4, java.sql.Types.VARCHAR);
-				cstmt.registerOutParameter(5, java.sql.Types.VARCHAR);
-
-				cstmt.execute();
-
-				if (doASelect) {
-					this.rs = cstmt.getResultSet();
-					assertTrue(this.rs.next());
-					assertEquals(1, this.rs.getInt(1));
-				} else {
-					assertEquals(1, cstmt.getInt(5));
-				}
-			} finally {
-				if (db2Connection != null) {
-					db2Connection.createStatement().executeUpdate(
-							"DROP PROCEDURE IF EXISTS COMPROVAR_USUARI");
-					db2Connection.createStatement().executeUpdate(
-							"DROP DATABASE IF EXISTS db_9319_2");
-				}
-
-				if (db1Connection != null) {
-					db1Connection.createStatement().executeUpdate(
-							"DROP PROCEDURE IF EXISTS COMPROVAR_USUARI");
-					db1Connection.createStatement().executeUpdate(
-							"DROP DATABASE IF EXISTS db_9319_1");
-				}
-			}
-		}
-	}
-
-	/*
-	 * public void testBug9319() throws Exception { boolean doASelect = false;
-	 * // SELECT currently causes the server to hang on the // last execution of
-	 * this testcase, filed as BUG#9405
-	 * 
-	 * if (versionMeetsMinimum(5, 0, 2)) { if (isAdminConnectionConfigured()) {
-	 * Connection db2Connection = null; Connection db1Connection = null;
-	 * 
-	 * try { db2Connection = getAdminConnection();
-	 * 
-	 * db2Connection.createStatement().executeUpdate( "CREATE DATABASE IF NOT
-	 * EXISTS db_9319"); db2Connection.setCatalog("db_9319");
-	 * 
-	 * db2Connection.createStatement().executeUpdate( "DROP PROCEDURE IF EXISTS
-	 * COMPROVAR_USUARI");
-	 * 
-	 * db2Connection.createStatement().executeUpdate( "CREATE PROCEDURE
-	 * COMPROVAR_USUARI(IN p_CodiUsuari VARCHAR(10)," + "\nIN p_contrasenya
-	 * VARCHAR(10)," + "\nOUT p_userId INTEGER," + "\nOUT p_userName
-	 * VARCHAR(30)," + "\nOUT p_administrador VARCHAR(1)," + "\nOUT p_idioma
-	 * VARCHAR(2))" + "\nBEGIN" + (doASelect ? "\nselect 2;" : "\nSELECT 2 INTO
-	 * p_administrador;" ) + "\nEND");
-	 * 
-	 * this.stmt .executeUpdate("DROP PROCEDURE IF EXISTS COMPROVAR_USUARI");
-	 * this.stmt .executeUpdate("CREATE PROCEDURE COMPROVAR_USUARI(IN
-	 * p_CodiUsuari VARCHAR(10)," + "\nIN p_contrasenya VARCHAR(10)," + "\nOUT
-	 * p_userId INTEGER," + "\nOUT p_userName VARCHAR(30)," + "\nOUT
-	 * p_administrador VARCHAR(1))" + "\nBEGIN" + (doASelect ? "\nselect 1;" :
-	 * "\nSELECT 1 INTO p_administrador;" ) + "\nEND");
-	 * 
-	 * CallableStatement cstmt = db2Connection .prepareCall("{ call
-	 * COMPROVAR_USUARI(?, ?, ?, ?, ?, ?) }"); cstmt.setString(1, "abc");
-	 * cstmt.setString(2, "def"); cstmt.registerOutParameter(3,
-	 * java.sql.Types.INTEGER); cstmt.registerOutParameter(4,
-	 * java.sql.Types.VARCHAR); cstmt.registerOutParameter(5,
-	 * java.sql.Types.VARCHAR);
-	 * 
-	 * cstmt.registerOutParameter(6, java.sql.Types.VARCHAR);
-	 * 
-	 * cstmt.execute();
-	 * 
-	 * if (doASelect) { this.rs = cstmt.getResultSet();
-	 * assertTrue(this.rs.next()); assertEquals(2, this.rs.getInt(1)); } else {
-	 * assertEquals(2, cstmt.getInt(5)); }
-	 * 
-	 * cstmt = this.conn .prepareCall("{ call COMPROVAR_USUARI(?, ?, ?, ?, ?, ?)
-	 * }"); cstmt.setString(1, "abc"); cstmt.setString(2, "def");
-	 * cstmt.registerOutParameter(3, java.sql.Types.INTEGER);
-	 * cstmt.registerOutParameter(4, java.sql.Types.VARCHAR);
-	 * cstmt.registerOutParameter(5, java.sql.Types.VARCHAR);
-	 * 
-	 * try { cstmt.registerOutParameter(6, java.sql.Types.VARCHAR);
-	 * fail("Should've thrown an exception"); } catch (SQLException sqlEx) {
-	 * assertEquals(SQLError.SQL_STATE_ILLEGAL_ARGUMENT, sqlEx .getSQLState());
-	 * }
-	 * 
-	 * cstmt = this.conn .prepareCall("{ call COMPROVAR_USUARI(?, ?, ?, ?, ?)
-	 * }"); cstmt.setString(1, "abc"); cstmt.setString(2, "def");
-	 * cstmt.registerOutParameter(3, java.sql.Types.INTEGER);
-	 * cstmt.registerOutParameter(4, java.sql.Types.VARCHAR);
-	 * cstmt.registerOutParameter(5, java.sql.Types.VARCHAR);
-	 * 
-	 * cstmt.execute();
-	 * 
-	 * if (doASelect) { this.rs = cstmt.getResultSet();
-	 * assertTrue(this.rs.next()); assertEquals(1, this.rs.getInt(1)); } else {
-	 * assertEquals(1, cstmt.getInt(5)); }
-	 * 
-	 * String quoteChar =
-	 * db2Connection.getMetaData().getIdentifierQuoteString();
-	 * 
-	 * cstmt = db2Connection .prepareCall("{ call " + quoteChar +
-	 * this.conn.getCatalog() + quoteChar + "." + quoteChar + "COMPROVAR_USUARI"
-	 * + quoteChar + "(?, ?, ?, ?, ?) }"); cstmt.setString(1, "abc");
-	 * cstmt.setString(2, "def"); cstmt.registerOutParameter(3,
-	 * java.sql.Types.INTEGER); cstmt.registerOutParameter(4,
-	 * java.sql.Types.VARCHAR); cstmt.registerOutParameter(5,
-	 * java.sql.Types.VARCHAR);
-	 * 
-	 * cstmt.execute();
-	 * 
-	 * if (doASelect) { this.rs = cstmt.getResultSet();
-	 * assertTrue(this.rs.next()); assertEquals(1, this.rs.getInt(1)); } else {
-	 * assertEquals(1, cstmt.getInt(5)); } } finally { if (db2Connection !=
-	 * null) { db2Connection.createStatement().executeUpdate( "DROP PROCEDURE IF
-	 * EXISTS COMPROVAR_USUARI"); //
-	 * db2Connection.createStatement().executeUpdate( // "DROP DATABASE IF
-	 * EXISTS db_9319"); }
-	 * 
-	 * this.stmt .executeUpdate("DROP PROCEDURE IF EXISTS COMPROVAR_USUARI"); }
-	 * } } }
-	 */
-
-	/**
-	 * Tests fix for BUG#9682 - Stored procedures with DECIMAL parameters with
-	 * storage specifications that contained "," in them would fail.
-	 * 
-	 * @throws Exception
-	 *             if the test fails.
-	 */
-	public void testBug9682() throws Exception {
-		if (!serverSupportsStoredProcedures()) {
-			return;
-		}
-
-		CallableStatement cStmt = null;
-
-		try {
-			this.stmt.executeUpdate("DROP PROCEDURE IF EXISTS testBug9682");
-			this.stmt
-					.executeUpdate("CREATE PROCEDURE testBug9682(decimalParam DECIMAL(18,0))"
-							+ "\nBEGIN" + "\n   SELECT 1;" + "\nEND");
-			cStmt = this.conn.prepareCall("Call testBug9682(?)");
-			cStmt.setDouble(1, 18.0);
-			cStmt.execute();
-		} finally {
-			if (cStmt != null) {
-				cStmt.close();
-			}
-
-			this.stmt.executeUpdate("DROP PROCEDURE IF EXISTS testBug9682");
-		}
-	}
-
-	/**
-	 * Tests fix forBUG#10310 - Driver doesn't support {?=CALL(...)} for calling
-	 * stored functions. This involved adding support for function retrieval to
-	 * DatabaseMetaData.getProcedures() and getProcedureColumns() as well.
-	 * 
-	 * @throws Exception
-	 *             if the test fails.
-	 */
-	public void testBug10310() throws Exception {
-		if (!serverSupportsStoredProcedures()) {
-			return;
-		}
-
-		CallableStatement cStmt = null;
-
-		try {
-			this.stmt.executeUpdate("DROP FUNCTION IF EXISTS testBug10310");
-			this.stmt
-					.executeUpdate("CREATE FUNCTION testBug10310(a float, b bigint, c int) RETURNS INT NO SQL"
-							+ "\nBEGIN" + "\nRETURN a;" + "\nEND");
-			cStmt = this.conn.prepareCall("{? = CALL testBug10310(?,?,?)}");
-			cStmt.registerOutParameter(1, Types.INTEGER);
-			cStmt.setFloat(2, 2);
-			cStmt.setInt(3, 1);
-			cStmt.setInt(4, 1);
-
-			if (!isRunningOnJdk131()) {
-				assertEquals(4, cStmt.getParameterMetaData()
-						.getParameterCount());
-				assertEquals(Types.INTEGER, cStmt.getParameterMetaData()
-						.getParameterType(1));
-			}
-			java.sql.DatabaseMetaData dbmd = this.conn.getMetaData();
-
-			this.rs = ((com.mysql.jdbc.DatabaseMetaData) dbmd)
-					.getFunctionColumns(this.conn.getCatalog(), null,
-							"testBug10310", "%");
-			ResultSetMetaData rsmd = this.rs.getMetaData();
-
-			assertEquals(17, rsmd.getColumnCount());
-			assertEquals("FUNCTION_CAT", rsmd.getColumnName(1));
-			assertEquals("FUNCTION_SCHEM", rsmd.getColumnName(2));
-			assertEquals("FUNCTION_NAME", rsmd.getColumnName(3));
-			assertEquals("COLUMN_NAME", rsmd.getColumnName(4));
-			assertEquals("COLUMN_TYPE", rsmd.getColumnName(5));
-			assertEquals("DATA_TYPE", rsmd.getColumnName(6));
-			assertEquals("TYPE_NAME", rsmd.getColumnName(7));
-			assertEquals("PRECISION", rsmd.getColumnName(8));
-			assertEquals("LENGTH", rsmd.getColumnName(9));
-			assertEquals("SCALE", rsmd.getColumnName(10));
-			assertEquals("RADIX", rsmd.getColumnName(11));
-			assertEquals("NULLABLE", rsmd.getColumnName(12));
-			assertEquals("REMARKS", rsmd.getColumnName(13));
-			assertEquals("CHAR_OCTET_LENGTH", rsmd.getColumnName(14));
-			assertEquals("ORDINAL_POSITION", rsmd.getColumnName(15));
-			assertEquals("IS_NULLABLE", rsmd.getColumnName(16));
-			assertEquals("SPECIFIC_NAME", rsmd.getColumnName(17));
-
-			this.rs.close();
-
-			assertFalse(cStmt.execute());
-			assertEquals(2f, cStmt.getInt(1), .001);
-			assertEquals("java.lang.Integer", cStmt.getObject(1).getClass()
-					.getName());
-
-			assertEquals(-1, cStmt.executeUpdate());
-			assertEquals(2f, cStmt.getInt(1), .001);
-			assertEquals("java.lang.Integer", cStmt.getObject(1).getClass()
-					.getName());
-
-			if (!isRunningOnJdk131()) {
-				cStmt.setFloat("a", 4);
-				cStmt.setInt("b", 1);
-				cStmt.setInt("c", 1);
-
-				assertFalse(cStmt.execute());
-				assertEquals(4f, cStmt.getInt(1), .001);
-				assertEquals("java.lang.Integer", cStmt.getObject(1).getClass()
-						.getName());
-
-				assertEquals(-1, cStmt.executeUpdate());
-				assertEquals(4f, cStmt.getInt(1), .001);
-				assertEquals("java.lang.Integer", cStmt.getObject(1).getClass()
-						.getName());
-			}
-
-			// Check metadata while we're at it
-
-			this.rs = dbmd.getProcedures(this.conn.getCatalog(), null,
-					"testBug10310");
-			this.rs.next();
-			assertEquals("testBug10310", this.rs.getString("PROCEDURE_NAME"));
-			assertEquals(DatabaseMetaData.procedureReturnsResult,
-					this.rs.getShort("PROCEDURE_TYPE"));
-			cStmt.setNull(2, Types.FLOAT);
-			cStmt.setInt(3, 1);
-			cStmt.setInt(4, 1);
-
-			assertFalse(cStmt.execute());
-			assertEquals(0f, cStmt.getInt(1), .001);
-			assertEquals(true, cStmt.wasNull());
-			assertEquals(null, cStmt.getObject(1));
-			assertEquals(true, cStmt.wasNull());
-
-			assertEquals(-1, cStmt.executeUpdate());
-			assertEquals(0f, cStmt.getInt(1), .001);
-			assertEquals(true, cStmt.wasNull());
-			assertEquals(null, cStmt.getObject(1));
-			assertEquals(true, cStmt.wasNull());
-
-			// Check with literals, not all parameters filled!
-			cStmt = this.conn.prepareCall("{? = CALL testBug10310(4,5,?)}");
-			cStmt.registerOutParameter(1, Types.INTEGER);
-			cStmt.setInt(2, 1);
-
-			assertFalse(cStmt.execute());
-			assertEquals(4f, cStmt.getInt(1), .001);
-			assertEquals("java.lang.Integer", cStmt.getObject(1).getClass()
-					.getName());
-
-			assertEquals(-1, cStmt.executeUpdate());
-			assertEquals(4f, cStmt.getInt(1), .001);
-			assertEquals("java.lang.Integer", cStmt.getObject(1).getClass()
-					.getName());
-
-			if (!isRunningOnJdk131()) {
-				assertEquals(2, cStmt.getParameterMetaData()
-						.getParameterCount());
-				assertEquals(Types.INTEGER, cStmt.getParameterMetaData()
-						.getParameterType(1));
-				assertEquals(Types.INTEGER, cStmt.getParameterMetaData()
-						.getParameterType(2));
-			}
-
-		} finally {
-			if (this.rs != null) {
-				this.rs.close();
-				this.rs = null;
-			}
-
-			if (cStmt != null) {
-				cStmt.close();
-			}
-
-			this.stmt.executeUpdate("DROP FUNCTION IF EXISTS testBug10310");
-		}
-	}
-
-	/**
-	 * Tests fix for Bug#12417 - stored procedure catalog name is case-sensitive
-	 * on Windows (this is actually a server bug, but we have a workaround in
-	 * place for it now).
-	 * 
-	 * @throws Exception
-	 *             if the test fails.
-	 */
-	public void testBug12417() throws Exception {
-		if (serverSupportsStoredProcedures() && isServerRunningOnWindows()) {
-			Connection ucCatalogConn = null;
-
-			try {
-				this.stmt
-						.executeUpdate("DROP PROCEDURE IF EXISTS testBug12417");
-				this.stmt.executeUpdate("CREATE PROCEDURE testBug12417()\n"
-						+ "BEGIN\n" + "SELECT 1;" + "end\n");
-				ucCatalogConn = getConnectionWithProps((Properties) null);
-				ucCatalogConn.setCatalog(this.conn.getCatalog().toUpperCase());
-				ucCatalogConn.prepareCall("{call testBug12417()}");
-			} finally {
-				this.stmt.executeUpdate("DROP PROCEDURE IF EXISTS testBug3539");
-
-				if (ucCatalogConn != null) {
-					ucCatalogConn.close();
-				}
-			}
-		}
-	}
-
-	public void testBug15121() throws Exception {
-		if (false /* needs to be fixed on server */) {
-			if (versionMeetsMinimum(5, 0)) {
-				this.stmt
-						.executeUpdate("DROP PROCEDURE IF EXISTS p_testBug15121");
-
-				this.stmt.executeUpdate("CREATE PROCEDURE p_testBug15121()\n"
-						+ "BEGIN\n" + "SELECT * from idonotexist;\n" + "END");
-
-				Properties props = new Properties();
-				props.setProperty(NonRegisteringDriver.DBNAME_PROPERTY_KEY, "");
-
-				Connection noDbConn = null;
-
-				try {
-					noDbConn = getConnectionWithProps(props);
-
-					StringBuffer queryBuf = new StringBuffer("{call ");
-					String quotedId = this.conn.getMetaData()
-							.getIdentifierQuoteString();
-					queryBuf.append(quotedId);
-					queryBuf.append(this.conn.getCatalog());
-					queryBuf.append(quotedId);
-					queryBuf.append(".p_testBug15121()}");
-
-					noDbConn.prepareCall(queryBuf.toString()).execute();
-				} finally {
-					if (noDbConn != null) {
-						noDbConn.close();
-					}
-				}
-			}
-		}
-	}
-
-	/**
-	 * Tests fix for BUG#15464 - INOUT parameter does not store IN value.
-	 * 
-	 * @throws Exception
-	 *             if the test fails
-	 */
-
-	public void testBug15464() throws Exception {
-		if (!serverSupportsStoredProcedures()) {
-			return;
-		}
-		CallableStatement storedProc = null;
-
-		try {
-			this.stmt.executeUpdate("DROP PROCEDURE IF EXISTS testInOutParam");
-			this.stmt
-					.executeUpdate("create procedure testInOutParam(IN p1 VARCHAR(255), INOUT p2 INT)\n"
-							+ "begin\n"
-							+ " DECLARE z INT;\n"
-							+ "SET z = p2 + 1;\n"
-							+ "SET p2 = z;\n"
-							+ "SELECT p1;\n"
-							+ "SELECT CONCAT('zyxw', p1);\n"
-							+ "end\n");
-
-			storedProc = this.conn.prepareCall("{call testInOutParam(?, ?)}");
-
-			storedProc.setString(1, "abcd");
-			storedProc.setInt(2, 4);
-			storedProc.registerOutParameter(2, Types.INTEGER);
-
-			storedProc.execute();
-
-			assertEquals(5, storedProc.getInt(2));
-		} finally {
-			this.stmt.executeUpdate("DROP PROCEDURE IF EXISTS testInOutParam");
-		}
-	}
-
-	/**
-	 * Tests fix for BUG#17898 - registerOutParameter not working when some
-	 * parameters pre-populated. Still waiting for feedback from JDBC experts
-	 * group to determine what correct parameter count from getMetaData() should
-	 * be, however.
-	 * 
-	 * @throws Exception
-	 *             if the test fails
-	 */
-	public void testBug17898() throws Exception {
-		if (!serverSupportsStoredProcedures()) {
-			return;
-		}
-
-		this.stmt.executeUpdate("DROP PROCEDURE IF EXISTS testBug17898");
-		this.stmt
-				.executeUpdate("CREATE PROCEDURE testBug17898(param1 VARCHAR(50), OUT param2 INT)\nBEGIN\nDECLARE rtn INT;\nSELECT 1 INTO rtn;\nSET param2=rtn;\nEND");
-
-		CallableStatement cstmt = this.conn
-				.prepareCall("{CALL testBug17898('foo', ?)}");
-		cstmt.registerOutParameter(1, Types.INTEGER);
-		cstmt.execute();
-		assertEquals(1, cstmt.getInt(1));
-
-		if (!isRunningOnJdk131()) {
-			cstmt.clearParameters();
-			cstmt.registerOutParameter("param2", Types.INTEGER);
-			cstmt.execute();
-			assertEquals(1, cstmt.getInt(1));
-		}
-
-	}
-
-	/**
-	 * Tests fix for BUG#21462 - JDBC (and ODBC) specifications allow
-	 * no-parenthesis CALL statements for procedures with no arguments, MySQL
-	 * server does not.
-	 * 
-	 * @throws Exception
-	 *             if the test fails.
-	 */
-	public void testBug21462() throws Exception {
-		if (!serverSupportsStoredProcedures()) {
-			return;
-		}
-
-		CallableStatement cstmt = null;
-
-		try {
-			this.stmt.executeUpdate("DROP PROCEDURE IF EXISTS testBug21462");
-			this.stmt
-					.executeUpdate("CREATE PROCEDURE testBug21462() BEGIN SELECT 1; END");
-			cstmt = this.conn.prepareCall("{CALL testBug21462}");
-			cstmt.execute();
-		} finally {
-			if (cstmt != null) {
-				cstmt.close();
-			}
-
-			this.stmt.executeUpdate("DROP PROCEDURE IF EXISTS testBug21462");
-		}
-
-	}
-
-	/**
-	 * Tests fix for BUG#22024 - Newlines causing whitespace to span confuse
-	 * procedure parser when getting parameter metadata for stored procedures.
-	 * 
-	 * @throws Exception
-	 *             if the test fails
-	 */
-	public void testBug22024() throws Exception {
-		if (!serverSupportsStoredProcedures()) {
-			return;
-		}
-
-		CallableStatement cstmt = null;
-
-		try {
-			this.stmt.executeUpdate("DROP PROCEDURE IF EXISTS testBug22024");
-			this.stmt
-					.executeUpdate("CREATE PROCEDURE testBug22024(\r\n)\r\n BEGIN SELECT 1; END");
-			cstmt = this.conn.prepareCall("{CALL testBug22024()}");
-			cstmt.execute();
-
-			this.stmt.executeUpdate("DROP PROCEDURE IF EXISTS testBug22024");
-			this.stmt
-					.executeUpdate("CREATE PROCEDURE testBug22024(\r\na INT)\r\n BEGIN SELECT 1; END");
-			cstmt = this.conn.prepareCall("{CALL testBug22024(?)}");
-			cstmt.setInt(1, 1);
-			cstmt.execute();
-		} finally {
-			if (cstmt != null) {
-				cstmt.close();
-			}
-
-			this.stmt.executeUpdate("DROP PROCEDURE IF EXISTS testBug22024");
-		}
-
-	}
-
-	/**
-	 * Tests workaround for server crash when calling stored procedures via a
-	 * server-side prepared statement (driver now detects prepare(stored
-	 * procedure) and substitutes client-side prepared statement).
-	 * 
-	 * @throws Exception
-	 *             if the test fails
-	 */
-	public void testBug22297() throws Exception {
-		if (!serverSupportsStoredProcedures()) {
-			return;
-		}
-
-		this.stmt.executeUpdate("DROP PROCEDURE IF EXISTS testBug22297");
-
-		createTable("tblTestBug2297_1", "("
-				+ "id varchar(20) NOT NULL default '',"
-				+ "Income double(19,2) default NULL)");
-
-		createTable("tblTestBug2297_2", "("
-				+ "id varchar(20) NOT NULL default '',"
-				+ "CreatedOn datetime default NULL)");
-
-		this.stmt
-				.executeUpdate("CREATE PROCEDURE testBug22297(pcaseid INT)"
-						+ "BEGIN"
-						+ "\nSET @sql = \"DROP TEMPORARY TABLE IF EXISTS tmpOrders\";"
-						+ " PREPARE stmt FROM @sql;"
-						+ " EXECUTE stmt;"
-						+ " DEALLOCATE PREPARE stmt;"
-						+ "\nSET @sql = \"CREATE TEMPORARY TABLE tmpOrders SELECT id, 100 AS Income FROM tblTestBug2297_1 GROUP BY id\";"
-						+ " PREPARE stmt FROM @sql;"
-						+ " EXECUTE stmt;"
-						+ " DEALLOCATE PREPARE stmt;"
-						+ "\n SELECT id, Income FROM (SELECT e.id AS id ,COALESCE(prof.Income,0) AS Income"
-						+ "\n FROM tblTestBug2297_2 e LEFT JOIN tmpOrders prof ON e.id = prof.id"
-						+ "\n WHERE e.CreatedOn > '2006-08-01') AS Final ORDER BY id;"
-						+ "\nEND");
-
-		this.stmt
-				.executeUpdate("INSERT INTO tblTestBug2297_1 (`id`,`Income`) VALUES "
-						+ "('a',4094.00),"
-						+ "('b',500.00),"
-						+ "('c',3462.17),"
-						+ " ('d',500.00)," + " ('e',600.00)");
-
-		this.stmt
-				.executeUpdate("INSERT INTO tblTestBug2297_2 (`id`,`CreatedOn`) VALUES "
-						+ "('d','2006-08-31 00:00:00'),"
-						+ "('e','2006-08-31 00:00:00'),"
-						+ "('b','2006-08-31 00:00:00'),"
-						+ "('c','2006-08-31 00:00:00'),"
-						+ "('a','2006-08-31 00:00:00')");
-
-		this.pstmt = this.conn.prepareStatement("{CALL testBug22297(?)}");
-		this.pstmt.setInt(1, 1);
-		this.rs = this.pstmt.executeQuery();
-
-		String[] ids = new String[] { "a", "b", "c", "d", "e" };
-		int pos = 0;
-
-		while (this.rs.next()) {
-			assertEquals(ids[pos++], rs.getString(1));
-			assertEquals(100, rs.getInt(2));
-		}
-
-		assertTrue(this.pstmt.getClass().getName().indexOf("Server") == -1);
-	}
-
-	public void testHugeNumberOfParameters() throws Exception {
-		if (!serverSupportsStoredProcedures()) {
-			return;
-		}
-
-		this.stmt
-				.executeUpdate("DROP PROCEDURE IF EXISTS testHugeNumberOfParameters");
-
-		StringBuffer procDef = new StringBuffer(
-				"CREATE PROCEDURE testHugeNumberOfParameters(");
-
-		for (int i = 0; i < 274; i++) {
-			if (i != 0) {
-				procDef.append(",");
-			}
-
-			procDef.append(" OUT param_" + i + " VARCHAR(32)");
-		}
-
-		procDef.append(")\nBEGIN\nSELECT 1;\nEND");
-		this.stmt.executeUpdate(procDef.toString());
-
-		CallableStatement cStmt = null;
-
-		try {
-			cStmt = this.conn
-					.prepareCall("{call testHugeNumberOfParameters(?,?,?,?,?,?,?,?,?,?,?,?,?,?,?,?,?,?,?,?,?,?,?,?,?,?,?,?,?,?,?,?,?,?,?,?,?,?,?,?,"
-							+
-
-							"?,?,?,?,?,?,?,?,?,?,?,?,?,?,?,?,?,?,?,?,?,?,?,?,?,?,?,?,?,?,?,?,?,?,?,?,?,?,?,?,"
-							+ "?,?,?,?,?,?,?,?,?,?,?,?,?,?,?,?,?,?,?,?,?,?,?,?,?,?,?,?,?,?,?,?,?,?,?,?,?,?,?,?,"
-							+ "?,?,?,?,?,?,?,?,?,?,?,?,?,?,?,?,?,?,?,?,?,?,?,?,?,?,?,?,?,?,?,?,?,?,?,?,?,?,?,?,"
-							+ "?,?,?,?,?,?,?,?,?,?,?,?,?,?,?,?,?,?,?,?,?,?,?,?,?,?,?,?,?,?,?,?,?,?,?,?,?,?,?,?,"
-							+ "?,?,?,?,?,?,?,?,?,?,?,?,?,?,?,?,?,?,?,?,?,?,?,?,?,?,?,?,?,?,?,?,?,?,?,?,?,?,?,?,"
-							+ "?,?,?,?,?,?,?,?,?,?,?,?,?,?,?,?,?,?,?,?,?,?,?,?,?,?,?,?,?,?,?,?,?,?)}");
-			cStmt.registerOutParameter(274, Types.VARCHAR);
-
-			cStmt.execute();
-		} finally {
-			if (cStmt != null) {
-				cStmt.close();
-			}
-		}
-	}
-
-	public void testPrepareOfMultiRs() throws Exception {
-		if (!serverSupportsStoredProcedures()) {
-			return;
-		}
-
-		this.stmt.executeUpdate("Drop procedure if exists p");
-		this.stmt
-				.executeUpdate("create procedure p () begin select 1; select 2; end;");
-		PreparedStatement ps = null;
-
-		try {
-			ps = this.conn.prepareStatement("call p()");
-
-			ps.execute();
-			this.rs = ps.getResultSet();
-			assertTrue(this.rs.next());
-			assertEquals(1, this.rs.getInt(1));
-			assertTrue(ps.getMoreResults());
-			this.rs = ps.getResultSet();
-			assertTrue(this.rs.next());
-			assertEquals(2, this.rs.getInt(1));
-			assertTrue(!ps.getMoreResults());
-		} finally {
-			if (this.rs != null) {
-				this.rs.close();
-				this.rs = null;
-			}
-
-			if (ps != null) {
-				ps.close();
-			}
-		}
-
-	}
-
-	/**
-	 * Tests fix for BUG#25379 - INOUT parameters in CallableStatements get
-	 * doubly-escaped.
-	 * 
-	 * @throws Exception
-	 *             if the test fails.
-	 */
-	public void testBug25379() throws Exception {
-		if (!serverSupportsStoredProcedures()) {
-			return;
-		}
-
-		createTable("testBug25379", "(col char(40))");
-
-		try {
-			this.stmt.executeUpdate("DROP PROCEDURE IF EXISTS sp_testBug25379");
-			this.stmt
-					.executeUpdate("CREATE PROCEDURE sp_testBug25379 (INOUT invalue char(255))"
-							+ "\nBEGIN"
-							+ "\ninsert into testBug25379(col) values(invalue);"
-							+ "\nEND");
-
-			CallableStatement cstmt = this.conn
-					.prepareCall("{call sp_testBug25379(?)}");
-			cstmt.setString(1, "'john'");
-			cstmt.executeUpdate();
-			assertEquals("'john'", cstmt.getString(1));
-			assertEquals("'john'", getSingleValue("testBug25379", "col", "")
-					.toString());
-		} finally {
-			this.stmt.executeUpdate("DROP PROCEDURE IF EXISTS sp_testBug25379");
-		}
-	}
-
-	/**
-	 * Tests fix for BUG#25715 - CallableStatements with OUT/INOUT parameters
-	 * that are "binary" have extra 7 bytes (which happens to be the _binary
-	 * introducer!)
-	 * 
-	 * @throws Exception
-	 *             if the test fails.
-	 */
-	public void testBug25715() throws Exception {
-		if (!serverSupportsStoredProcedures()) {
-			return; // no stored procs
-		}
-
-		if (isRunningOnJdk131()) {
-			return; // no such method to test
-		}
-
-		createProcedure("spbug25715", "(INOUT mblob MEDIUMBLOB)" + "BEGIN"
-				+ " SELECT 1 FROM DUAL WHERE 1=0;" + "\nEND");
-		CallableStatement cstmt = null;
-
-		try {
-			cstmt = this.conn.prepareCall("{call spbug25715(?)}");
-
-			byte[] buf = new byte[65];
-			for (int i = 0; i < 65; i++)
-				buf[i] = 1;
-			int il = buf.length;
-
-			int[] typesToTest = new int[] { Types.BIT, Types.BINARY,
-					Types.BLOB, Types.JAVA_OBJECT, Types.LONGVARBINARY,
-					Types.VARBINARY };
-
-			for (int i = 0; i < typesToTest.length; i++) {
-
-				cstmt.setBinaryStream("mblob", new ByteArrayInputStream(buf),
-						buf.length);
-				cstmt.registerOutParameter("mblob", typesToTest[i]);
-
-				cstmt.executeUpdate();
-
-				InputStream is = cstmt.getBlob("mblob").getBinaryStream();
-				ByteArrayOutputStream bOut = new ByteArrayOutputStream();
-
-				int bytesRead = 0;
-				byte[] readBuf = new byte[256];
-
-				while ((bytesRead = is.read(readBuf)) != -1) {
-					bOut.write(readBuf, 0, bytesRead);
-				}
-
-				byte[] fromSelectBuf = bOut.toByteArray();
-
-				int ol = fromSelectBuf.length;
-
-				assertEquals(il, ol);
-			}
-
-			cstmt.close();
-		} finally {
-
-			if (cstmt != null) {
-				cstmt.close();
-			}
-		}
-
-	}
-
-	protected boolean serverSupportsStoredProcedures() throws SQLException {
-		return versionMeetsMinimum(5, 0);
-	}
-
-	public void testBug26143() throws Exception {
-		if (!serverSupportsStoredProcedures()) {
-			return; // no stored procedure support
-		}
-
-		this.stmt.executeUpdate("DROP PROCEDURE IF EXISTS testBug26143");
-
-		this.stmt
-				.executeUpdate("CREATE DEFINER=CURRENT_USER PROCEDURE testBug26143(I INT) COMMENT 'abcdefg'"
-						+ "\nBEGIN\n" + "SELECT I * 10;" + "\nEND");
-
-		this.conn.prepareCall("{call testBug26143(?)").close();
-	}
-
-	/**
-	 * Tests fix for BUG#26959 - comments confuse procedure parser.
-	 * 
-	 * @throws Exception
-	 *             if the test fails
-	 */
-	public void testBug26959() throws Exception {
-		if (!serverSupportsStoredProcedures()) {
-			return;
-		}
-
-		createProcedure(
-				"testBug26959",
-				"(_ACTION varchar(20),"
-						+ "\n`/*dumb-identifier-1*/` int,"
-						+ "\n`#dumb-identifier-2` int,"
-						+ "\n`--dumb-identifier-3` int,"
-						+ "\n_CLIENT_ID int, -- ABC"
-						+ "\n_LOGIN_ID  int, # DEF"
-						+ "\n_WHERE varchar(2000),"
-						+ "\n_SORT varchar(2000),"
-						+ "\n out _SQL varchar(/* inline right here - oh my gosh! */ 8000),"
-						+ "\n _SONG_ID int,"
-						+ "\n  _NOTES varchar(2000),"
-						+ "\n out _RESULT varchar(10)"
-						+ "\n /*"
-						+ "\n ,    -- Generic result parameter"
-						+ "\n out _PERIOD_ID int,         -- Returns the period_id. Useful when using @PREDEFLINK to return which is the last period"
-						+ "\n   _SONGS_LIST varchar(8000),"
-						+ "\n  _COMPOSERID int,"
-						+ "\n  _PUBLISHERID int,"
-						+ "\n   _PREDEFLINK int        -- If the user is accessing through a predefined link: 0=none  1=last period"
-						+ "\n */) BEGIN SELECT 1; END");
-
-		createProcedure(
-				"testBug26959_1",
-				"(`/*id*/` /* before type 1 */ varchar(20),"
-						+ "/* after type 1 */ OUT result2 DECIMAL(/*size1*/10,/*size2*/2) /* p2 */)"
-						+ "BEGIN SELECT action, result; END");
-
-		this.conn.prepareCall(
-				"{call testBug26959(?, ?, ?, ?, ?, ?, ?, ?, ?, ?, ?, ?)}")
-				.close();
-		this.rs = this.conn.getMetaData().getProcedureColumns(
-				this.conn.getCatalog(), null, "testBug26959", "%");
-
-		String[] parameterNames = new String[] { "_ACTION",
-				"/*dumb-identifier-1*/", "#dumb-identifier-2",
-				"--dumb-identifier-3", "_CLIENT_ID", "_LOGIN_ID", "_WHERE",
-				"_SORT", "_SQL", "_SONG_ID", "_NOTES", "_RESULT" };
-
-		int[] parameterTypes = new int[] { Types.VARCHAR, Types.INTEGER,
-				Types.INTEGER, Types.INTEGER, Types.INTEGER, Types.INTEGER,
-				Types.VARCHAR, Types.VARCHAR, Types.VARCHAR, Types.INTEGER,
-				Types.VARCHAR, Types.VARCHAR };
-
-		int[] direction = new int[] { DatabaseMetaData.procedureColumnIn,
-				DatabaseMetaData.procedureColumnIn,
-				DatabaseMetaData.procedureColumnIn,
-				DatabaseMetaData.procedureColumnIn,
-				DatabaseMetaData.procedureColumnIn,
-				DatabaseMetaData.procedureColumnIn,
-				DatabaseMetaData.procedureColumnIn,
-				DatabaseMetaData.procedureColumnIn,
-				DatabaseMetaData.procedureColumnOut,
-				DatabaseMetaData.procedureColumnIn,
-				DatabaseMetaData.procedureColumnIn,
-				DatabaseMetaData.procedureColumnOut };
-
-		int[] precision = new int[] { 20, 10, 10, 10, 10, 10, 2000, 2000, 8000,
-				10, 2000, 10 };
-
-		int index = 0;
-
-		while (this.rs.next()) {
-			assertEquals(parameterNames[index],
-					this.rs.getString("COLUMN_NAME"));
-			assertEquals(parameterTypes[index], this.rs.getInt("DATA_TYPE"));
-
-			switch (index) {
-			case 0:
-			case 6:
-			case 7:
-			case 8:
-			case 10:
-			case 11:
-				assertEquals(precision[index], this.rs.getInt("LENGTH"));
-				break;
-			default:
-				assertEquals(precision[index], this.rs.getInt("PRECISION"));
-			}
-
-			assertEquals(direction[index], this.rs.getInt("COLUMN_TYPE"));
-			index++;
-		}
-
-		this.rs.close();
-
-		index = 0;
-		parameterNames = new String[] { "/*id*/", "result2" };
-		parameterTypes = new int[] { Types.VARCHAR, Types.DECIMAL };
-		precision = new int[] { 20, 10 };
-		direction = new int[] { DatabaseMetaData.procedureColumnIn,
-				DatabaseMetaData.procedureColumnOut };
-		int[] scale = new int[] { 0, 2 };
-
-		this.conn.prepareCall("{call testBug26959_1(?, ?)}").close();
-
-		this.rs = this.conn.getMetaData().getProcedureColumns(
-				this.conn.getCatalog(), null, "testBug26959_1", "%");
-
-		while (this.rs.next()) {
-			assertEquals(parameterNames[index],
-					this.rs.getString("COLUMN_NAME"));
-			assertEquals(parameterTypes[index], this.rs.getInt("DATA_TYPE"));
-			switch (index) {
-			case 0:
-			case 6:
-			case 7:
-			case 8:
-			case 10:
-			case 11:
-				assertEquals(precision[index], this.rs.getInt("LENGTH"));
-				break;
-			default:
-				assertEquals(precision[index], this.rs.getInt("PRECISION"));
-			}
-			assertEquals(scale[index], this.rs.getInt("SCALE"));
-			assertEquals(direction[index], this.rs.getInt("COLUMN_TYPE"));
-
-			index++;
-		}
-	}
-
-	/**
-	 * Tests fix for BUG#27400 - CALL [comment] some_proc() doesn't work
-	 */
-	public void testBug27400() throws Exception {
-		if (!serverSupportsStoredProcedures()) {
-			return; // SPs not supported
-		}
-
-		createProcedure("testBug27400",
-				"(a INT, b VARCHAR(32)) BEGIN SELECT 1; END");
-
-		CallableStatement cStmt = null;
-
-		try {
-			cStmt = this.conn
-					.prepareCall("{CALL /* SOME COMMENT */ testBug27400( /* does this work too? */ ?, ?)} # and a commented ? here too");
-			assertTrue(cStmt.toString().indexOf("/*") != -1); // we don't want
-																// to strip the
-																// comments
-			cStmt.setInt(1, 1);
-			cStmt.setString(2, "bleh");
-			cStmt.execute();
-		} finally {
-			if (cStmt != null) {
-				cStmt.close();
-			}
-		}
-	}
-
-	/**
-	 * Tests fix for BUG#28689 - CallableStatement.executeBatch() doesn't work
-	 * when connection property "noAccessToProcedureBodies" has been set to
-	 * "true".
-	 * 
-	 * The fix involves changing the behavior of "noAccessToProcedureBodies", in
-	 * that the driver will now report all paramters as "IN" paramters but allow
-	 * callers to call registerOutParameter() on them.
-	 * 
-	 * @throws Exception
-	 */
-	public void testBug28689() throws Exception {
-		if (!versionMeetsMinimum(5, 0)) {
-			return; // no stored procedures
-		}
-
-		createTable("testBug28689", "(" +
-
-		"`id` int(11) NOT NULL auto_increment,"
-				+ "`usuario` varchar(255) default NULL,"
-				+ "PRIMARY KEY  (`id`)" + ")");
-
-		this.stmt
-				.executeUpdate("INSERT INTO testBug28689 (usuario) VALUES ('AAAAAA')");
-
-		createProcedure(
-				"sp_testBug28689",
-				"(tid INT)"
-						+ "\nBEGIN"
-						+ "\nUPDATE testBug28689 SET usuario = 'BBBBBB' WHERE id = tid;"
-						+ "\nEND");
-
-		Connection noProcedureBodiesConn = getConnectionWithProps("noAccessToProcedureBodies=true");
-		CallableStatement cStmt = null;
-
-		try {
-			cStmt = noProcedureBodiesConn
-					.prepareCall("{CALL sp_testBug28689(?)}");
-			cStmt.setInt(1, 1);
-			cStmt.addBatch();
-			cStmt.executeBatch();
-
-			assertEquals(
-					"BBBBBB",
-					getSingleIndexedValueWithQuery(noProcedureBodiesConn, 1,
-							"SELECT `usuario` FROM testBug28689 WHERE id=1"));
-		} finally {
-			if (cStmt != null) {
-				cStmt.close();
-			}
-
-			if (noProcedureBodiesConn != null) {
-				noProcedureBodiesConn.close();
-			}
-		}
-	}
-
-	/**
-	 * Tests fix for Bug#31823 - CallableStatement.setNull() on a stored
-	 * function would throw an ArrayIndexOutOfBounds when setting the last
-	 * parameter to null when calling setNull().
-	 * 
-	 * @throws Exception
-	 */
-	public void testBug31823() throws Exception {
-		if (!versionMeetsMinimum(5, 0)) {
-			return; // no stored functions
-		}
-
-		createTable("testBug31823",
-				"(value_1 BIGINT PRIMARY KEY,value_2 VARCHAR(20))");
-
-		createFunction(
-				"f_testBug31823",
-				"(value_1_v BIGINT,value_2_v VARCHAR(20)) RETURNS BIGINT "
-						+ "DETERMINISTIC MODIFIES SQL DATA BEGIN INSERT INTO testBug31823 VALUES (value_1_v,value_2_v); "
-						+ "RETURN value_1_v; END;");
-
-		// Prepare the function call
-		CallableStatement callable = null;
-
-		try {
-			callable = this.conn.prepareCall("{? = call f_testBug31823(?,?)}");
-
-			callable.registerOutParameter(1, Types.BIGINT);
-
-			// Add row with non-null value
-			callable.setLong(2, 1);
-			callable.setString(3, "Non-null value");
-			callable.executeUpdate();
-			assertEquals(1, callable.getLong(1));
-
-			// Add row with null value
-			callable.setLong(2, 2);
-			callable.setNull(3, Types.VARCHAR);
-			callable.executeUpdate();
-			assertEquals(2, callable.getLong(1));
-
-			Method[] setters = CallableStatement.class.getMethods();
-
-			for (int i = 0; i < setters.length; i++) {
-				if (setters[i].getName().startsWith("set")) {
-					Class<?>[] args = setters[i].getParameterTypes();
-
-					if (args.length == 2 && args[0].equals(Integer.TYPE)) {
-						if (!args[1].isPrimitive()) {
-							try {
-								setters[i].invoke(callable, new Object[] {
-										new Integer(2), null });
-							} catch (InvocationTargetException ive) {
-								if (!(ive.getCause() instanceof SQLFeatureNotSupportedException)) {
-									throw ive;
-								}
-							}
-						} else {
-							if (args[1].getName().equals("boolean")) {
-								try {
-									setters[i].invoke(callable, new Object[] {
-											new Integer(2), Boolean.FALSE });
-								} catch (InvocationTargetException ive) {
-									if (!(ive.getCause() instanceof SQLFeatureNotSupportedException)) {
-										throw ive;
-									}
-								}
-							}
-
-							if (args[1].getName().equals("byte")) {
-
-								try {
-									setters[i].invoke(callable,
-											new Object[] { new Integer(2),
-													new Byte((byte) 0) });
-								} catch (InvocationTargetException ive) {
-									if (!(ive.getCause() instanceof SQLFeatureNotSupportedException)) {
-										throw ive;
-									}
-								}
-
-							}
-
-							if (args[1].getName().equals("double")) {
-
-								try {
-									setters[i].invoke(callable, new Object[] {
-											new Integer(2), new Double(0) });
-								} catch (InvocationTargetException ive) {
-									if (!(ive.getCause() instanceof SQLFeatureNotSupportedException)) {
-										throw ive;
-									}
-								}
-
-							}
-
-							if (args[1].getName().equals("float")) {
-
-								try {
-									setters[i].invoke(callable, new Object[] {
-											new Integer(2), new Float(0) });
-								} catch (InvocationTargetException ive) {
-									if (!(ive.getCause() instanceof SQLFeatureNotSupportedException)) {
-										throw ive;
-									}
-								}
-
-							}
-
-							if (args[1].getName().equals("int")) {
-
-								try {
-									setters[i].invoke(callable, new Object[] {
-											new Integer(2), new Integer(0) });
-								} catch (InvocationTargetException ive) {
-									if (!(ive.getCause() instanceof SQLFeatureNotSupportedException)) {
-										throw ive;
-									}
-								}
-
-							}
-
-							if (args[1].getName().equals("long")) {
-								try {
-									setters[i].invoke(callable, new Object[] {
-											new Integer(2), new Long(0) });
-								} catch (InvocationTargetException ive) {
-									if (!(ive.getCause() instanceof SQLFeatureNotSupportedException)) {
-										throw ive;
-									}
-								}
-							}
-
-							if (args[1].getName().equals("short")) {
-								try {
-									setters[i].invoke(callable, new Object[] {
-											new Integer(2),
-											new Short((short) 0) });
-								} catch (InvocationTargetException ive) {
-									if (!(ive.getCause() instanceof SQLFeatureNotSupportedException)) {
-										throw ive;
-									}
-								}
-							}
-						}
-					}
-				}
-			}
-		} finally {
-			if (callable != null) {
-				callable.close();
-			}
-		}
-	}
-
-	/**
-	 * Tests fix for Bug#32246 - When unpacking rows directly, we don't hand off
-	 * error message packets to the internal method which decodes them
-	 * correctly, so no exception is rasied, and the driver than hangs trying to
-	 * read rows that aren't there...
-	 * 
-	 * @throws Exception
-	 *             if the test fails
-	 */
-	public void testBug32246() throws Exception {
-		if (!versionMeetsMinimum(5, 0)) {
-			return;
-		}
-
-		doBug32246(this.conn);
-		dropTable("test_table_2");
-		dropTable("test_table_1");
-		doBug32246(getConnectionWithProps("useDirectRowUnpack=false"));
-	}
-
-	private void doBug32246(Connection aConn) throws SQLException {
-		createTable("test_table_1",
-				"(value_1 BIGINT PRIMARY KEY) ENGINE=InnoDB");
-		this.stmt.executeUpdate("INSERT INTO test_table_1 VALUES (1)");
-		createTable("test_table_2",
-				"(value_2 BIGINT PRIMARY KEY) ENGINE=InnoDB");
-		this.stmt.executeUpdate("DROP FUNCTION IF EXISTS test_function");
-		createFunction("test_function", "() RETURNS BIGINT "
-				+ "DETERMINISTIC MODIFIES SQL DATA BEGIN "
-				+ "DECLARE max_value BIGINT; "
-				+ "SELECT MAX(value_1) INTO max_value FROM test_table_2; "
-				+ "RETURN max_value; END;");
-
-		CallableStatement callable = null;
-
-		try {
-			callable = aConn.prepareCall("{? = call test_function()}");
-
-			callable.registerOutParameter(1, Types.BIGINT);
-
-			try {
-				callable.executeUpdate();
-				fail("impossible; we should never get here.");
-			} catch (SQLException sqlEx) {
-				assertEquals("42S22", sqlEx.getSQLState());
-			}
-
-			createTable("test_table_1",
-					"(value_1 BIGINT PRIMARY KEY) ENGINE=InnoDB");
-			this.stmt.executeUpdate("INSERT INTO test_table_1 VALUES (1)");
-			createTable(
-					"test_table_2",
-					"(value_2 BIGINT PRIMARY KEY, "
-							+ " FOREIGN KEY (value_2) REFERENCES test_table_1 (value_1) ON DELETE CASCADE) ENGINE=InnoDB");
-			createFunction(
-					"test_function",
-					"(value BIGINT) RETURNS BIGINT "
-							+ "DETERMINISTIC MODIFIES SQL DATA BEGIN "
-							+ "INSERT INTO test_table_2 VALUES (value); RETURN value; END;");
-
-			callable = aConn.prepareCall("{? = call test_function(?)}");
-			callable.registerOutParameter(1, Types.BIGINT);
-
-			callable.setLong(2, 1);
-			callable.executeUpdate();
-
-			callable.setLong(2, 2);
-
-			try {
-				callable.executeUpdate();
-				fail("impossible; we should never get here.");
-			} catch (SQLException sqlEx) {
-				assertEquals("23000", sqlEx.getSQLState());
-			}
-		} finally {
-			if (callable != null) {
-				callable.close();
-			}
-		}
-	}
-
-	public void testBitSp() throws Exception {
-		if (!versionMeetsMinimum(5, 0)) {
-			return;
-		}
-
-		createTable("`Bit_Tab`", "(" + " `MAX_VAL` tinyint(1) default NULL,"
-				+ " `MIN_VAL` tinyint(1) default NULL,"
-				+ " `NULL_VAL` tinyint(1) default NULL)");
-
-		createProcedure(
-				"Bit_Proc",
-				"(out MAX_PARAM TINYINT, out MIN_PARAM TINYINT, out NULL_PARAM TINYINT)"
-						+ "begin select MAX_VAL, MIN_VAL, NULL_VAL  into MAX_PARAM, MIN_PARAM, NULL_PARAM from Bit_Tab; end");
-
-		Boolean minBooleanVal;
-		Boolean oRetVal;
-
-		String Min_Val_Query = "SELECT MIN_VAL from Bit_Tab";
-		//String sMaxBooleanVal = "1";
-		// sMaxBooleanVal = "true";
-		//Boolean bool = Boolean.valueOf("true");
-		String Min_Insert = "insert into Bit_Tab values(1,0,null)";
-		// System.out.println("Value to insert=" + extractVal(Min_Insert,1));
-		CallableStatement cstmt;
-
-		stmt.executeUpdate("delete from Bit_Tab");
-		stmt.executeUpdate(Min_Insert);
-		cstmt = conn.prepareCall("{call Bit_Proc(?,?,?)}");
-
-		System.out.println("register the output parameters");
-		cstmt.registerOutParameter(1, java.sql.Types.BIT);
-		cstmt.registerOutParameter(2, java.sql.Types.BIT);
-		cstmt.registerOutParameter(3, java.sql.Types.BIT);
-
-		System.out.println("execute the procedure");
-		cstmt.executeUpdate();
-
-		System.out.println("invoke getBoolean method");
-		boolean bRetVal = cstmt.getBoolean(2);
-		oRetVal = new Boolean(bRetVal);
-		minBooleanVal = new Boolean("false");
-		rs = stmt.executeQuery(Min_Val_Query);
-		if (oRetVal.equals(minBooleanVal))
-			System.out.println("getBoolean returns the Minimum value ");
-		else {
-			System.out
-					.println("getBoolean() did not return the Minimum value, getBoolean Failed!");
-
-		}
-	}
-
-	public void testNotReallyCallableStatement() throws Exception {
-		if (!versionMeetsMinimum(5, 0)) {
-			return;
-		}
-
-		CallableStatement cstmt = null;
-
-		try {
-			this.stmt
-					.executeUpdate("DROP TABLE IF EXISTS testNotReallyCallableStatement");
-			cstmt = this.conn
-					.prepareCall("CREATE TABLE testNotReallyCallableStatement(field1 INT)");
-
-		} finally {
-			this.stmt
-					.executeUpdate("DROP TABLE IF EXISTS testNotReallyCallableStatement");
-
-			if (cstmt != null) {
-				cstmt.close();
-			}
-		}
-	}
-
-	public void testBug35199() throws Exception {
-		if (!versionMeetsMinimum(5, 0)) {
-			return;
-		}
-
-		createFunction("test_function", "(a varchar(40), " + "b bigint(20), "
-				+ "c varchar(80)) " + "RETURNS bigint(20) " + "LANGUAGE SQL "
-				+ "DETERMINISTIC " + "MODIFIES SQL DATA " + "COMMENT 'bbb' "
-				+ "BEGIN " + "RETURN 1; " + "END; ");
-
-		CallableStatement callable = null;
-		try {
-			callable = conn.prepareCall("{? = call test_function(?,101,?)}");
-			callable.registerOutParameter(1, Types.BIGINT);
-
-			callable.setString(2, "FOO");
-			callable.setString(3, "BAR");
-			callable.executeUpdate();
-		} finally {
-			if (callable != null) {
-				callable.close();
-			}
-		}
-	}
-
-	public void testBug49831() throws Exception {
-		if (!serverSupportsStoredProcedures()) {
-			return;
-		}
-
-		createTable("testBug49831", "(val varchar(32))");
-
-		createProcedure("pTestBug49831", "(testval varchar(32)) " + "BEGIN "
-				+ "insert into testBug49831 (val) values (testval);" + "END;");
-
-		execProcBug49831(this.conn);
-		this.stmt.execute("TRUNCATE TABLE testBug49831");
-		assertEquals(0, getRowCount("testBug49831"));
-		Connection noBodiesConn = getConnectionWithProps("noAccessToProcedureBodies=true,jdbcCompliantTruncation=false,characterEncoding=utf8,useUnicode=yes");
-		try {
-			execProcBug49831(noBodiesConn);
-		} finally {
-			noBodiesConn.close();
-		}
-
-	}
-
-	private void execProcBug49831(Connection c) throws Exception {
-		CallableStatement cstmt = c.prepareCall("{call pTestBug49831(?)}");
-		cstmt.setObject(1, "abc", Types.VARCHAR, 32);
-		cstmt.addBatch();
-		cstmt.setObject(1, "def", Types.VARCHAR, 32);
-		cstmt.addBatch();
-		cstmt.executeBatch();
-		assertEquals(2, getRowCount("testBug49831"));
-		this.rs = this.stmt
-				.executeQuery("SELECT * from testBug49831 ORDER BY VAL ASC");
-		this.rs.next();
-		assertEquals("abc", this.rs.getString(1));
-		this.rs.next();
-		assertEquals("def", this.rs.getString(1));
-	}
-
-	public void testBug43576() throws Exception {
-		createTable("TMIX91P", "(F01SMALLINT         SMALLINT NOT NULL,"
-				+ " F02INTEGER          INTEGER," + "F03REAL             REAL,"
-				+ "F04FLOAT            FLOAT,"
-				+ "F05NUMERIC31X4      NUMERIC(31,4),"
-				+ " F06NUMERIC16X16     NUMERIC(16,16),"
-				+ " F07CHAR_10          CHAR(10),"
-				+ " F08VARCHAR_10       VARCHAR(10),"
-				+ " F09CHAR_20          CHAR(20),"
-				+ " F10VARCHAR_20       VARCHAR(20),"
-				+ " F11DATE         DATE," + " F12DATETIME         DATETIME,"
-				+ " PRIMARY KEY (F01SMALLINT))");
-
-		this.stmt
-				.executeUpdate("INSERT INTO TMIX91P VALUES (1,1,1234567.12,1234567.12,111111111111111111111111111.1111,.111111111111111,'1234567890','1234567890','CHAR20CHAR20','VARCHAR20ABCD','2001-01-01','2001-01-01 01:01:01.111')");
-
-		this.stmt
-				.executeUpdate("INSERT INTO TMIX91P VALUES (7,1,1234567.12,1234567.12,22222222222.0001,.99999999999,'1234567896','1234567896','CHAR20','VARCHAR20ABCD','2001-01-01','2001-01-01 01:01:01.111')");
-
-		this.stmt
-				.executeUpdate("INSERT INTO TMIX91P VALUES (12,12,1234567.12,1234567.12,111222333.4444,.1234567890,'2234567891','2234567891','CHAR20','VARCHAR20VARCHAR20','2001-01-01','2001-01-01 01:01:01.111')");
-
-		createProcedure(
-				"MSQSPR100",
-				"\n"
-						+ "( p1_in  INTEGER , p2_in  CHAR(20), OUT p3_out INTEGER, OUT p4_out CHAR(11))"
-						+ "\nBEGIN "
-						+ "\n SELECT F01SMALLINT,F02INTEGER, F11DATE,F12DATETIME,F03REAL "
-						+ "\n FROM TMIX91P WHERE F02INTEGER = p1_in; "
-						+ "\n SELECT F02INTEGER,F07CHAR_10,F08VARCHAR_10,F09CHAR_20 "
-						+ "\n FROM TMIX91P WHERE  F09CHAR_20 = p2_in ORDER BY F02INTEGER ; "
-						+ "\n SET p3_out  = 144; "
-						+ "\n SET p4_out  = 'CHARACTER11'; "
-						+ "\n SELECT p3_out, p4_out; " + "END");
-
-		String sql = "{call MSQSPR100(1,'CHAR20',?,?)}";
-
-		CallableStatement cs = conn.prepareCall(sql);
-
-		cs.registerOutParameter(1, Types.INTEGER);
-		cs.registerOutParameter(2, Types.CHAR);
-
-		cs.execute();
-		cs.close();
-
-		createProcedure("bug43576_1",
-				"(OUT nfact VARCHAR(100), IN ccuenta VARCHAR(100),"
-						+ "\nOUT ffact VARCHAR(100),"
-						+ "\nOUT fdoc VARCHAR(100))" + "\nBEGIN"
-						+ "\nSET nfact = 'ncfact string';"
-						+ "\nSET ffact = 'ffact string';"
-						+ "\nSET fdoc = 'fdoc string';" + "\nEND");
-
-		createProcedure("bug43576_2",
-				"(IN ccuent1 VARCHAR(100), IN ccuent2 VARCHAR(100),"
-						+ "\nOUT nfact VARCHAR(100),"
-						+ "\nOUT ffact VARCHAR(100),"
-						+ "\nOUT fdoc VARCHAR(100))" + "\nBEGIN"
-						+ "\nSET nfact = 'ncfact string';"
-						+ "\nSET ffact = 'ffact string';"
-						+ "\nSET fdoc = 'fdoc string';" + "\nEND");
-
-		Properties props = new Properties();
-		props.put("jdbcCompliantTruncation", "true");
-		props.put("useInformationSchema", "true");
-		Connection conn1 = null;
-		conn1 = getConnectionWithProps(props);
-		try {
-			CallableStatement callSt = conn1
-					.prepareCall("{ call bug43576_1(?, ?, ?, ?) }");
-			callSt.setString(2, "xxx");
-			callSt.registerOutParameter(1, java.sql.Types.VARCHAR);
-			callSt.registerOutParameter(3, java.sql.Types.VARCHAR);
-			callSt.registerOutParameter(4, java.sql.Types.VARCHAR);
-			callSt.execute();
-
-			assertEquals("ncfact string", callSt.getString(1));
-			assertEquals("ffact string", callSt.getString(3));
-			assertEquals("fdoc string", callSt.getString(4));
-
-			CallableStatement callSt2 = conn1
-					.prepareCall("{ call bug43576_2(?, ?, ?, ?, ?) }");
-			callSt2.setString(1, "xxx");
-			callSt2.setString(2, "yyy");
-			callSt2.registerOutParameter(3, java.sql.Types.VARCHAR);
-			callSt2.registerOutParameter(4, java.sql.Types.VARCHAR);
-			callSt2.registerOutParameter(5, java.sql.Types.VARCHAR);
-			callSt2.execute();
-
-			assertEquals("ncfact string", callSt2.getString(3));
-			assertEquals("ffact string", callSt2.getString(4));
-			assertEquals("fdoc string", callSt2.getString(5));
-
-			CallableStatement callSt3 = conn1
-					.prepareCall("{ call bug43576_2(?, 'yyy', ?, ?, ?) }");
-			callSt3.setString(1, "xxx");
-			// callSt3.setString(2, "yyy");
-			callSt3.registerOutParameter(2, java.sql.Types.VARCHAR);
-			callSt3.registerOutParameter(3, java.sql.Types.VARCHAR);
-			callSt3.registerOutParameter(4, java.sql.Types.VARCHAR);
-			callSt3.execute();
-
-			assertEquals("ncfact string", callSt3.getString(2));
-			assertEquals("ffact string", callSt3.getString(3));
-			assertEquals("fdoc string", callSt3.getString(4));
-		} finally {
-			conn1.close();
-		}
-	}
-
-	/**
-	 * Tests fix for Bug#57022 - cannot execute a store procedure with output
-	 * parameters Problem was in CallableStatement.java, private void
-	 * determineParameterTypes() throws SQLException if (procName.indexOf(".")
-	 * == -1) { useCatalog = true; } The fix will be to "sanitize" db.sp call
-	 * just like in noAccessToProcedureBodies.
-	 * 
-	 * @throws Exception
-	 *             if the test fails
-	 */
-
-	public void testBug57022() throws Exception {
-		if (!serverSupportsStoredProcedures()) {
-			return;
-		}
-
-		String originalCatalog = this.conn.getCatalog();
-
-		createDatabase("bug57022");
-
-		createProcedure("bug57022.procbug57022", "(x int, out y int)\n"
-				+ "begin\n" + "declare z int;\n" + "set z = x+1, y = z;\n"
-				+ "end\n");
-
-		CallableStatement cStmt = null;
-		try {
-			cStmt = this.conn
-					.prepareCall("{call `bug57022`.`procbug57022`(?, ?)}");
-			cStmt.setInt(1, 5);
-			cStmt.registerOutParameter(2, Types.INTEGER);
-
-			cStmt.execute();
-			assertEquals(6, cStmt.getInt(2));
-			cStmt.clearParameters();
-			cStmt.close();
-
-			this.conn.setCatalog("bug57022");
-			cStmt = this.conn.prepareCall("{call bug57022.procbug57022(?, ?)}");
-			cStmt.setInt(1, 5);
-			cStmt.registerOutParameter(2, Types.INTEGER);
-
-			cStmt.execute();
-			assertEquals(6, cStmt.getInt(2));
-			cStmt.clearParameters();
-			cStmt.close();
-
-			this.conn.setCatalog("mysql");
-			cStmt = this.conn
-					.prepareCall("{call `bug57022`.`procbug57022`(?, ?)}");
-			cStmt.setInt(1, 5);
-			cStmt.registerOutParameter(2, Types.INTEGER);
-
-			cStmt.execute();
-			assertEquals(6, cStmt.getInt(2));
-		} finally {
-			cStmt.clearParameters();
-			cStmt.close();
-			this.conn.setCatalog(originalCatalog);
-		}
-
-	}
-
-	/**
-	 * Tests fix for BUG#60816 - Cannot pass NULL to an INOUT procedure parameter
-	 * 
-	 * @throws Exception
-	 */
-	public void testBug60816() throws Exception {
-		try {
-			this.stmt.execute("drop procedure if exists test60816_1");
-			this.stmt.execute("drop procedure if exists test60816_2");
-			this.stmt.execute("drop procedure if exists test60816_3");
-			this.stmt.execute("CREATE PROCEDURE test60816_1 (INOUT x INTEGER)\n" +
-					"BEGIN\n" +
-					"SET x = x + 1;\n" +
-					"END");
-			this.stmt.execute("CREATE PROCEDURE test60816_2 (x INTEGER, OUT y INTEGER)\n" +
-					"BEGIN\n" +
-					"SET y = x + 1;\n" +
-					"END");
-			this.stmt.execute("CREATE PROCEDURE test60816_3 (INOUT x INTEGER)\n" +
-					"BEGIN\n" +
-					"SET x = 10;\n" +
-					"END");
-			
-			CallableStatement call = this.conn.prepareCall("{ call test60816_1(?) }");
-			call.setInt(1, 1);
-			call.registerOutParameter(1, Types.INTEGER);
-			call.execute();
-			assertEquals(2, call.getInt(1));
-
-			call = this.conn.prepareCall("{ call test60816_2(?, ?) }");
-			call.setInt(1, 1);
-			call.registerOutParameter(2, Types.INTEGER);
-			call.execute();
-			assertEquals(2, call.getInt(2));
-
-			call = this.conn.prepareCall("{ call test60816_2(?, ?) }");
-			call.setNull(1, Types.INTEGER);
-			call.registerOutParameter(2, Types.INTEGER);
-			call.execute();
-			assertEquals(0, call.getInt(2));
-			assertTrue(call.wasNull());
-
-			call = this.conn.prepareCall("{ call test60816_1(?) }");
-			call.setNull(1, Types.INTEGER);
-			call.registerOutParameter(1, Types.INTEGER);
-			call.execute();
-			assertEquals(0, call.getInt(1));
-			assertTrue(call.wasNull());
-
-			call = this.conn.prepareCall("{ call test60816_3(?) }");
-			call.setNull(1, Types.INTEGER);
-			call.registerOutParameter(1, Types.INTEGER);
-			call.execute();
-			assertEquals(10, call.getInt(1));
-
-		} finally {
-			this.stmt.execute("drop procedure if exists test60816_1");
-			this.stmt.execute("drop procedure if exists test60816_2");
-			this.stmt.execute("drop procedure if exists test60816_3");
-		}
-	}
-=======
     public CallableStatementRegressionTest(String name) {
         super(name);
     }
@@ -2858,10 +1000,11 @@
         int[] parameterTypes = new int[] { Types.VARCHAR, Types.INTEGER, Types.INTEGER, Types.INTEGER, Types.INTEGER, Types.INTEGER, Types.VARCHAR,
                 Types.VARCHAR, Types.VARCHAR, Types.INTEGER, Types.VARCHAR, Types.VARCHAR };
 
-        int[] direction = new int[] { java.sql.DatabaseMetaData.procedureColumnIn, java.sql.DatabaseMetaData.procedureColumnIn, java.sql.DatabaseMetaData.procedureColumnIn,
-                java.sql.DatabaseMetaData.procedureColumnIn, java.sql.DatabaseMetaData.procedureColumnIn, java.sql.DatabaseMetaData.procedureColumnIn, java.sql.DatabaseMetaData.procedureColumnIn,
-                java.sql.DatabaseMetaData.procedureColumnIn, java.sql.DatabaseMetaData.procedureColumnOut, java.sql.DatabaseMetaData.procedureColumnIn,
-                java.sql.DatabaseMetaData.procedureColumnIn, java.sql.DatabaseMetaData.procedureColumnOut };
+        int[] direction = new int[] { java.sql.DatabaseMetaData.procedureColumnIn, java.sql.DatabaseMetaData.procedureColumnIn,
+                java.sql.DatabaseMetaData.procedureColumnIn, java.sql.DatabaseMetaData.procedureColumnIn, java.sql.DatabaseMetaData.procedureColumnIn,
+                java.sql.DatabaseMetaData.procedureColumnIn, java.sql.DatabaseMetaData.procedureColumnIn, java.sql.DatabaseMetaData.procedureColumnIn,
+                java.sql.DatabaseMetaData.procedureColumnOut, java.sql.DatabaseMetaData.procedureColumnIn, java.sql.DatabaseMetaData.procedureColumnIn,
+                java.sql.DatabaseMetaData.procedureColumnOut };
 
         int[] precision = new int[] { 20, 10, 10, 10, 10, 10, 2000, 2000, 8000, 10, 2000, 10 };
 
@@ -3043,8 +1186,7 @@
                             try {
                                 setters[i].invoke(callable, new Object[] { new Integer(2), null });
                             } catch (InvocationTargetException ive) {
-                                if (!(ive.getCause() instanceof com.mysql.jdbc.NotImplemented || ive.getCause().getClass().getName()
-                                        .equals("java.sql.SQLFeatureNotSupportedException"))) {
+                                if (!(ive.getCause() instanceof SQLFeatureNotSupportedException)) {
                                     throw ive;
                                 }
                             }
@@ -3053,8 +1195,7 @@
                                 try {
                                     setters[i].invoke(callable, new Object[] { new Integer(2), Boolean.FALSE });
                                 } catch (InvocationTargetException ive) {
-                                    if (!(ive.getCause() instanceof com.mysql.jdbc.NotImplemented || ive.getCause().getClass().getName()
-                                            .equals("java.sql.SQLFeatureNotSupportedException"))) {
+                                    if (!(ive.getCause() instanceof SQLFeatureNotSupportedException)) {
                                         throw ive;
                                     }
                                 }
@@ -3065,8 +1206,7 @@
                                 try {
                                     setters[i].invoke(callable, new Object[] { new Integer(2), new Byte((byte) 0) });
                                 } catch (InvocationTargetException ive) {
-                                    if (!(ive.getCause() instanceof com.mysql.jdbc.NotImplemented || ive.getCause().getClass().getName()
-                                            .equals("java.sql.SQLFeatureNotSupportedException"))) {
+                                    if (!(ive.getCause() instanceof SQLFeatureNotSupportedException)) {
                                         throw ive;
                                     }
                                 }
@@ -3078,8 +1218,7 @@
                                 try {
                                     setters[i].invoke(callable, new Object[] { new Integer(2), new Double(0) });
                                 } catch (InvocationTargetException ive) {
-                                    if (!(ive.getCause() instanceof com.mysql.jdbc.NotImplemented || ive.getCause().getClass().getName()
-                                            .equals("java.sql.SQLFeatureNotSupportedException"))) {
+                                    if (!(ive.getCause() instanceof SQLFeatureNotSupportedException)) {
                                         throw ive;
                                     }
                                 }
@@ -3091,8 +1230,7 @@
                                 try {
                                     setters[i].invoke(callable, new Object[] { new Integer(2), new Float(0) });
                                 } catch (InvocationTargetException ive) {
-                                    if (!(ive.getCause() instanceof com.mysql.jdbc.NotImplemented || ive.getCause().getClass().getName()
-                                            .equals("java.sql.SQLFeatureNotSupportedException"))) {
+                                    if (!(ive.getCause() instanceof SQLFeatureNotSupportedException)) {
                                         throw ive;
                                     }
                                 }
@@ -3104,8 +1242,7 @@
                                 try {
                                     setters[i].invoke(callable, new Object[] { new Integer(2), new Integer(0) });
                                 } catch (InvocationTargetException ive) {
-                                    if (!(ive.getCause() instanceof com.mysql.jdbc.NotImplemented || ive.getCause().getClass().getName()
-                                            .equals("java.sql.SQLFeatureNotSupportedException"))) {
+                                    if (!(ive.getCause() instanceof SQLFeatureNotSupportedException)) {
                                         throw ive;
                                     }
                                 }
@@ -3116,8 +1253,7 @@
                                 try {
                                     setters[i].invoke(callable, new Object[] { new Integer(2), new Long(0) });
                                 } catch (InvocationTargetException ive) {
-                                    if (!(ive.getCause() instanceof com.mysql.jdbc.NotImplemented || ive.getCause().getClass().getName()
-                                            .equals("java.sql.SQLFeatureNotSupportedException"))) {
+                                    if (!(ive.getCause() instanceof SQLFeatureNotSupportedException)) {
                                         throw ive;
                                     }
                                 }
@@ -3127,8 +1263,7 @@
                                 try {
                                     setters[i].invoke(callable, new Object[] { new Integer(2), new Short((short) 0) });
                                 } catch (InvocationTargetException ive) {
-                                    if (!(ive.getCause() instanceof com.mysql.jdbc.NotImplemented || ive.getCause().getClass().getName()
-                                            .equals("java.sql.SQLFeatureNotSupportedException"))) {
+                                    if (!(ive.getCause() instanceof SQLFeatureNotSupportedException)) {
                                         throw ive;
                                     }
                                 }
@@ -3531,6 +1666,5 @@
             this.stmt.execute("drop procedure if exists test60816_3");
         }
     }
->>>>>>> 8d5e83e3
 
 }