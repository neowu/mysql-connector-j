/*
  Copyright (c) 2002, 2015, Oracle and/or its affiliates. All rights reserved.

  The MySQL Connector/J is licensed under the terms of the GPLv2
  <http://www.gnu.org/licenses/old-licenses/gpl-2.0.html>, like most MySQL Connectors.
  There are special exceptions to the terms and conditions of the GPLv2 as it is applied to
  this software, see the FLOSS License Exception
  <http://www.mysql.com/about/legal/licensing/foss-exception.html>.

  This program is free software; you can redistribute it and/or modify it under the terms
  of the GNU General Public License as published by the Free Software Foundation; version 2
  of the License.

  This program is distributed in the hope that it will be useful, but WITHOUT ANY WARRANTY;
  without even the implied warranty of MERCHANTABILITY or FITNESS FOR A PARTICULAR PURPOSE.
  See the GNU General Public License for more details.

  You should have received a copy of the GNU General Public License along with this
  program; if not, write to the Free Software Foundation, Inc., 51 Franklin St, Fifth
  Floor, Boston, MA 02110-1301  USA

 */

package testsuite.regression;

import java.io.BufferedOutputStream;
import java.io.ByteArrayOutputStream;
import java.io.File;
import java.io.FileOutputStream;
import java.io.IOException;
import java.io.InputStream;
import java.io.OutputStream;
import java.io.PrintStream;
import java.lang.management.ManagementFactory;
import java.lang.reflect.Field;
import java.lang.reflect.InvocationTargetException;
import java.lang.reflect.Method;
import java.lang.reflect.Proxy;
import java.net.InetAddress;
import java.net.ServerSocket;
import java.net.Socket;
import java.net.SocketAddress;
import java.net.SocketException;
import java.net.SocketTimeoutException;
import java.nio.channels.SocketChannel;
import java.sql.Connection;
import java.sql.DriverManager;
import java.sql.DriverPropertyInfo;
import java.sql.PreparedStatement;
import java.sql.ResultSet;
import java.sql.SQLException;
import java.sql.SQLNonTransientConnectionException;
import java.sql.Statement;
import java.text.SimpleDateFormat;
import java.util.ArrayList;
import java.util.Calendar;
import java.util.Date;
import java.util.Enumeration;
import java.util.HashMap;
import java.util.HashSet;
import java.util.LinkedList;
import java.util.List;
import java.util.Locale;
import java.util.Map;
import java.util.Map.Entry;
import java.util.Properties;
import java.util.Set;
import java.util.TimeZone;
import java.util.concurrent.Callable;
import java.util.concurrent.ExecutionException;
import java.util.concurrent.Executor;
import java.util.concurrent.ExecutorService;
import java.util.concurrent.Executors;
import java.util.concurrent.Future;
import java.util.concurrent.ScheduledExecutorService;
import java.util.concurrent.ScheduledFuture;
import java.util.concurrent.TimeUnit;
import java.util.concurrent.TimeoutException;
import java.util.regex.Matcher;
import java.util.regex.Pattern;

import javax.management.MBeanServer;
import javax.management.MBeanServerInvocationHandler;
import javax.management.ObjectName;
import javax.sql.XAConnection;
import javax.transaction.xa.XAException;
import javax.transaction.xa.XAResource;
import javax.transaction.xa.Xid;

import testsuite.BaseTestCase;
import testsuite.UnreliableSocketFactory;

import com.mysql.api.ExceptionInterceptor;
import com.mysql.api.authentication.AuthenticationPlugin;
import com.mysql.api.io.PacketBuffer;
import com.mysql.core.CharsetMapping;
import com.mysql.core.Messages;
import com.mysql.core.authentication.MysqlNativePasswordPlugin;
import com.mysql.core.authentication.Sha256PasswordPlugin;
import com.mysql.core.conf.IntegerConnectionProperty;
import com.mysql.core.exception.MysqlErrorNumbers;
import com.mysql.core.io.Buffer;
import com.mysql.core.io.StandardSocketFactory;
import com.mysql.core.log.StandardLogger;
import com.mysql.core.util.StringUtils;
import com.mysql.jdbc.ConnectionImpl;
import com.mysql.jdbc.Driver;
import com.mysql.jdbc.JdbcConnectionProperties;
import com.mysql.jdbc.JdbcConnectionPropertiesImpl;
import com.mysql.jdbc.LoadBalancingConnectionProxy;
import com.mysql.jdbc.MySQLConnection;
import com.mysql.jdbc.NonRegisteringDriver;
import com.mysql.jdbc.ReplicationConnection;
import com.mysql.jdbc.ReplicationConnectionGroupManager;
import com.mysql.jdbc.ResultSetInternalMethods;
import com.mysql.jdbc.exceptions.MysqlDataTruncation;
import com.mysql.jdbc.exceptions.SQLError;
import com.mysql.jdbc.ha.LoadBalanceExceptionChecker;
import com.mysql.jdbc.ha.RandomBalanceStrategy;
import com.mysql.jdbc.ha.SequentialBalanceStrategy;
import com.mysql.jdbc.integration.jboss.MysqlValidConnectionChecker;
import com.mysql.jdbc.interceptors.StatementInterceptorV2;
import com.mysql.jdbc.jdbc2.optional.MysqlConnectionPoolDataSource;
import com.mysql.jdbc.jdbc2.optional.MysqlXADataSource;
import com.mysql.jdbc.jdbc2.optional.MysqlXid;
import com.mysql.jdbc.jdbc2.optional.SuspendableXAConnection;
import com.mysql.jdbc.jmx.ReplicationGroupManagerMBean;
import com.mysql.jdbc.util.TimeUtil;

/**
 * Regression tests for Connections
 */
public class ConnectionRegressionTest extends BaseTestCase {
    /**
     * @param name
     *            the name of the testcase
     */
    public ConnectionRegressionTest(String name) {
        super(name);
    }

    /**
     * Runs all test cases in this test suite
     * 
     * @param args
     */
    public static void main(String[] args) {
        junit.textui.TestRunner.run(ConnectionRegressionTest.class);
    }

    public void testBug1914() throws Exception {
        System.out.println(this.conn.nativeSQL("{fn convert(foo(a,b,c), BIGINT)}"));
        System.out.println(this.conn.nativeSQL("{fn convert(foo(a,b,c), BINARY)}"));
        System.out.println(this.conn.nativeSQL("{fn convert(foo(a,b,c), BIT)}"));
        System.out.println(this.conn.nativeSQL("{fn convert(foo(a,b,c), CHAR)}"));
        System.out.println(this.conn.nativeSQL("{fn convert(foo(a,b,c), DATE)}"));
        System.out.println(this.conn.nativeSQL("{fn convert(foo(a,b,c), DECIMAL)}"));
        System.out.println(this.conn.nativeSQL("{fn convert(foo(a,b,c), DOUBLE)}"));
        System.out.println(this.conn.nativeSQL("{fn convert(foo(a,b,c), FLOAT)}"));
        System.out.println(this.conn.nativeSQL("{fn convert(foo(a,b,c), INTEGER)}"));
        System.out.println(this.conn.nativeSQL("{fn convert(foo(a,b,c), LONGVARBINARY)}"));
        System.out.println(this.conn.nativeSQL("{fn convert(foo(a,b,c), LONGVARCHAR)}"));
        System.out.println(this.conn.nativeSQL("{fn convert(foo(a,b,c), TIME)}"));
        System.out.println(this.conn.nativeSQL("{fn convert(foo(a,b,c), TIMESTAMP)}"));
        System.out.println(this.conn.nativeSQL("{fn convert(foo(a,b,c), TINYINT)}"));
        System.out.println(this.conn.nativeSQL("{fn convert(foo(a,b,c), VARBINARY)}"));
        System.out.println(this.conn.nativeSQL("{fn convert(foo(a,b,c), VARCHAR)}"));
    }

    /**
     * Tests fix for BUG#3554 - Not specifying database in URL causes
     * MalformedURL exception.
     * 
     * @throws Exception
     *             if an error ocurrs.
     */
    public void testBug3554() throws Exception {
        try {
            new NonRegisteringDriver().connect("jdbc:mysql://localhost:3306/?user=root&password=root", new Properties());
        } catch (SQLException sqlEx) {
            assertTrue(sqlEx.getMessage().indexOf("Malformed") == -1);
        }
    }

    public void testBug3790() throws Exception {
        String field2OldValue = "foo";
        String field2NewValue = "bar";
        int field1OldValue = 1;

        Connection conn1 = null;
        Connection conn2 = null;
        Statement stmt1 = null;
        Statement stmt2 = null;
        ResultSet rs2 = null;

        Properties props = new Properties();

        try {
            createTable("testBug3790", "(field1 INT NOT NULL PRIMARY KEY, field2 VARCHAR(32)) ", "InnoDB");
            this.stmt.executeUpdate("INSERT INTO testBug3790 VALUES (" + field1OldValue + ", '" + field2OldValue + "')");

            conn1 = getConnectionWithProps(props); // creates a new connection
            conn2 = getConnectionWithProps(props); // creates another new
            // connection
            conn1.setAutoCommit(false);
            conn2.setAutoCommit(false);

            stmt1 = conn1.createStatement();
            stmt1.executeUpdate("UPDATE testBug3790 SET field2 = '" + field2NewValue + "' WHERE field1=" + field1OldValue);
            conn1.commit();

            stmt2 = conn2.createStatement();

            rs2 = stmt2.executeQuery("SELECT field1, field2 FROM testBug3790");

            assertTrue(rs2.next());
            assertTrue(rs2.getInt(1) == field1OldValue);
            assertTrue(rs2.getString(2).equals(field2NewValue));
        } finally {
            if (rs2 != null) {
                rs2.close();
            }

            if (stmt2 != null) {
                stmt2.close();
            }

            if (stmt1 != null) {
                stmt1.close();
            }

            if (conn1 != null) {
                conn1.close();
            }

            if (conn2 != null) {
                conn2.close();
            }
        }
    }

    /**
     * Tests if the driver configures character sets correctly for 4.1.x
     * servers. Requires that the 'admin connection' is configured, as this test
     * needs to create/drop databases.
     * 
     * @throws Exception
     *             if an error occurs
     */
    public void testCollation41() throws Exception {
        if (isAdminConnectionConfigured()) {
            Map<String, String> charsetsAndCollations = getCharacterSetsAndCollations();
            charsetsAndCollations.remove("latin7"); // Maps to multiple Java
            // charsets
            charsetsAndCollations.remove("ucs2"); // can't be used as a
            // connection charset

            for (String charsetName : charsetsAndCollations.keySet()) {
                Connection charsetConn = null;
                Statement charsetStmt = null;

                try {
                    //String collationName = charsetsAndCollations.get(charsetName);

                    Properties props = new Properties();
                    props.put("characterEncoding", charsetName);

                    System.out.println("Testing character set " + charsetName);

                    charsetConn = getAdminConnectionWithProps(props);

                    charsetStmt = charsetConn.createStatement();

                    charsetStmt.executeUpdate("DROP DATABASE IF EXISTS testCollation41");
                    charsetStmt.executeUpdate("DROP TABLE IF EXISTS testCollation41");

                    charsetStmt.executeUpdate("CREATE DATABASE testCollation41 DEFAULT CHARACTER SET " + charsetName);
                    charsetConn.setCatalog("testCollation41");

                    // We've switched catalogs, so we need to recreate the
                    // statement to pick this up...
                    charsetStmt = charsetConn.createStatement();

                    StringBuilder createTableCommand = new StringBuilder("CREATE TABLE testCollation41(field1 VARCHAR(255), field2 INT)");

                    charsetStmt.executeUpdate(createTableCommand.toString());

                    charsetStmt.executeUpdate("INSERT INTO testCollation41 VALUES ('abc', 0)");

                    int updateCount = charsetStmt.executeUpdate("UPDATE testCollation41 SET field2=1 WHERE field1='abc'");
                    assertTrue(updateCount == 1);
                } finally {
                    if (charsetStmt != null) {
                        charsetStmt.executeUpdate("DROP TABLE IF EXISTS testCollation41");
                        charsetStmt.executeUpdate("DROP DATABASE IF EXISTS testCollation41");
                        charsetStmt.close();
                    }

                    if (charsetConn != null) {
                        charsetConn.close();
                    }
                }
            }
        }
    }

    /**
     * Tests setReadOnly() being reset during failover
     * 
     * @throws Exception
     *             if an error occurs.
     */
    public void testSetReadOnly() throws Exception {
        Properties props = new Properties();
        props.put("autoReconnect", "true");

        String sepChar = "?";

        if (BaseTestCase.dbUrl.indexOf("?") != -1) {
            sepChar = "&";
        }

        Connection reconnectableConn = DriverManager.getConnection(BaseTestCase.dbUrl + sepChar + "autoReconnect=true", props);

        this.rs = reconnectableConn.createStatement().executeQuery("SELECT CONNECTION_ID()");
        this.rs.next();

        String connectionId = this.rs.getString(1);

        reconnectableConn.setReadOnly(true);

        boolean isReadOnly = reconnectableConn.isReadOnly();

        Connection killConn = getConnectionWithProps((Properties) null);

        killConn.createStatement().executeUpdate("KILL " + connectionId);
        Thread.sleep(2000);

        SQLException caughtException = null;

        int numLoops = 8;

        while (caughtException == null && numLoops > 0) {
            numLoops--;

            try {
                reconnectableConn.createStatement().executeQuery("SELECT 1");
            } catch (SQLException sqlEx) {
                caughtException = sqlEx;
            }
        }

        System.out.println("Executing statement on reconnectable connection...");

        this.rs = reconnectableConn.createStatement().executeQuery("SELECT CONNECTION_ID()");
        this.rs.next();
        assertTrue("Connection is not a reconnected-connection", !connectionId.equals(this.rs.getString(1)));

        try {
            reconnectableConn.createStatement().executeQuery("SELECT 1");
        } catch (SQLException sqlEx) {
            // ignore
        }

        reconnectableConn.createStatement().executeQuery("SELECT 1");

        assertTrue(reconnectableConn.isReadOnly() == isReadOnly);
    }

    private Map<String, String> getCharacterSetsAndCollations() throws Exception {
        Map<String, String> charsetsToLoad = new HashMap<String, String>();

        try {
            this.rs = this.stmt.executeQuery("SHOW character set");

            while (this.rs.next()) {
                charsetsToLoad.put(this.rs.getString("Charset"), this.rs.getString("Default collation"));
            }

            //
            // These don't have mappings in Java...
            //
            charsetsToLoad.remove("swe7");
            charsetsToLoad.remove("hp8");
            charsetsToLoad.remove("dec8");
            charsetsToLoad.remove("koi8u");
            charsetsToLoad.remove("keybcs2");
            charsetsToLoad.remove("geostd8");
            charsetsToLoad.remove("armscii8");
        } finally {
            if (this.rs != null) {
                this.rs.close();
            }
        }

        return charsetsToLoad;
    }

    /**
     * Tests fix for BUG#4334, port #'s not being picked up for
     * failover/autoreconnect.
     * 
     * @throws Exception
     *             if an error occurs.
     */
    public void testBug4334() throws Exception {
        if (isAdminConnectionConfigured()) {
            Connection adminConnection = null;

            try {
                adminConnection = getAdminConnection();

                int bogusPortNumber = 65534;

                NonRegisteringDriver driver = new NonRegisteringDriver();

                Properties oldProps = driver.parseURL(BaseTestCase.dbUrl, null);

                String host = driver.host(oldProps);
                int port = driver.port(oldProps);
                String database = oldProps.getProperty(NonRegisteringDriver.DBNAME_PROPERTY_KEY);
                String user = oldProps.getProperty(NonRegisteringDriver.USER_PROPERTY_KEY);
                String password = oldProps.getProperty(NonRegisteringDriver.PASSWORD_PROPERTY_KEY);

                StringBuilder newUrlToTestPortNum = new StringBuilder("jdbc:mysql://");

                if (host != null) {
                    newUrlToTestPortNum.append(host);
                }

                newUrlToTestPortNum.append(":").append(port);
                newUrlToTestPortNum.append(",");

                if (host != null) {
                    newUrlToTestPortNum.append(host);
                }

                newUrlToTestPortNum.append(":").append(bogusPortNumber);
                newUrlToTestPortNum.append("/");

                if (database != null) {
                    newUrlToTestPortNum.append(database);
                }

                if ((user != null) || (password != null)) {
                    newUrlToTestPortNum.append("?");

                    if (user != null) {
                        newUrlToTestPortNum.append("user=").append(user);

                        if (password != null) {
                            newUrlToTestPortNum.append("&");
                        }
                    }

                    if (password != null) {
                        newUrlToTestPortNum.append("password=").append(password);
                    }
                }

                Properties autoReconnectProps = new Properties();
                autoReconnectProps.put("autoReconnect", "true");

                System.out.println(newUrlToTestPortNum);

                //
                // First test that port #'s are being correctly picked up
                //
                // We do this by looking at the error message that is returned
                //
                Connection portNumConn = DriverManager.getConnection(newUrlToTestPortNum.toString(), autoReconnectProps);
                Statement portNumStmt = portNumConn.createStatement();
                this.rs = portNumStmt.executeQuery("SELECT connection_id()");
                this.rs.next();

                killConnection(adminConnection, this.rs.getString(1));

                try {
                    portNumStmt.executeQuery("SELECT connection_id()");
                } catch (SQLException sqlEx) {
                    // we expect this one
                }

                try {
                    portNumStmt.executeQuery("SELECT connection_id()");
                } catch (SQLException sqlEx) {
                    assertTrue(sqlEx.getMessage().toLowerCase().indexOf("connection refused") != -1);
                }

                //
                // Now make sure failover works
                //
                StringBuilder newUrlToTestFailover = new StringBuilder("jdbc:mysql://");

                if (host != null) {
                    newUrlToTestFailover.append(host);
                }

                newUrlToTestFailover.append(":").append(port);
                newUrlToTestFailover.append(",");

                if (host != null) {
                    newUrlToTestFailover.append(host);
                }

                newUrlToTestFailover.append(":").append(bogusPortNumber);
                newUrlToTestFailover.append("/");

                if (database != null) {
                    newUrlToTestFailover.append(database);
                }

                if ((user != null) || (password != null)) {
                    newUrlToTestFailover.append("?");

                    if (user != null) {
                        newUrlToTestFailover.append("user=").append(user);

                        if (password != null) {
                            newUrlToTestFailover.append("&");
                        }
                    }

                    if (password != null) {
                        newUrlToTestFailover.append("password=").append(password);
                    }
                }

                Connection failoverConn = DriverManager.getConnection(newUrlToTestFailover.toString(), autoReconnectProps);
                Statement failoverStmt = failoverConn.createStatement();
                this.rs = failoverStmt.executeQuery("SELECT connection_id()");
                this.rs.next();

                killConnection(adminConnection, this.rs.getString(1));

                try {
                    failoverStmt.executeQuery("SELECT connection_id()");
                } catch (SQLException sqlEx) {
                    // we expect this one
                }

                failoverStmt.executeQuery("SELECT connection_id()");
            } finally {
                if (adminConnection != null) {
                    adminConnection.close();
                }
            }
        }
    }

    private static void killConnection(Connection adminConn, String threadId) throws SQLException {
        adminConn.createStatement().execute("KILL " + threadId);
    }

    /**
     * Tests fix for BUG#6966, connections starting up failed-over (due to down
     * master) never retry master.
     * 
     * @throws Exception
     *             if the test fails...Note, test is timing-dependent, but
     *             should work in most cases.
     */
    public void testBug6966() throws Exception {
        Properties props = new Driver().parseURL(BaseTestCase.dbUrl, null);
        props.setProperty("autoReconnect", "true");
        props.setProperty("socketFactory", "testsuite.UnreliableSocketFactory");

        Properties urlProps = new NonRegisteringDriver().parseURL(dbUrl, null);

        String host = urlProps.getProperty(NonRegisteringDriver.HOST_PROPERTY_KEY);
        String port = urlProps.getProperty(NonRegisteringDriver.PORT_PROPERTY_KEY);

        props.remove(NonRegisteringDriver.HOST_PROPERTY_KEY);
        props.remove(NonRegisteringDriver.NUM_HOSTS_PROPERTY_KEY);
        props.remove(NonRegisteringDriver.HOST_PROPERTY_KEY + ".1");
        props.remove(NonRegisteringDriver.PORT_PROPERTY_KEY + ".1");

        props.setProperty("queriesBeforeRetryMaster", "50");
        props.setProperty("maxReconnects", "1");

        UnreliableSocketFactory.mapHost("master", host);
        UnreliableSocketFactory.mapHost("slave", host);
        UnreliableSocketFactory.downHost("master");

        Connection failoverConnection = null;

        try {
            failoverConnection = getConnectionWithProps("jdbc:mysql://master:" + port + ",slave:" + port + "/", props);
            failoverConnection.setAutoCommit(false);

            String originalConnectionId = getSingleIndexedValueWithQuery(failoverConnection, 1, "SELECT CONNECTION_ID()").toString();

            for (int i = 0; i < 50; i++) {
                failoverConnection.createStatement().executeQuery("SELECT 1");
            }

            ((com.mysql.jdbc.JdbcConnection) failoverConnection).clearHasTriedMaster();
            UnreliableSocketFactory.dontDownHost("master");

            failoverConnection.setAutoCommit(true);

            String newConnectionId = getSingleIndexedValueWithQuery(failoverConnection, 1, "SELECT CONNECTION_ID()").toString();

            assertTrue(((com.mysql.jdbc.JdbcConnection) failoverConnection).hasTriedMaster());

            assertTrue(!newConnectionId.equals(originalConnectionId));

            failoverConnection.createStatement().executeQuery("SELECT 1");
        } finally {
            UnreliableSocketFactory.flushAllHostLists();

            if (failoverConnection != null) {
                failoverConnection.close();
            }
        }
    }

    /**
     * Test fix for BUG#7952 -- Infinite recursion when 'falling back' to master
     * in failover configuration.
     * 
     * @throws Exception
     *             if the tests fails.
     */
    public void testBug7952() throws Exception {
        Properties props = new Driver().parseURL(BaseTestCase.dbUrl, null);
        props.setProperty("autoReconnect", "true");

        String host = props.getProperty(NonRegisteringDriver.HOST_PROPERTY_KEY);

        if (!NonRegisteringDriver.isHostPropertiesList(host)) {
            String port = props.getProperty(NonRegisteringDriver.PORT_PROPERTY_KEY, "3306");

            host = host + ":" + port;
        }

        host = host + "," + host;

        props.remove("PORT");
        props.remove("HOST");

        props.setProperty("queriesBeforeRetryMaster", "10");
        props.setProperty("maxReconnects", "1");

        Connection failoverConnection = null;
        Connection killerConnection = getConnectionWithProps((String) null);

        try {
            failoverConnection = getConnectionWithProps("jdbc:mysql://" + host + "/", props);
<<<<<<< HEAD
            ((com.mysql.jdbc.JdbcConnection) failoverConnection).setPreferSlaveDuringFailover(true);
=======
>>>>>>> 510a01e7
            failoverConnection.setAutoCommit(false);

            String failoverConnectionId = getSingleIndexedValueWithQuery(failoverConnection, 1, "SELECT CONNECTION_ID()").toString();

            System.out.println("Connection id: " + failoverConnectionId);

            killConnection(killerConnection, failoverConnectionId);

            Thread.sleep(3000); // This can take some time....

            try {
                failoverConnection.createStatement().executeQuery("SELECT 1");
            } catch (SQLException sqlEx) {
                assertTrue("08S01".equals(sqlEx.getSQLState()));
            }

<<<<<<< HEAD
            ((com.mysql.jdbc.JdbcConnection) failoverConnection).setPreferSlaveDuringFailover(false);
            ((com.mysql.jdbc.JdbcConnection) failoverConnection).setFailedOver(true);
=======
            ((com.mysql.jdbc.Connection) failoverConnection).setFailedOver(true);
>>>>>>> 510a01e7

            failoverConnection.setAutoCommit(true);

            String failedConnectionId = getSingleIndexedValueWithQuery(failoverConnection, 1, "SELECT CONNECTION_ID()").toString();
            System.out.println("Failed over connection id: " + failedConnectionId);

<<<<<<< HEAD
            ((com.mysql.jdbc.JdbcConnection) failoverConnection).setPreferSlaveDuringFailover(false);
            ((com.mysql.jdbc.JdbcConnection) failoverConnection).setFailedOver(true);
=======
            ((com.mysql.jdbc.Connection) failoverConnection).setFailedOver(true);
>>>>>>> 510a01e7

            for (int i = 0; i < 30; i++) {
                failoverConnection.setAutoCommit(true);
                System.out.println(getSingleIndexedValueWithQuery(failoverConnection, 1, "SELECT CONNECTION_ID()"));
                // failoverConnection.createStatement().executeQuery("SELECT
                // 1");
                failoverConnection.setAutoCommit(true);
            }

            String fallbackConnectionId = getSingleIndexedValueWithQuery(failoverConnection, 1, "SELECT CONNECTION_ID()").toString();
            System.out.println("fallback connection id: " + fallbackConnectionId);

            /*
             * long begin = System.currentTimeMillis();
             * 
             * failoverConnection.setAutoCommit(true);
             * 
             * long end = System.currentTimeMillis();
             * 
             * assertTrue("Probably didn't try failing back to the
             * master....check test", (end - begin) > 500);
             * 
             * failoverConnection.createStatement().executeQuery("SELECT 1");
             */
        } finally {
            if (failoverConnection != null) {
                failoverConnection.close();
            }
        }
    }

    /**
     * Tests fix for BUG#7607 - MS932, SHIFT_JIS and Windows_31J not recog. as
     * aliases for sjis.
     * 
     * @throws Exception
     *             if the test fails.
     */
    public void testBug7607() throws Exception {
        Connection ms932Conn = null, cp943Conn = null, shiftJisConn = null, windows31JConn = null;

        try {
            Properties props = new Properties();
            props.setProperty("characterEncoding", "MS932");

            ms932Conn = getConnectionWithProps(props);

            this.rs = ms932Conn.createStatement().executeQuery("SHOW VARIABLES LIKE 'character_set_client'");
            assertTrue(this.rs.next());
            String encoding = this.rs.getString(2);
            assertEquals("cp932", encoding.toLowerCase(Locale.ENGLISH));

            this.rs = ms932Conn.createStatement().executeQuery("SELECT 'abc'");
            assertTrue(this.rs.next());

            String charsetToCheck = "ms932";

            assertEquals(charsetToCheck, ((com.mysql.jdbc.ResultSetMetaData) this.rs.getMetaData()).getColumnCharacterSet(1).toLowerCase(Locale.ENGLISH));

            try {
                ms932Conn.createStatement().executeUpdate("drop table if exists testBug7607");
                ms932Conn.createStatement().executeUpdate("create table testBug7607 (sortCol int, col1 varchar(100) ) character set sjis");
                ms932Conn.createStatement().executeUpdate("insert into testBug7607 values(1, 0x835C)"); // standard
                // sjis
                ms932Conn.createStatement().executeUpdate("insert into testBug7607 values(2, 0x878A)"); // NEC
                // kanji

                this.rs = ms932Conn.createStatement().executeQuery("SELECT col1 FROM testBug7607 ORDER BY sortCol ASC");
                assertTrue(this.rs.next());
                String asString = this.rs.getString(1);
                assertTrue("\u30bd".equals(asString));

                assertTrue(this.rs.next());
                asString = this.rs.getString(1);
                assertEquals("\u3231", asString);
            } finally {
                ms932Conn.createStatement().executeUpdate("drop table if exists testBug7607");
            }

            props = new Properties();
            props.setProperty("characterEncoding", "SHIFT_JIS");

            shiftJisConn = getConnectionWithProps(props);

            this.rs = shiftJisConn.createStatement().executeQuery("SHOW VARIABLES LIKE 'character_set_client'");
            assertTrue(this.rs.next());
            encoding = this.rs.getString(2);
            assertTrue("sjis".equalsIgnoreCase(encoding));

            this.rs = shiftJisConn.createStatement().executeQuery("SELECT 'abc'");
            assertTrue(this.rs.next());

            String charSetUC = ((com.mysql.jdbc.ResultSetMetaData) this.rs.getMetaData()).getColumnCharacterSet(1).toUpperCase(Locale.US);

            props = new Properties();
            props.setProperty("characterEncoding", "WINDOWS-31J");

            windows31JConn = getConnectionWithProps(props);

            this.rs = windows31JConn.createStatement().executeQuery("SHOW VARIABLES LIKE 'character_set_client'");
            assertTrue(this.rs.next());
            encoding = this.rs.getString(2);

            assertEquals("cp932", encoding.toLowerCase(Locale.ENGLISH));

            this.rs = windows31JConn.createStatement().executeQuery("SELECT 'abc'");
            assertTrue(this.rs.next());

            assertEquals("windows-31j".toLowerCase(Locale.ENGLISH), ((com.mysql.jdbc.ResultSetMetaData) this.rs.getMetaData()).getColumnCharacterSet(1)
                    .toLowerCase(Locale.ENGLISH));

            props = new Properties();
            props.setProperty("characterEncoding", "CP943");

            cp943Conn = getConnectionWithProps(props);

            this.rs = cp943Conn.createStatement().executeQuery("SHOW VARIABLES LIKE 'character_set_client'");
            assertTrue(this.rs.next());
            encoding = this.rs.getString(2);
            assertTrue("sjis".equalsIgnoreCase(encoding));

            this.rs = cp943Conn.createStatement().executeQuery("SELECT 'abc'");
            assertTrue(this.rs.next());

            charSetUC = ((com.mysql.jdbc.ResultSetMetaData) this.rs.getMetaData()).getColumnCharacterSet(1).toUpperCase(Locale.US);

            assertEquals("CP943", charSetUC);

        } finally {
            if (ms932Conn != null) {
                ms932Conn.close();
            }

            if (shiftJisConn != null) {
                shiftJisConn.close();
            }

            if (windows31JConn != null) {
                windows31JConn.close();
            }

            if (cp943Conn != null) {
                cp943Conn.close();
            }
        }
    }

    /**
     * In some case Connector/J's round-robin function doesn't work.
     * 
     * I had 2 mysqld, node1 "localhost:3306" and node2 "localhost:3307".
     * 
     * 1. node1 is up, node2 is up
     * 
     * 2. java-program connect to node1 by using properties
     * "autoRecconect=true",
     * "roundRobinLoadBalance=true","failOverReadOnly=false".
     * 
     * 3. node1 is down, node2 is up
     * 
     * 4. java-program execute a query and fail, but Connector/J's round-robin
     * fashion failover work and if java-program retry a query it can succeed
     * (connection is change to node2 by Connector/j)
     * 
     * 5. node1 is up, node2 is up
     * 
     * 6. node1 is up, node2 is down
     * 
     * 7. java-program execute a query, but this time Connector/J doesn't work
     * althought node1 is up and usable.
     * 
     * 
     * @throws Exception
     */

    /*
     * FIXME: This test is no longer valid with random selection of hosts public
     * void testBug8643() throws Exception { if (runMultiHostTests()) {
     * Properties defaultProps = getMasterSlaveProps();
     * 
     * defaultProps.remove(NonRegisteringDriver.HOST_PROPERTY_KEY);
     * defaultProps.remove(NonRegisteringDriver.PORT_PROPERTY_KEY);
     * 
     * defaultProps.put("autoReconnect", "true");
     * defaultProps.put("roundRobinLoadBalance", "true");
     * defaultProps.put("failOverReadOnly", "false");
     * 
     * Connection con = null; try { con =
     * DriverManager.getConnection(getMasterSlaveUrl(), defaultProps); Statement
     * stmt1 = con.createStatement();
     * 
     * ResultSet rs1 = stmt1 .executeQuery("show variables like 'port'");
     * rs1.next();
     * 
     * rs1 = stmt1.executeQuery("select connection_id()"); rs1.next(); String
     * originalConnectionId = rs1.getString(1); this.stmt.executeUpdate("kill "
     * + originalConnectionId);
     * 
     * int numLoops = 8;
     * 
     * SQLException caughtException = null;
     * 
     * while (caughtException == null && numLoops > 0) { numLoops--;
     * 
     * try { rs1 = stmt1.executeQuery("show variables like 'port'"); } catch
     * (SQLException sqlEx) { caughtException = sqlEx; } }
     * 
     * assertNotNull(caughtException);
     * 
     * // failover and retry rs1 =
     * stmt1.executeQuery("show variables like 'port'");
     * 
     * rs1.next(); assertTrue(!((com.mysql.jdbc.Connection) con)
     * .isMasterConnection());
     * 
     * rs1 = stmt1.executeQuery("select connection_id()"); rs1.next(); String
     * nextConnectionId = rs1.getString(1);
     * assertTrue(!nextConnectionId.equals(originalConnectionId));
     * 
     * this.stmt.executeUpdate("kill " + nextConnectionId);
     * 
     * numLoops = 8;
     * 
     * caughtException = null;
     * 
     * while (caughtException == null && numLoops > 0) { numLoops--;
     * 
     * try { rs1 = stmt1.executeQuery("show variables like 'port'"); } catch
     * (SQLException sqlEx) { caughtException = sqlEx; } }
     * 
     * assertNotNull(caughtException);
     * 
     * // failover and retry rs1 =
     * stmt1.executeQuery("show variables like 'port'");
     * 
     * rs1.next(); assertTrue(((com.mysql.jdbc.Connection) con)
     * .isMasterConnection());
     * 
     * } finally { if (con != null) { try { con.close(); } catch (Exception e) {
     * e.printStackTrace(); } } } } }
     */

    /**
     * Tests fix for BUG#9206, can not use 'UTF-8' for characterSetResults
     * configuration property.
     */
    public void testBug9206() throws Exception {
        Properties props = new Properties();
        props.setProperty("characterSetResults", "UTF-8");
        getConnectionWithProps(props).close();
    }

    /**
     * These two charsets have different names depending on version of MySQL
     * server.
     * 
     * @throws Exception
     *             if the test fails.
     */
    public void testNewCharsetsConfiguration() throws Exception {
        Properties props = new Properties();
        props.setProperty("useUnicode", "true");
        props.setProperty("characterEncoding", "EUC_KR");
        getConnectionWithProps(props).close();

        props = new Properties();
        props.setProperty("useUnicode", "true");
        props.setProperty("characterEncoding", "KOI8_R");
        getConnectionWithProps(props).close();
    }

    /**
     * Tests fix for BUG#10144 - Memory leak in ServerPreparedStatement if
     * serverPrepare() fails.
     */

    public void testBug10144() throws Exception {
        Properties props = new Properties();
        props.setProperty("emulateUnsupportedPstmts", "false");
        props.setProperty("useServerPrepStmts", "true");

        Connection bareConn = getConnectionWithProps(props);

        int currentOpenStatements = ((com.mysql.jdbc.JdbcConnection) bareConn).getActiveStatementCount();

        try {
            bareConn.prepareStatement("Boo!");
            fail("Should not've been able to prepare that one!");
        } catch (SQLException sqlEx) {
            assertEquals(currentOpenStatements, ((com.mysql.jdbc.JdbcConnection) bareConn).getActiveStatementCount());
        } finally {
            if (bareConn != null) {
                bareConn.close();
            }
        }
    }

    /**
     * Tests fix for BUG#10496 - SQLException is thrown when using property
     * "characterSetResults"
     */
    public void testBug10496() throws Exception {
        Properties props = new Properties();
        props.setProperty("useUnicode", "true");
        props.setProperty("characterEncoding", "WINDOWS-31J");
        props.setProperty("characterSetResults", "WINDOWS-31J");
        getConnectionWithProps(props).close();

        props = new Properties();
        props.setProperty("useUnicode", "true");
        props.setProperty("characterEncoding", "EUC_JP");
        props.setProperty("characterSetResults", "EUC_JP");
        getConnectionWithProps(props).close();
    }

    /**
     * Tests fix for BUG#11259, autoReconnect ping causes exception on
     * connection startup.
     * 
     * @throws Exception
     *             if the test fails.
     */
    public void testBug11259() throws Exception {
        Connection dsConn = null;
        try {
            Properties props = new Properties();
            props.setProperty("autoReconnect", "true");
            dsConn = getConnectionWithProps(props);
        } finally {
            if (dsConn != null) {
                dsConn.close();
            }
        }
    }

    /**
     * Tests fix for BUG#11879 -- ReplicationConnection won't switch to slave,
     * throws "Catalog can't be null" exception.
     * 
     * @throws Exception
     *             if the test fails
     */
    public void testBug11879() throws Exception {
        if (runMultiHostTests()) {
            Connection replConn = null;

            try {
                replConn = getMasterSlaveReplicationConnection();
                replConn.setReadOnly(true);
                replConn.setReadOnly(false);
            } finally {
                if (replConn != null) {
                    replConn.close();
                }
            }
        }
    }

    /**
     * Tests fix for BUG#11976 - maxPerformance.properties mis-spells
     * "elideSetAutoCommits".
     * 
     * @throws Exception
     *             if the test fails.
     */
    public void testBug11976() throws Exception {
        Properties props = new Properties();
        props.setProperty("useConfigs", "maxPerformance");

        Connection maxPerfConn = getConnectionWithProps(props);
        assertEquals(true, ((com.mysql.jdbc.JdbcConnection) maxPerfConn).getElideSetAutoCommits());
    }

    /**
     * Tests fix for BUG#12218, properties shared between master and slave with
     * replication connection.
     * 
     * @throws Exception
     *             if the test fails.
     */
    public void testBug12218() throws Exception {
        if (runMultiHostTests()) {
            Connection replConn = null;

            try {
                replConn = getMasterSlaveReplicationConnection();
                assertTrue(!((MySQLConnection) ((ReplicationConnection) replConn).getMasterConnection()).hasSameProperties(((ReplicationConnection) replConn)
                        .getSlavesConnection()));
            } finally {
                if (replConn != null) {
                    replConn.close();
                }
            }
        }
    }

    /**
     * Tests fix for BUG#12229 - explainSlowQueries hangs with server-side
     * prepared statements.
     * 
     * @throws Exception
     *             if the test fails.
     */
    public void testBug12229() throws Exception {
        createTable("testBug12229", "(`int_field` integer )");
        this.stmt.executeUpdate("insert into testBug12229 values (123456),(1)");

        Properties props = new Properties();
        props.put("profileSQL", "true");
        props.put("slowQueryThresholdMillis", "0");
        props.put("logSlowQueries", "true");
        props.put("explainSlowQueries", "true");
        props.put("useServerPrepStmts", "true");

        Connection explainConn = getConnectionWithProps(props);

        this.pstmt = explainConn.prepareStatement("SELECT `int_field` FROM `testBug12229` WHERE `int_field` = ?");
        this.pstmt.setInt(1, 1);

        this.rs = this.pstmt.executeQuery();
        assertTrue(this.rs.next());

        this.rs = this.pstmt.executeQuery();
        assertTrue(this.rs.next());

        this.rs = this.pstmt.executeQuery();
        assertTrue(this.rs.next());
    }

    /**
     * Tests fix for BUG#12752 - Cp1251 incorrectly mapped to win1251 for
     * servers newer than 4.0.x.
     * 
     * @throws Exception
     *             if the test fails.
     */
    public void testBug12752() throws Exception {
        Properties props = new Properties();
        props.setProperty("characterEncoding", "Cp1251");
        getConnectionWithProps(props).close();
    }

    /**
     * Tests fix for BUG#12753, sessionVariables=....=...., doesn't work as it's
     * tokenized incorrectly.
     * 
     * @throws Exception
     *             if the test fails.
     */
    public void testBug12753() throws Exception {
        Properties props = new Properties();
        props.setProperty("sessionVariables", "sql_mode=ansi");

        Connection sessionConn = null;

        try {
            sessionConn = getConnectionWithProps(props);

            String sqlMode = getMysqlVariable(sessionConn, "sql_mode");
            assertTrue(sqlMode.indexOf("ANSI") != -1);
        } finally {
            if (sessionConn != null) {
                sessionConn.close();
                sessionConn = null;
            }
        }
    }

    /**
     * Tests fix for BUG#13048 - maxQuerySizeToLog is not respected.
     * 
     * @throws Exception
     *             if the test fails
     */
    public void testBug13048() throws Exception {

        Connection profileConn = null;
        PrintStream oldErr = System.err;

        try {
            ByteArrayOutputStream bOut = new ByteArrayOutputStream();
            System.setErr(new PrintStream(bOut));

            Properties props = new Properties();
            props.setProperty("profileSQL", "true");
            props.setProperty("maxQuerySizeToLog", "2");
            props.setProperty("logger", StandardLogger.class.getName());

            profileConn = getConnectionWithProps(props);

            StringBuilder queryBuf = new StringBuilder("SELECT '");

            for (int i = 0; i < 500; i++) {
                queryBuf.append("a");
            }

            queryBuf.append("'");

            this.rs = profileConn.createStatement().executeQuery(queryBuf.toString());
            this.rs.close();

            String logString = new String(bOut.toString("ISO8859-1"));
            assertTrue(logString.indexOf("... (truncated)") != -1);

            bOut = new ByteArrayOutputStream();
            System.setErr(new PrintStream(bOut));

            this.rs = profileConn.prepareStatement(queryBuf.toString()).executeQuery();
            logString = new String(bOut.toString("ISO8859-1"));

            assertTrue(logString.indexOf("... (truncated)") != -1);
        } finally {
            System.setErr(oldErr);

            if (profileConn != null) {
                profileConn.close();
            }

            if (this.rs != null) {
                ResultSet toClose = this.rs;
                this.rs = null;
                toClose.close();
            }
        }
    }

    /**
     * Tests fix for BUG#13453 - can't use & or = in URL configuration values
     * (we now allow you to use www-form-encoding).
     * 
     * @throws Exception
     *             if the test fails
     */
    public void testBug13453() throws Exception {
        StringBuilder urlBuf = new StringBuilder(dbUrl);

        if (dbUrl.indexOf('?') == -1) {
            urlBuf.append('?');
        } else {
            urlBuf.append('&');
        }

        urlBuf.append("sessionVariables=@testBug13453='%25%26+%3D'");

        Connection encodedConn = null;

        try {
            encodedConn = DriverManager.getConnection(urlBuf.toString(), null);

            this.rs = encodedConn.createStatement().executeQuery("SELECT @testBug13453");
            assertTrue(this.rs.next());
            assertEquals("%& =", this.rs.getString(1));
        } finally {
            if (this.rs != null) {
                this.rs.close();
                this.rs = null;
            }

            if (encodedConn != null) {
                encodedConn.close();
            }
        }
    }

    /**
     * Tests fix for BUG#15065 - Usage advisor complains about unreferenced
     * columns, even though they've been referenced.
     * 
     * @throws Exception
     *             if the test fails.
     */
    public void testBug15065() throws Exception {
        createTable("testBug15065", "(field1 int)");

        this.stmt.executeUpdate("INSERT INTO testBug15065 VALUES (1)");

        Connection advisorConn = null;
        Statement advisorStmt = null;

        try {
            Properties props = new Properties();
            props.setProperty("useUsageAdvisor", "true");
            props.setProperty("logger", StandardLogger.class.getName());

            advisorConn = getConnectionWithProps(props);
            advisorStmt = advisorConn.createStatement();

            Method[] getMethods = ResultSet.class.getMethods();

            PrintStream oldErr = System.err;

            try {
                ByteArrayOutputStream bOut = new ByteArrayOutputStream();
                System.setErr(new PrintStream(bOut));

                HashMap<String, String> methodsToSkipMap = new HashMap<String, String>();

                // Needs an actual URL
                methodsToSkipMap.put("getURL", null);

                // Java6 JDBC4.0 methods we don't implement
                methodsToSkipMap.put("getNCharacterStream", null);
                methodsToSkipMap.put("getNClob", null);
                methodsToSkipMap.put("getNString", null);
                methodsToSkipMap.put("getRowId", null);
                methodsToSkipMap.put("getSQLXML", null);

                for (int j = 0; j < 2; j++) {
                    for (int i = 0; i < getMethods.length; i++) {
                        String methodName = getMethods[i].getName();

                        if (methodName.startsWith("get") && !methodsToSkipMap.containsKey(methodName)) {
                            Class<?>[] parameterTypes = getMethods[i].getParameterTypes();

                            if (parameterTypes.length == 1 && parameterTypes[0] == Integer.TYPE) {
                                if (j == 0) {
                                    this.rs = advisorStmt.executeQuery("SELECT COUNT(*) FROM testBug15065");
                                } else {
                                    this.rs = advisorConn.prepareStatement("SELECT COUNT(*) FROM testBug15065").executeQuery();
                                }

                                this.rs.next();

                                try {

                                    getMethods[i].invoke(this.rs, new Object[] { new Integer(1) });
                                } catch (InvocationTargetException invokeEx) {
                                    // we don't care about bad values, just that
                                    // the
                                    // column gets "touched"
                                    if (!invokeEx.getCause().getClass().isAssignableFrom(java.sql.SQLException.class)
                                            && !invokeEx.getCause().getClass().getName().equals("com.mysql.jdbc.NotImplemented")
                                            && !invokeEx.getCause().getClass().getName().equals("java.sql.SQLFeatureNotSupportedException")) {
                                        throw invokeEx;
                                    }
                                }

                                this.rs.close();
                                this.rs = null;
                            }
                        }
                    }
                }

                String logOut = bOut.toString("ISO8859-1");

                if (logOut.indexOf(".Level") != -1) {
                    return; // we ignore for warnings
                }

                assertTrue("Usage advisor complained about columns:\n\n" + logOut, logOut.indexOf("columns") == -1);
            } finally {
                System.setErr(oldErr);
            }
        } finally {
            if (advisorConn != null) {
                advisorConn.close();
            }
        }
    }

    /**
     * Tests fix for BUG#15544, no "dos" character set in MySQL > 4.1.0
     * 
     * @throws Exception
     *             if the test fails
     */
    public void testBug15544() throws Exception {
        Properties props = new Properties();
        props.setProperty("characterEncoding", "Cp437");
        Connection dosConn = null;

        try {
            dosConn = getConnectionWithProps(props);
        } finally {
            if (dosConn != null) {
                dosConn.close();
            }
        }
    }

    public void testCSC5765() throws Exception {
        Properties props = new Properties();
        props.setProperty("useUnicode", "true");
        props.setProperty("characterEncoding", "utf8");
        props.setProperty("characterSetResults", "utf8");
        props.setProperty("connectionCollation", "utf8_bin");

        Connection utf8Conn = null;

        try {
            utf8Conn = getConnectionWithProps(props);
            this.rs = utf8Conn.createStatement().executeQuery("SHOW VARIABLES LIKE 'character_%'");
            while (this.rs.next()) {
                System.out.println(this.rs.getString(1) + " = " + this.rs.getString(2));
            }

            this.rs = utf8Conn.createStatement().executeQuery("SHOW VARIABLES LIKE 'collation_%'");
            while (this.rs.next()) {
                System.out.println(this.rs.getString(1) + " = " + this.rs.getString(2));
            }
        } finally {
            if (utf8Conn != null) {
                utf8Conn.close();
            }
        }
    }

    /**
     * Tests fix for BUG#15570 - ReplicationConnection incorrectly copies state,
     * doesn't transfer connection context correctly when transitioning between
     * the same read-only states.
     * 
     * (note, this test will fail if the test user doesn't have permission to
     * "USE 'mysql'".
     * 
     * @throws Exception
     *             if the test fails.
     */
    public void testBug15570() throws Exception {
        Connection replConn = null;

        try {
            replConn = getMasterSlaveReplicationConnection();

            int masterConnectionId = Integer.parseInt(getSingleIndexedValueWithQuery(replConn, 1, "SELECT CONNECTION_ID()").toString());

            replConn.setReadOnly(false);

            assertEquals(masterConnectionId, Integer.parseInt(getSingleIndexedValueWithQuery(replConn, 1, "SELECT CONNECTION_ID()").toString()));

            String currentCatalog = replConn.getCatalog();

            replConn.setCatalog(currentCatalog);
            assertEquals(currentCatalog, replConn.getCatalog());

            replConn.setReadOnly(true);

            int slaveConnectionId = Integer.parseInt(getSingleIndexedValueWithQuery(replConn, 1, "SELECT CONNECTION_ID()").toString());

            // The following test is okay for now, as the chance
            // of MySQL wrapping the connection id counter during our
            // testsuite is very small.

            assertTrue("Slave id " + slaveConnectionId + " is not newer than master id " + masterConnectionId, slaveConnectionId > masterConnectionId);

            assertEquals(currentCatalog, replConn.getCatalog());

            String newCatalog = "mysql";

            replConn.setCatalog(newCatalog);
            assertEquals(newCatalog, replConn.getCatalog());

            replConn.setReadOnly(true);
            assertEquals(newCatalog, replConn.getCatalog());

            replConn.setReadOnly(false);
            assertEquals(masterConnectionId, Integer.parseInt(getSingleIndexedValueWithQuery(replConn, 1, "SELECT CONNECTION_ID()").toString()));
        } finally {
            if (replConn != null) {
                replConn.close();
            }
        }
    }

    /**
     * Tests bug where downed slave caused round robin load balance not to cycle
     * back to first host in the list.
     * 
     * @throws Exception
     *             if the test fails...Note, test is timing-dependent, but
     *             should work in most cases.
     */
    public void testBug23281() throws Exception {
        Properties props = new Driver().parseURL(BaseTestCase.dbUrl, null);
        props.setProperty("autoReconnect", "false");
        props.setProperty("roundRobinLoadBalance", "true");
        props.setProperty("failoverReadOnly", "false");
        props.setProperty("connectTimeout", "5000");

        String host = props.getProperty(NonRegisteringDriver.HOST_PROPERTY_KEY);

        if (!NonRegisteringDriver.isHostPropertiesList(host)) {
            String port = props.getProperty(NonRegisteringDriver.PORT_PROPERTY_KEY, "3306");

            host = host + ":" + port;
        }

        props.remove("PORT");
        props.remove("HOST");

        StringBuilder newHostBuf = new StringBuilder();

        newHostBuf.append(host);

        newHostBuf.append(",");
        // newHostBuf.append(host);
        newHostBuf.append("192.0.2.1"); // non-exsitent machine from RFC3330
                                        // test network
        newHostBuf.append(":65532"); // make sure the slave fails

        props.remove("PORT");
        props.remove("HOST");

        Connection failoverConnection = null;

        try {
            failoverConnection = getConnectionWithProps("jdbc:mysql://" + newHostBuf.toString() + "/", props);

            String originalConnectionId = getSingleIndexedValueWithQuery(failoverConnection, 1, "SELECT CONNECTION_ID()").toString();

            System.out.println(originalConnectionId);

            Connection nextConnection = getConnectionWithProps("jdbc:mysql://" + newHostBuf.toString() + "/", props);

            String nextId = getSingleIndexedValueWithQuery(nextConnection, 1, "SELECT CONNECTION_ID()").toString();

            System.out.println(nextId);

        } finally {
            if (failoverConnection != null) {
                failoverConnection.close();
            }
        }
    }

    /**
     * Tests to insure proper behavior for BUG#24706.
     * 
     * @throws Exception
     *             if the test fails.
     */
    public void testBug24706() throws Exception {
        Properties props = new Properties();
        props.setProperty("elideSetAutoCommits", "true");
        props.setProperty("logger", "StandardLogger");
        props.setProperty("profileSQL", "true");
        Connection c = null;

        StandardLogger.startLoggingToBuffer();

        try {
            c = getConnectionWithProps(props);
            c.setAutoCommit(true);
            c.createStatement().execute("SELECT 1");
            c.setAutoCommit(true);
            c.setAutoCommit(false);
            c.createStatement().execute("SELECT 1");
            c.setAutoCommit(false);

            // We should only see _one_ "set autocommit=" sent to the server

            String log = StandardLogger.getBuffer().toString();
            int searchFrom = 0;
            int count = 0;
            int found = 0;

            while ((found = log.indexOf("SET autocommit=", searchFrom)) != -1) {
                searchFrom = found + 1;
                count++;
            }

            // The SELECT doesn't actually start a transaction, so being pedantic the driver issues SET autocommit=0 again in this case.
            assertEquals(2, count);
        } finally {
            StandardLogger.dropBuffer();

            if (c != null) {
                c.close();
            }

        }
    }

    /**
     * Tests fix for BUG#25514 - Timer instance used for
     * Statement.setQueryTimeout() created per-connection, rather than per-VM,
     * causing memory leak.
     * 
     * @throws Exception
     *             if the test fails.
     */
    public void testBug25514() throws Exception {

        for (int i = 0; i < 10; i++) {
            getConnectionWithProps((Properties) null).close();
        }

        ThreadGroup root = Thread.currentThread().getThreadGroup().getParent();

        while (root.getParent() != null) {
            root = root.getParent();
        }

        int numThreadsNamedTimer = findNamedThreadCount(root, "Timer");

        if (numThreadsNamedTimer == 0) {
            numThreadsNamedTimer = findNamedThreadCount(root, "MySQL Statement Cancellation Timer");
        }

        // Notice that this seems impossible to test on JDKs prior to 1.5, as there is no reliable way to find the TimerThread, so we have to rely on new JDKs
        // for this test.
        assertTrue("More than one timer for cancel was created", numThreadsNamedTimer <= 1);
    }

    private int findNamedThreadCount(ThreadGroup group, String nameStart) {

        int count = 0;

        int numThreads = group.activeCount();
        Thread[] threads = new Thread[numThreads * 2];
        numThreads = group.enumerate(threads, false);

        for (int i = 0; i < numThreads; i++) {
            if (threads[i].getName().startsWith(nameStart)) {
                count++;
            }
        }

        int numGroups = group.activeGroupCount();
        ThreadGroup[] groups = new ThreadGroup[numGroups * 2];
        numGroups = group.enumerate(groups, false);

        for (int i = 0; i < numGroups; i++) {
            count += findNamedThreadCount(groups[i], nameStart);
        }

        return count;
    }

    /**
     * Ensures that we don't miss getters/setters for driver properties in
     * ConnectionProperties so that names given in documentation work with
     * DataSources which will use JavaBean-style names and reflection to set the
     * values (and often fail silently! when the method isn't available).
     * 
     * @throws Exception
     */
    public void testBug23626() throws Exception {
        Class<?> clazz = this.conn.getClass();

        DriverPropertyInfo[] dpi = new NonRegisteringDriver().getPropertyInfo(dbUrl, null);
        StringBuilder missingSettersBuf = new StringBuilder();
        StringBuilder missingGettersBuf = new StringBuilder();

        Class<?>[][] argTypes = { new Class[] { String.class }, new Class[] { Integer.TYPE }, new Class[] { Long.TYPE }, new Class[] { Boolean.TYPE } };

        for (int i = 0; i < dpi.length; i++) {

            String propertyName = dpi[i].name;

            if (propertyName.equals("HOST") || propertyName.equals("PORT") || propertyName.equals("DBNAME") || propertyName.equals("user")
                    || propertyName.equals("password")) {
                continue;
            }

            StringBuilder mutatorName = new StringBuilder("set");
            mutatorName.append(Character.toUpperCase(propertyName.charAt(0)));
            mutatorName.append(propertyName.substring(1));

            StringBuilder accessorName = new StringBuilder("get");
            accessorName.append(Character.toUpperCase(propertyName.charAt(0)));
            accessorName.append(propertyName.substring(1));

            try {
                clazz.getMethod(accessorName.toString(), (Class[]) null);
            } catch (NoSuchMethodException nsme) {
                missingGettersBuf.append(accessorName.toString());
                missingGettersBuf.append("\n");
            }

            boolean foundMethod = false;

            for (int j = 0; j < argTypes.length; j++) {
                try {
                    clazz.getMethod(mutatorName.toString(), argTypes[j]);
                    foundMethod = true;
                    break;
                } catch (NoSuchMethodException nsme) {

                }
            }

            if (!foundMethod) {
                missingSettersBuf.append(mutatorName);
                missingSettersBuf.append("\n");
            }
        }

        assertEquals("Missing setters for listed configuration properties.", "", missingSettersBuf.toString());
        assertEquals("Missing getters for listed configuration properties.", "", missingSettersBuf.toString());
    }

    /**
     * Tests fix for BUG#25545 - Client flags not sent correctly during
     * handshake when using SSL.
     * 
     * Requires test certificates from testsuite/ssl-test-certs to be installed
     * on the server being tested.
     * 
     * @throws Exception
     *             if the test fails.
     */
    public void testBug25545() throws Exception {
        createProcedure("testBug25545", "() BEGIN SELECT 1; END");

        String trustStorePath = "src/testsuite/ssl-test-certs/test-cert-store";

        System.setProperty("javax.net.ssl.keyStore", trustStorePath);
        System.setProperty("javax.net.ssl.keyStorePassword", "password");
        System.setProperty("javax.net.ssl.trustStore", trustStorePath);
        System.setProperty("javax.net.ssl.trustStorePassword", "password");

        Connection sslConn = null;

        try {
            Properties props = new Properties();
            props.setProperty("useSSL", "true");
            props.setProperty("requireSSL", "true");

            sslConn = getConnectionWithProps(props);
            sslConn.prepareCall("{ call testBug25545()}").execute();
        } finally {
            if (sslConn != null) {
                sslConn.close();
            }
        }
    }

    /**
     * Tests fix for BUG#36948 - Trying to use trustCertificateKeyStoreUrl
     * causes an IllegalStateException.
     * 
     * Requires test certificates from testsuite/ssl-test-certs to be installed
     * on the server being tested.
     * 
     * @throws Exception
     *             if the test fails.
     */
    public void testBug36948() throws Exception {

        Connection _conn = null;

        try {

            Properties props = new NonRegisteringDriver().parseURL(dbUrl, null);
            String host = props.getProperty(NonRegisteringDriver.HOST_PROPERTY_KEY, "localhost");
            String port = props.getProperty(NonRegisteringDriver.PORT_PROPERTY_KEY, "3306");
            String db = props.getProperty(NonRegisteringDriver.DBNAME_PROPERTY_KEY, "test");

            String hostSpec = host;

            if (!NonRegisteringDriver.isHostPropertiesList(host)) {
                hostSpec = host + ":" + port;
            }

            final String url = "jdbc:mysql://" + hostSpec + "/" + db + "?useSSL=true&requireSSL=true&verifyServerCertificate=true"
                    + "&trustCertificateKeyStoreUrl=file:src/testsuite/ssl-test-certs/test-cert-store&trustCertificateKeyStoreType=JKS"
                    + "&trustCertificateKeyStorePassword=password";

            _conn = DriverManager.getConnection(url, (String) this.getPropertiesFromTestsuiteUrl().get("user"), (String) this.getPropertiesFromTestsuiteUrl()
                    .get("password"));

            assertTrue(true);
        } finally {
            if (_conn != null) {
                _conn.close();
            }
        }

    }

    /**
     * Tests fix for BUG#27655 - getTransactionIsolation() uses
     * "SHOW VARIABLES LIKE" which is very inefficient on MySQL-5.0+
     * 
     * @throws Exception
     */
    public void testBug27655() throws Exception {
        Properties props = new Properties();
        props.setProperty("profileSQL", "true");
        props.setProperty("logger", "StandardLogger");
        StandardLogger.startLoggingToBuffer();

        Connection loggedConn = null;

        try {
            loggedConn = getConnectionWithProps(props);
            loggedConn.getTransactionIsolation();

            assertEquals(-1, StandardLogger.getBuffer().toString().indexOf("SHOW VARIABLES LIKE 'tx_isolation'"));
        } finally {
            StandardLogger.dropBuffer();
            if (loggedConn != null) {
                loggedConn.close();
            }
        }
    }

    /**
     * Tests fix for issue where a failed-over connection would let an
     * application call setReadOnly(false), when that call should be ignored
     * until the connection is reconnected to a writable master.
     * 
     * @throws Exception
     *             if the test fails.
     */
    public void testFailoverReadOnly() throws Exception {
        Properties props = getMasterSlaveProps();
        props.setProperty("autoReconnect", "true");

        Connection failoverConn = null;

        Statement failoverStmt = null;

        try {
            failoverConn = getConnectionWithProps(getMasterSlaveUrl(), props);

<<<<<<< HEAD
            ((com.mysql.jdbc.JdbcConnection) failoverConn).setPreferSlaveDuringFailover(true);

=======
>>>>>>> 510a01e7
            failoverStmt = failoverConn.createStatement();

            String masterConnectionId = getSingleIndexedValueWithQuery(failoverConn, 1, "SELECT connection_id()").toString();

            this.stmt.execute("KILL " + masterConnectionId);

            // die trying, so we get the next host
            for (int i = 0; i < 100; i++) {
                try {
                    failoverStmt.executeQuery("SELECT 1");
                } catch (SQLException sqlEx) {
                    break;
                }
            }

            String slaveConnectionId = getSingleIndexedValueWithQuery(failoverConn, 1, "SELECT connection_id()").toString();

            assertTrue("Didn't get a new physical connection", !masterConnectionId.equals(slaveConnectionId));

            failoverConn.setReadOnly(false); // this should be ignored

            assertTrue(failoverConn.isReadOnly());

<<<<<<< HEAD
            ((com.mysql.jdbc.JdbcConnection) failoverConn).setPreferSlaveDuringFailover(false);

=======
>>>>>>> 510a01e7
            this.stmt.execute("KILL " + slaveConnectionId); // we can't issue this on our own connection :p

            // die trying, so we get the next host
            for (int i = 0; i < 100; i++) {
                try {
                    failoverStmt.executeQuery("SELECT 1");
                } catch (SQLException sqlEx) {
                    break;
                }
            }

            String newMasterId = getSingleIndexedValueWithQuery(failoverConn, 1, "SELECT connection_id()").toString();

            assertTrue("Didn't get a new physical connection", !slaveConnectionId.equals(newMasterId));

            failoverConn.setReadOnly(false);

            assertTrue(!failoverConn.isReadOnly());
        } finally {
            if (failoverStmt != null) {
                failoverStmt.close();
            }

            if (failoverConn != null) {
                failoverConn.close();
            }
        }
    }

    public void testPropertiesDescriptionsKeys() throws Exception {
        DriverPropertyInfo[] dpi = new NonRegisteringDriver().getPropertyInfo(dbUrl, null);

        for (int i = 0; i < dpi.length; i++) {
            String description = dpi[i].description;
            String propertyName = dpi[i].name;

            if (description.indexOf("Missing error message for key '") != -1 || description.startsWith("!")) {
                fail("Missing message for configuration property " + propertyName);
            }

            if (description.length() < 10) {
                fail("Suspiciously short description for configuration property " + propertyName);
            }
        }
    }

    public void testBug29106() throws Exception {
        ClassLoader cl = Thread.currentThread().getContextClassLoader();
        Class<?> checkerClass = cl.loadClass("com.mysql.jdbc.integration.jboss.MysqlValidConnectionChecker");
        ((MysqlValidConnectionChecker) checkerClass.newInstance()).isValidConnection(this.conn);
    }

    public void testBug29852() throws Exception {
        Connection lbConn = getLoadBalancedConnection();
        assertTrue(!lbConn.getClass().getName().startsWith("com.mysql.jdbc"));
        lbConn.close();
    }

    /**
     * Test of a new feature to fix BUG 22643, specifying a "validation query"
     * in your connection pool that starts with "slash-star ping slash-star"
     * _exactly_ will cause the driver to " + instead send a ping to the server
     * (much lighter weight), and when using a ReplicationConnection or a
     * LoadBalancedConnection, will send the ping across all active connections.
     * 
     * @throws Exception
     */
    public void testBug22643() throws Exception {
        checkPingQuery(this.conn);

        Connection replConnection = getMasterSlaveReplicationConnection();

        try {
            checkPingQuery(replConnection);
        } finally {
            if (replConnection != null) {
                replConnection.close();
            }
        }

        Connection lbConn = getLoadBalancedConnection();

        try {
            checkPingQuery(lbConn);
        } finally {
            if (lbConn != null) {
                lbConn.close();
            }
        }
    }

    private void checkPingQuery(Connection c) throws SQLException {
        // Yes, I know we're sending 2, and looking for 1 that's part of the test, since we don't _really_ send the query to the server!
        String aPingQuery = "/* ping */ SELECT 2";
        Statement pingStmt = c.createStatement();
        PreparedStatement pingPStmt = null;

        this.rs = pingStmt.executeQuery(aPingQuery);
        assertTrue(this.rs.next());
        assertEquals(this.rs.getInt(1), 1);

        assertTrue(pingStmt.execute(aPingQuery));
        this.rs = pingStmt.getResultSet();
        assertTrue(this.rs.next());
        assertEquals(this.rs.getInt(1), 1);

        pingPStmt = c.prepareStatement(aPingQuery);

        assertTrue(pingPStmt.execute());
        this.rs = pingPStmt.getResultSet();
        assertTrue(this.rs.next());
        assertEquals(this.rs.getInt(1), 1);

        this.rs = pingPStmt.executeQuery();
        assertTrue(this.rs.next());
        assertEquals(this.rs.getInt(1), 1);

    }

    public void testBug31053() throws Exception {
        Properties props = new Properties();
        props.setProperty("connectTimeout", "2000");
        props.setProperty("loadBalanceStrategy", "random");

        Connection lbConn = getLoadBalancedConnection(2, "localhost:23", props);

        lbConn.setAutoCommit(false);

        for (int i = 0; i < 10; i++) {
            lbConn.commit();
        }
    }

    public void testBug32877() throws Exception {
        Properties props = new Properties();
        props.setProperty("connectTimeout", "2000");
        props.setProperty("loadBalanceStrategy", "bestResponseTime");

        Connection lbConn = getLoadBalancedConnection(1, "localhost:23", props);

        lbConn.setAutoCommit(false);

        long begin = System.currentTimeMillis();

        for (int i = 0; i < 4; i++) {
            lbConn.commit();
        }

        assertTrue(System.currentTimeMillis() - begin < 10000);
    }

    /**
     * Tests fix for BUG#33734 - NullPointerException when using client-side
     * prepared statements and enabling caching of prepared statements (only
     * present in nightly builds of 5.1).
     * 
     * @throws Exception
     */
    public void testBug33734() throws Exception {
        Connection testConn = getConnectionWithProps("cachePrepStmts=true,useServerPrepStmts=false");
        try {
            testConn.prepareStatement("SELECT 1");
        } finally {
            testConn.close();
        }
    }

    /** 34703 [NEW]: isValild() aborts Connection on timeout */

    public void testBug34703() throws Exception {

        Method isValid = java.sql.Connection.class.getMethod("isValid", new Class[] { Integer.TYPE });

        Connection newConn = getConnectionWithProps((Properties) null);
        isValid.invoke(newConn, new Object[] { new Integer(1) });
        Thread.sleep(2000);
        assertTrue(((Boolean) isValid.invoke(newConn, new Object[] { new Integer(0) })).booleanValue());
    }

    public void testBug34937() throws Exception {
        com.mysql.jdbc.jdbc2.optional.MysqlConnectionPoolDataSource ds = new com.mysql.jdbc.jdbc2.optional.MysqlConnectionPoolDataSource();
        StringBuilder urlBuf = new StringBuilder();
        urlBuf.append(getMasterSlaveUrl());
        urlBuf.append("?");
        Properties props = getMasterSlaveProps();
        String key = null;

        Enumeration<Object> keyEnum = props.keys();

        while (keyEnum.hasMoreElements()) {
            key = (String) keyEnum.nextElement();
            urlBuf.append(key);
            urlBuf.append("=");
            urlBuf.append(props.get(key));
            urlBuf.append("&");
        }

        String url = urlBuf.toString();
        url = "jdbc:mysql:replication:" + url.substring(url.indexOf("jdbc:mysql:") + "jdbc:mysql:".length());
        ds.setURL(url);
        Connection replConn = ds.getPooledConnection().getConnection();

        boolean readOnly = false;

        for (int i = 0; i < 10; i++) {
            this.rs = replConn.createStatement().executeQuery("SELECT 1");
            assertTrue(this.rs.next());
            this.rs = replConn.prepareStatement("SELECT 1").executeQuery();
            assertTrue(this.rs.next());
            readOnly = !readOnly;
            replConn.setReadOnly(readOnly);
        }
    }

    public void testBug35660() throws Exception {

        Connection lbConn = getLoadBalancedConnection(null);
        Connection lbConn2 = getLoadBalancedConnection(null);

        try {
            assertEquals(this.conn, this.conn);
            assertEquals(lbConn, lbConn);
            assertFalse(lbConn.equals(this.conn));
            assertFalse(lbConn.equals(lbConn2));
        } finally {
            lbConn.close();
            lbConn2.close();
        }
    }

    public void testBug37570() throws Exception {
        Properties props = new Properties();
        props.setProperty("characterEncoding", "utf-8");
        props.setProperty("passwordCharacterEncoding", "utf-8");

        Connection adminConn = getAdminConnectionWithProps(props);

        if (adminConn != null) {

            String unicodePassword = "\u0430\u0431\u0432"; // Cyrillic string
            String user = "bug37570";
            Statement adminStmt = adminConn.createStatement();

            adminStmt.executeUpdate("grant usage on *.* to '" + user + "'@'127.0.0.1' identified by 'foo'");
            adminStmt.executeUpdate("update mysql.user set password=PASSWORD('" + unicodePassword + "') where user = '" + user + "'");
            adminStmt.executeUpdate("flush privileges");

            try {
                ((MySQLConnection) adminConn).changeUser(user, unicodePassword);
            } catch (SQLException sqle) {
                assertTrue("Connection with non-latin1 password failed", false);
            }

        }
    }

    public void testUnreliableSocketFactory() throws Exception {
        Properties props = new Properties();
        props.setProperty("loadBalanceStrategy", "bestResponseTime");
        Connection conn2 = this.getUnreliableLoadBalancedConnection(new String[] { "first", "second" }, props);
        assertNotNull("Connection should not be null", this.conn);

        conn2.createStatement().execute("SELECT 1");
        conn2.createStatement().execute("SELECT 1");
        // both connections are live now
        UnreliableSocketFactory.downHost("first");
        UnreliableSocketFactory.downHost("second");
        try {
            conn2.createStatement().execute("SELECT 1");
            fail("Should hang here.");
        } catch (SQLException sqlEx) {
            assertEquals("08S01", sqlEx.getSQLState());
        }
    }

    public void testReplicationConnectionGroupHostManagement() throws Exception {
        String replicationGroup1 = "rg1";

        Properties props = new Properties();
        props.setProperty("replicationConnectionGroup", replicationGroup1);
        props.setProperty("retriesAllDown", "3");
        ReplicationConnection conn2 = this.getUnreliableReplicationConnection(new String[] { "first", "second", "third" }, props);
        assertNotNull("Connection should not be null", this.conn);
        conn2.setAutoCommit(false);
        String port = getPort(props, new NonRegisteringDriver());
        String firstHost = "first:" + port;
        String secondHost = "second:" + port;
        String thirdHost = "third:" + port;

        // "first" should be master, "second" and "third" should be slaves.
        assertEquals(1, ReplicationConnectionGroupManager.getConnectionCountWithHostAsMaster(replicationGroup1, firstHost));
        assertEquals(0, ReplicationConnectionGroupManager.getConnectionCountWithHostAsSlave(replicationGroup1, firstHost));

        // remove "third" from slave pool:
        conn2.removeSlave(thirdHost);

        assertEquals(0, ReplicationConnectionGroupManager.getConnectionCountWithHostAsMaster(replicationGroup1, thirdHost));
        assertEquals(0, ReplicationConnectionGroupManager.getConnectionCountWithHostAsSlave(replicationGroup1, thirdHost));

        // add "third" back into slave pool:
        conn2.addSlaveHost(thirdHost);

        assertEquals(0, ReplicationConnectionGroupManager.getConnectionCountWithHostAsMaster(replicationGroup1, thirdHost));
        assertEquals(1, ReplicationConnectionGroupManager.getConnectionCountWithHostAsSlave(replicationGroup1, thirdHost));

        conn2.setReadOnly(false);

        assertEquals(0, ReplicationConnectionGroupManager.getNumberOfMasterPromotion(replicationGroup1));

        // failover to "second" as master
        ReplicationConnectionGroupManager.promoteSlaveToMaster(replicationGroup1, secondHost);
        assertEquals(1, ReplicationConnectionGroupManager.getNumberOfMasterPromotion(replicationGroup1));

        // "first" is still a master:
        assertEquals(1, ReplicationConnectionGroupManager.getConnectionCountWithHostAsMaster(replicationGroup1, firstHost));
        assertEquals(0, ReplicationConnectionGroupManager.getConnectionCountWithHostAsSlave(replicationGroup1, firstHost));
        assertEquals(1, ReplicationConnectionGroupManager.getConnectionCountWithHostAsMaster(replicationGroup1, secondHost));
        assertEquals(0, ReplicationConnectionGroupManager.getConnectionCountWithHostAsSlave(replicationGroup1, secondHost));

        ReplicationConnectionGroupManager.removeMasterHost(replicationGroup1, firstHost);

        conn2.createStatement().execute("SELECT 1");
        assertFalse(conn2.isClosed());

        conn2.commit();

        // validate that queries are successful:
        conn2.createStatement().execute("SELECT 1");
        assertTrue(conn2.isHostMaster(secondHost));

        // master is now offline
        UnreliableSocketFactory.downHost("second");
        try {
            Statement lstmt = conn2.createStatement();
            lstmt.execute("SELECT 1");
            fail("Should fail here due to closed connection");
        } catch (SQLException sqlEx) {
            assertEquals("08S01", sqlEx.getSQLState());
        }

    }

    public void testReplicationConnectionHostManagement() throws Exception {
        Properties props = new Properties();
        props.setProperty("retriesAllDown", "3");

        ReplicationConnection conn2 = this.getUnreliableReplicationConnection(new String[] { "first", "second", "third" }, props);
        conn2.setAutoCommit(false);
        String port = getPort(props, new NonRegisteringDriver());
        String firstHost = "first:" + port;
        String secondHost = "second:" + port;
        String thirdHost = "third:" + port;

        // "first" should be master, "second" and "third" should be slaves.
        assertTrue(conn2.isHostMaster(firstHost));
        assertTrue(conn2.isHostSlave(secondHost));
        assertTrue(conn2.isHostSlave(thirdHost));
        assertFalse(conn2.isHostSlave(firstHost));
        assertFalse(conn2.isHostMaster(secondHost));
        assertFalse(conn2.isHostMaster(thirdHost));

        // remove "third" from slave pool:
        conn2.removeSlave(thirdHost);
        assertFalse(conn2.isHostSlave(thirdHost));
        assertFalse(conn2.isHostMaster(thirdHost));

        // add "third" back into slave pool:
        conn2.addSlaveHost(thirdHost);
        assertTrue(conn2.isHostSlave(thirdHost));
        assertFalse(conn2.isHostMaster(thirdHost));
        conn2.setReadOnly(false);

        // failover to "second" as master, "first"
        // can still be used:
        conn2.promoteSlaveToMaster(secondHost);
        assertTrue(conn2.isHostMaster(firstHost));
        assertFalse(conn2.isHostSlave(firstHost));
        assertFalse(conn2.isHostSlave(secondHost));
        assertTrue(conn2.isHostMaster(secondHost));
        assertTrue(conn2.isHostSlave(thirdHost));
        assertFalse(conn2.isHostMaster(thirdHost));

        conn2.removeMasterHost(firstHost);

        // "first" should no longer be used:
        conn2.promoteSlaveToMaster(secondHost);
        assertFalse(conn2.isHostMaster(firstHost));
        assertFalse(conn2.isHostSlave(firstHost));
        assertFalse(conn2.isHostSlave(secondHost));
        assertTrue(conn2.isHostMaster(secondHost));
        assertTrue(conn2.isHostSlave(thirdHost));
        assertFalse(conn2.isHostMaster(thirdHost));

        conn2.createStatement().execute("SELECT 1");
        assertFalse(conn2.isClosed());

        // check that we're waiting until transaction boundary to fail over.
        // assertTrue(conn2.hasPendingNewMaster());
        assertFalse(conn2.isClosed());
        conn2.commit();
        assertFalse(conn2.isClosed());
        assertTrue(conn2.isHostMaster(secondHost));
        assertFalse(conn2.isClosed());
        assertTrue(conn2.isMasterConnection());
        assertFalse(conn2.isClosed());

        // validate that queries are successful:
        conn2.createStatement().execute("SELECT 1");
        assertTrue(conn2.isHostMaster(secondHost));

        // master is now offline
        UnreliableSocketFactory.downHost("second");
        try {
            Statement lstmt = conn2.createStatement();
            lstmt.execute("SELECT 1");
            fail("Should fail here due to closed connection");
        } catch (SQLException sqlEx) {
            assertEquals("08S01", sqlEx.getSQLState());
        }

        UnreliableSocketFactory.dontDownHost("second");
        try {
            // won't work now even though master is back up connection has already been implicitly closed when a new master host cannot be found:
            conn2.createStatement().execute("SELECT 1");
            fail("Will fail because inability to find new master host implicitly closes connection.");
        } catch (SQLException e) {
            assertEquals("08003", e.getSQLState());
        }

    }

    public void testReplicationConnectWithNoMaster() throws Exception {
        Properties props = new Properties();
        props.setProperty("retriesAllDown", "3");
        props.setProperty("allowMasterDownConnections", "true");

        Set<String> downedHosts = new HashSet<String>();
        downedHosts.add("first");

        ReplicationConnection conn2 = this.getUnreliableReplicationConnection(new String[] { "first", "second", "third" }, props, downedHosts);
        assertTrue(conn2.isReadOnly());
        assertFalse(conn2.isMasterConnection());
        try {
            conn2.createStatement().execute("SELECT 1");
        } catch (SQLException e) {
            fail("Should not fail to execute SELECT statements!");
        }
        UnreliableSocketFactory.flushAllHostLists();
        conn2.setReadOnly(false);
        assertFalse(conn2.isReadOnly());
        assertTrue(conn2.isMasterConnection());
        try {
            conn2.createStatement().execute("DROP TABLE IF EXISTS testRepTable");
            conn2.createStatement().execute("CREATE TABLE testRepTable (a INT)");
            conn2.createStatement().execute("INSERT INTO testRepTable VALUES (1)");
            conn2.createStatement().execute("DROP TABLE IF EXISTS testRepTable");

        } catch (SQLException e) {
            fail("Should not fail to execute CREATE/INSERT/DROP statements.");
        }
    }

    public void testReplicationConnectWithMultipleMasters() throws Exception {
        Properties props = new Properties();
        props.setProperty("retriesAllDown", "3");

        Set<MockConnectionConfiguration> configs = new HashSet<MockConnectionConfiguration>();
        MockConnectionConfiguration first = new MockConnectionConfiguration("first", "slave", null, false);
        MockConnectionConfiguration second = new MockConnectionConfiguration("second", "master", null, false);
        MockConnectionConfiguration third = new MockConnectionConfiguration("third", "master", null, false);

        configs.add(first);
        configs.add(second);
        configs.add(third);

        ReplicationConnection conn2 = this.getUnreliableReplicationConnection(configs, props);
        assertFalse(conn2.isReadOnly());
        assertTrue(conn2.isMasterConnection());
        assertTrue(conn2.isHostSlave(first.getAddress()));
        assertTrue(conn2.isHostMaster(second.getAddress()));
        assertTrue(conn2.isHostMaster(third.getAddress()));

    }

    public void testReplicationConnectionMemory() throws Exception {
        Properties props = new Properties();
        props.setProperty("retriesAllDown", "3");
        String replicationGroup = "memoryGroup";
        props.setProperty("replicationConnectionGroup", replicationGroup);

        Set<MockConnectionConfiguration> configs = new HashSet<MockConnectionConfiguration>();
        MockConnectionConfiguration first = new MockConnectionConfiguration("first", "slave", null, false);
        MockConnectionConfiguration second = new MockConnectionConfiguration("second", "master", null, false);
        MockConnectionConfiguration third = new MockConnectionConfiguration("third", "slave", null, false);

        configs.add(first);
        configs.add(second);
        configs.add(third);

        ReplicationConnection conn2 = this.getUnreliableReplicationConnection(configs, props);

        ReplicationConnectionGroupManager.promoteSlaveToMaster(replicationGroup, first.getAddress());
        ReplicationConnectionGroupManager.removeMasterHost(replicationGroup, second.getAddress());
        ReplicationConnectionGroupManager.addSlaveHost(replicationGroup, second.getAddress());

        conn2.setReadOnly(false);

        assertFalse(conn2.isReadOnly());
        assertTrue(conn2.isMasterConnection());
        assertTrue(conn2.isHostMaster(first.getAddress()));
        assertTrue(conn2.isHostSlave(second.getAddress()));
        assertTrue(conn2.isHostSlave(third.getAddress()));

        // make sure state changes made are reflected in new connections:

        ReplicationConnection conn3 = this.getUnreliableReplicationConnection(configs, props);

        conn3.setReadOnly(false);

        assertFalse(conn3.isReadOnly());
        assertTrue(conn3.isMasterConnection());
        assertTrue(conn3.isHostMaster(first.getAddress()));
        assertTrue(conn3.isHostSlave(second.getAddress()));
        assertTrue(conn3.isHostSlave(third.getAddress()));

    }

    public void testReplicationJMXInterfaces() throws Exception {
        Properties props = new Properties();
        props.setProperty("retriesAllDown", "3");
        String replicationGroup = "testReplicationJMXInterfaces";
        props.setProperty("replicationConnectionGroup", replicationGroup);
        props.setProperty("replicationEnableJMX", "true");

        Set<MockConnectionConfiguration> configs = new HashSet<MockConnectionConfiguration>();
        MockConnectionConfiguration first = new MockConnectionConfiguration("first", "slave", null, false);
        MockConnectionConfiguration second = new MockConnectionConfiguration("second", "master", null, false);
        MockConnectionConfiguration third = new MockConnectionConfiguration("third", "slave", null, false);

        configs.add(first);
        configs.add(second);
        configs.add(third);

        ReplicationConnection conn2 = this.getUnreliableReplicationConnection(configs, props);

        ReplicationGroupManagerMBean bean = getReplicationMBean();

        assertEquals(1, bean.getActiveLogicalConnectionCount(replicationGroup));
        assertEquals(1, bean.getTotalLogicalConnectionCount(replicationGroup));
        assertEquals(0, bean.getSlavePromotionCount(replicationGroup));
        assertEquals(1, bean.getActiveMasterHostCount(replicationGroup));
        assertEquals(2, bean.getActiveSlaveHostCount(replicationGroup));
        bean.removeSlaveHost(replicationGroup, first.getAddress());
        assertFalse(bean.getSlaveHostsList(replicationGroup).contains(first.getAddress()));
        assertEquals(1, bean.getActiveSlaveHostCount(replicationGroup));
        conn2.close();
        assertEquals(0, bean.getActiveLogicalConnectionCount(replicationGroup));
        conn2 = this.getUnreliableReplicationConnection(configs, props);
        assertEquals(1, bean.getActiveLogicalConnectionCount(replicationGroup));
        assertEquals(2, bean.getTotalLogicalConnectionCount(replicationGroup));
        assertEquals(1, bean.getActiveSlaveHostCount(replicationGroup));
        assertEquals(1, bean.getActiveMasterHostCount(replicationGroup));
        bean.promoteSlaveToMaster(replicationGroup, third.getAddress());
        assertEquals(2, bean.getActiveMasterHostCount(replicationGroup));
        assertEquals(0, bean.getActiveSlaveHostCount(replicationGroup));
        // confirm this works when no group filter is specified:
        bean.addSlaveHost(null, first.getAddress());
        assertEquals(1, bean.getActiveSlaveHostCount(replicationGroup));
        assertEquals(2, bean.getActiveMasterHostCount(replicationGroup));
        bean.removeMasterHost(replicationGroup, second.getAddress());
        assertEquals(1, bean.getActiveSlaveHostCount(replicationGroup));
        assertEquals(1, bean.getActiveMasterHostCount(replicationGroup));

        ReplicationConnection conn3 = this.getUnreliableReplicationConnection(configs, props);

        assertEquals(2, bean.getActiveLogicalConnectionCount(replicationGroup));
        assertEquals(3, bean.getTotalLogicalConnectionCount(replicationGroup));

        assertTrue(bean.getMasterHostsList(replicationGroup).contains(third.getAddress()));
        assertFalse(bean.getMasterHostsList(replicationGroup).contains(first.getAddress()));
        assertFalse(bean.getMasterHostsList(replicationGroup).contains(second.getAddress()));

        assertFalse(bean.getSlaveHostsList(replicationGroup).contains(third.getAddress()));
        assertTrue(bean.getSlaveHostsList(replicationGroup).contains(first.getAddress()));
        assertFalse(bean.getSlaveHostsList(replicationGroup).contains(second.getAddress()));

        assertTrue(bean.getMasterHostsList(replicationGroup).contains(conn3.getMasterConnection().getHost()));
        assertTrue(bean.getSlaveHostsList(replicationGroup).contains(conn3.getSlavesConnection().getHost()));

        assertTrue(bean.getRegisteredConnectionGroups().contains(replicationGroup));

    }

    private ReplicationGroupManagerMBean getReplicationMBean() throws Exception {
        MBeanServer mbs = ManagementFactory.getPlatformMBeanServer();

        ObjectName mbeanName = new ObjectName("com.mysql.jdbc.jmx:type=ReplicationGroupManager");
        return MBeanServerInvocationHandler.newProxyInstance(mbs, mbeanName, ReplicationGroupManagerMBean.class, false);

    }

    public void testBug43421() throws Exception {

        Properties props = new Properties();
        props.setProperty("loadBalanceStrategy", "bestResponseTime");

        Connection conn2 = this.getUnreliableLoadBalancedConnection(new String[] { "first", "second" }, props);

        conn2.createStatement().execute("SELECT 1");
        conn2.createStatement().execute("SELECT 1");
        // both connections are live now
        UnreliableSocketFactory.downHost("second");
        UnreliableSocketFactory.downHost("first");
        try {
            conn2.createStatement().execute("/* ping */");
            fail("Pings will not succeed when one host is down and using loadbalance w/o global blacklist.");
        } catch (SQLException sqlEx) {
        }

        UnreliableSocketFactory.flushAllHostLists();
        props = new Properties();
        props.setProperty("globalBlacklistTimeout", "200");
        props.setProperty("loadBalanceStrategy", "bestResponseTime");

        conn2 = this.getUnreliableLoadBalancedConnection(new String[] { "first", "second" }, props);

        assertNotNull("Connection should not be null", this.conn);

        conn2.createStatement().execute("SELECT 1");
        conn2.createStatement().execute("SELECT 1");
        // both connections are live now
        UnreliableSocketFactory.downHost("second");
        try {
            conn2.createStatement().execute("/* ping */");
        } catch (SQLException sqlEx) {
            fail("Pings should succeed even though host is down.");
        }
    }

    public void testBug48442() throws Exception {

        Properties props = new Properties();
        props.setProperty("loadBalanceStrategy", "random");
        Connection conn2 = this.getUnreliableLoadBalancedConnection(new String[] { "first", "second" }, props);

        assertNotNull("Connection should not be null", conn2);
        conn2.setAutoCommit(false);
        UnreliableSocketFactory.downHost("second");
        int hc = 0;
        try {
            conn2.createStatement().execute("SELECT 1");
        } catch (SQLException e) {
            conn2.createStatement().execute("SELECT 1");
        }
        hc = conn2.hashCode();
        conn2.commit();
        UnreliableSocketFactory.dontDownHost("second");
        UnreliableSocketFactory.downHost("first");
        try {
            conn2.commit();
        } catch (SQLException e) {
        }
        assertTrue(hc == conn2.hashCode());

    }

    public void testBug45171() throws Exception {
        List<Statement> statementsToTest = new LinkedList<Statement>();
        statementsToTest.add(this.conn.createStatement());
        statementsToTest.add(((com.mysql.jdbc.JdbcConnection) this.conn).clientPrepareStatement("SELECT 1"));
        statementsToTest.add(((com.mysql.jdbc.JdbcConnection) this.conn).clientPrepareStatement("SELECT 1", Statement.RETURN_GENERATED_KEYS));
        statementsToTest.add(((com.mysql.jdbc.JdbcConnection) this.conn).clientPrepareStatement("SELECT 1", new int[0]));
        statementsToTest.add(((com.mysql.jdbc.JdbcConnection) this.conn).clientPrepareStatement("SELECT 1", new String[0]));
        statementsToTest.add(((com.mysql.jdbc.JdbcConnection) this.conn).serverPrepareStatement("SELECT 1"));
        statementsToTest.add(((com.mysql.jdbc.JdbcConnection) this.conn).serverPrepareStatement("SELECT 1", Statement.RETURN_GENERATED_KEYS));
        statementsToTest.add(((com.mysql.jdbc.JdbcConnection) this.conn).serverPrepareStatement("SELECT 1", new int[0]));
        statementsToTest.add(((com.mysql.jdbc.JdbcConnection) this.conn).serverPrepareStatement("SELECT 1", new String[0]));

        for (Statement toTest : statementsToTest) {
            assertEquals(toTest.getResultSetType(), ResultSet.TYPE_FORWARD_ONLY);
            assertEquals(toTest.getResultSetConcurrency(), ResultSet.CONCUR_READ_ONLY);
        }

    }

    /**
     * Tests fix for BUG#44587, provide last packet sent/received timing in all
     * connection failure errors.
     */
    public void testBug44587() throws Exception {
        Exception e = null;
        String msg = SQLError.createLinkFailureMessageBasedOnHeuristics((MySQLConnection) this.conn, System.currentTimeMillis() - 1000,
                System.currentTimeMillis() - 2000, e, false);
        assertTrue(containsMessage(msg, "CommunicationsException.ServerPacketTimingInfo"));
    }

    /**
     * Tests fix for BUG#45419, ensure that time is not converted to seconds
     * before being reported as milliseconds.
     */
    public void testBug45419() throws Exception {
        Exception e = null;
        String msg = SQLError.createLinkFailureMessageBasedOnHeuristics((MySQLConnection) this.conn, System.currentTimeMillis() - 1000,
                System.currentTimeMillis() - 2000, e, false);
        Matcher m = Pattern.compile("([\\d\\,\\.]+)", Pattern.MULTILINE).matcher(msg);
        assertTrue(m.find());
        assertTrue(Long.parseLong(m.group(0).replaceAll("[,.]", "")) >= 2000);
        assertTrue(Long.parseLong(m.group(1).replaceAll("[,.]", "")) >= 1000);
    }

    public static boolean containsMessage(String msg, String key) {
        String[] expectedFragments = Messages.getString(key).split("\\{\\d\\}");
        for (int i = 0; i < expectedFragments.length; i++) {
            if (msg.indexOf(expectedFragments[i]) < 0) {
                return false;
            }
        }
        return true;
    }

    public void testBug46637() throws Exception {
        NonRegisteringDriver driver = new NonRegisteringDriver();
        Properties props = new Properties();
        copyBasePropertiesIntoProps(props, driver);
        String hostname = getPortFreeHostname(props, driver);
        UnreliableSocketFactory.flushAllHostLists();
        UnreliableSocketFactory.downHost(hostname);

        try {
            Connection noConn = getConnectionWithProps("socketFactory=testsuite.UnreliableSocketFactory");
            noConn.close();
        } catch (SQLException sqlEx) {
            assertTrue(sqlEx.getMessage().indexOf("has not received") != -1);
        } finally {
            UnreliableSocketFactory.flushAllHostLists();
        }
    }

    public void testBug32216() throws Exception {
        checkBug32216("www.mysql.com", "12345", "my_database");
        checkBug32216("www.mysql.com", null, "my_database");
    }

    private void checkBug32216(String host, String port, String dbname) throws SQLException {
        NonRegisteringDriver driver = new NonRegisteringDriver();

        StringBuilder url = new StringBuilder("jdbc:mysql://");
        url.append(host);

        if (port != null) {
            url.append(':');
            url.append(port);
        }

        url.append('/');
        url.append(dbname);

        Properties result = driver.parseURL(url.toString(), new Properties());

        assertEquals("hostname not equal", host, result.getProperty(NonRegisteringDriver.HOST_PROPERTY_KEY));
        if (port != null) {
            assertEquals("port not equal", port, result.getProperty(NonRegisteringDriver.PORT_PROPERTY_KEY));
        } else {
            assertEquals("port default incorrect", "3306", result.getProperty(NonRegisteringDriver.PORT_PROPERTY_KEY));
        }

        assertEquals("dbname not equal", dbname, result.getProperty(NonRegisteringDriver.DBNAME_PROPERTY_KEY));
    }

    public void testBug44324() throws Exception {
        createTable("bug44324", "(Id INT NOT NULL AUTO_INCREMENT PRIMARY KEY, SomeVChar VARCHAR(10)) ENGINE=MyISAM;");

        try {
            this.stmt.executeUpdate("INSERT INTO bug44324 values (null, 'Some text much longer than 10 characters')");
        } catch (MysqlDataTruncation sqlEx) {
            assertTrue(0 != sqlEx.getErrorCode());
        }

    }

    public void testBug46925() throws Exception {
        MysqlXADataSource xads1 = new MysqlXADataSource();
        MysqlXADataSource xads2 = new MysqlXADataSource();

        Xid txid = new MysqlXid(new byte[] { 0x1 }, new byte[] { 0xf }, 3306);

        xads1.setPinGlobalTxToPhysicalConnection(true);
        xads1.setUrl(dbUrl);

        xads2.setPinGlobalTxToPhysicalConnection(true);
        xads2.setUrl(dbUrl);

        XAConnection c1 = xads1.getXAConnection();
        assertTrue(c1 instanceof SuspendableXAConnection);
        // start a transaction on one connection
        c1.getXAResource().start(txid, XAResource.TMNOFLAGS);
        c1.getXAResource().end(txid, XAResource.TMSUCCESS);

        XAConnection c2 = xads2.getXAConnection();
        assertTrue(c2 instanceof SuspendableXAConnection);
        // prepare on another one. Since we are using a "pinned" connection we should have the same "currentXAConnection" for both SuspendableXAConnection
        c2.getXAResource().prepare(txid); // this will fail without the fix.
        c2.getXAResource().commit(txid, false);
    }

    public void testBug47494() throws Exception {
        try {
            getConnectionWithProps("jdbc:mysql://localhost:9999/test?socketFactory=testsuite.regression.ConnectionRegressionTest$PortNumberSocketFactory");
        } catch (SQLException sqlEx) {
            assertTrue(sqlEx.getCause() instanceof IOException);
        }

        try {
            getConnectionWithProps("jdbc:mysql://:9999/test?socketFactory=testsuite.regression.ConnectionRegressionTest$PortNumberSocketFactory");
        } catch (SQLException sqlEx) {
            assertTrue(sqlEx.getCause() instanceof IOException);
        }

        try {
            getConnectionWithProps("jdbc:mysql://:9999,:9999/test?socketFactory=testsuite.regression.ConnectionRegressionTest$PortNumberSocketFactory");
        } catch (SQLException sqlEx) {
            assertTrue(sqlEx.getCause() instanceof IOException);
        }

        try {
            getConnectionWithProps("jdbc:mysql://localhost:9999,localhost:9999/test?socketFactory=testsuite.regression.ConnectionRegressionTest$PortNumberSocketFactory");
        } catch (SQLException sqlEx) {
            assertTrue(sqlEx.getCause() instanceof IOException);
        }
    }

    public static class PortNumberSocketFactory extends StandardSocketFactory {

        public PortNumberSocketFactory() {

        }

        @Override
        public Socket connect(String hostname, int portNumber, Properties props, int loginTimeout) throws SocketException, IOException {
            assertEquals(9999, portNumber);

            throw new IOException();
        }

    }

    public void testBug48486() throws Exception {

        Properties props = new NonRegisteringDriver().parseURL(dbUrl, null);
        String host = props.getProperty(NonRegisteringDriver.HOST_PROPERTY_KEY, "localhost");
        String port = props.getProperty(NonRegisteringDriver.PORT_PROPERTY_KEY, "3306");

        String hostSpec = host;

        if (!NonRegisteringDriver.isHostPropertiesList(host)) {
            hostSpec = host + ":" + port;
        }

        String database = props.getProperty(NonRegisteringDriver.DBNAME_PROPERTY_KEY);
        removeHostRelatedProps(props);
        props.remove(NonRegisteringDriver.DBNAME_PROPERTY_KEY);

        StringBuilder configs = new StringBuilder();
        for (@SuppressWarnings("rawtypes")
        Map.Entry entry : props.entrySet()) {
            configs.append(entry.getKey());
            configs.append("=");
            configs.append(entry.getValue());
            configs.append("&");
        }

        String newUrl = String.format("jdbc:mysql:loadbalance://%s,%s/%s?%s", hostSpec, hostSpec, database, configs.toString());

        MysqlConnectionPoolDataSource ds = new MysqlConnectionPoolDataSource();
        ds.setUrl(newUrl);

        Connection c = ds.getPooledConnection().getConnection();
        c.createStatement().executeQuery("SELECT 1");
        c.prepareStatement("SELECT 1").executeQuery();
    }

    public void testBug48605() throws Exception {
        Properties props = new Properties();
        props.setProperty("loadBalanceStrategy", "random");
        props.setProperty("selfDestructOnPingMaxOperations", "5");
        Connection conn2 = this.getUnreliableLoadBalancedConnection(new String[] { "first", "second" }, props);

        assertNotNull("Connection should not be null", conn2);
        conn2.setAutoCommit(false);
        conn2.createStatement().execute("SELECT 1");
        conn2.createStatement().execute("SELECT 1");
        conn2.createStatement().execute("SELECT 1");
        conn2.createStatement().execute("SELECT 1");
        conn2.createStatement().execute("SELECT 1");
        conn2.commit();
        try {
            conn2.createStatement().execute("/* ping */ SELECT 1");
            // don't care about this - we want the SQLExceptions passed up early
            // for ping failures, rather
            // than waiting until commit/rollback and pickNewConnection().
        } catch (SQLException e) {
        }
        assertTrue(conn2.isClosed());
        try {
            conn2.createStatement().execute("SELECT 1");
            fail("Should throw Exception, connection is closed.");
        } catch (SQLException e) {
        }
    }

    public void testBug49700() throws Exception {
        Connection c = getConnectionWithProps("sessionVariables=@foo='bar'");
        assertEquals("bar", getSingleIndexedValueWithQuery(c, 1, "SELECT @foo"));
        ((com.mysql.jdbc.JdbcConnection) c).resetServerState();
        assertEquals("bar", getSingleIndexedValueWithQuery(c, 1, "SELECT @foo"));
    }

    public void testBug51266() throws Exception {
        Properties props = new Properties();
        props.setProperty("roundRobinLoadBalance", "true"); // shouldn't be
                                                            // needed, but used
                                                            // in reported bug,
                                                            // it's removed by
                                                            // the driver
        Set<String> downedHosts = new HashSet<String>();
        downedHosts.add("first");

        // this loop will hang on the first unreliable host if the bug isn't
        // fixed.
        for (int i = 0; i < 20; i++) {
            getUnreliableLoadBalancedConnection(new String[] { "first", "second" }, props, downedHosts).close();
        }
    }

    // Tests fix for Bug#51643 - connection chosen by load balancer "sticks" to statements that live past commit()/rollback().

    public void testBug51643() throws Exception {
        Properties props = new Properties();
        props.setProperty("loadBalanceStrategy", SequentialBalanceStrategy.class.getName());

        Connection lbConn = getUnreliableLoadBalancedConnection(new String[] { "first", "second" }, props);
        try {
            PreparedStatement cPstmt = lbConn.prepareStatement("SELECT connection_id()");
            PreparedStatement serverPstmt = lbConn.prepareStatement("SELECT connection_id()");
            Statement plainStmt = lbConn.createStatement();

            lbConn.setAutoCommit(false);
            this.rs = cPstmt.executeQuery();
            this.rs.next();
            String cPstmtConnId = this.rs.getString(1);

            this.rs = serverPstmt.executeQuery();
            this.rs.next();
            String serverPstmtConnId = this.rs.getString(1);

            this.rs = plainStmt.executeQuery("SELECT connection_id()");
            this.rs.next();
            String plainStmtConnId = this.rs.getString(1);
            lbConn.commit();
            lbConn.setAutoCommit(false);

            this.rs = cPstmt.executeQuery();
            this.rs.next();
            String cPstmtConnId2 = this.rs.getString(1);
            assertFalse(cPstmtConnId2.equals(cPstmtConnId));

            this.rs = serverPstmt.executeQuery();
            this.rs.next();
            String serverPstmtConnId2 = this.rs.getString(1);
            assertFalse(serverPstmtConnId2.equals(serverPstmtConnId));

            this.rs = plainStmt.executeQuery("SELECT connection_id()");
            this.rs.next();
            String plainStmtConnId2 = this.rs.getString(1);
            assertFalse(plainStmtConnId2.equals(plainStmtConnId));
        } finally {
            lbConn.close();
        }
    }

    public void testBug51783() throws Exception {
        Properties props = new Properties();
        props.setProperty("loadBalanceStrategy", ForcedLoadBalanceStrategy.class.getName());
        props.setProperty("loadBalanceBlacklistTimeout", "5000");
        props.setProperty("loadBalancePingTimeout", "100");
        props.setProperty("loadBalanceValidateConnectionOnSwapServer", "true");

        String portNumber = new NonRegisteringDriver().parseURL(dbUrl, null).getProperty(NonRegisteringDriver.PORT_PROPERTY_KEY);

        if (portNumber == null) {
            portNumber = "3306";
        }

        ForcedLoadBalanceStrategy.forceFutureServer("first:" + portNumber, -1);
        Connection conn2 = this.getUnreliableLoadBalancedConnection(new String[] { "first", "second" }, props);
        conn2.setAutoCommit(false);
        conn2.createStatement().execute("SELECT 1");
        ForcedLoadBalanceStrategy.forceFutureServer("second:" + portNumber, -1);
        UnreliableSocketFactory.downHost("second");
        try {
            conn2.commit(); // will be on second after this
            assertTrue("Connection should be closed", conn2.isClosed());
        } catch (SQLException e) {
            fail("Should not error because failure to get another server.");
        }
        conn2.close();

        props = new Properties();
        props.setProperty("loadBalanceStrategy", ForcedLoadBalanceStrategy.class.getName());
        props.setProperty("loadBalanceBlacklistTimeout", "5000");
        props.setProperty("loadBalancePingTimeout", "100");
        props.setProperty("loadBalanceValidateConnectionOnSwapServer", "false");
        ForcedLoadBalanceStrategy.forceFutureServer("first:" + portNumber, -1);
        conn2 = this.getUnreliableLoadBalancedConnection(new String[] { "first", "second" }, props);
        conn2.setAutoCommit(false);
        conn2.createStatement().execute("SELECT 1");
        ForcedLoadBalanceStrategy.forceFutureServer("second:" + portNumber, 1);
        UnreliableSocketFactory.downHost("second");
        try {
            conn2.commit(); // will be on second after this
            assertFalse("Connection should not be closed, should be able to connect to first", conn2.isClosed());
        } catch (SQLException e) {
            fail("Should not error because failure to get another server.");
        }
    }

    public static class ForcedLoadBalanceStrategy extends RandomBalanceStrategy {

        private static String forcedFutureServer = null;
        private static int forceFutureServerTimes = 0;

        public static void forceFutureServer(String host, int times) {
            forcedFutureServer = host;
            forceFutureServerTimes = times;
        }

        public static void dontForceFutureServer() {
            forcedFutureServer = null;
            forceFutureServerTimes = 0;
        }

        @Override
        public com.mysql.jdbc.ConnectionImpl pickConnection(LoadBalancingConnectionProxy proxy, List<String> configuredHosts,
                Map<String, ConnectionImpl> liveConnections, long[] responseTimes, int numRetries) throws SQLException {
            if (forcedFutureServer == null || forceFutureServerTimes == 0 || !configuredHosts.contains(forcedFutureServer)) {
                return super.pickConnection(proxy, configuredHosts, liveConnections, responseTimes, numRetries);
            }
            if (forceFutureServerTimes > 0) {
                forceFutureServerTimes--;
            }
            ConnectionImpl conn = liveConnections.get(forcedFutureServer);

            if (conn == null) {
                conn = proxy.createConnectionForHost(forcedFutureServer);

            }
            return conn;
        }

        @Override
        public void destroy() {
            super.destroy();

        }

        @Override
        public void init(com.mysql.api.Connection conn, Properties props) throws SQLException {
            super.init(conn, props);

        }

    }

    public void testAutoCommitLB() throws Exception {
        Properties props = new Properties();
        props.setProperty("loadBalanceStrategy", CountingReBalanceStrategy.class.getName());
        props.setProperty("loadBalanceAutoCommitStatementThreshold", "3");

        String portNumber = new NonRegisteringDriver().parseURL(dbUrl, null).getProperty(NonRegisteringDriver.PORT_PROPERTY_KEY);

        if (portNumber == null) {
            portNumber = "3306";
        }

        Connection conn2 = this.getUnreliableLoadBalancedConnection(new String[] { "first", "second" }, props);
        conn2.setAutoCommit(true);
        CountingReBalanceStrategy.resetTimesRebalanced();
        conn2.createStatement().execute("SELECT 1");
        conn2.createStatement().execute("SELECT 2");
        assertEquals(0, CountingReBalanceStrategy.getTimesRebalanced());
        conn2.createStatement().execute("SELECT 3");
        assertEquals(1, CountingReBalanceStrategy.getTimesRebalanced());
        conn2.setAutoCommit(false);
        CountingReBalanceStrategy.resetTimesRebalanced();
        assertEquals(0, CountingReBalanceStrategy.getTimesRebalanced());
        conn2.createStatement().execute("SELECT 1");
        conn2.createStatement().execute("SELECT 2");
        conn2.createStatement().execute("SELECT 3");
        assertEquals(0, CountingReBalanceStrategy.getTimesRebalanced());
        conn2.close();

        props.remove("loadBalanceAutoCommitStatementThreshold");
        conn2 = this.getUnreliableLoadBalancedConnection(new String[] { "first", "second" }, props);
        conn2.setAutoCommit(true);
        CountingReBalanceStrategy.resetTimesRebalanced();
        conn2.createStatement().execute("SELECT 1");
        conn2.createStatement().execute("SELECT 2");
        conn2.createStatement().execute("SELECT 3");
        assertEquals(0, CountingReBalanceStrategy.getTimesRebalanced());
        conn2.setAutoCommit(false);
        CountingReBalanceStrategy.resetTimesRebalanced();
        assertEquals(0, CountingReBalanceStrategy.getTimesRebalanced());
        conn2.createStatement().execute("SELECT 1");
        conn2.createStatement().execute("SELECT 2");
        conn2.createStatement().execute("SELECT 3");
        assertEquals(0, CountingReBalanceStrategy.getTimesRebalanced());
        conn2.close();

        props.setProperty("loadBalanceAutoCommitStatementThreshold", "3");
        props.setProperty("loadBalanceAutoCommitStatementRegex", ".*2.*");
        conn2 = this.getUnreliableLoadBalancedConnection(new String[] { "first", "second" }, props);
        conn2.setAutoCommit(true);
        CountingReBalanceStrategy.resetTimesRebalanced();
        conn2.createStatement().execute("SELECT 1");
        conn2.createStatement().execute("SELECT 2");
        conn2.createStatement().execute("SELECT 3");
        conn2.createStatement().execute("SELECT 2");
        assertEquals(0, CountingReBalanceStrategy.getTimesRebalanced());
        conn2.createStatement().execute("SELECT 2");
        assertEquals(1, CountingReBalanceStrategy.getTimesRebalanced());
        conn2.close();

    }

    public static class CountingReBalanceStrategy extends RandomBalanceStrategy {

        private static int rebalancedTimes = 0;

        public static int getTimesRebalanced() {
            return rebalancedTimes;
        }

        public static void resetTimesRebalanced() {
            rebalancedTimes = 0;
        }

        @Override
        public com.mysql.jdbc.ConnectionImpl pickConnection(LoadBalancingConnectionProxy proxy, List<String> configuredHosts,
                Map<String, ConnectionImpl> liveConnections, long[] responseTimes, int numRetries) throws SQLException {
            rebalancedTimes++;
            return super.pickConnection(proxy, configuredHosts, liveConnections, responseTimes, numRetries);

        }

        @Override
        public void destroy() {
            super.destroy();
        }

        @Override
        public void init(com.mysql.api.Connection conn, Properties props) throws SQLException {
            super.init(conn, props);
        }

    }

    public void testBug56429() throws Exception {
        Properties props = new Driver().parseURL(BaseTestCase.dbUrl, null);
        props.setProperty("autoReconnect", "true");
        props.setProperty("socketFactory", "testsuite.UnreliableSocketFactory");

        Properties urlProps = new NonRegisteringDriver().parseURL(BaseTestCase.dbUrl, null);

        String host = urlProps.getProperty(NonRegisteringDriver.HOST_PROPERTY_KEY);
        String port = urlProps.getProperty(NonRegisteringDriver.PORT_PROPERTY_KEY);

        props.remove(NonRegisteringDriver.HOST_PROPERTY_KEY);
        props.remove(NonRegisteringDriver.NUM_HOSTS_PROPERTY_KEY);
        props.remove(NonRegisteringDriver.HOST_PROPERTY_KEY + ".1");
        props.remove(NonRegisteringDriver.PORT_PROPERTY_KEY + ".1");

        props.setProperty("queriesBeforeRetryMaster", "50");
        props.setProperty("maxReconnects", "1");

        UnreliableSocketFactory.mapHost("master", host);
        UnreliableSocketFactory.mapHost("slave", host);

        Connection failoverConnection = null;

        try {
            failoverConnection = getConnectionWithProps("jdbc:mysql://master:" + port + ",slave:" + port + "/", props);

            String userHost = getSingleIndexedValueWithQuery(1, "SELECT USER()").toString();
            String[] userParts = userHost.split("@");

            this.rs = this.stmt.executeQuery("SHOW PROCESSLIST");

            int startConnCount = 0;

            while (this.rs.next()) {
                if (this.rs.getString("User").equals(userParts[0]) && this.rs.getString("Host").equals(userParts[1])) {
                    startConnCount++;
                }
            }

            assert (startConnCount > 0);

            failoverConnection.setAutoCommit(false); // this will fail if state
                                                     // not copied over

            for (int i = 0; i < 20; i++) {

                failoverConnection.commit();
            }

            this.rs = this.stmt.executeQuery("SHOW PROCESSLIST");

            int endConnCount = 0;

            while (this.rs.next()) {
                if (this.rs.getString("User").equals(userParts[0]) && this.rs.getString("Host").equals(userParts[1])) {
                    endConnCount++;
                }
            }

            assert (endConnCount > 0);

            if (endConnCount - startConnCount >= 20) { // this may be bogus if run on a real system, we should probably look to see they're coming from this
                                                       // testsuite?
                fail("We're leaking connections even when not failed over");
            }
        } finally {
            if (failoverConnection != null) {
                failoverConnection.close();
            }
        }
    }

    public void testBug56955() throws Exception {
        assertEquals("JKS", ((com.mysql.jdbc.JdbcConnection) this.conn).getTrustCertificateKeyStoreType());
        assertEquals("JKS", ((com.mysql.jdbc.JdbcConnection) this.conn).getClientCertificateKeyStoreType());
    }

    public void testBug57262() throws Exception {
        Properties props = new Properties();
        props.setProperty("characterEncoding", "utf-8");
        props.setProperty("useUnicode", "true");
        props.setProperty("useOldUTF8Behavior", "true");

        Connection c = getConnectionWithProps(props);
        ResultSet r = c.createStatement().executeQuery("SHOW SESSION VARIABLES LIKE 'character_set_connection'");
        r.next();
        assertEquals("latin1", r.getString(2));
    }

    public void testBug58706() throws Exception {
        Properties props = new Driver().parseURL(BaseTestCase.dbUrl, null);
        props.setProperty("autoReconnect", "true");
        props.setProperty("socketFactory", "testsuite.UnreliableSocketFactory");

        Properties urlProps = new NonRegisteringDriver().parseURL(dbUrl, null);

        String host = urlProps.getProperty(NonRegisteringDriver.HOST_PROPERTY_KEY);
        String port = urlProps.getProperty(NonRegisteringDriver.PORT_PROPERTY_KEY);

        props.remove(NonRegisteringDriver.HOST_PROPERTY_KEY);
        props.remove(NonRegisteringDriver.NUM_HOSTS_PROPERTY_KEY);
        props.remove(NonRegisteringDriver.HOST_PROPERTY_KEY + ".1");
        props.remove(NonRegisteringDriver.PORT_PROPERTY_KEY + ".1");

        props.setProperty("queriesBeforeRetryMaster", "0");
        props.setProperty("failOverReadOnly", "false");
        props.setProperty("secondsBeforeRetryMaster", "1");

        UnreliableSocketFactory.mapHost("master", host);
        UnreliableSocketFactory.mapHost("slave", host);

        Connection failoverConnection = null;

        try {
            failoverConnection = getConnectionWithProps("jdbc:mysql://master:" + port + ",slave:" + port + "/", props);
            failoverConnection.setAutoCommit(false);

            assertTrue(((com.mysql.jdbc.JdbcConnection) failoverConnection).isMasterConnection());

            for (int i = 0; i < 50; i++) {
                failoverConnection.createStatement().executeQuery("SELECT 1");
            }

            UnreliableSocketFactory.downHost("master");

            try {
                failoverConnection.createStatement().executeQuery("SELECT 1"); // this should fail and trigger failover
                fail("Expected exception");
            } catch (SQLException sqlEx) {
                assertEquals("08S01", sqlEx.getSQLState());
            }

            failoverConnection.setAutoCommit(true);
            assertTrue(!((com.mysql.jdbc.JdbcConnection) failoverConnection).isMasterConnection());
            assertTrue(!failoverConnection.isReadOnly());
            failoverConnection.createStatement().executeQuery("SELECT 1");
            failoverConnection.createStatement().executeQuery("SELECT 1");
            UnreliableSocketFactory.dontDownHost("master");
            Thread.sleep(2000);
            failoverConnection.setAutoCommit(true);
            failoverConnection.createStatement().executeQuery("SELECT 1");
            assertTrue(((com.mysql.jdbc.JdbcConnection) failoverConnection).isMasterConnection());
            failoverConnection.createStatement().executeQuery("SELECT 1");
        } finally {
            UnreliableSocketFactory.flushAllHostLists();

            if (failoverConnection != null) {
                failoverConnection.close();
            }
        }
    }

    public void testStatementComment() throws Exception {
        Connection c = getConnectionWithProps("autoGenerateTestcaseScript=true,logger=StandardLogger");
        PrintStream oldErr = System.err;

        try {
            ByteArrayOutputStream bOut = new ByteArrayOutputStream();
            PrintStream printStream = new PrintStream(bOut);
            System.setErr(printStream);

            ((com.mysql.jdbc.JdbcConnection) c).setStatementComment("Hi there");
            c.setAutoCommit(false);

            c.createStatement().execute("SELECT 1");
            c.commit();
            c.rollback();
            Pattern pattern = Pattern.compile("Hi");
            String loggedData = new String(bOut.toByteArray());
            Matcher matcher = pattern.matcher(loggedData);
            int count = 0;
            while (matcher.find()) {
                count++;
            }

            assertEquals(4, count);
        } finally {
            System.setErr(oldErr);
        }
    }

    public void testReconnectWithCachedConfig() throws Exception {
        Connection rConn = getConnectionWithProps("autoReconnect=true,initialTimeout=2,maxReconnects=3,cacheServerConfiguration=true,elideSetAutoCommits=true");
        String threadId = getSingleIndexedValueWithQuery(rConn, 1, "select connection_id()").toString();
        killConnection(this.conn, threadId);
        boolean detectedDeadConn = false;

        for (int i = 0; i < 100; i++) {
            try {
                rConn.createStatement().executeQuery("SELECT 1");
            } catch (SQLException sqlEx) {
                detectedDeadConn = true;
                break;
            }
        }

        assertTrue(detectedDeadConn);
        rConn.prepareStatement("SELECT 1").executeQuery();

        Connection rConn2 = getConnectionWithProps("autoReconnect=true,initialTimeout=2,maxReconnects=3,cacheServerConfiguration=true,elideSetAutoCommits=true");
        rConn2.prepareStatement("SELECT 1").executeQuery();

    }

    public void testBug61201() throws Exception {
        Properties props = new Properties();
        props.setProperty("sessionVariables", "FOREIGN_KEY_CHECKS=0");
        props.setProperty("characterEncoding", "latin1");
        props.setProperty("profileSQL", "true");

        Connection varConn = getConnectionWithProps(props);
        varConn.close();
    }

    public void testChangeUser() throws Exception {
        Properties props = getPropertiesFromTestsuiteUrl();

        Connection testConn = getConnectionWithProps(props);
        Statement testStmt = testConn.createStatement();

        for (int i = 0; i < 500; i++) {
            ((com.mysql.jdbc.JdbcConnection) testConn).changeUser(props.getProperty(NonRegisteringDriver.USER_PROPERTY_KEY),
                    props.getProperty(NonRegisteringDriver.PASSWORD_PROPERTY_KEY));

            if (i % 10 == 0) {
                try {
                    ((com.mysql.jdbc.JdbcConnection) testConn).changeUser("bubba", props.getProperty(NonRegisteringDriver.PASSWORD_PROPERTY_KEY));
                } catch (SQLException sqlEx) {
                    assertTrue(testConn.isClosed());
                    testConn = getConnectionWithProps(props);
                    testStmt = testConn.createStatement();
                }
            }

            testStmt.executeQuery("SELECT 1");
        }
        testConn.close();
    }

    public void testChangeUserClosedConn() throws Exception {
        Properties props = getPropertiesFromTestsuiteUrl();
        Connection newConn = getConnectionWithProps((Properties) null);

        try {
            newConn.close();
            ((com.mysql.jdbc.JdbcConnection) newConn).changeUser(props.getProperty(NonRegisteringDriver.USER_PROPERTY_KEY),
                    props.getProperty(NonRegisteringDriver.PASSWORD_PROPERTY_KEY));
            fail("Expected SQL Exception");
        } catch (SQLException ex) {
            // expected
            if (!ex.getClass().getName().endsWith("SQLNonTransientConnectionException")) {
                throw ex;
            }
        } finally {
            newConn.close();
        }
    }

    public void testBug63284() throws Exception {
        Properties props = new Driver().parseURL(BaseTestCase.dbUrl, null);
        props.setProperty("autoReconnect", "true");
        props.setProperty("socketFactory", "testsuite.UnreliableSocketFactory");

        Properties urlProps = new NonRegisteringDriver().parseURL(BaseTestCase.dbUrl, null);

        String host = urlProps.getProperty(NonRegisteringDriver.HOST_PROPERTY_KEY);
        String port = urlProps.getProperty(NonRegisteringDriver.PORT_PROPERTY_KEY);

        props.remove(NonRegisteringDriver.HOST_PROPERTY_KEY);
        props.remove(NonRegisteringDriver.NUM_HOSTS_PROPERTY_KEY);
        props.remove(NonRegisteringDriver.HOST_PROPERTY_KEY + ".1");
        props.remove(NonRegisteringDriver.PORT_PROPERTY_KEY + ".1");

        props.setProperty("queriesBeforeRetryMaster", "50");
        props.setProperty("maxReconnects", "1");

        UnreliableSocketFactory.mapHost("master", host);
        UnreliableSocketFactory.mapHost("slave", host);

        Connection failoverConnection1 = null;
        Connection failoverConnection2 = null;

        try {
            failoverConnection1 = getConnectionWithProps("jdbc:mysql://master:" + port + ",slave:" + port + "/", props);

            failoverConnection2 = getConnectionWithProps("jdbc:mysql://master:" + port + ",slave:" + port + "/", props);

            assert (((com.mysql.jdbc.JdbcConnection) failoverConnection1).isMasterConnection());

            // Two different Connection objects should not equal each other:
            assert (!failoverConnection1.equals(failoverConnection2));

            int hc = failoverConnection1.hashCode();

            UnreliableSocketFactory.downHost("master");

            for (int i = 0; i < 3; i++) {
                try {
                    failoverConnection1.createStatement().execute("SELECT 1");
                } catch (SQLException e) {
                    // do nothing, expect SQLException when failing over initially goal here is to ensure valid connection against a slave
                }
            }
            // ensure we're now connected to the slave
            assert (!((com.mysql.jdbc.JdbcConnection) failoverConnection1).isMasterConnection());

            // ensure that hashCode() result is persistent across failover events when proxy state changes
            assert (failoverConnection1.hashCode() == hc);
        } finally {
            if (failoverConnection1 != null) {
                failoverConnection1.close();
            }
            if (failoverConnection2 != null) {
                failoverConnection2.close();
            }
        }
    }

    public void testDefaultPlugin() throws Exception {
        Connection testConn = null;
        Properties props = new Properties();

        props.setProperty("defaultAuthenticationPlugin", "");
        try {
            testConn = getConnectionWithProps(props);
            assertTrue("Exception is expected due to incorrect defaultAuthenticationPlugin value", false);
        } catch (SQLException sqlEx) {
            assertTrue(true);
        } finally {
            if (testConn != null) {
                testConn.close();
            }
        }

        props.setProperty("defaultAuthenticationPlugin", "mysql_native_password");
        try {
            testConn = getConnectionWithProps(props);
            assertTrue("Exception is expected due to incorrect defaultAuthenticationPlugin value (mechanism name instead of class name)", false);
        } catch (SQLException sqlEx) {
            assertTrue(true);
        } finally {
            if (testConn != null) {
                testConn.close();
            }
        }

        props.setProperty("defaultAuthenticationPlugin", "testsuite.regression.ConnectionRegressionTest$AuthTestPlugin");
        try {
            testConn = getConnectionWithProps(props);
            assertTrue("Exception is expected due to defaultAuthenticationPlugin value is not listed", false);
        } catch (SQLException sqlEx) {
            assertTrue(true);
        } finally {
            if (testConn != null) {
                testConn.close();
            }
        }

        props.setProperty("authenticationPlugins", "testsuite.regression.ConnectionRegressionTest$AuthTestPlugin");
        props.setProperty("defaultAuthenticationPlugin", "testsuite.regression.ConnectionRegressionTest$AuthTestPlugin");
        try {
            testConn = getConnectionWithProps(props);
            assertTrue(true);
        } catch (SQLException sqlEx) {
            assertTrue("Exception is not expected due to defaultAuthenticationPlugin value is correctly listed", false);
        } finally {
            if (testConn != null) {
                testConn.close();
            }
        }
    }

    public void testDisabledPlugins() throws Exception {
        Connection testConn = null;
        Properties props = new Properties();

        props.setProperty("disabledAuthenticationPlugins", "mysql_native_password");
        try {
            testConn = getConnectionWithProps(props);
            assertTrue("Exception is expected due to disabled defaultAuthenticationPlugin", false);
        } catch (SQLException sqlEx) {
            assertTrue(true);
        } finally {
            if (testConn != null) {
                testConn.close();
            }
        }

        props.setProperty("disabledAuthenticationPlugins", MysqlNativePasswordPlugin.class.getName());
        try {
            testConn = getConnectionWithProps(props);
            assertTrue("Exception is expected due to disabled defaultAuthenticationPlugin", false);
        } catch (SQLException sqlEx) {
            assertTrue(true);
        } finally {
            if (testConn != null) {
                testConn.close();
            }
        }

        props.setProperty("authenticationPlugins", "testsuite.regression.ConnectionRegressionTest$AuthTestPlugin");
        props.setProperty("defaultAuthenticationPlugin", "testsuite.regression.ConnectionRegressionTest$AuthTestPlugin");
        props.setProperty("disabledAuthenticationPlugins", "auth_test_plugin");
        try {
            testConn = getConnectionWithProps(props);
            assertTrue("Exception is expected due to disabled defaultAuthenticationPlugin", false);
        } catch (SQLException sqlEx) {
            assertTrue(true);
        } finally {
            if (testConn != null) {
                testConn.close();
            }
        }

        props.setProperty("defaultAuthenticationPlugin", MysqlNativePasswordPlugin.class.getName());
        props.setProperty("authenticationPlugins", "testsuite.regression.ConnectionRegressionTest$AuthTestPlugin");
        props.setProperty("disabledAuthenticationPlugins", "testsuite.regression.ConnectionRegressionTest$AuthTestPlugin");
        try {
            testConn = getConnectionWithProps(props);
            assertTrue(true);
        } catch (SQLException sqlEx) {
            assertTrue("Exception is not expected due to disabled plugin is not default", false);
        } finally {
            if (testConn != null) {
                testConn.close();
            }
        }
    }

    public void testAuthTestPlugin() throws Exception {
        boolean install_plugin_in_runtime = false;
        try {

            // install plugin if required
            this.rs = this.stmt.executeQuery("select (PLUGIN_LIBRARY LIKE 'auth_test_plugin%') as `TRUE`"
                    + " FROM INFORMATION_SCHEMA.PLUGINS WHERE PLUGIN_NAME='test_plugin_server'");
            if (this.rs.next()) {
                if (!this.rs.getBoolean(1)) {
                    install_plugin_in_runtime = true;
                }
            } else {
                install_plugin_in_runtime = true;
            }

            if (install_plugin_in_runtime) {
                String ext = System.getProperty("os.name").toUpperCase().indexOf("WINDOWS") > -1 ? ".dll" : ".so";
                this.stmt.executeUpdate("INSTALL PLUGIN test_plugin_server SONAME 'auth_test_plugin" + ext + "'");
            }

            Properties props = new NonRegisteringDriver().parseURL(dbUrl, null);
            String dbname = props.getProperty(NonRegisteringDriver.DBNAME_PROPERTY_KEY);
            if (dbname == null) {
                assertTrue("No database selected", false);
            }

            // create proxy users
            this.stmt.executeUpdate("grant usage on *.* to 'wl5851user'@'%' identified WITH test_plugin_server AS 'plug_dest'");
            this.stmt.executeUpdate("grant usage on *.* to 'plug_dest'@'%' IDENTIFIED BY 'foo'");
            this.stmt.executeUpdate("GRANT PROXY ON 'plug_dest'@'%' TO 'wl5851user'@'%'");
            this.stmt.executeUpdate("delete from mysql.db where user='plug_dest'");
            this.stmt
                    .executeUpdate("insert into mysql.db (Host, Db, User, Select_priv, Insert_priv, Update_priv, Delete_priv, Create_priv,Drop_priv, Grant_priv, References_priv, Index_priv, Alter_priv, Create_tmp_table_priv, Lock_tables_priv, Create_view_priv,Show_view_priv, Create_routine_priv, Alter_routine_priv, Execute_priv, Event_priv, Trigger_priv) VALUES ('%', '"
                            + dbname + "', 'plug_dest', 'Y', 'Y', 'Y', 'Y', 'Y', 'Y', 'Y', 'Y', 'Y', 'Y', 'Y', 'Y', 'Y', 'Y', 'Y', 'Y', 'Y', 'N', 'N')");
            this.stmt
                    .executeUpdate("insert into mysql.db (Host, Db, User, Select_priv, Insert_priv, Update_priv, Delete_priv, Create_priv,Drop_priv, Grant_priv, References_priv, Index_priv, Alter_priv, Create_tmp_table_priv, Lock_tables_priv, Create_view_priv,Show_view_priv, Create_routine_priv, Alter_routine_priv, Execute_priv, Event_priv, Trigger_priv) VALUES ('%', 'information\\_schema', 'plug_dest', 'Y', 'Y', 'Y', 'Y', 'Y', 'Y', 'Y', 'Y', 'Y', 'Y', 'Y', 'Y', 'Y', 'Y', 'Y', 'Y', 'Y', 'N', 'N')");
            this.stmt.executeUpdate("flush privileges");

            props = new Properties();
            props.setProperty("user", "wl5851user");
            props.setProperty("password", "plug_dest");
            props.setProperty("authenticationPlugins", "testsuite.regression.ConnectionRegressionTest$AuthTestPlugin");

            Connection testConn = null;
            Statement testSt = null;
            ResultSet testRs = null;
            try {
                testConn = getConnectionWithProps(props);
                testSt = testConn.createStatement();
                testRs = testSt.executeQuery("select USER(),CURRENT_USER()");
                testRs.next();
                assertEquals("wl5851user", testRs.getString(1).split("@")[0]);
                assertEquals("plug_dest", testRs.getString(2).split("@")[0]);

            } finally {
                if (testRs != null) {
                    testRs.close();
                }
                if (testSt != null) {
                    testSt.close();
                }
                if (testConn != null) {
                    testConn.close();
                }
            }

        } finally {
            this.stmt.executeUpdate("drop user 'wl5851user'@'%'");
            this.stmt.executeUpdate("drop user 'plug_dest'@'%'");
            if (install_plugin_in_runtime) {
                this.stmt.executeUpdate("UNINSTALL PLUGIN test_plugin_server");
            }
        }
    }

    public void testTwoQuestionsPlugin() throws Exception {
        boolean install_plugin_in_runtime = false;
        try {

            // install plugin if required
            this.rs = this.stmt.executeQuery("select (PLUGIN_LIBRARY LIKE 'two_questions%') as `TRUE`"
                    + " FROM INFORMATION_SCHEMA.PLUGINS WHERE PLUGIN_NAME='two_questions'");
            if (this.rs.next()) {
                if (!this.rs.getBoolean(1)) {
                    install_plugin_in_runtime = true;
                }
            } else {
                install_plugin_in_runtime = true;
            }

            if (install_plugin_in_runtime) {
                String ext = System.getProperty("os.name").toUpperCase().indexOf("WINDOWS") > -1 ? ".dll" : ".so";
                this.stmt.executeUpdate("INSTALL PLUGIN two_questions SONAME 'auth" + ext + "'");
            }

            Properties props = new NonRegisteringDriver().parseURL(dbUrl, null);
            String dbname = props.getProperty(NonRegisteringDriver.DBNAME_PROPERTY_KEY);
            if (dbname == null) {
                assertTrue("No database selected", false);
            }

            this.stmt.executeUpdate("grant usage on *.* to 'wl5851user2'@'%' identified WITH two_questions AS 'two_questions_password'");
            this.stmt.executeUpdate("delete from mysql.db where user='wl5851user2'");
            this.stmt
                    .executeUpdate("insert into mysql.db (Host, Db, User, Select_priv, Insert_priv, Update_priv, Delete_priv, Create_priv,Drop_priv, Grant_priv, References_priv, Index_priv, Alter_priv, Create_tmp_table_priv, Lock_tables_priv, Create_view_priv,Show_view_priv, Create_routine_priv, Alter_routine_priv, Execute_priv, Event_priv, Trigger_priv) VALUES ('%', '"
                            + dbname + "', 'wl5851user2', 'Y', 'Y', 'Y', 'Y', 'Y', 'Y', 'Y', 'Y', 'Y', 'Y', 'Y', 'Y', 'Y', 'Y', 'Y', 'Y', 'Y', 'N', 'N')");
            this.stmt
                    .executeUpdate("insert into mysql.db (Host, Db, User, Select_priv, Insert_priv, Update_priv, Delete_priv, Create_priv,Drop_priv, Grant_priv, References_priv, Index_priv, Alter_priv, Create_tmp_table_priv, Lock_tables_priv, Create_view_priv,Show_view_priv, Create_routine_priv, Alter_routine_priv, Execute_priv, Event_priv, Trigger_priv) VALUES ('%', 'information\\_schema', 'wl5851user2', 'Y', 'Y', 'Y', 'Y', 'Y', 'Y', 'Y', 'Y', 'Y', 'Y', 'Y', 'Y', 'Y', 'Y', 'Y', 'Y', 'Y', 'N', 'N')");
            this.stmt.executeUpdate("flush privileges");

            props = new Properties();
            props.setProperty("user", "wl5851user2");
            props.setProperty("password", "two_questions_password");
            props.setProperty("authenticationPlugins", "testsuite.regression.ConnectionRegressionTest$TwoQuestionsPlugin");

            Connection testConn = null;
            Statement testSt = null;
            ResultSet testRs = null;
            try {
                testConn = getConnectionWithProps(props);
                testSt = testConn.createStatement();
                testRs = testSt.executeQuery("select USER(),CURRENT_USER()");
                testRs.next();
                assertEquals("wl5851user2", testRs.getString(1).split("@")[0]);

            } finally {
                if (testRs != null) {
                    testRs.close();
                }
                if (testSt != null) {
                    testSt.close();
                }
                if (testConn != null) {
                    testConn.close();
                }
            }

        } finally {
            this.stmt.executeUpdate("drop user 'wl5851user2'@'%'");
            if (install_plugin_in_runtime) {
                this.stmt.executeUpdate("UNINSTALL PLUGIN two_questions");
            }
        }
    }

    public void testThreeAttemptsPlugin() throws Exception {
        boolean install_plugin_in_runtime = false;
        try {

            // install plugin if required
            this.rs = this.stmt.executeQuery("select (PLUGIN_LIBRARY LIKE 'three_attempts%') as `TRUE`"
                    + " FROM INFORMATION_SCHEMA.PLUGINS WHERE PLUGIN_NAME='three_attempts'");
            if (this.rs.next()) {
                if (!this.rs.getBoolean(1)) {
                    install_plugin_in_runtime = true;
                }
            } else {
                install_plugin_in_runtime = true;
            }

            if (install_plugin_in_runtime) {
                String ext = System.getProperty("os.name").toUpperCase().indexOf("WINDOWS") > -1 ? ".dll" : ".so";
                this.stmt.executeUpdate("INSTALL PLUGIN three_attempts SONAME 'auth" + ext + "'");
            }

            Properties props = new NonRegisteringDriver().parseURL(dbUrl, null);
            String dbname = props.getProperty(NonRegisteringDriver.DBNAME_PROPERTY_KEY);
            if (dbname == null) {
                assertTrue("No database selected", false);
            }

            this.stmt.executeUpdate("grant usage on *.* to 'wl5851user3'@'%' identified WITH three_attempts AS 'three_attempts_password'");
            this.stmt.executeUpdate("delete from mysql.db where user='wl5851user3'");
            this.stmt
                    .executeUpdate("insert into mysql.db (Host, Db, User, Select_priv, Insert_priv, Update_priv, Delete_priv, Create_priv,Drop_priv, Grant_priv, References_priv, Index_priv, Alter_priv, Create_tmp_table_priv, Lock_tables_priv, Create_view_priv,Show_view_priv, Create_routine_priv, Alter_routine_priv, Execute_priv, Event_priv, Trigger_priv) VALUES ('%', '"
                            + dbname + "', 'wl5851user3', 'Y', 'Y', 'Y', 'Y', 'Y', 'Y', 'Y', 'Y', 'Y', 'Y', 'Y', 'Y', 'Y', 'Y', 'Y', 'Y', 'Y', 'N', 'N')");
            this.stmt
                    .executeUpdate("insert into mysql.db (Host, Db, User, Select_priv, Insert_priv, Update_priv, Delete_priv, Create_priv,Drop_priv, Grant_priv, References_priv, Index_priv, Alter_priv, Create_tmp_table_priv, Lock_tables_priv, Create_view_priv,Show_view_priv, Create_routine_priv, Alter_routine_priv, Execute_priv, Event_priv, Trigger_priv) VALUES ('%', 'information\\_schema', 'wl5851user3', 'Y', 'Y', 'Y', 'Y', 'Y', 'Y', 'Y', 'Y', 'Y', 'Y', 'Y', 'Y', 'Y', 'Y', 'Y', 'Y', 'Y', 'N', 'N')");
            this.stmt.executeUpdate("flush privileges");

            props = new Properties();
            props.setProperty("user", "wl5851user3");
            props.setProperty("password", "three_attempts_password");
            props.setProperty("authenticationPlugins", "testsuite.regression.ConnectionRegressionTest$ThreeAttemptsPlugin");

            Connection testConn = null;
            Statement testSt = null;
            ResultSet testRs = null;
            try {
                testConn = getConnectionWithProps(props);
                testSt = testConn.createStatement();
                testRs = testSt.executeQuery("select USER(),CURRENT_USER()");
                testRs.next();
                assertEquals("wl5851user3", testRs.getString(1).split("@")[0]);

            } finally {
                if (testRs != null) {
                    testRs.close();
                }
                if (testSt != null) {
                    testSt.close();
                }
                if (testConn != null) {
                    testConn.close();
                }
            }

        } finally {
            this.stmt.executeUpdate("drop user 'wl5851user3'@'%'");
            if (install_plugin_in_runtime) {
                this.stmt.executeUpdate("UNINSTALL PLUGIN three_attempts");
            }
        }
    }

    public static class AuthTestPlugin implements AuthenticationPlugin {

        private String password = null;

        public void init(com.mysql.api.Connection conn1, Properties props) throws SQLException {
        }

        public void destroy() {
            this.password = null;
        }

        public String getProtocolPluginName() {
            return "auth_test_plugin";
        }

        public boolean requiresConfidentiality() {
            return false;
        }

        public boolean isReusable() {
            return true;
        }

        public void setAuthenticationParameters(String user, String password) {
            this.password = password;
        }

        public boolean nextAuthenticationStep(PacketBuffer fromServer, List<PacketBuffer> toServer) throws SQLException {
            toServer.clear();
            Buffer bresp = new Buffer(StringUtils.getBytes(this.password));
            toServer.add(bresp);
            return true;
        }

    }

    public static class TwoQuestionsPlugin implements AuthenticationPlugin {

        private String password = null;

        public void init(com.mysql.api.Connection conn1, Properties props) throws SQLException {
        }

        public void destroy() {
            this.password = null;
        }

        public String getProtocolPluginName() {
            return "dialog";
        }

        public boolean requiresConfidentiality() {
            return false;
        }

        public boolean isReusable() {
            return true;
        }

        public void setAuthenticationParameters(String user, String password) {
            this.password = password;
        }

        public boolean nextAuthenticationStep(PacketBuffer fromServer, List<PacketBuffer> toServer) throws SQLException {
            toServer.clear();
            if ((fromServer.getByteBuffer()[0] & 0xff) == 4) {
                Buffer bresp = new Buffer(StringUtils.getBytes(this.password));
                toServer.add(bresp);
            } else {
                Buffer bresp = new Buffer(StringUtils.getBytes("yes, of course"));
                toServer.add(bresp);
            }
            return true;
        }

    }

    public static class ThreeAttemptsPlugin implements AuthenticationPlugin {

        private String password = null;
        private int counter = 0;

        public void init(com.mysql.api.Connection conn1, Properties props) throws SQLException {
            this.counter = 0;
        }

        public void destroy() {
            this.password = null;
            this.counter = 0;
        }

        public String getProtocolPluginName() {
            return "dialog";
        }

        public boolean requiresConfidentiality() {
            return false;
        }

        public boolean isReusable() {
            return true;
        }

        public void setAuthenticationParameters(String user, String password) {
            this.password = password;
        }

        public boolean nextAuthenticationStep(PacketBuffer fromServer, List<PacketBuffer> toServer) throws SQLException {
            toServer.clear();
            this.counter++;
            if ((fromServer.getByteBuffer()[0] & 0xff) == 4) {
                Buffer bresp = new Buffer(StringUtils.getBytes(this.counter > 2 ? this.password : "wrongpassword" + this.counter));
                toServer.add(bresp);
            } else {
                Buffer bresp = new Buffer(fromServer.getByteBuffer());
                toServer.add(bresp);
            }
            return true;
        }

    }

    public void testAuthCleartextPlugin() throws Exception {
        boolean install_plugin_in_runtime = false;
        try {

            // install plugin if required
            this.rs = this.stmt.executeQuery("select (PLUGIN_LIBRARY LIKE 'auth_test_plugin%') as `TRUE`"
                    + " FROM INFORMATION_SCHEMA.PLUGINS WHERE PLUGIN_NAME='cleartext_plugin_server'");
            if (this.rs.next()) {
                if (!this.rs.getBoolean(1)) {
                    install_plugin_in_runtime = true;
                }
            } else {
                install_plugin_in_runtime = true;
            }

            if (install_plugin_in_runtime) {
                String ext = System.getProperty("os.name").toUpperCase().indexOf("WINDOWS") > -1 ? ".dll" : ".so";
                this.stmt.executeUpdate("INSTALL PLUGIN cleartext_plugin_server SONAME 'auth_test_plugin" + ext + "'");
            }

            Properties props = new NonRegisteringDriver().parseURL(dbUrl, null);
            String dbname = props.getProperty(NonRegisteringDriver.DBNAME_PROPERTY_KEY);
            if (dbname == null) {
                assertTrue("No database selected", false);
            }

            // create proxy users
            this.stmt.executeUpdate("grant usage on *.* to 'wl5735user'@'%' identified WITH cleartext_plugin_server AS ''");
            this.stmt.executeUpdate("delete from mysql.db where user='wl5735user'");
            this.stmt.executeUpdate("insert into mysql.db (Host, Db, User, Select_priv, Insert_priv, Update_priv, Delete_priv, Create_priv,Drop_priv, "
                    + "Grant_priv, References_priv, Index_priv, Alter_priv, Create_tmp_table_priv, Lock_tables_priv, Create_view_priv,"
                    + "Show_view_priv, Create_routine_priv, Alter_routine_priv, Execute_priv, Event_priv, Trigger_priv) VALUES ('%', '" + dbname
                    + "', 'wl5735user', 'Y', 'Y', 'Y', 'Y', 'Y', 'Y', 'Y', 'Y', 'Y', 'Y', 'Y', 'Y', 'Y', 'Y', 'Y', 'Y', 'Y', 'N', 'N')");
            this.stmt.executeUpdate("insert into mysql.db (Host, Db, User, Select_priv, Insert_priv, Update_priv, Delete_priv, Create_priv,Drop_priv, "
                    + "Grant_priv, References_priv, Index_priv, Alter_priv, Create_tmp_table_priv, Lock_tables_priv, Create_view_priv,"
                    + "Show_view_priv, Create_routine_priv, Alter_routine_priv, Execute_priv, Event_priv, Trigger_priv) VALUES "
                    + "('%', 'information\\_schema', 'wl5735user', 'Y', 'Y', 'Y', 'Y', 'Y', 'Y', 'Y', 'Y', 'Y', 'Y', 'Y', 'Y', 'Y', 'Y', 'Y', "
                    + "'Y', 'Y', 'N', 'N')");
            this.stmt.executeUpdate("flush privileges");

            props = new Properties();
            props.setProperty("user", "wl5735user");
            props.setProperty("password", "");

            Connection testConn = null;
            Statement testSt = null;
            ResultSet testRs = null;
            try {
                testConn = getConnectionWithProps(props);
                fail("SQLException expected due to SSL connection is required");
            } catch (Exception e) {
                assertEquals("SSL connection required for plugin 'mysql_clear_password'. Check if \"useSSL\" is set to \"true\".", e.getMessage());
            } finally {
                if (testConn != null) {
                    testConn.close();
                }
            }

            try {
                String trustStorePath = "src/testsuite/ssl-test-certs/test-cert-store";
                System.setProperty("javax.net.ssl.keyStore", trustStorePath);
                System.setProperty("javax.net.ssl.keyStorePassword", "password");
                System.setProperty("javax.net.ssl.trustStore", trustStorePath);
                System.setProperty("javax.net.ssl.trustStorePassword", "password");
                props.setProperty("useSSL", "true");
                testConn = getConnectionWithProps(props);

                assertTrue("SSL connection isn't actually established!", ((MySQLConnection) testConn).getIO().isSSLEstablished());

                testSt = testConn.createStatement();
                testRs = testSt.executeQuery("select USER(),CURRENT_USER()");
                testRs.next();

                assertEquals("wl5735user", testRs.getString(1).split("@")[0]);
                assertEquals("wl5735user", testRs.getString(2).split("@")[0]);

            } finally {
                if (testRs != null) {
                    testRs.close();
                }
                if (testSt != null) {
                    testSt.close();
                }
                if (testConn != null) {
                    testConn.close();
                }
            }

        } finally {
            this.stmt.executeUpdate("drop user 'wl5735user'@'%'");
            if (install_plugin_in_runtime) {
                this.stmt.executeUpdate("UNINSTALL PLUGIN cleartext_plugin_server");
            }
        }
    }

    /**
     * This test requires two server instances:
     * 1) main test server pointed by com.mysql.jdbc.testsuite.url variable
     * configured without RSA encryption support
     * 2) additional server instance pointed by com.mysql.jdbc.testsuite.url.sha256default
     * variable configured with default-authentication-plugin=sha256_password
     * and RSA encryption enabled.
     * 
     * To run this test please add this variable to ant call:
     * -Dcom.mysql.jdbc.testsuite.url.sha256default=jdbc:mysql://localhost:3307/test?user=root&password=pwd
     * 
     * @throws Exception
     */
    public void testSha256PasswordPlugin() throws Exception {
        String trustStorePath = "src/testsuite/ssl-test-certs/test-cert-store";
        System.setProperty("javax.net.ssl.keyStore", trustStorePath);
        System.setProperty("javax.net.ssl.keyStorePassword", "password");
        System.setProperty("javax.net.ssl.trustStore", trustStorePath);
        System.setProperty("javax.net.ssl.trustStorePassword", "password");

        /*
         * test against server without RSA support
         */
        if (!pluginIsActive(this.stmt, "sha256_password")) {
            fail("sha256_password required to run this test");
        }
        if (allowsRsa(this.stmt)) {
            fail("RSA encryption must be disabled on " + System.getProperty("com.mysql.jdbc.testsuite.url") + " to run this test");
        }

        try {
            this.stmt.executeUpdate("SET @current_old_passwords = @@global.old_passwords");
            this.stmt.executeUpdate("grant all on *.* to 'wl5602user'@'%' identified WITH sha256_password");
            this.stmt.executeUpdate("grant all on *.* to 'wl5602nopassword'@'%' identified WITH sha256_password");
            this.stmt.executeUpdate("SET GLOBAL old_passwords= 2");
            this.stmt.executeUpdate("SET SESSION old_passwords= 2");
            this.stmt.executeUpdate("set password for 'wl5602user'@'%' = PASSWORD('pwd')");
            this.stmt.executeUpdate("flush privileges");

            final Properties propsNoRetrieval = new Properties();
            propsNoRetrieval.setProperty("user", "wl5602user");
            propsNoRetrieval.setProperty("password", "pwd");

            final Properties propsNoRetrievalNoPassword = new Properties();
            propsNoRetrievalNoPassword.setProperty("user", "wl5602nopassword");
            propsNoRetrievalNoPassword.setProperty("password", "");

            final Properties propsAllowRetrieval = new Properties();
            propsAllowRetrieval.setProperty("user", "wl5602user");
            propsAllowRetrieval.setProperty("password", "pwd");
            propsAllowRetrieval.setProperty("allowPublicKeyRetrieval", "true");

            final Properties propsAllowRetrievalNoPassword = new Properties();
            propsAllowRetrievalNoPassword.setProperty("user", "wl5602nopassword");
            propsAllowRetrievalNoPassword.setProperty("password", "");
            propsAllowRetrievalNoPassword.setProperty("allowPublicKeyRetrieval", "true");

            // 1. without SSL
            // SQLException expected due to server doesn't recognize Public Key Retrieval packet
            assertThrows(SQLException.class, "Public Key Retrieval is not allowed", new Callable<Void>() {
                public Void call() throws Exception {
                    getConnectionWithProps(propsNoRetrieval);
                    return null;
                }
            });
            assertThrows(SQLException.class, "Access denied for user 'wl5602user'.*", new Callable<Void>() {
                public Void call() throws Exception {
                    getConnectionWithProps(propsAllowRetrieval);
                    return null;
                }
            });

            assertCurrentUser(null, propsNoRetrievalNoPassword, "wl5602nopassword", false);
            assertCurrentUser(null, propsAllowRetrievalNoPassword, "wl5602nopassword", false);

            // 2. with serverRSAPublicKeyFile specified
            // SQLException expected due to server doesn't recognize RSA encrypted payload
            propsNoRetrieval.setProperty("serverRSAPublicKeyFile", "src/testsuite/ssl-test-certs/mykey.pub");
            propsNoRetrievalNoPassword.setProperty("serverRSAPublicKeyFile", "src/testsuite/ssl-test-certs/mykey.pub");
            propsAllowRetrieval.setProperty("serverRSAPublicKeyFile", "src/testsuite/ssl-test-certs/mykey.pub");
            propsAllowRetrievalNoPassword.setProperty("serverRSAPublicKeyFile", "src/testsuite/ssl-test-certs/mykey.pub");

            assertThrows(SQLException.class, "Access denied for user 'wl5602user'.*", new Callable<Void>() {
                public Void call() throws Exception {
                    getConnectionWithProps(propsNoRetrieval);
                    return null;
                }
            });
            assertThrows(SQLException.class, "Access denied for user 'wl5602user'.*", new Callable<Void>() {
                public Void call() throws Exception {
                    getConnectionWithProps(propsAllowRetrieval);
                    return null;
                }
            });

            assertCurrentUser(null, propsNoRetrievalNoPassword, "wl5602nopassword", false);
            assertCurrentUser(null, propsAllowRetrievalNoPassword, "wl5602nopassword", false);

            // 3. over SSL
            propsNoRetrieval.setProperty("useSSL", "true");
            propsNoRetrievalNoPassword.setProperty("useSSL", "true");
            propsAllowRetrieval.setProperty("useSSL", "true");
            propsAllowRetrievalNoPassword.setProperty("useSSL", "true");

            assertCurrentUser(null, propsNoRetrieval, "wl5602user", true);
            assertCurrentUser(null, propsNoRetrievalNoPassword, "wl5602nopassword", false);
            assertCurrentUser(null, propsAllowRetrieval, "wl5602user", true);
            assertCurrentUser(null, propsAllowRetrievalNoPassword, "wl5602nopassword", false);

            // over SSL with client-default Sha256PasswordPlugin
            propsNoRetrieval.setProperty("defaultAuthenticationPlugin", Sha256PasswordPlugin.class.getName());
            propsNoRetrievalNoPassword.setProperty("defaultAuthenticationPlugin", Sha256PasswordPlugin.class.getName());
            propsAllowRetrieval.setProperty("defaultAuthenticationPlugin", Sha256PasswordPlugin.class.getName());
            propsAllowRetrievalNoPassword.setProperty("defaultAuthenticationPlugin", Sha256PasswordPlugin.class.getName());

            assertCurrentUser(null, propsNoRetrieval, "wl5602user", true);
            assertCurrentUser(null, propsNoRetrievalNoPassword, "wl5602nopassword", false);
            assertCurrentUser(null, propsAllowRetrieval, "wl5602user", true);
            assertCurrentUser(null, propsAllowRetrievalNoPassword, "wl5602nopassword", false);

        } finally {
            this.stmt.executeUpdate("drop user 'wl5602user'@'%'");
            this.stmt.executeUpdate("drop user 'wl5602nopassword'@'%'");
            this.stmt.executeUpdate("flush privileges");
            this.stmt.executeUpdate("SET GLOBAL old_passwords = @current_old_passwords");
        }

        /*
         * test against server with RSA support
         */
        final String sha256defaultDbUrl = System.getProperty("com.mysql.jdbc.testsuite.url.sha256default");
        if (sha256defaultDbUrl != null) {

            Properties props = new Properties();
            props.setProperty("allowPublicKeyRetrieval", "true");

            Connection c1 = getConnectionWithProps(sha256defaultDbUrl, props);
            Statement s1 = c1.createStatement();
            if (!pluginIsActive(s1, "sha256_password")) {
                fail("sha256_password required to run this test");
            }
            if (!allowsRsa(s1)) {
                fail("RSA encryption must be enabled on " + sha256defaultDbUrl + " to run this test");
            }

            try {
                // create user with long password and sha256_password auth
                s1.executeUpdate("SET @current_old_passwords = @@global.old_passwords");
                s1.executeUpdate("grant all on *.* to 'wl5602user'@'%' identified WITH sha256_password");
                s1.executeUpdate("grant all on *.* to 'wl5602nopassword'@'%' identified WITH sha256_password");
                s1.executeUpdate("SET GLOBAL old_passwords= 2");
                s1.executeUpdate("SET SESSION old_passwords= 2");
                s1.executeUpdate("set password for 'wl5602user'@'%' = PASSWORD('pwd')");
                s1.executeUpdate("flush privileges");

                final Properties propsNoRetrieval = new Properties();
                propsNoRetrieval.setProperty("user", "wl5602user");
                propsNoRetrieval.setProperty("password", "pwd");

                final Properties propsNoRetrievalNoPassword = new Properties();
                propsNoRetrievalNoPassword.setProperty("user", "wl5602nopassword");
                propsNoRetrievalNoPassword.setProperty("password", "");

                final Properties propsAllowRetrieval = new Properties();
                propsAllowRetrieval.setProperty("user", "wl5602user");
                propsAllowRetrieval.setProperty("password", "pwd");
                propsAllowRetrieval.setProperty("allowPublicKeyRetrieval", "true");

                final Properties propsAllowRetrievalNoPassword = new Properties();
                propsAllowRetrievalNoPassword.setProperty("user", "wl5602nopassword");
                propsAllowRetrievalNoPassword.setProperty("password", "");
                propsAllowRetrievalNoPassword.setProperty("allowPublicKeyRetrieval", "true");

                // 1. with client-default MysqlNativePasswordPlugin
                propsNoRetrieval.setProperty("defaultAuthenticationPlugin", MysqlNativePasswordPlugin.class.getName());
                propsAllowRetrieval.setProperty("defaultAuthenticationPlugin", MysqlNativePasswordPlugin.class.getName());

                // 1.1. RSA
                propsNoRetrieval.setProperty("useSSL", "false");
                propsAllowRetrieval.setProperty("useSSL", "false");

                assertThrows(SQLException.class, "Public Key Retrieval is not allowed", new Callable<Void>() {
                    @SuppressWarnings("synthetic-access")
                    public Void call() throws Exception {
                        getConnectionWithProps(sha256defaultDbUrl, propsNoRetrieval);
                        return null;
                    }
                });

                assertCurrentUser(sha256defaultDbUrl, propsNoRetrievalNoPassword, "wl5602nopassword", false);
                assertCurrentUser(sha256defaultDbUrl, propsAllowRetrieval, "wl5602user", false);
                assertCurrentUser(sha256defaultDbUrl, propsAllowRetrievalNoPassword, "wl5602nopassword", false);

                // 1.2. over SSL
                propsNoRetrieval.setProperty("useSSL", "true");
                propsNoRetrievalNoPassword.setProperty("useSSL", "true");
                propsAllowRetrieval.setProperty("useSSL", "true");
                propsAllowRetrievalNoPassword.setProperty("useSSL", "true");

                assertCurrentUser(sha256defaultDbUrl, propsNoRetrieval, "wl5602user", true);
                assertCurrentUser(sha256defaultDbUrl, propsNoRetrievalNoPassword, "wl5602nopassword", false);
                assertCurrentUser(sha256defaultDbUrl, propsAllowRetrieval, "wl5602user", true);
                assertCurrentUser(sha256defaultDbUrl, propsAllowRetrievalNoPassword, "wl5602nopassword", false);

                // 2. with client-default Sha256PasswordPlugin
                propsNoRetrieval.setProperty("defaultAuthenticationPlugin", Sha256PasswordPlugin.class.getName());
                propsNoRetrievalNoPassword.setProperty("defaultAuthenticationPlugin", Sha256PasswordPlugin.class.getName());
                propsAllowRetrieval.setProperty("defaultAuthenticationPlugin", Sha256PasswordPlugin.class.getName());
                propsAllowRetrievalNoPassword.setProperty("defaultAuthenticationPlugin", Sha256PasswordPlugin.class.getName());

                // 2.1. RSA
                propsNoRetrieval.setProperty("useSSL", "false");
                propsNoRetrievalNoPassword.setProperty("useSSL", "false");
                propsAllowRetrieval.setProperty("useSSL", "false");
                propsAllowRetrievalNoPassword.setProperty("useSSL", "false");

                assertThrows(SQLException.class, "Public Key Retrieval is not allowed", new Callable<Void>() {
                    @SuppressWarnings("synthetic-access")
                    public Void call() throws Exception {
                        getConnectionWithProps(sha256defaultDbUrl, propsNoRetrieval);
                        return null;
                    }
                });

                assertCurrentUser(sha256defaultDbUrl, propsNoRetrievalNoPassword, "wl5602nopassword", false);
                assertCurrentUser(sha256defaultDbUrl, propsAllowRetrieval, "wl5602user", false);
                assertCurrentUser(sha256defaultDbUrl, propsAllowRetrievalNoPassword, "wl5602nopassword", false);

                // 2.2. over SSL
                propsNoRetrieval.setProperty("useSSL", "true");
                propsNoRetrievalNoPassword.setProperty("useSSL", "true");
                propsAllowRetrieval.setProperty("useSSL", "true");
                propsAllowRetrievalNoPassword.setProperty("useSSL", "true");

                assertCurrentUser(sha256defaultDbUrl, propsNoRetrieval, "wl5602user", true);
                assertCurrentUser(sha256defaultDbUrl, propsNoRetrievalNoPassword, "wl5602nopassword", false);
                assertCurrentUser(sha256defaultDbUrl, propsAllowRetrieval, "wl5602user", false);
                assertCurrentUser(sha256defaultDbUrl, propsAllowRetrievalNoPassword, "wl5602nopassword", false);

                // 3. with serverRSAPublicKeyFile specified
                propsNoRetrieval.setProperty("serverRSAPublicKeyFile", "src/testsuite/ssl-test-certs/mykey.pub");
                propsNoRetrievalNoPassword.setProperty("serverRSAPublicKeyFile", "src/testsuite/ssl-test-certs/mykey.pub");
                propsAllowRetrieval.setProperty("serverRSAPublicKeyFile", "src/testsuite/ssl-test-certs/mykey.pub");
                propsAllowRetrievalNoPassword.setProperty("serverRSAPublicKeyFile", "src/testsuite/ssl-test-certs/mykey.pub");

                // 3.1. RSA
                propsNoRetrieval.setProperty("useSSL", "false");
                propsNoRetrievalNoPassword.setProperty("useSSL", "false");
                propsAllowRetrieval.setProperty("useSSL", "false");
                propsAllowRetrievalNoPassword.setProperty("useSSL", "false");

                assertCurrentUser(sha256defaultDbUrl, propsNoRetrieval, "wl5602user", false);
                assertCurrentUser(sha256defaultDbUrl, propsNoRetrievalNoPassword, "wl5602nopassword", false);
                assertCurrentUser(sha256defaultDbUrl, propsAllowRetrieval, "wl5602user", false);
                assertCurrentUser(sha256defaultDbUrl, propsAllowRetrievalNoPassword, "wl5602nopassword", false);

                // 3.2. Runtime setServerRSAPublicKeyFile must be denied 
                final Connection c2 = getConnectionWithProps(sha256defaultDbUrl, propsNoRetrieval);
                assertThrows(SQLException.class, "Dynamic change of ''serverRSAPublicKeyFile'' is not allowed.", new Callable<Void>() {
                    public Void call() throws Exception {
                        ((JdbcConnectionProperties) c2).setServerRSAPublicKeyFile("src/testsuite/ssl-test-certs/mykey.pub");
                        return null;
                    }
                });
                c2.close();

                // 3.3. Runtime setAllowPublicKeyRetrieval must be denied 
                final Connection c3 = getConnectionWithProps(sha256defaultDbUrl, propsNoRetrieval);
                assertThrows(SQLException.class, "Dynamic change of ''allowPublicKeyRetrieval'' is not allowed.", new Callable<Void>() {
                    public Void call() throws Exception {
                        ((JdbcConnectionProperties) c3).setAllowPublicKeyRetrieval(true);
                        return null;
                    }
                });
                c3.close();

                // 3.4. over SSL
                propsNoRetrieval.setProperty("useSSL", "true");
                propsNoRetrievalNoPassword.setProperty("useSSL", "true");
                propsAllowRetrieval.setProperty("useSSL", "true");
                propsAllowRetrievalNoPassword.setProperty("useSSL", "true");

                assertCurrentUser(sha256defaultDbUrl, propsNoRetrieval, "wl5602user", true);
                assertCurrentUser(sha256defaultDbUrl, propsNoRetrievalNoPassword, "wl5602nopassword", false);
                assertCurrentUser(sha256defaultDbUrl, propsAllowRetrieval, "wl5602user", true);
                assertCurrentUser(sha256defaultDbUrl, propsAllowRetrievalNoPassword, "wl5602nopassword", false);

                // 4. with wrong serverRSAPublicKeyFile specified
                propsNoRetrieval.setProperty("serverRSAPublicKeyFile", "unexistant/dummy.pub");
                propsNoRetrievalNoPassword.setProperty("serverRSAPublicKeyFile", "unexistant/dummy.pub");
                propsAllowRetrieval.setProperty("serverRSAPublicKeyFile", "unexistant/dummy.pub");
                propsAllowRetrievalNoPassword.setProperty("serverRSAPublicKeyFile", "unexistant/dummy.pub");

                // 4.1. RSA
                propsNoRetrieval.setProperty("useSSL", "false");
                propsNoRetrievalNoPassword.setProperty("useSSL", "false");
                propsAllowRetrieval.setProperty("useSSL", "false");
                propsAllowRetrievalNoPassword.setProperty("useSSL", "false");

                propsNoRetrieval.setProperty("paranoid", "false");
                propsNoRetrievalNoPassword.setProperty("paranoid", "false");
                propsAllowRetrieval.setProperty("paranoid", "false");
                propsAllowRetrievalNoPassword.setProperty("paranoid", "false");
                assertThrows(SQLException.class, "Unable to read public key 'unexistant/dummy.pub'.*", new Callable<Void>() {
                    @SuppressWarnings("synthetic-access")
                    public Void call() throws Exception {
                        getConnectionWithProps(sha256defaultDbUrl, propsNoRetrieval);
                        return null;
                    }
                });
                assertThrows(SQLException.class, "Unable to read public key 'unexistant/dummy.pub'.*", new Callable<Void>() {
                    @SuppressWarnings("synthetic-access")
                    public Void call() throws Exception {
                        getConnectionWithProps(sha256defaultDbUrl, propsNoRetrievalNoPassword);
                        return null;
                    }
                });
                assertThrows(SQLException.class, "Unable to read public key 'unexistant/dummy.pub'.*", new Callable<Void>() {
                    @SuppressWarnings("synthetic-access")
                    public Void call() throws Exception {
                        getConnectionWithProps(sha256defaultDbUrl, propsAllowRetrieval);
                        return null;
                    }
                });
                assertThrows(SQLException.class, "Unable to read public key 'unexistant/dummy.pub'.*", new Callable<Void>() {
                    @SuppressWarnings("synthetic-access")
                    public Void call() throws Exception {
                        getConnectionWithProps(sha256defaultDbUrl, propsAllowRetrievalNoPassword);
                        return null;
                    }
                });

                propsNoRetrieval.setProperty("paranoid", "true");
                propsNoRetrievalNoPassword.setProperty("paranoid", "true");
                propsAllowRetrieval.setProperty("paranoid", "true");
                propsAllowRetrievalNoPassword.setProperty("paranoid", "true");
                assertThrows(SQLException.class, "Unable to read public key ", new Callable<Void>() {
                    @SuppressWarnings("synthetic-access")
                    public Void call() throws Exception {
                        getConnectionWithProps(sha256defaultDbUrl, propsNoRetrieval);
                        return null;
                    }
                });
                assertThrows(SQLException.class, "Unable to read public key ", new Callable<Void>() {
                    @SuppressWarnings("synthetic-access")
                    public Void call() throws Exception {
                        getConnectionWithProps(sha256defaultDbUrl, propsNoRetrievalNoPassword);
                        return null;
                    }
                });
                assertThrows(SQLException.class, "Unable to read public key ", new Callable<Void>() {
                    @SuppressWarnings("synthetic-access")
                    public Void call() throws Exception {
                        getConnectionWithProps(sha256defaultDbUrl, propsAllowRetrieval);
                        return null;
                    }
                });
                assertThrows(SQLException.class, "Unable to read public key ", new Callable<Void>() {
                    @SuppressWarnings("synthetic-access")
                    public Void call() throws Exception {
                        getConnectionWithProps(sha256defaultDbUrl, propsAllowRetrievalNoPassword);
                        return null;
                    }
                });

                // 4.2. over SSL
                propsNoRetrieval.setProperty("useSSL", "true");
                propsNoRetrievalNoPassword.setProperty("useSSL", "true");
                propsAllowRetrieval.setProperty("useSSL", "true");
                propsAllowRetrievalNoPassword.setProperty("useSSL", "true");

                propsNoRetrieval.setProperty("paranoid", "false");
                propsNoRetrievalNoPassword.setProperty("paranoid", "false");
                propsAllowRetrieval.setProperty("paranoid", "false");
                propsAllowRetrievalNoPassword.setProperty("paranoid", "false");
                assertThrows(SQLException.class, "Unable to read public key 'unexistant/dummy.pub'.*", new Callable<Void>() {
                    @SuppressWarnings("synthetic-access")
                    public Void call() throws Exception {
                        getConnectionWithProps(sha256defaultDbUrl, propsNoRetrieval);
                        return null;
                    }
                });
                assertThrows(SQLException.class, "Unable to read public key 'unexistant/dummy.pub'.*", new Callable<Void>() {
                    @SuppressWarnings("synthetic-access")
                    public Void call() throws Exception {
                        getConnectionWithProps(sha256defaultDbUrl, propsNoRetrievalNoPassword);
                        return null;
                    }
                });
                assertThrows(SQLException.class, "Unable to read public key 'unexistant/dummy.pub'.*", new Callable<Void>() {
                    @SuppressWarnings("synthetic-access")
                    public Void call() throws Exception {
                        getConnectionWithProps(sha256defaultDbUrl, propsAllowRetrieval);
                        return null;
                    }
                });
                assertThrows(SQLException.class, "Unable to read public key 'unexistant/dummy.pub'.*", new Callable<Void>() {
                    @SuppressWarnings("synthetic-access")
                    public Void call() throws Exception {
                        getConnectionWithProps(sha256defaultDbUrl, propsAllowRetrievalNoPassword);
                        return null;
                    }
                });

                propsNoRetrieval.setProperty("paranoid", "true");
                propsNoRetrievalNoPassword.setProperty("paranoid", "true");
                propsAllowRetrieval.setProperty("paranoid", "true");
                propsAllowRetrievalNoPassword.setProperty("paranoid", "true");
                assertThrows(SQLException.class, "Unable to read public key ", new Callable<Void>() {
                    @SuppressWarnings("synthetic-access")
                    public Void call() throws Exception {
                        getConnectionWithProps(sha256defaultDbUrl, propsNoRetrieval);
                        return null;
                    }
                });
                assertThrows(SQLException.class, "Unable to read public key ", new Callable<Void>() {
                    @SuppressWarnings("synthetic-access")
                    public Void call() throws Exception {
                        getConnectionWithProps(sha256defaultDbUrl, propsNoRetrievalNoPassword);
                        return null;
                    }
                });
                assertThrows(SQLException.class, "Unable to read public key ", new Callable<Void>() {
                    @SuppressWarnings("synthetic-access")
                    public Void call() throws Exception {
                        getConnectionWithProps(sha256defaultDbUrl, propsAllowRetrieval);
                        return null;
                    }
                });
                assertThrows(SQLException.class, "Unable to read public key ", new Callable<Void>() {
                    @SuppressWarnings("synthetic-access")
                    public Void call() throws Exception {
                        getConnectionWithProps(sha256defaultDbUrl, propsAllowRetrievalNoPassword);
                        return null;
                    }
                });

            } finally {
                if (c1 != null) {
                    if (s1 != null) {
                        s1.executeUpdate("drop user 'wl5602user'@'%'");
                        s1.executeUpdate("drop user 'wl5602nopassword'@'%'");
                        s1.executeUpdate("flush privileges");
                        s1.executeUpdate("SET GLOBAL old_passwords = @current_old_passwords");
                        s1.close();
                    }
                    c1.close();
                }
            }
        }
    }

    private void assertCurrentUser(String url, Properties props, String expectedUser, boolean sslRequired) throws SQLException {
        Connection connection = url == null ? getConnectionWithProps(props) : getConnectionWithProps(url, props);
        if (sslRequired) {
            assertTrue("SSL connection isn't actually established!", ((MySQLConnection) connection).getIO().isSSLEstablished());
        }
        Statement st = connection.createStatement();
        ResultSet rset = st.executeQuery("select USER(),CURRENT_USER()");
        rset.next();
        assertEquals(expectedUser, rset.getString(1).split("@")[0]);
        assertEquals(expectedUser, rset.getString(2).split("@")[0]);
        connection.close();
    }

    private boolean pluginIsActive(Statement st, String plugin) throws SQLException {
        ResultSet rset = st.executeQuery("select (PLUGIN_STATUS='ACTIVE') as `TRUE` from INFORMATION_SCHEMA.PLUGINS where PLUGIN_NAME='" + plugin + "'");
        boolean pluginIsActive = false;
        if (rset.next()) {
            pluginIsActive = rset.getBoolean(1);
        }
        return pluginIsActive;
    }

    private boolean allowsRsa(Statement st) throws SQLException {
        boolean allowsRSA = false;
        ResultSet rset = st.executeQuery("SHOW STATUS LIKE 'Rsa_public_key'");
        if (rset.next()) {
            String key = rset.getString(2);
            if (key != null) {
                String value = rset.getString(2);
                allowsRSA = (value != null && value.length() > 0);
            }
        }
        return allowsRSA;
    }

    public void testBug36662() throws Exception {

        try {
            String tz1 = TimeUtil.getCanonicalTimezone("MEST", null);
            assertNotNull(tz1);
        } catch (Exception e1) {
            String mes1 = e1.getMessage();
            mes1 = mes1.substring(mes1.lastIndexOf("The timezones that 'MEST' maps to are:") + 39);
            try {
                String tz2 = TimeUtil.getCanonicalTimezone("CEST", null);
                assertEquals(mes1, tz2);
            } catch (Exception e2) {
                String mes2 = e2.getMessage();
                mes2 = mes2.substring(mes2.lastIndexOf("The timezones that 'CEST' maps to are:") + 39);
                assertEquals(mes1, mes2);
            }
        }
    }

    public void testBug37931() throws Exception {

        Connection _conn = null;
        Properties props = new Properties();
        props.setProperty("characterSetResults", "ISO88591");

        try {
            _conn = getConnectionWithProps(props);
            assertTrue("This point should not be reached.", false);
        } catch (Exception e) {
            assertEquals("Can't map ISO88591 given for characterSetResults to a supported MySQL encoding.", e.getMessage());
        } finally {
            if (_conn != null) {
                _conn.close();
            }
        }

        props.setProperty("characterSetResults", "null");

        try {
            _conn = getConnectionWithProps(props);

            Statement _stmt = _conn.createStatement();
            ResultSet _rs = _stmt.executeQuery("show variables where variable_name='character_set_results'");
            if (_rs.next()) {
                String res = _rs.getString(2);
                if (res == null || "NULL".equalsIgnoreCase(res) || res.length() == 0) {
                    assertTrue(true);
                } else {
                    assertTrue(false);
                }
            }
        } finally {
            if (_conn != null) {
                _conn.close();
            }
        }
    }

    public void testBug64205() throws Exception {
        Properties props = new NonRegisteringDriver().parseURL(dbUrl, null);
        String dbname = props.getProperty(NonRegisteringDriver.DBNAME_PROPERTY_KEY);
        if (dbname == null) {
            assertTrue("No database selected", false);
        }

        props = new Properties();
        props.setProperty("characterEncoding", "EUC_JP");

        Connection testConn = null;
        Statement testSt = null;
        ResultSet testRs = null;
        try {
            testConn = getConnectionWithProps(props);
            testSt = testConn.createStatement();
            testRs = testSt.executeQuery("SELECT * FROM `" + dbname + "`.`\u307b\u3052\u307b\u3052`");
        } catch (SQLException e1) {
            if (e1.getClass().getName().endsWith("SQLSyntaxErrorException")) {
                assertEquals("Table '" + dbname + ".\u307B\u3052\u307b\u3052' doesn't exist", e1.getMessage());
            } else if (e1.getErrorCode() == MysqlErrorNumbers.ER_FILE_NOT_FOUND) {
                // this could happen on Windows with 5.5 and 5.6 servers where BUG#14642248 exists
                assertTrue(e1.getMessage().contains("Can't find file"));
            } else {
                throw e1;
            }

            try {
                props.setProperty("characterSetResults", "SJIS");
                testConn = getConnectionWithProps(props);
                testSt = testConn.createStatement();
                testSt.execute("SET lc_messages = 'ru_RU'");
                testRs = testSt.executeQuery("SELECT * FROM `" + dbname + "`.`\u307b\u3052\u307b\u3052`");
            } catch (SQLException e2) {
                if (e2.getClass().getName().endsWith("SQLSyntaxErrorException")) {
                    assertEquals("\u0422\u0430\u0431\u043b\u0438\u0446\u0430 '" + dbname
                            + ".\u307b\u3052\u307b\u3052' \u043d\u0435 \u0441\u0443\u0449\u0435\u0441\u0442\u0432\u0443\u0435\u0442", e2.getMessage());
                } else if (e2.getErrorCode() == MysqlErrorNumbers.ER_FILE_NOT_FOUND) {
                    // this could happen on Windows with 5.5 and 5.6 servers where BUG#14642248 exists
                    assertTrue("File not found error message should be russian but is this one: " + e2.getMessage(),
                            e2.getMessage().indexOf("\u0444\u0430\u0439\u043b") > -1);
                } else {
                    throw e2;
                }
            }

        } finally {
            if (testRs != null) {
                testRs.close();
            }
            if (testSt != null) {
                testSt.close();
            }
            if (testConn != null) {
                testConn.close();
            }
        }

        // also test with explicit characterSetResults and cacheServerConfiguration
        try {
            props.setProperty("characterSetResults", "EUC_JP");
            props.setProperty("cacheServerConfiguration", "true");
            testConn = getConnectionWithProps(props);
            testSt = testConn.createStatement();
            testRs = testSt.executeQuery("SELECT * FROM `" + dbname + "`.`\u307b\u3052\u307b\u3052`");
            fail("Exception should be thrown for attemping to query non-existing table");
        } catch (SQLException e1) {
            if (e1.getClass().getName().endsWith("SQLSyntaxErrorException")) {
                assertEquals("Table '" + dbname + ".\u307B\u3052\u307b\u3052' doesn't exist", e1.getMessage());
            } else if (e1.getErrorCode() == MysqlErrorNumbers.ER_FILE_NOT_FOUND) {
                // this could happen on Windows with 5.5 and 5.6 servers where BUG#14642248 exists
                assertTrue(e1.getMessage().contains("Can't find file"));
            } else {
                throw e1;
            }
        } finally {
            testConn.close();
        }

        // Error messages may also be received after the handshake but before connection initialization is complete. This tests the interpretation of
        // errors thrown during this time window using an invalid session variable
        try {
            props.setProperty("characterSetResults", "EUC_JP");
            props.setProperty("sessionVariables", "lc_messages=ru_RU,invalidVar=1");
            testConn = getConnectionWithProps(props);
            fail("Exception should be thrown for attempting to set an unknown system variable");
        } catch (SQLException e1) {
            // The Russian version of this error message is 45 characters long. A mis-interpretation, e.g. decoding as latin1, would return a length of 75
            assertEquals(45, e1.getMessage().length());
        } finally {
            testConn.close();
        }
    }

    public void testIsLocal() throws Exception {
        boolean normalState = ((ConnectionImpl) this.conn).isServerLocal();

        if (normalState) {
            boolean isNotLocal = ((ConnectionImpl) getConnectionWithProps(StandardSocketFactory.IS_LOCAL_HOSTNAME_REPLACEMENT_PROPERTY_NAME
                    + "=www.oracle.com:3306")).isServerLocal();

            assertFalse(isNotLocal == normalState);
        }
    }

    /**
     * Tests fix for BUG#57662, Incorrect Query Duration When useNanosForElapsedTime Enabled
     * 
     * @throws Exception
     *             if the test fails.
     */
    public void testBug57662() throws Exception {

        createTable("testBug57662", "(x VARCHAR(10) NOT NULL DEFAULT '')");
        Connection conn_is = null;
        try {
            Properties props = new Properties();
            props.setProperty("profileSQL", "true");
            props.setProperty("useNanosForElapsedTime", "true");
            props.setProperty("logger", "testsuite.simple.TestBug57662Logger");
            conn_is = getConnectionWithProps(props);
            this.rs = conn_is.getMetaData().getColumns(null, null, "testBug57662", "%");

            assertFalse(((testsuite.simple.TestBug57662Logger) ((ConnectionImpl) conn_is).getLog()).hasNegativeDurations);

        } finally {
            if (conn_is != null) {
                conn_is.close();
            }
        }

    }

    public void testBug14563127() throws Exception {
        Properties props = new Properties();
        props.setProperty("loadBalanceStrategy", ForcedLoadBalanceStrategy.class.getName());
        props.setProperty("loadBalanceBlacklistTimeout", "5000");
        props.setProperty("loadBalancePingTimeout", "100");
        props.setProperty("loadBalanceValidateConnectionOnSwapServer", "true");

        String portNumber = new NonRegisteringDriver().parseURL(dbUrl, null).getProperty(NonRegisteringDriver.PORT_PROPERTY_KEY);

        if (portNumber == null) {
            portNumber = "3306";
        }

        ForcedLoadBalanceStrategy.forceFutureServer("first:" + portNumber, -1);
        Connection conn2 = this.getUnreliableLoadBalancedConnection(new String[] { "first", "second" }, props);
        conn2.setAutoCommit(false);
        conn2.createStatement().execute("SELECT 1");

        // make sure second is added to active connections cache:
        ForcedLoadBalanceStrategy.forceFutureServer("second:" + portNumber, -1);
        conn2.commit();

        // switch back to first:
        ForcedLoadBalanceStrategy.forceFutureServer("first:" + portNumber, -1);
        conn2.commit();

        // kill second while still in cache:
        UnreliableSocketFactory.downHost("second");

        // force second host to be selected next time:
        ForcedLoadBalanceStrategy.forceFutureServer("second:" + portNumber, 1);

        try {
            conn2.commit(); // will be on second after this
            assertTrue("Connection should not be closed", !conn2.isClosed());
        } catch (SQLException e) {
            fail("Should not error because failure to select another server.");
        }
        conn2.close();

    }

    /**
     * Tests fix for BUG#11237 useCompression=true and LOAD DATA LOCAL INFILE SQL Command
     * 
     * @throws Exception
     *             if any errors occur
     */
    public void testBug11237() throws Exception {
        this.rs = this.stmt.executeQuery("SHOW VARIABLES LIKE 'max_allowed_packet'");
        this.rs.next();
        if (this.rs.getInt(2) < 4 + 1024 * 1024 * 16 - 1) {
            fail("You need to increase max_allowed_packet to at least " + (4 + 1024 * 1024 * 16 - 1) + " before running this test!");
        }

        int requiredSize = 1024 * 1024 * 300;
        int fieldLength = 1023;
        int loops = requiredSize / 2 / (fieldLength + 1);

        File testFile = File.createTempFile("cj-testloaddata", ".dat");
        testFile.deleteOnExit();

        // TODO: following cleanup doesn't work correctly during concurrent execution of testsuite 
        // cleanupTempFiles(testFile, "cj-testloaddata");

        BufferedOutputStream bOut = new BufferedOutputStream(new FileOutputStream(testFile));

        for (int i = 0; i < loops; i++) {
            for (int j = 0; j < fieldLength; j++) {
                bOut.write("a".getBytes()[0]);
            }
            bOut.write("\t".getBytes()[0]);
            for (int j = 0; j < fieldLength; j++) {
                bOut.write("b".getBytes()[0]);
            }
            bOut.write("\n".getBytes()[0]);
        }

        bOut.flush();
        bOut.close();

        createTable("testBug11237", "(field1 VARCHAR(1024), field2 VARCHAR(1024))");

        StringBuilder fileNameBuf = null;

        if (File.separatorChar == '\\') {
            fileNameBuf = new StringBuilder();

            String fileName = testFile.getAbsolutePath();
            int fileNameLength = fileName.length();

            for (int i = 0; i < fileNameLength; i++) {
                char c = fileName.charAt(i);

                if (c == '\\') {
                    fileNameBuf.append("/");
                } else {
                    fileNameBuf.append(c);
                }
            }
        } else {
            fileNameBuf = new StringBuilder(testFile.getAbsolutePath());
        }

        Properties props = new Properties();
        props.put("useCompression", "true");
        Connection conn1 = getConnectionWithProps(props);
        Statement stmt1 = conn1.createStatement();

        int updateCount = stmt1.executeUpdate("LOAD DATA LOCAL INFILE '" + fileNameBuf.toString() + "' INTO TABLE testBug11237 CHARACTER SET "
                + CharsetMapping.getMysqlCharsetForJavaEncoding(((MySQLConnection) this.conn).getEncoding(), (com.mysql.jdbc.JdbcConnection) conn1));

        assertTrue(updateCount == loops);

    }

    public void testStackOverflowOnMissingInterceptor() throws Exception {
        try {
            Properties props = new Properties();
            props.setProperty("statementInterceptors", "fooBarBaz");

            getConnectionWithProps(props).close();
        } catch (Exception e) {
        }
    }

    public void testExpiredPassword() throws Exception {
        Connection testConn = null;
        Statement testSt = null;
        ResultSet testRs = null;

        Properties urlProps = new NonRegisteringDriver().parseURL(dbUrl, null);
        String dbname = urlProps.getProperty(NonRegisteringDriver.DBNAME_PROPERTY_KEY);

        try {

            this.stmt.executeUpdate("grant all on `" + dbname + "`.* to 'must_change1'@'%' IDENTIFIED BY 'aha'");
            this.stmt.executeUpdate("grant all on `" + dbname + "`.* to 'must_change2'@'%' IDENTIFIED BY 'aha'");
            this.stmt.executeUpdate("ALTER USER 'must_change1'@'%' PASSWORD EXPIRE, 'must_change2'@'%' PASSWORD EXPIRE");

            Properties props = new Properties();

            // ALTER USER can be prepared as of 5.6.8 (BUG#14646014)
            props.setProperty("useServerPrepStmts", "true");
            testConn = getConnectionWithProps(props);

            this.pstmt = testConn.prepareStatement("ALTER USER 'must_change1'@'%' PASSWORD EXPIRE, 'must_change2'@'%' PASSWORD EXPIRE");
            this.pstmt.executeUpdate();
            this.pstmt.close();

            this.pstmt = testConn.prepareStatement("ALTER USER ? PASSWORD EXPIRE, 'must_change2'@'%' PASSWORD EXPIRE");
            this.pstmt.setString(1, "must_change1");
            this.pstmt.executeUpdate();
            this.pstmt.close();

            testConn.close();

            props.setProperty("user", "must_change1");
            props.setProperty("password", "aha");

            try {
                testConn = getConnectionWithProps(props);
                fail("SQLException expected due to password expired");
            } catch (SQLException e1) {

                if (e1.getErrorCode() == MysqlErrorNumbers.ER_MUST_CHANGE_PASSWORD || e1.getErrorCode() == MysqlErrorNumbers.ER_MUST_CHANGE_PASSWORD_LOGIN) {

                    props.setProperty("disconnectOnExpiredPasswords", "false");
                    try {
                        testConn = getConnectionWithProps(props);
                        testSt = testConn.createStatement();
                        testRs = testSt.executeQuery("SHOW VARIABLES LIKE 'disconnect_on_expired_password'");
                        fail("SQLException expected due to password expired");

                    } catch (SQLException e3) {
                        if (e3.getErrorCode() == MysqlErrorNumbers.ER_MUST_CHANGE_PASSWORD_LOGIN) {
                            testConn = getConnectionWithProps(props);
                            testSt = testConn.createStatement();
                        }
                        testSt.executeUpdate("SET PASSWORD = PASSWORD('newpwd')");
                        testConn.close();

                        props.setProperty("user", "must_change1");
                        props.setProperty("password", "newpwd");
                        props.setProperty("disconnectOnExpiredPasswords", "true");
                        testConn = getConnectionWithProps(props);
                        testSt = testConn.createStatement();
                        testRs = testSt.executeQuery("SHOW VARIABLES LIKE 'disconnect_on_expired_password'");
                        assertTrue(testRs.next());

                        // change user
                        try {
                            ((MySQLConnection) testConn).changeUser("must_change2", "aha");
                            fail("SQLException expected due to password expired");

                        } catch (SQLException e4) {
                            if (e4.getErrorCode() == MysqlErrorNumbers.ER_MUST_CHANGE_PASSWORD
                                    || e4.getErrorCode() == MysqlErrorNumbers.ER_MUST_CHANGE_PASSWORD_LOGIN) {
                                props.setProperty("disconnectOnExpiredPasswords", "false");
                                testConn = getConnectionWithProps(props);

                                try {
                                    ((MySQLConnection) testConn).changeUser("must_change2", "aha");
                                    testSt = testConn.createStatement();
                                    testRs = testSt.executeQuery("SHOW VARIABLES LIKE 'disconnect_on_expired_password'");
                                    fail("SQLException expected due to password expired");

                                } catch (SQLException e5) {
                                    if (e5.getErrorCode() == MysqlErrorNumbers.ER_MUST_CHANGE_PASSWORD_LOGIN) {
                                        testConn = getConnectionWithProps(props);
                                        testSt = testConn.createStatement();
                                    }
                                    testSt.executeUpdate("SET PASSWORD = PASSWORD('newpwd')");
                                    testConn.close();

                                    props.setProperty("user", "must_change2");
                                    props.setProperty("password", "newpwd");
                                    props.setProperty("disconnectOnExpiredPasswords", "true");
                                    testConn = getConnectionWithProps(props);
                                    testSt = testConn.createStatement();
                                    testRs = testSt.executeQuery("SHOW VARIABLES LIKE 'disconnect_on_expired_password'");
                                    assertTrue(testRs.next());

                                }

                            } else {
                                throw e4;
                            }
                        }

                    }

                } else {
                    throw e1;
                }

            }

        } finally {
            if (testRs != null) {
                testRs.close();
            }
            if (testSt != null) {
                testSt.close();
            }
            if (testConn != null) {
                testConn.close();
            }
            this.stmt.executeUpdate("drop user 'must_change1'@'%'");
            this.stmt.executeUpdate("drop user 'must_change2'@'%'");
        }

    }

    public void testBug68011() throws Exception {

        Connection c = null;
        try {
            Properties props = new Properties();
            props.setProperty("noDatetimeStringSync", "true");
            props.setProperty("useTimezone", "true");
            c = getConnectionWithProps(props);
        } catch (SQLException e) {
            assertTrue(e.getMessage().contains("noDatetimeStringSync"));
        } finally {
            if (c != null) {
                c.close();
            }
        }
    }

    /**
     * Tests connection attributes
     * 
     * @throws Exception
     */
    public void testConnectionAttributes() throws Exception {
        Properties props = new Properties();
        props.setProperty("connectionAttributes", "first:one,again:two");
        props.setProperty("user", "root");
        Connection attConn = super.getConnectionWithProps(props);
        ResultSet rslt = attConn.createStatement()
                .executeQuery("SELECT * FROM performance_schema.session_connect_attrs WHERE processlist_id = CONNECTION_ID()");
        Map<String, Integer> matchedCounts = new HashMap<String, Integer>();

        // disabling until standard values are defined and implemented
        // matchedCounts.put("_os", 0);
        // matchedCounts.put("_platform", 0);
        matchedCounts.put("_runtime_version", 0);
        matchedCounts.put("_runtime_vendor", 0);
        matchedCounts.put("_client_version", 0);
        matchedCounts.put("_client_license", 0);
        matchedCounts.put("_client_name", 0);
        matchedCounts.put("first", 0);
        matchedCounts.put("again", 0);

        while (rslt.next()) {
            String key = rslt.getString(2);
            String val = rslt.getString(3);
            if (!matchedCounts.containsKey(key)) {
                fail("Unexpected connection attribute key:  " + key);
            }
            matchedCounts.put(key, matchedCounts.get(key) + 1);
            if (key.equals("_runtime_version")) {
                assertEquals(System.getProperty("java.version"), val);
            } else if (key.equals("_os")) {
                assertEquals(NonRegisteringDriver.OS, val);
            } else if (key.equals("_platform")) {
                assertEquals(NonRegisteringDriver.PLATFORM, val);
            } else if (key.equals("_runtime_vendor")) {
                assertEquals(System.getProperty("java.vendor"), val);
            } else if (key.equals("_client_version")) {
                assertEquals(NonRegisteringDriver.VERSION, val);
            } else if (key.equals("_client_license")) {
                assertEquals(NonRegisteringDriver.LICENSE, val);
            } else if (key.equals("_client_name")) {
                assertEquals(NonRegisteringDriver.NAME, val);
            } else if (key.equals("first")) {
                assertEquals("one", val);
            } else if (key.equals("again")) {
                assertEquals("two", val);
            }
        }

        rslt.close();
        attConn.close();

        for (String key : matchedCounts.keySet()) {
            if (matchedCounts.get(key) != 1) {
                fail("Incorrect number of entries for key \"" + key + "\": " + matchedCounts.get(key));
            }
        }

        props.setProperty("connectionAttributes", "none");
        attConn = super.getConnectionWithProps(props);
        rslt = attConn.createStatement().executeQuery("SELECT * FROM performance_schema.session_connect_attrs WHERE processlist_id = CONNECTION_ID()");
        if (rslt.next()) {
            fail("Expected no connection attributes.");
        }

    }

    /**
     * Tests fix for BUG#16224249 - Deadlock on concurrently used LoadBalancedMySQLConnection
     * 
     * @throws Exception
     */
    public void testBug16224249() throws Exception {

        Properties props = new NonRegisteringDriver().parseURL(dbUrl, null);
        String host = props.getProperty(NonRegisteringDriver.HOST_PROPERTY_KEY, "localhost");
        String port = props.getProperty(NonRegisteringDriver.PORT_PROPERTY_KEY, "3306");
        String hostSpec = host;
        if (!NonRegisteringDriver.isHostPropertiesList(host)) {
            hostSpec = host + ":" + port;
        }

        String database = props.getProperty(NonRegisteringDriver.DBNAME_PROPERTY_KEY);
        removeHostRelatedProps(props);
        props.remove(NonRegisteringDriver.DBNAME_PROPERTY_KEY);

        StringBuilder configs = new StringBuilder();
        for (@SuppressWarnings("rawtypes")
        Map.Entry entry : props.entrySet()) {
            configs.append(entry.getKey());
            configs.append("=");
            configs.append(entry.getValue());
            configs.append("&");
        }

        String loadbalanceUrl = String.format("jdbc:mysql:loadbalance://%s,%s/%s?%s", hostSpec, hostSpec, database, configs.toString());
        String failoverUrl = String.format("jdbc:mysql://%s,%s/%s?%s", hostSpec, "127.0.0.1:" + port, database, configs.toString());

        Connection[] loadbalancedconnection = new Connection[] { new NonRegisteringDriver().connect(loadbalanceUrl, null),
                new NonRegisteringDriver().connect(loadbalanceUrl, null), new NonRegisteringDriver().connect(loadbalanceUrl, null) };

        Connection[] failoverconnection = new Connection[] { new NonRegisteringDriver().connect(failoverUrl, null),
                new NonRegisteringDriver().connect(failoverUrl, null), new NonRegisteringDriver().connect(failoverUrl, null) };

        // WebLogic-style test
        Class<?> mysqlCls = null;
        Class<?> jcls = failoverconnection[0].getClass(); // the driver-level connection, a Proxy in this case...
        ClassLoader jcl = jcls.getClassLoader();
        if (jcl != null) {
            mysqlCls = jcl.loadClass("com.mysql.jdbc.Connection");
        } else {
            mysqlCls = Class.forName("com.mysql.jdbc.Connection", true, null);
        }

        if ((mysqlCls != null) && (mysqlCls.isAssignableFrom(jcls))) {
            Method abort = mysqlCls.getMethod("abortInternal", new Class[] {});
            boolean hasAbortMethod = abort != null;
            assertTrue("abortInternal() method should be found for connection class " + jcls, hasAbortMethod);
        } else {
            fail("com.mysql.jdbc.Connection interface IS NOT ASSIGNABE from connection class " + jcls);
        }
        //-------------

        // Concurrent test
        System.out.println("Warming up");
        for (int i = 0; i < failoverconnection.length; i++) {
            this.stmt = failoverconnection[i].createStatement();
            this.pstmt = failoverconnection[i].prepareStatement("SELECT 1 FROM DUAL");
            for (int j = 0; j < 10000; j++) {
                this.pstmt.executeQuery();
                this.stmt.executeQuery("SELECT 1 FROM DUAL");
            }
        }

        ScheduledExecutorService scheduler = Executors.newScheduledThreadPool(12);

        ScheduledFuture<?> f1 = scheduler.schedule(new PollTask(failoverconnection[0], 1), 500, TimeUnit.MILLISECONDS);
        ScheduledFuture<?> f2 = scheduler.schedule(new PollTask(failoverconnection[1], 2), 500, TimeUnit.MILLISECONDS);
        ScheduledFuture<?> f3 = scheduler.schedule(new PollTask(failoverconnection[2], 3), 500, TimeUnit.MILLISECONDS);
        ScheduledFuture<?> f4 = scheduler.schedule(new PollTask(loadbalancedconnection[0], 4), 500, TimeUnit.MILLISECONDS);
        ScheduledFuture<?> f5 = scheduler.schedule(new PollTask(loadbalancedconnection[1], 5), 500, TimeUnit.MILLISECONDS);
        ScheduledFuture<?> f6 = scheduler.schedule(new PollTask(loadbalancedconnection[2], 6), 500, TimeUnit.MILLISECONDS);

        ScheduledFuture<?> f7 = scheduler.schedule(new CancelTask(failoverconnection[0], 7), 600, TimeUnit.MILLISECONDS);
        ScheduledFuture<?> f8 = scheduler.schedule(new CancelTask(failoverconnection[1], 8), 600, TimeUnit.MILLISECONDS);
        ScheduledFuture<?> f9 = scheduler.schedule(new CancelTask(failoverconnection[2], 9), 600, TimeUnit.MILLISECONDS);
        ScheduledFuture<?> f10 = scheduler.schedule(new CancelTask(loadbalancedconnection[0], 10), 600, TimeUnit.MILLISECONDS);
        ScheduledFuture<?> f11 = scheduler.schedule(new CancelTask(loadbalancedconnection[1], 11), 600, TimeUnit.MILLISECONDS);
        ScheduledFuture<?> f12 = scheduler.schedule(new CancelTask(loadbalancedconnection[2], 12), 600, TimeUnit.MILLISECONDS);

        try {
            while (f1.get(5, TimeUnit.SECONDS) != null || f2.get(5, TimeUnit.SECONDS) != null || f3.get(5, TimeUnit.SECONDS) != null
                    || f4.get(5, TimeUnit.SECONDS) != null || f5.get(5, TimeUnit.SECONDS) != null || f6.get(5, TimeUnit.SECONDS) != null
                    || f7.get(5, TimeUnit.SECONDS) != null || f8.get(5, TimeUnit.SECONDS) != null || f9.get(5, TimeUnit.SECONDS) != null
                    || f10.get(5, TimeUnit.SECONDS) != null || f11.get(5, TimeUnit.SECONDS) != null || f12.get(5, TimeUnit.SECONDS) != null) {
                System.out.println("waiting");
            }
        } catch (Exception e) {
            System.out.println(e.getMessage());
        }

        if (this.testServerPrepStmtDeadlockCounter < 12) {
            Map<Thread, StackTraceElement[]> tr = Thread.getAllStackTraces();
            for (StackTraceElement[] el : tr.values()) {
                System.out.println();
                for (StackTraceElement stackTraceElement : el) {
                    System.out.println(stackTraceElement);
                }
            }
        }

        for (int i = 0; i < failoverconnection.length; i++) {
            try {
                this.rs = failoverconnection[i].createStatement().executeQuery("SELECT 1");
            } catch (Exception e1) {
                try {
                    this.rs = failoverconnection[i].createStatement().executeQuery("SELECT 1");
                    fail("Connection should be explicitly closed.");
                } catch (Exception e2) {
                    assertTrue(true);
                }
            }
        }

        scheduler.shutdown();

    }

    /**
     * Tests fix for BUG#68763, ReplicationConnection.isMasterConnection() returns false always
     * 
     * @throws Exception
     *             if the test fails.
     */
    public void testBug68763() throws Exception {

        ReplicationConnection replConn = null;

        replConn = (ReplicationConnection) getMasterSlaveReplicationConnection();
        replConn.setReadOnly(true);
        assertFalse("isMasterConnection() should be false for slave connection", replConn.isMasterConnection());
        replConn.setReadOnly(false);
        assertTrue("isMasterConnection() should be true for master connection", replConn.isMasterConnection());

    }

    /**
     * Tests fix for BUG#68733, ReplicationConnection does not ping all underlying
     * active physical connections to slaves.
     * 
     * @throws Exception
     *             if the test fails.
     */
    public void testBug68733() throws Exception {
        Properties props = new Properties();
        props.setProperty("loadBalanceStrategy", ForcedLoadBalanceStrategy.class.getName());
        props.setProperty("loadBalancePingTimeout", "100");
        props.setProperty("autoReconnect", "true");
        props.setProperty("retriesAllDown", "1");

        String portNumber = new NonRegisteringDriver().parseURL(dbUrl, null).getProperty(NonRegisteringDriver.PORT_PROPERTY_KEY);

        if (portNumber == null) {
            portNumber = "3306";
        }

        ForcedLoadBalanceStrategy.forceFutureServer("slave1:" + portNumber, -1);
        // throw Exception if slave2 gets ping
        UnreliableSocketFactory.downHost("slave2");

        ReplicationConnection conn2 = this.getUnreliableReplicationConnection(new String[] { "master", "slave1", "slave2" }, props);
        assertTrue("Is not actually on master!", conn2.isMasterConnection());

        conn2.setAutoCommit(false);

        conn2.commit();
        // go to slaves:
        conn2.setReadOnly(true);

        // should succeed, as slave2 has not yet been activated:
        conn2.createStatement().execute("/* ping */ SELECT 1");
        // allow connections to slave2:
        UnreliableSocketFactory.dontDownHost("slave2");
        // force next re-balance to slave2:
        ForcedLoadBalanceStrategy.forceFutureServer("slave2:" + portNumber, -1);
        // re-balance:
        conn2.commit();
        // down slave1 (active but not selected slave connection):
        UnreliableSocketFactory.downHost("slave1");
        // should succeed, as slave2 is currently selected:
        conn2.createStatement().execute("/* ping */ SELECT 1");

        // make all hosts available
        UnreliableSocketFactory.flushAllHostLists();

        // peg connection to slave2:
        ForcedLoadBalanceStrategy.forceFutureServer("slave2:" + portNumber, -1);
        conn2.commit();

        this.rs = conn2.createStatement().executeQuery("SELECT CONNECTION_ID()");
        this.rs.next();
        int slave2id = this.rs.getInt(1);

        // peg connection to slave1 now:
        ForcedLoadBalanceStrategy.forceFutureServer("slave1:" + portNumber, -1);
        conn2.commit();

        // this is a really hacky way to confirm ping was processed
        // by an inactive load-balanced connection, but we lack COM_PING
        // counters on the server side, and need to create infrastructure
        // to capture what's being sent by the driver separately.

        Thread.sleep(2000);
        conn2.createStatement().execute("/* ping */ SELECT 1");
        this.rs = conn2.createStatement().executeQuery("SELECT time FROM information_schema.processlist WHERE id = " + slave2id);
        this.rs.next();
        assertTrue("Processlist should be less than 2 seconds due to ping", this.rs.getInt(1) < 2);

        // peg connection to slave2:
        ForcedLoadBalanceStrategy.forceFutureServer("slave2:" + portNumber, -1);
        conn2.commit();
        // leaving connection tied to slave2, bring slave2 down and slave1 up:
        UnreliableSocketFactory.downHost("slave2");

        try {
            conn2.createStatement().execute("/* ping */ SELECT 1");
            fail("Expected failure because current slave connection is down.");
        } catch (SQLException e) {
        }

        conn2.close();

        ForcedLoadBalanceStrategy.forceFutureServer("slave1:" + portNumber, -1);
        UnreliableSocketFactory.flushAllHostLists();
        conn2 = this.getUnreliableReplicationConnection(new String[] { "master", "slave1", "slave2" }, props);
        conn2.setAutoCommit(false);
        // go to slaves:
        conn2.setReadOnly(true);

        // on slave1 now:
        conn2.commit();

        ForcedLoadBalanceStrategy.forceFutureServer("slave2:" + portNumber, -1);
        // on slave2 now:
        conn2.commit();

        // disable master:
        UnreliableSocketFactory.downHost("master");

        // ping should succeed, because we're still attached to slaves:
        conn2.createStatement().execute("/* ping */ SELECT 1");

        // bring master back up:
        UnreliableSocketFactory.dontDownHost("master");

        // get back to master, confirm it's recovered:
        conn2.commit();
        conn2.createStatement().execute("/* ping */ SELECT 1");
        try {
            conn2.setReadOnly(false);
        } catch (SQLException e) {
        }

        conn2.commit();

        // take down both slaves:
        UnreliableSocketFactory.downHost("slave1");
        UnreliableSocketFactory.downHost("slave2");

        assertTrue(conn2.isMasterConnection());
        // should succeed, as we're still on master:
        conn2.createStatement().execute("/* ping */ SELECT 1");

        UnreliableSocketFactory.dontDownHost("slave1");
        UnreliableSocketFactory.dontDownHost("slave2");
        UnreliableSocketFactory.downHost("master");

        try {
            conn2.createStatement().execute("/* ping */ SELECT 1");
            fail("should have failed because master is offline");
        } catch (SQLException e) {

        }

        UnreliableSocketFactory.dontDownHost("master");
        conn2.createStatement().execute("SELECT 1");
        // continue on slave2:
        conn2.setReadOnly(true);

        // should succeed, as slave2 is up:
        conn2.createStatement().execute("/* ping */ SELECT 1");

        UnreliableSocketFactory.downHost("slave2");

        try {
            conn2.createStatement().execute("/* ping */ SELECT 1");
            fail("should have failed because slave2 is offline and the active chosen connection.");
        } catch (SQLException e) {
        }

        conn2.close();
    }

    protected int testServerPrepStmtDeadlockCounter = 0;

    class PollTask implements Runnable {

        private Connection c;
        private int num = 0;

        private Statement st1 = null;
        private PreparedStatement pst1 = null;

        PollTask(Connection cn, int n) throws SQLException {
            this.c = cn;
            this.num = n;

            this.st1 = this.c.createStatement();
            this.pst1 = this.c.prepareStatement("SELECT 1 FROM DUAL");
        }

        public void run() {
            System.out.println(this.num + ". Start polling at " + new Date().getTime());
            boolean connectionClosed = false;

            for (int i = 0; i < 20000; i++) {
                try {
                    this.st1.executeQuery("SELECT 1 FROM DUAL").close();
                    this.pst1.executeQuery().close();
                } catch (Exception ex1) {
                    if (!connectionClosed) {
                        System.out.println(this.num + "." + i + " " + ex1.getMessage());
                        connectionClosed = true;
                    } else {
                        break;
                    }
                }
            }

            ConnectionRegressionTest.this.testServerPrepStmtDeadlockCounter++;
            System.out.println(this.num + ". Done!");
        }

    }

    class CancelTask implements Runnable {

        private Connection c;
        private int num = 0;

        CancelTask(Connection cn, int n) throws SQLException {
            this.c = cn;
            this.num = n;
        }

        public void run() {
            System.out.println(this.num + ". Start cancelling at " + new Date().getTime());

            if (Proxy.isProxyClass(this.c.getClass())) {
                try {
                    if (this.num == 7 || this.num == 10) {
                        Proxy.getInvocationHandler(this.c).invoke(this.c, Connection.class.getMethod("close", new Class[] {}), null);
                    } else if (this.num == 8 || this.num == 11) {
                        Proxy.getInvocationHandler(this.c).invoke(this.c, MySQLConnection.class.getMethod("abortInternal", new Class[] {}), null);
                    } else if (this.num == 9 || this.num == 12) {
                        Proxy.getInvocationHandler(this.c).invoke(this.c,
                                com.mysql.jdbc.JdbcConnection.class.getMethod("abort", new Class[] { Executor.class }),
                                new Object[] { new ThreadPerTaskExecutor() });
                    }

                    ConnectionRegressionTest.this.testServerPrepStmtDeadlockCounter++;
                    System.out.println(this.num + ". Done!");
                } catch (Throwable e) {
                    e.printStackTrace();
                }
            }
        }

    }

    class ThreadPerTaskExecutor implements Executor {
        public void execute(Runnable r) {
            new Thread(r).start();
        }
    }

    /**
     * Tests fix for BUG#68400 useCompression=true and connect to server, zip native method cause out of memory
     * 
     * @throws Exception
     *             if any errors occur
     */
    public void testBug68400() throws Exception {

        Field f = com.mysql.jdbc.NonRegisteringDriver.class.getDeclaredField("connectionPhantomRefs");
        f.setAccessible(true);
        Map<?, ?> connectionTrackingMap = (Map<?, ?>) f.get(com.mysql.jdbc.NonRegisteringDriver.class);

        Field referentField = java.lang.ref.Reference.class.getDeclaredField("referent");
        referentField.setAccessible(true);

        createTable("testBug68400", "(x VARCHAR(255) NOT NULL DEFAULT '')");
        String s1 = "a very very very very very very very very very very very very very very very very very very very very very very very very large string to ensure compression enabled";
        this.stmt.executeUpdate("insert into testBug68400 values ('" + s1 + "')");

        Properties props = new Properties();
        props.setProperty("useCompression", "true");
        props.setProperty("connectionAttributes", "testBug68400:true");

        testMemLeakBatch(props, connectionTrackingMap, referentField, 0, 0, s1, "testBug68400:true");
        testMemLeakBatch(props, connectionTrackingMap, referentField, 0, 1, s1, "testBug68400:true");
        testMemLeakBatch(props, connectionTrackingMap, referentField, 0, 2, s1, "testBug68400:true");

        System.out.println("Done.");

    }

    /**
     * @param props
     * @param connectionType
     *            0-ConnectionImpl, 1-LoadBalancedConnection, 2-FailoverConnection, 3-ReplicationConnection
     * @param finType
     *            0 - none, 1 - close(), 2 - abortInternal()
     * @throws Exception
     */
    private void testMemLeakBatch(Properties props, Map<?, ?> connectionTrackingMap, Field referentField, int connectionType, int finType, String s1,
            String attributeValue) throws Exception {

        Connection connection = null;
        Statement statement = null;
        ResultSet resultSet = null;
        int connectionNumber = 0;

        String[] typeNames = new String[] { "ConnectionImpl", "LoadBalancedConnection", "FailoverConnection", "ReplicationConnection" };

        System.out.println("\n" + typeNames[connectionType] + ", " + (finType == 0 ? "nullification" : (finType == 1 ? "close()" : "abortInternal()")));

        // 1. Create 100 connections with "testBug68400:true" attribute
        for (int j = 0; j < 20; j++) {
            switch (connectionType) {
                case 1:
                    //load-balanced connection
                    connection = getLoadBalancedConnection(props);
                    break;
                case 2:
                    //failover connection
                    Properties baseprops = new Driver().parseURL(BaseTestCase.dbUrl, null);
                    baseprops.setProperty("autoReconnect", "true");
                    baseprops.setProperty("socketFactory", "testsuite.UnreliableSocketFactory");

                    Properties urlProps = new NonRegisteringDriver().parseURL(BaseTestCase.dbUrl, null);
                    String host = urlProps.getProperty(NonRegisteringDriver.HOST_PROPERTY_KEY);
                    String port = urlProps.getProperty(NonRegisteringDriver.PORT_PROPERTY_KEY);

                    baseprops.remove(NonRegisteringDriver.HOST_PROPERTY_KEY);
                    baseprops.remove(NonRegisteringDriver.NUM_HOSTS_PROPERTY_KEY);
                    baseprops.remove(NonRegisteringDriver.HOST_PROPERTY_KEY + ".1");
                    baseprops.remove(NonRegisteringDriver.PORT_PROPERTY_KEY + ".1");

                    baseprops.setProperty("queriesBeforeRetryMaster", "50");
                    baseprops.setProperty("maxReconnects", "1");

                    UnreliableSocketFactory.mapHost("master", host);
                    UnreliableSocketFactory.mapHost("slave", host);

                    baseprops.putAll(props);

                    connection = getConnectionWithProps("jdbc:mysql://master:" + port + ",slave:" + port + "/", baseprops);
                    break;
                case 3:
                    //ReplicationConnection;
                    Properties replProps = new Properties();
                    replProps.putAll(props);
                    replProps.setProperty("loadBalanceStrategy", ForcedLoadBalanceStrategy.class.getName());
                    replProps.setProperty("loadBalancePingTimeout", "100");
                    replProps.setProperty("autoReconnect", "true");

                    connection = this.getUnreliableReplicationConnection(new String[] { "master", "slave1", "slave2" }, replProps);

                    break;
                default:
                    connection = getConnectionWithProps(props);
                    break;
            }

            statement = connection.createStatement();
            resultSet = statement.executeQuery("select /* a very very very very very very very very very very very very very very very very very very very "
                    + "very very very very very large string to ensure compression enabled */ x from testBug68400");
            if (resultSet.next()) {
                String s2 = resultSet.getString(1);
                assertEquals(s1, s2);
            }
            if (resultSet != null) {
                resultSet.close();
            }
            if (statement != null) {
                statement.close();
            }
            if (connection != null) {
                if (finType == 1) {
                    connection.close();
                } else if (finType == 2) {
                    ((com.mysql.jdbc.JdbcConnection) connection).abortInternal();
                }
                connection = null;
            }
        }

        // 2. Count connections before GC
        System.out.println("MAP: " + connectionTrackingMap.size());

        connectionNumber = countTestConnections(connectionTrackingMap, referentField, false, attributeValue);
        System.out.println("Test related connections in MAP before GC: " + connectionNumber);

        // 3. Run GC
        Runtime.getRuntime().gc();

        // 4. Sleep to ensure abandoned connection clean up occurred
        Thread.sleep(2000);

        // 5. Count connections before GC
        connectionNumber = countTestConnections(connectionTrackingMap, referentField, true, attributeValue);
        System.out.println("Test related connections in MAP after GC: " + connectionNumber);
        System.out.println("MAP: " + connectionTrackingMap.size());

        assertEquals("No connection with \"" + attributeValue
                + "\" connection attribute should exist in NonRegisteringDriver.connectionPhantomRefs map after GC", 0, connectionNumber);
    }

    private int countTestConnections(Map<?, ?> connectionTrackingMap, Field referentField, boolean show, String attributValue) throws Exception {
        int connectionNumber = 0;
        for (Object o1 : connectionTrackingMap.keySet()) {
            com.mysql.jdbc.JdbcConnection ctmp = (com.mysql.jdbc.JdbcConnection) referentField.get(o1);
            try {
                if (ctmp != null && ctmp.getConnectionAttributes() != null && ctmp.getConnectionAttributes().equals(attributValue)) {
                    connectionNumber++;
                    if (show) {
                        System.out.println(ctmp.toString());
                    }
                }
            } catch (NullPointerException e) {
                System.out.println("NullPointerException: \n" + ctmp + "\n" + ctmp.getConnectionAttributes());
            } catch (SQLNonTransientConnectionException e) {
                System.out.println("MySQLNonTransientConnectionException (expected for explicitly closed load-balanced connection)");
            }
        }
        return connectionNumber;
    }

    /**
     * Tests fix for BUG#17251955, ARRAYINDEXOUTOFBOUNDSEXCEPTION ON LONG MULTI-BYTE DB/USER NAMES
     * 
     * @throws Exception
     */
    public void testBug17251955() throws Exception {
        Connection c1 = null;
        Statement st1 = null;
        Connection c2 = null;
        Properties props = new Properties();
        Properties props1 = new NonRegisteringDriver().parseURL(dbUrl, null);
        String host = props1.getProperty(NonRegisteringDriver.HOST_PROPERTY_KEY, "localhost");
        String url = "jdbc:mysql://" + host;
        if (!NonRegisteringDriver.isHostPropertiesList(host)) {
            String port = props1.getProperty(NonRegisteringDriver.PORT_PROPERTY_KEY, "3306");
            url = url + ":" + port;
        }

        try {
            props.setProperty("characterEncoding", "UTF-8");
            c1 = getConnectionWithProps(props);
            st1 = c1.createStatement();
            st1.execute("create database if not exists `\u30C6\u30B9\u30C8\u30C6\u30B9\u30C8`");
            st1.execute("grant all on `\u30C6\u30B9\u30C8\u30C6\u30B9\u30C8`.* to '\u30C6\u30B9\u30C8\u30C6\u30B9\u30C8'@'%' identified by 'msandbox'");

            props = new Properties();
            props.setProperty("user", "\u30C6\u30B9\u30C8\u30C6\u30B9\u30C8\u30C6\u30B9\u30C8");
            props.setProperty("password", "msandbox");
            c2 = DriverManager.getConnection(url + "/\u30C6\u30B9\u30C8\u30C6\u30B9\u30C8\u30C6\u30B9\u30C8", props);
            c2.createStatement().executeQuery("select 1");
            c2.close();

        } catch (SQLException e) {
            assertFalse("e.getCause() instanceof java.lang.ArrayIndexOutOfBoundsException", e.getCause() instanceof java.lang.ArrayIndexOutOfBoundsException);

            props.setProperty("user", "\u30C6\u30B9\u30C8\u30C6\u30B9\u30C8");
            c2 = DriverManager.getConnection(url + "/\u30C6\u30B9\u30C8\u30C6\u30B9\u30C8", props);
            c2.createStatement().executeQuery("select 1");
            c2.close();
        } finally {
            if (c2 != null) {
                c2.close();
            }
            if (st1 != null) {
                st1.executeUpdate("drop user '\u30C6\u30B9\u30C8\u30C6\u30B9\u30C8'@'%'");
                st1.executeUpdate("drop database if exists `\u30C6\u30B9\u30C8\u30C6\u30B9\u30C8`");
                st1.close();
            }
            if (c1 != null) {
                c1.close();
            }
        }
    }

    /**
     * Tests fix for BUG#69506 - XAER_DUPID error code is not returned when a duplicate XID is offered in Java.
     * 
     * @throws Exception
     *             if the test fails.
     */
    public void testBug69506() throws Exception {
        MysqlXADataSource dataSource = new MysqlXADataSource();

        dataSource.setUrl(dbUrl);

        XAConnection testXAConn1 = dataSource.getXAConnection();
        XAConnection testXAConn2 = dataSource.getXAConnection();

        Xid duplicateXID = new MysqlXid("1".getBytes(), "1".getBytes(), 1);

        testXAConn1.getXAResource().start(duplicateXID, 0);

        try {
            testXAConn2.getXAResource().start(duplicateXID, 0);
            fail("XAException was expected.");
        } catch (XAException e) {
            assertEquals("Wrong error code retured for duplicated XID.", XAException.XAER_DUPID, e.errorCode);
        }
    }

    /**
     * Tests fix for BUG#69746, ResultSet closed after Statement.close() when dontTrackOpenResources=true
     * active physical connections to slaves.
     * 
     * @throws Exception
     *             if the test fails.
     */
    public void testBug69746() throws Exception {
        Connection testConnection;
        Statement testStatement;
        ResultSet testResultSet;

        /*
         * Test explicit closes
         */
        testConnection = getConnectionWithProps("dontTrackOpenResources=true");
        testStatement = testConnection.createStatement();
        testResultSet = testStatement.executeQuery("SELECT 1");

        assertFalse("Connection should not be closed.", testConnection.isClosed());
        assertFalse("Statement should not be closed.", isStatementClosedForTestBug69746(testStatement));
        assertFalse("ResultSet should not be closed.", isResultSetClosedForTestBug69746(testResultSet));

        testConnection.close();

        assertTrue("Connection should be closed.", testConnection.isClosed());
        assertFalse("Statement should not be closed.", isStatementClosedForTestBug69746(testStatement));
        assertFalse("ResultSet should not be closed.", isResultSetClosedForTestBug69746(testResultSet));

        testStatement.close();

        assertTrue("Connection should be closed.", testConnection.isClosed());
        assertTrue("Statement should be closed.", isStatementClosedForTestBug69746(testStatement));
        assertFalse("ResultSet should not be closed.", isResultSetClosedForTestBug69746(testResultSet));

        testResultSet.close();

        assertTrue("Connection should be closed.", testConnection.isClosed());
        assertTrue("Statement should be closed.", isStatementClosedForTestBug69746(testStatement));
        assertTrue("ResultSet should be closed.", isResultSetClosedForTestBug69746(testResultSet));

        /*
         * Test implicit closes
         */
        // Prepare test objects
        createProcedure("testBug69746_proc", "() BEGIN SELECT 1; SELECT 2; SELECT 3; END");
        createTable("testBug69746_tbl", "(fld1 INT NOT NULL AUTO_INCREMENT, fld2 INT, PRIMARY KEY(fld1))");

        testConnection = getConnectionWithProps("dontTrackOpenResources=true");
        testStatement = testConnection.createStatement();
        testResultSet = testStatement.executeQuery("SELECT 1");

        // 1. Statement.execute() & Statement.getMoreResults()
        testStatement.executeQuery("CALL testBug69746_proc");
        assertFalse("ResultSet should not be closed.", isResultSetClosedForTestBug69746(testResultSet));

        ResultSet testResultSet2 = testStatement.getResultSet();
        assertFalse("ResultSet should not be closed.", isResultSetClosedForTestBug69746(testResultSet));
        assertFalse("ResultSet should not be closed.", isResultSetClosedForTestBug69746(testResultSet2));

        testStatement.getMoreResults();
        ResultSet testResultSet3 = testStatement.getResultSet();
        assertFalse("ResultSet should not be closed.", isResultSetClosedForTestBug69746(testResultSet));
        assertFalse("ResultSet should not be closed.", isResultSetClosedForTestBug69746(testResultSet2));
        assertFalse("ResultSet should not be closed.", isResultSetClosedForTestBug69746(testResultSet3));

        testStatement.getMoreResults(Statement.KEEP_CURRENT_RESULT);
        ResultSet testResultSet4 = testStatement.getResultSet();
        assertFalse("ResultSet should not be closed.", isResultSetClosedForTestBug69746(testResultSet));
        assertFalse("ResultSet should not be closed.", isResultSetClosedForTestBug69746(testResultSet2));
        assertFalse("ResultSet should not be closed.", isResultSetClosedForTestBug69746(testResultSet3));
        assertFalse("ResultSet should not be closed.", isResultSetClosedForTestBug69746(testResultSet4));

        testStatement.getMoreResults(Statement.CLOSE_ALL_RESULTS);
        assertFalse("ResultSet should not be closed.", isResultSetClosedForTestBug69746(testResultSet));
        assertFalse("ResultSet should not be closed.", isResultSetClosedForTestBug69746(testResultSet2));
        assertFalse("ResultSet should not be closed.", isResultSetClosedForTestBug69746(testResultSet3));
        assertFalse("ResultSet should not be closed.", isResultSetClosedForTestBug69746(testResultSet4));

        // 2. Statement.executeBatch()
        testStatement.addBatch("INSERT INTO testBug69746_tbl (fld2) VALUES (1)");
        testStatement.addBatch("INSERT INTO testBug69746_tbl (fld2) VALUES (2)");
        testStatement.executeBatch();
        assertFalse("ResultSet should not be closed.", isResultSetClosedForTestBug69746(testResultSet));

        // 3. Statement.executeQuery()
        testStatement.executeQuery("SELECT 2");
        assertFalse("ResultSet should not be closed.", isResultSetClosedForTestBug69746(testResultSet));

        // 4. Statement.executeUpdate()
        testStatement.executeUpdate("INSERT INTO testBug69746_tbl (fld2) VALUES (3)");
        assertFalse("ResultSet should not be closed.", isResultSetClosedForTestBug69746(testResultSet));

        testResultSet.close();
        testResultSet2.close();
        testResultSet3.close();
        testResultSet4.close();
        testStatement.close();
        testConnection.close();
    }

    private boolean isStatementClosedForTestBug69746(Statement statement) {
        try {
            statement.getResultSet();
        } catch (SQLException ex) {
            return ex.getMessage().equalsIgnoreCase(Messages.getString("Statement.49"));
        }
        return false;
    }

    private boolean isResultSetClosedForTestBug69746(ResultSet resultSet) {
        try {
            resultSet.first();
        } catch (SQLException ex) {
            return ex.getMessage().equalsIgnoreCase(Messages.getString("ResultSet.Operation_not_allowed_after_ResultSet_closed_144"));
        }
        return false;
    }

    /**
     * This test requires additional server instance configured with
     * default-authentication-plugin=sha256_password and RSA encryption enabled.
     * 
     * To run this test please add this variable to ant call:
     * -Dcom.mysql.jdbc.testsuite.url.sha256default=jdbc:mysql://localhost:3307/test?user=root&password=pwd
     * 
     * @throws Exception
     */
    public void testLongAuthResponsePayload() throws Exception {

        String sha256defaultDbUrl = System.getProperty("com.mysql.jdbc.testsuite.url.sha256default");
        if (sha256defaultDbUrl != null) {

            Properties props = new Properties();
            props.setProperty("allowPublicKeyRetrieval", "true");

            // check that sha256_password plugin is available
            Connection c1 = DriverManager.getConnection(sha256defaultDbUrl, props);
            Statement s1 = c1.createStatement();
            if (!pluginIsActive(s1, "sha256_password")) {
                fail("sha256_password required to run this test");
            }

            try {
                // create user with long password and sha256_password auth
                s1.executeUpdate("SET @current_old_passwords = @@global.old_passwords");
                s1.executeUpdate("grant all on *.* to 'wl6134user'@'%' identified WITH sha256_password");
                s1.executeUpdate("SET GLOBAL old_passwords= 2");
                s1.executeUpdate("SET SESSION old_passwords= 2");
                s1.executeUpdate("set password for 'wl6134user'@'%' = PASSWORD('aaaaaaaaaabbbbbbbbbbccccccccccddddddddddeeeeeeeeee"
                        + "aaaaaaaaaabbbbbbbbbbccccccccccddddddddddeeeeeeeeeeaaaaaaaaaabbbbbbbbbbccccccccccddddddddddeeeeeeeeee"
                        + "aaaaaaaaaabbbbbbbbbbccccccccccddddddddddeeeeeeeeeeaaaaaaaaaabbbbbbbbbbccccccccccddddddddddeeeeeeeeee"
                        + "aaaaaaaaaabbbbbbbbbbccccccccccddddddddddeeeeeeeeee')");
                s1.executeUpdate("flush privileges");

                props.setProperty("user", "wl6134user");
                props.setProperty("password", "aaaaaaaaaabbbbbbbbbbccccccccccddddddddddeeeeeeeeeeaaaaaaaaaabbbbbbbbbbccccccccccddddddddddeeeeeeeeee"
                        + "aaaaaaaaaabbbbbbbbbbccccccccccddddddddddeeeeeeeeeeaaaaaaaaaabbbbbbbbbbccccccccccddddddddddeeeeeeeeee"
                        + "aaaaaaaaaabbbbbbbbbbccccccccccddddddddddeeeeeeeeeeaaaaaaaaaabbbbbbbbbbccccccccccddddddddddeeeeeeeeee");
                props.setProperty("defaultAuthenticationPlugin", Sha256PasswordPlugin.class.getName());

                Connection testConn = null;
                try {
                    testConn = DriverManager.getConnection(sha256defaultDbUrl, props);
                    fail("SQLException expected due to password is too long for RSA encryption");
                } catch (Exception e) {
                    assertTrue(e.getMessage().startsWith("Data must not be longer than"));
                } finally {
                    if (testConn != null) {
                        testConn.close();
                    }
                }

                try {
                    String trustStorePath = "src/testsuite/ssl-test-certs/test-cert-store";
                    System.setProperty("javax.net.ssl.keyStore", trustStorePath);
                    System.setProperty("javax.net.ssl.keyStorePassword", "password");
                    System.setProperty("javax.net.ssl.trustStore", trustStorePath);
                    System.setProperty("javax.net.ssl.trustStorePassword", "password");

                    props.setProperty("useSSL", "true");
                    assertCurrentUser(sha256defaultDbUrl, props, "wl6134user", true);

                } catch (Exception e) {
                    throw e;
                } finally {
                    if (testConn != null) {
                        testConn.close();
                    }
                }
            } finally {
                if (c1 != null) {
                    if (s1 != null) {
                        s1.executeUpdate("drop user 'wl6134user'@'%'");
                        s1.executeUpdate("flush privileges");
                        s1.executeUpdate("SET GLOBAL old_passwords = @current_old_passwords");
                        s1.close();
                    }
                    c1.close();
                }
            }
        }
    }

    /**
     * Tests fix for Bug#69452 - Memory size connection property doesn't support large values well
     * 
     * @throws Exception
     *             if the test fails.
     */
    public void testBug69452() throws Exception {
        String[][] testMemUnits = new String[][] { { "k", "kb", "kB", "K", "Kb", "KB" }, { "m", "mb", "mB", "M", "Mb", "MB" },
                { "g", "gb", "gB", "G", "Gb", "GB" } };
        com.mysql.jdbc.JdbcConnection connWithMemProps;
        long[] memMultiplier = new long[] { 1024, 1024 * 1024, 1024 * 1024 * 1024 };

        // reflection is needed to access protected info from ConnectionPropertiesImpl.largeRowSizeThreshold
        Field propField = JdbcConnectionPropertiesImpl.class.getDeclaredField("largeRowSizeThreshold");
        propField.setAccessible(true);
        Class<?> propClass = IntegerConnectionProperty.class;
        Method propMethod = propClass.getDeclaredMethod("getValueAsInt");
        propMethod.setAccessible(true);

        for (int i = 0; i < testMemUnits.length; i++) {
            for (int j = 0; j < testMemUnits[i].length; j++) {
                // testing with memory values under 2GB because higher values aren't supported.
                connWithMemProps = (com.mysql.jdbc.JdbcConnection) getConnectionWithProps(String.format(
                        "blobSendChunkSize=1.2%1$s,largeRowSizeThreshold=1.4%1$s,locatorFetchBufferSize=1.6%1$s", testMemUnits[i][j]));

                // test values of property 'blobSendChunkSize'
                assertEquals("Memory unit '" + testMemUnits[i][j] + "'; property 'blobSendChunkSize'", (int) (memMultiplier[i] * 1.2),
                        connWithMemProps.getBlobSendChunkSize());

                // test values of property 'largeRowSizeThreshold'
                assertEquals("Memory unit '" + testMemUnits[i][j] + "'; property 'largeRowSizeThreshold'", "1.4" + testMemUnits[i][j],
                        connWithMemProps.getLargeRowSizeThreshold());
                assertEquals("Memory unit '" + testMemUnits[i][j] + "'; property 'largeRowSizeThreshold'", (int) (memMultiplier[i] * 1.4),
                        ((Integer) propMethod.invoke(propField.get(connWithMemProps))).intValue());

                // test values of property 'locatorFetchBufferSize'
                assertEquals("Memory unit '" + testMemUnits[i][j] + "'; property 'locatorFetchBufferSize'", (int) (memMultiplier[i] * 1.6),
                        connWithMemProps.getLocatorFetchBufferSize());

                connWithMemProps.close();
            }
        }
    }

    /**
     * Tests fix for Bug#69777 - Setting maxAllowedPacket below 8203 makes blobSendChunkSize negative.
     * 
     * @throws Exception
     *             if any errors occur
     */
    public void testBug69777() throws Exception {
        final int maxPacketSizeThreshold = 8203; // ServerPreparedStatement.BLOB_STREAM_READ_BUF_SIZE + 11

        // test maxAllowedPacket below threshold and useServerPrepStmts=true
        assertThrows(SQLException.class, "Connection setting too low for 'maxAllowedPacket'.*", new Callable<Void>() {
            @SuppressWarnings("synthetic-access")
            public Void call() throws Exception {
                getConnectionWithProps("useServerPrepStmts=true,maxAllowedPacket=" + (maxPacketSizeThreshold - 1)).close();
                return null;
            }
        });

        assertThrows(SQLException.class, "Connection setting too low for 'maxAllowedPacket'.*", new Callable<Void>() {
            @SuppressWarnings("synthetic-access")
            public Void call() throws Exception {
                getConnectionWithProps("useServerPrepStmts=true,maxAllowedPacket=" + maxPacketSizeThreshold).close();
                return null;
            }
        });

        // the following instructions should execute without any problem

        // test maxAllowedPacket above threshold and useServerPrepStmts=true
        getConnectionWithProps("useServerPrepStmts=true,maxAllowedPacket=" + (maxPacketSizeThreshold + 1)).close();

        // test maxAllowedPacket below threshold and useServerPrepStmts=false
        getConnectionWithProps("useServerPrepStmts=false,maxAllowedPacket=" + (maxPacketSizeThreshold - 1)).close();

        // test maxAllowedPacket on threshold and useServerPrepStmts=false
        getConnectionWithProps("useServerPrepStmts=false,maxAllowedPacket=" + maxPacketSizeThreshold).close();

        // test maxAllowedPacket above threshold and useServerPrepStmts=false
        getConnectionWithProps("useServerPrepStmts=false,maxAllowedPacket=" + (maxPacketSizeThreshold + 1)).close();
    }

    /**
     * Tests fix for BUG#69579 - DriverManager.setLoginTimeout not honored.
     * 
     * @throws Exception
     *             if the test fails.
     */
    public void testBug69579() throws Exception {
        // Mock Server that accepts network connections and does nothing with them, for connection timeout testing.
        class MockServer implements Runnable {
            private ServerSocket serverSocket = null;

            int initialize() throws IOException {
                this.serverSocket = new ServerSocket(0);
                return this.serverSocket.getLocalPort();
            }

            void releaseResources() {
                System.out.println("Start releasing mock server resources.");
                if (this.serverSocket != null) {
                    try {
                        this.serverSocket.close();
                    } catch (IOException e) {
                        e.printStackTrace();
                    }
                }
            }

            public void run() {
                if (this.serverSocket == null) {
                    throw new Error("Mock server not initialized.");
                }
                Socket clientSocket = null;
                try {
                    while ((clientSocket = this.serverSocket.accept()) != null) {
                        System.out.println("Client socket accepted: [" + clientSocket.toString() + "]");
                    }
                } catch (IOException e) {
                    System.out.println("Shutting down mock server.");
                } finally {
                    if (clientSocket != null) {
                        try {
                            clientSocket.close();
                        } catch (IOException e) {
                            e.printStackTrace();
                        }
                    }
                }
            }
        }

        ExecutorService executor = Executors.newCachedThreadPool();
        MockServer mockServer = new MockServer();
        int serverPort = 0;
        try {
            serverPort = mockServer.initialize();
        } catch (IOException e1) {
            fail("Failed to initialize a mock server.");
        }
        final String testURL = "jdbc:mysql://localhost:" + serverPort;
        Connection testConn = null;
        final int oldLoginTimeout = DriverManager.getLoginTimeout();
        final int loginTimeout = 3;
        final int testTimeout = loginTimeout * 2;
        long timestamp = System.currentTimeMillis();

        try {
            DriverManager.setLoginTimeout(loginTimeout);

            executor.execute(mockServer);

            Future<Connection> future = executor.submit(new Callable<Connection>() {
                @SuppressWarnings("synthetic-access")
                public Connection call() throws Exception {
                    return getConnectionWithProps(testURL, "");
                }
            });

            testConn = future.get(testTimeout, TimeUnit.SECONDS);
            testConn.close();

            fail("The connection attempt should have timed out.");

        } catch (InterruptedException e) {
            e.printStackTrace();
            fail("Failed to establish a connection with mock server.");

        } catch (ExecutionException e) {
            if (e.getCause() instanceof SQLException) {
                e.printStackTrace();
                assertTrue(e.getCause().getMessage().startsWith("Communications link failure")
                        || e.getCause().getMessage().equals(Messages.getString("Connection.LoginTimeout")));

                assertEquals("Login timeout should have occured in (secs.):", loginTimeout, (System.currentTimeMillis() - timestamp) / 1000);
            } else {
                fail("Failed to establish a connection with mock server.");
            }

        } catch (TimeoutException e) {
            fail("Time expired for connection attempt.");

        } finally {
            DriverManager.setLoginTimeout(oldLoginTimeout);
            mockServer.releaseResources();
            executor.shutdownNow();
        }
    }

    /**
     * Tests fix for Bug#71038, Add an option for custom collations detection
     * 
     * @throws Exception
     */
    public void testBug71038() throws Exception {
        long cnt0 = 0;
        long cnt1 = 0;
        for (int i = 0; i < 1000; i++) {
            cnt0 -= System.currentTimeMillis();
            Connection c = getConnectionWithProps("detectCustomCollations=false");
            cnt0 += System.currentTimeMillis();
            c.close();
            cnt1 -= System.currentTimeMillis();
            c = getConnectionWithProps("detectCustomCollations=true");
            cnt1 += System.currentTimeMillis();
            c.close();
        }
        System.out.println("detectCustomCollations=false: " + cnt0 + "\ndetectCustomCollations=true : " + cnt1);
        assertTrue(cnt0 < cnt1);
    }

    /**
     * Internal method for tests to get a replcation connection with a
     * single master host to the test URL.
     */
    private ReplicationConnection getTestReplicationConnectionNoSlaves(String masterHost) throws Exception {
        Properties props = getPropertiesFromTestsuiteUrl();
        List<String> masterHosts = new ArrayList<String>();
        masterHosts.add(masterHost);
        List<String> slaveHosts = new ArrayList<String>(); // empty
        ReplicationConnection replConn = new ReplicationConnection(props, props, masterHosts, slaveHosts);
        return replConn;
    }

    /**
     * Test that we remain on the master when:
     * - the connection is not in read-only mode
     * - no slaves are configured
     * - a new slave is added
     */
    public void testReplicationConnectionNoSlavesRemainOnMaster() throws Exception {
        Properties props = getPropertiesFromTestsuiteUrl();
        String masterHost = props.getProperty(NonRegisteringDriver.HOST_PROPERTY_KEY) + ":" + props.getProperty(NonRegisteringDriver.PORT_PROPERTY_KEY);
        ReplicationConnection replConn = getTestReplicationConnectionNoSlaves(masterHost);
        Statement s = replConn.createStatement();
        ResultSet rs1 = s.executeQuery("select CONNECTION_ID()");
        assertTrue(rs1.next());
        int masterConnectionId = rs1.getInt(1);
        rs1.close();
        s.close();

        // add a slave and make sure we are NOT on a new connection
        replConn.addSlaveHost(masterHost);
        s = replConn.createStatement();
        rs1 = s.executeQuery("select CONNECTION_ID()");
        assertTrue(rs1.next());
        assertEquals(masterConnectionId, rs1.getInt(1));
        assertFalse(replConn.isReadOnly());
        rs1.close();
        s.close();
    }

    public void testReplicationConnectionNoSlavesBasics() throws Exception {
        // create a replication connection with only a master, get the
        // connection id for later use
        Properties props = getPropertiesFromTestsuiteUrl();
        String masterHost = props.getProperty(NonRegisteringDriver.HOST_PROPERTY_KEY) + ":" + props.getProperty(NonRegisteringDriver.PORT_PROPERTY_KEY);
        ReplicationConnection replConn = getTestReplicationConnectionNoSlaves(masterHost);
        replConn.setAutoCommit(false);
        Statement s = replConn.createStatement();
        ResultSet rs1 = s.executeQuery("select CONNECTION_ID()");
        assertTrue(rs1.next());
        int masterConnectionId = rs1.getInt(1);
        assertFalse(replConn.isReadOnly());
        rs1.close();
        s.close();

        // make sure we are still on the same connection after going
        // to read-only mode. There are no slaves, so no other
        // connections are possible
        replConn.setReadOnly(true);
        assertTrue(replConn.isReadOnly());
        assertTrue(replConn.getCurrentConnection().isReadOnly());
        s = replConn.createStatement();
        try {
            s.executeUpdate("truncate non_existing_table");
            fail("executeUpdate should not be allowed in read-only mode");
        } catch (SQLException ex) {
            assertEquals(SQLError.SQL_STATE_ILLEGAL_ARGUMENT, ex.getSQLState());
        }
        try {
            s.execute("truncate non_existing_table");
            fail("executeUpdate should not be allowed in read-only mode");
        } catch (SQLException ex) {
            assertEquals(SQLError.SQL_STATE_ILLEGAL_ARGUMENT, ex.getSQLState());
        }
        rs1 = s.executeQuery("select CONNECTION_ID()");
        assertTrue(rs1.next());
        assertEquals(masterConnectionId, rs1.getInt(1));
        rs1.close();
        s.close();

        // add a slave and make sure we are on a new connection
        replConn.addSlaveHost(masterHost);
        s = replConn.createStatement();
        rs1 = s.executeQuery("select CONNECTION_ID()");
        assertTrue(rs1.next());
        assertTrue(rs1.getInt(1) != masterConnectionId);
        rs1.close();
        s.close();

        // switch back to master
        replConn.setReadOnly(false);
        s = replConn.createStatement();
        rs1 = s.executeQuery("select CONNECTION_ID()");
        assertFalse(replConn.isReadOnly());
        assertFalse(replConn.getCurrentConnection().isReadOnly());
        assertTrue(rs1.next());
        assertEquals(masterConnectionId, rs1.getInt(1));
        rs1.close();
        s.close();

        // removing the slave should switch back to the master
        replConn.setReadOnly(true);
        replConn.removeSlave(masterHost);
        replConn.commit();
        s = replConn.createStatement();
        rs1 = s.executeQuery("select CONNECTION_ID()");
        // should be maintained even though we're back on the master
        assertTrue(replConn.isReadOnly());
        assertTrue(replConn.getCurrentConnection().isReadOnly());
        assertTrue(rs1.next());
        assertEquals(masterConnectionId, rs1.getInt(1));
        rs1.close();
        s.close();
    }

    /**
     * Tests fix for Bug#71850 - init() is called twice on exception interceptors
     * 
     * @throws Exception
     *             if the test fails.
     */
    public void testBug71850() throws Exception {
        assertThrows(Exception.class, "ExceptionInterceptor.init\\(\\) called 1 time\\(s\\)", new Callable<Void>() {
            @SuppressWarnings("synthetic-access")
            public Void call() throws Exception {
                getConnectionWithProps("exceptionInterceptors=testsuite.regression.ConnectionRegressionTest$TestBug71850ExceptionInterceptor,"
                        + "user=unexistent_user");
                return null;
            }
        });
    }

    public static class TestBug71850ExceptionInterceptor implements ExceptionInterceptor {

        private int counter = 0;

        public void init(com.mysql.api.Connection conn, Properties props) throws SQLException {
            this.counter++;
        }

        public void destroy() {
        }

        public SQLException interceptException(SQLException sqlEx, com.mysql.api.Connection conn) {

            return new SQLException("ExceptionInterceptor.init() called " + this.counter + " time(s)");
        }

    }

    /**
     * Tests fix for BUG#67803 - XA commands sent twice to MySQL server
     * 
     * @throws Exception
     *             if the test fails.
     */
    public void testBug67803() throws Exception {
        MysqlXADataSource dataSource = new MysqlXADataSource();
        dataSource.setUrl(dbUrl);
        dataSource.setUseCursorFetch(true);
        dataSource.setDefaultFetchSize(50);
        dataSource.setUseServerPrepStmts(true);
        dataSource.setExceptionInterceptors("testsuite.regression.ConnectionRegressionTest$TestBug67803ExceptionInterceptor");

        XAConnection testXAConn1 = dataSource.getXAConnection();
        testXAConn1.getXAResource().start(new MysqlXid("2".getBytes(), "2".getBytes(), 1), 0);
    }

    public static class TestBug67803ExceptionInterceptor implements ExceptionInterceptor {

        public void init(com.mysql.api.Connection conn, Properties props) throws SQLException {
        }

        public void destroy() {
        }

        public SQLException interceptException(SQLException sqlEx, com.mysql.api.Connection conn) {
            if (sqlEx.getErrorCode() == 1295 || sqlEx.getMessage().contains("This command is not supported in the prepared statement protocol yet")) {
                // SQLException will not be re-thrown if emulateUnsupportedPstmts=true, thus throw RuntimeException to fail the test
                throw new RuntimeException(sqlEx);
            }
            return sqlEx;
        }

    }

    /**
     * Test for Bug#72712 - SET NAMES issued unnecessarily.
     * 
     * Using a statement interceptor, ensure that SET NAMES is not
     * called if the encoding requested by the client application
     * matches that of character_set_server.
     * 
     * Also test that character_set_results is not set unnecessarily.
     */
    public void testBug72712() throws Exception {
        // this test is only run when character_set_server=latin1
        if (!((MySQLConnection) this.conn).getServerVariable("character_set_server").equals("latin1")) {
            return;
        }

        Properties p = new Properties();
        p.setProperty("characterEncoding", "cp1252");
        p.setProperty("characterSetResults", "cp1252");
        p.setProperty("statementInterceptors", "testsuite.regression.ConnectionRegressionTest$Bug72712StatementInterceptor");

        getConnectionWithProps(p);
        // exception will be thrown from the statement interceptor if any SET statements are issued
    }

    /**
     * Statement interceptor used to implement preceding test.
     */
    public static class Bug72712StatementInterceptor implements StatementInterceptorV2 {
        public void init(com.mysql.api.Connection conn, Properties props) throws SQLException {
        }

        public ResultSetInternalMethods preProcess(String sql, com.mysql.jdbc.Statement interceptedStatement, com.mysql.jdbc.JdbcConnection connection)
                throws SQLException {
            if (sql.contains("SET NAMES")) {
                throw new SQLException("Character set statement issued: " + sql);
            }
            if (sql.contains("character_set_results") && !sql.contains("SHOW VARIABLES")) {
                throw new SQLException("Character set statement issued: " + sql);
            }
            return null;
        }

        public boolean executeTopLevelOnly() {
            return true;
        }

        public void destroy() {
        }

        public ResultSetInternalMethods postProcess(String sql, com.mysql.jdbc.Statement interceptedStatement, ResultSetInternalMethods originalResultSet,
                com.mysql.jdbc.JdbcConnection connection, int warningCount, boolean noIndexUsed, boolean noGoodIndexUsed, SQLException statementException)
                throws SQLException {
            return null;
        }
    }

    /**
     * Test for Bug#62577 - XA connection fails with ClassCastException
     */
    public void testBug62577() throws Exception {

        Properties props = new NonRegisteringDriver().parseURL(dbUrl, null);
        String host = props.getProperty(NonRegisteringDriver.HOST_PROPERTY_KEY, "localhost");
        String port = props.getProperty(NonRegisteringDriver.PORT_PROPERTY_KEY, "3306");

        String hostSpec = host;

        if (!NonRegisteringDriver.isHostPropertiesList(host)) {
            hostSpec = host + ":" + port;
        }

        String database = props.getProperty(NonRegisteringDriver.DBNAME_PROPERTY_KEY);
        removeHostRelatedProps(props);
        props.remove(NonRegisteringDriver.DBNAME_PROPERTY_KEY);

        StringBuilder configs = new StringBuilder();
        for (@SuppressWarnings("rawtypes")
        Map.Entry entry : props.entrySet()) {
            configs.append(entry.getKey());
            configs.append("=");
            configs.append(entry.getValue());
            configs.append("&");
        }
        String cfg1 = configs.toString();

        configs.append("pinGlobalTxToPhysicalConnection");
        configs.append("=");
        configs.append("true");
        String cfg2 = configs.toString();

        // load-balance
        testBug62577TestUrl(String.format("jdbc:mysql:loadbalance://%s,%s/%s?%s", hostSpec, hostSpec, database, cfg1));
        testBug62577TestUrl(String.format("jdbc:mysql:loadbalance://%s,%s/%s?%s", hostSpec, hostSpec, database, cfg2));
        // failover
        testBug62577TestUrl(String.format("jdbc:mysql://%s,%s/%s?%s", hostSpec, hostSpec, database, cfg1));
        testBug62577TestUrl(String.format("jdbc:mysql://%s,%s/%s?%s", hostSpec, hostSpec, database, cfg2));
    }

    private void testBug62577TestUrl(String url) throws Exception {
        MysqlXADataSource dataSource = new MysqlXADataSource();
        dataSource.setUrl(url);
        XAConnection xaConn = dataSource.getXAConnection();
        Statement st = xaConn.getConnection().createStatement();
        st.executeQuery("SELECT 1;");
        xaConn.close();
    }

    /**
     * Test fix for Bug#18869381 - CHANGEUSER() FOR SHA USER RESULTS IN NULLPOINTEREXCEPTION
     * 
     * This test requires additional server instance configured with
     * default-authentication-plugin=sha256_password and RSA encryption enabled.
     * 
     * To run this test please add this variable to ant call:
     * -Dcom.mysql.jdbc.testsuite.url.sha256default=jdbc:mysql://localhost:3307/test?user=root&password=pwd
     * 
     * @throws Exception
     */
    public void testBug18869381() throws Exception {

        String sha256defaultDbUrl = System.getProperty("com.mysql.jdbc.testsuite.url.sha256default");
        if (sha256defaultDbUrl != null) {

            Properties props = new Properties();
            props.setProperty("allowPublicKeyRetrieval", "true");

            // check that sha256_password plugin is available
            Connection con = DriverManager.getConnection(sha256defaultDbUrl, props);
            Statement st = con.createStatement();
            if (!pluginIsActive(st, "sha256_password")) {
                fail("sha256_password required to run this test");
            }

            try {
                st.executeUpdate("SET @current_old_passwords = @@global.old_passwords");
                st.executeUpdate("grant all on *.* to 'bug18869381user1'@'%' identified WITH sha256_password");
                st.executeUpdate("grant all on *.* to 'bug18869381user2'@'%' identified WITH sha256_password");
                st.executeUpdate("grant all on *.* to 'bug18869381user3'@'%' identified WITH mysql_native_password");
                st.executeUpdate("set password for 'bug18869381user3'@'%' = PASSWORD('pwd3')");
                st.executeUpdate("SET GLOBAL old_passwords= 2");
                st.executeUpdate("SET SESSION old_passwords= 2");
                st.executeUpdate("set password for 'bug18869381user1'@'%' = PASSWORD('pwd1')");
                st.executeUpdate("set password for 'bug18869381user2'@'%' = PASSWORD('pwd2')");
                st.executeUpdate("flush privileges");

                props.setProperty("defaultAuthenticationPlugin", MysqlNativePasswordPlugin.class.getName());
                props.setProperty("useCompression", "false");
                testBug18869381WithProperties(sha256defaultDbUrl, props);
                props.setProperty("useCompression", "true");
                testBug18869381WithProperties(sha256defaultDbUrl, props);

                props.setProperty("defaultAuthenticationPlugin", Sha256PasswordPlugin.class.getName());
                props.setProperty("useCompression", "false");
                testBug18869381WithProperties(sha256defaultDbUrl, props);
                props.setProperty("useCompression", "true");
                testBug18869381WithProperties(sha256defaultDbUrl, props);

                props.setProperty("serverRSAPublicKeyFile", "src/testsuite/ssl-test-certs/mykey.pub");
                props.setProperty("useCompression", "false");
                testBug18869381WithProperties(sha256defaultDbUrl, props);
                props.setProperty("useCompression", "true");
                testBug18869381WithProperties(sha256defaultDbUrl, props);

                String trustStorePath = "src/testsuite/ssl-test-certs/test-cert-store";
                System.setProperty("javax.net.ssl.keyStore", trustStorePath);
                System.setProperty("javax.net.ssl.keyStorePassword", "password");
                System.setProperty("javax.net.ssl.trustStore", trustStorePath);
                System.setProperty("javax.net.ssl.trustStorePassword", "password");
                props.setProperty("useSSL", "true");
                props.setProperty("useCompression", "false");
                testBug18869381WithProperties(sha256defaultDbUrl, props);
                props.setProperty("useCompression", "true");
                testBug18869381WithProperties(sha256defaultDbUrl, props);

            } finally {
                st.executeUpdate("drop user 'bug18869381user1'@'%'");
                st.executeUpdate("drop user 'bug18869381user2'@'%'");
                st.executeUpdate("drop user 'bug18869381user3'@'%'");
                st.executeUpdate("flush privileges");
                st.executeUpdate("SET GLOBAL old_passwords = @current_old_passwords");
                con.close();
            }
        }
    }

    private void testBug18869381WithProperties(String sha256defaultDbUrl, Properties props) throws Exception {
        Connection testConn = null;
        Statement testSt = null;
        ResultSet testRs = null;

        try {
            testConn = getConnectionWithProps(sha256defaultDbUrl, props);

            ((MySQLConnection) testConn).changeUser("bug18869381user1", "pwd1");
            testSt = testConn.createStatement();
            testRs = testSt.executeQuery("select USER(),CURRENT_USER()");
            testRs.next();
            assertEquals("bug18869381user1", testRs.getString(1).split("@")[0]);
            assertEquals("bug18869381user1", testRs.getString(2).split("@")[0]);
            testSt.close();

            ((MySQLConnection) testConn).changeUser("bug18869381user2", "pwd2");
            testSt = testConn.createStatement();
            testRs = testSt.executeQuery("select USER(),CURRENT_USER()");
            testRs.next();
            assertEquals("bug18869381user2", testRs.getString(1).split("@")[0]);
            assertEquals("bug18869381user2", testRs.getString(2).split("@")[0]);
            testSt.close();

            ((MySQLConnection) testConn).changeUser("bug18869381user3", "pwd3");
            testSt = testConn.createStatement();
            testRs = testSt.executeQuery("select USER(),CURRENT_USER()");
            testRs.next();
            assertEquals("bug18869381user3", testRs.getString(1).split("@")[0]);
            assertEquals("bug18869381user3", testRs.getString(2).split("@")[0]);

        } finally {
            if (testConn != null) {
                testConn.close();
            }
        }
    }

    /**
     * Tests fix for BUG#73053 - Endless loop in MysqlIO.clearInputStream due to Linux kernel bug.
     * 
     * @throws Exception
     *             if the test fails.
     */
    public void testBug73053() throws Exception {
        /*
         * Test reported issue using a Socket implementation that simulates the buggy behavior.
         */
        try {
            Connection testConn = getConnectionWithProps("socketFactory=testsuite.regression.ConnectionRegressionTest$TestBug73053SocketFactory");
            Statement testStmt = this.conn.createStatement();
            testStmt.executeQuery("SELECT 1");
            testStmt.close();
            testConn.close();
        } catch (SQLException e) {
            fail("No SQLException should be thrown.");
        }

        /*
         * Test the re-implementation of the method that was reported to fail - MysqlIO.clearInputStream() in a normal situation were there actually are bytes
         * to clear out. When running multi-queries with streaming results, if not all results are consumed then the socket has to be cleared out when closing
         * the statement, thus calling MysqlIO.clearInputStream() and effectively discard unread data.
         */
        try {
            Connection testConn = getConnectionWithProps("allowMultiQueries=true");

            Statement testStmt = testConn.createStatement();
            testStmt.setFetchSize(Integer.MIN_VALUE); // set for streaming results

            ResultSet testRS = testStmt.executeQuery("SELECT 1; SELECT 2; SELECT 3; SELECT 4");

            assertTrue(testRS.next());
            assertEquals(1, testRS.getInt(1));

            assertTrue(testStmt.getMoreResults());
            testStmt.getResultSet();

            testStmt.close();
            testConn.close();
        } catch (SQLException e) {
            fail("No SQLException should be thrown.");
        }

        /*
         * Test another scenario that may be able to reproduce the bug, as reported by some (never effectively verified though).
         */
        try {
            final int timeout = 10000;
            final String query = "SELECT SLEEP(15)";

            // 1. run a very slow query in a different thread
            Executors.newSingleThreadExecutor().execute(new Runnable() {
                public void run() {
                    try {
                        // set socketTimeout so this thread doesn't hang if no exception is thrown after killing the connection at server side
                        @SuppressWarnings("synthetic-access")
                        Connection testConn = getConnectionWithProps("socketTimeout=" + timeout);
                        Statement testStmt = testConn.createStatement();
                        try {
                            testStmt.execute(query);
                        } catch (SQLException e) {
                            assertEquals("Can not read response from server. Expected to read 4 bytes, read 0 bytes before connection was unexpectedly lost.",
                                    e.getCause().getMessage());
                        }
                        testStmt.close();
                        testConn.close();
                    } catch (SQLException e) {
                        fail("No SQLException should be thrown.");
                    }
                }
            });

            // 2. kill the connection running the slow query, at server side, to make sure the driver doesn't hang after its killed
            final long timestamp = System.currentTimeMillis();
            long elapsedTime = 0;

            boolean run = true;
            while (run) {
                this.rs = this.stmt.executeQuery("SHOW PROCESSLIST");
                while (this.rs.next()) {
                    if (query.equals(this.rs.getString(8))) {
                        this.stmt.execute("KILL CONNECTION " + this.rs.getInt(1));
                        run = false;
                        break;
                    }
                }
                if (run) {
                    Thread.sleep(250);
                }
                elapsedTime = System.currentTimeMillis() - timestamp;

                // allow it 10% more time to reach the socketTimeout threshold
                if (elapsedTime > timeout * 1.1) {
                    fail("Failed to kill the connection at server side.");
                }
            }
        } catch (SQLException e) {
            fail("No SQLException should be thrown.");
        }
    }

    public static class TestBug73053SocketFactory extends StandardSocketFactory {
        Socket underlyingSocket;

        @Override
        public Socket connect(String hostname, int portNumber, Properties props, int loginTimeout) throws SocketException, IOException {
            return this.underlyingSocket = new ConnectionRegressionTest.TestBug73053SocketWrapper(super.connect(hostname, portNumber, props, loginTimeout));
        }

        @Override
        public Socket beforeHandshake() throws SocketException, IOException {
            super.beforeHandshake();
            return this.underlyingSocket;
        }

        @Override
        public Socket afterHandshake() throws SocketException, IOException {
            super.afterHandshake();
            return this.underlyingSocket;
        }
    }

    private static class TestBug73053SocketWrapper extends Socket {
        final Socket underlyingSocket;

        public TestBug73053SocketWrapper(Socket underlyingSocket) {
            this.underlyingSocket = underlyingSocket;
            try {
                this.underlyingSocket.setSoTimeout(100);
            } catch (SocketException e) {
                fail("Failed preparing custom Socket");
            }
        }

        @Override
        public void connect(SocketAddress endpoint) throws IOException {
            this.underlyingSocket.connect(endpoint);
        }

        @Override
        public void connect(SocketAddress endpoint, int timeout) throws IOException {
            this.underlyingSocket.connect(endpoint, timeout);
        }

        @Override
        public void bind(SocketAddress bindpoint) throws IOException {
            this.underlyingSocket.bind(bindpoint);
        }

        @Override
        public InetAddress getInetAddress() {
            return this.underlyingSocket.getInetAddress();
        }

        @Override
        public InetAddress getLocalAddress() {
            return this.underlyingSocket.getLocalAddress();
        }

        @Override
        public int getPort() {
            return this.underlyingSocket.getPort();
        }

        @Override
        public int getLocalPort() {
            return this.underlyingSocket.getLocalPort();
        }

        @Override
        public SocketAddress getRemoteSocketAddress() {
            return this.underlyingSocket.getRemoteSocketAddress();
        }

        @Override
        public SocketAddress getLocalSocketAddress() {
            return this.underlyingSocket.getLocalSocketAddress();
        }

        @Override
        public SocketChannel getChannel() {
            return this.underlyingSocket.getChannel();
        }

        @Override
        public InputStream getInputStream() throws IOException {
            return new ConnectionRegressionTest.TestBug73053InputStreamWrapper(this.underlyingSocket.getInputStream());
        }

        @Override
        public OutputStream getOutputStream() throws IOException {
            return this.underlyingSocket.getOutputStream();
        }

        @Override
        public void setTcpNoDelay(boolean on) throws SocketException {
            this.underlyingSocket.setTcpNoDelay(on);
        }

        @Override
        public boolean getTcpNoDelay() throws SocketException {
            return this.underlyingSocket.getTcpNoDelay();
        }

        @Override
        public void setSoLinger(boolean on, int linger) throws SocketException {
            this.underlyingSocket.setSoLinger(on, linger);
        }

        @Override
        public int getSoLinger() throws SocketException {
            return this.underlyingSocket.getSoLinger();
        }

        @Override
        public void sendUrgentData(int data) throws IOException {
            this.underlyingSocket.sendUrgentData(data);
        }

        @Override
        public void setOOBInline(boolean on) throws SocketException {
            this.underlyingSocket.setOOBInline(on);
        }

        @Override
        public boolean getOOBInline() throws SocketException {
            return this.underlyingSocket.getOOBInline();
        }

        @Override
        public synchronized void setSoTimeout(int timeout) throws SocketException {
            this.underlyingSocket.setSoTimeout(timeout);
        }

        @Override
        public synchronized int getSoTimeout() throws SocketException {
            return this.underlyingSocket.getSoTimeout();
        }

        @Override
        public synchronized void setSendBufferSize(int size) throws SocketException {
            this.underlyingSocket.setSendBufferSize(size);
        }

        @Override
        public synchronized int getSendBufferSize() throws SocketException {
            return this.underlyingSocket.getSendBufferSize();
        }

        @Override
        public synchronized void setReceiveBufferSize(int size) throws SocketException {
            this.underlyingSocket.setReceiveBufferSize(size);
        }

        @Override
        public synchronized int getReceiveBufferSize() throws SocketException {
            return this.underlyingSocket.getReceiveBufferSize();
        }

        @Override
        public void setKeepAlive(boolean on) throws SocketException {
            this.underlyingSocket.setKeepAlive(on);
        }

        @Override
        public boolean getKeepAlive() throws SocketException {
            return this.underlyingSocket.getKeepAlive();
        }

        @Override
        public void setTrafficClass(int tc) throws SocketException {
            this.underlyingSocket.setTrafficClass(tc);
        }

        @Override
        public int getTrafficClass() throws SocketException {
            return this.underlyingSocket.getTrafficClass();
        }

        @Override
        public void setReuseAddress(boolean on) throws SocketException {
            this.underlyingSocket.setReuseAddress(on);
        }

        @Override
        public boolean getReuseAddress() throws SocketException {
            return this.underlyingSocket.getReuseAddress();
        }

        @Override
        public synchronized void close() throws IOException {
            this.underlyingSocket.close();
        }

        @Override
        public void shutdownInput() throws IOException {
            this.underlyingSocket.shutdownInput();
        }

        @Override
        public void shutdownOutput() throws IOException {
            this.underlyingSocket.shutdownOutput();
        }

        @Override
        public String toString() {
            return this.underlyingSocket.toString();
        }

        @Override
        public boolean isConnected() {
            return this.underlyingSocket.isConnected();
        }

        @Override
        public boolean isBound() {
            return this.underlyingSocket.isBound();
        }

        @Override
        public boolean isClosed() {
            return this.underlyingSocket.isClosed();
        }

        @Override
        public boolean isInputShutdown() {
            return this.underlyingSocket.isInputShutdown();
        }

        @Override
        public boolean isOutputShutdown() {
            return this.underlyingSocket.isOutputShutdown();
        }

        @Override
        public void setPerformancePreferences(int connectionTime, int latency, int bandwidth) {
            this.underlyingSocket.setPerformancePreferences(connectionTime, latency, bandwidth);
        }

        @Override
        public int hashCode() {
            return this.underlyingSocket.hashCode();
        }

        @Override
        public boolean equals(Object obj) {
            return this.underlyingSocket.equals(obj);
        }
    }

    private static class TestBug73053InputStreamWrapper extends InputStream {
        final InputStream underlyingInputStream;
        int loopCount = 0;

        public TestBug73053InputStreamWrapper(InputStream underlyingInputStream) {
            this.underlyingInputStream = underlyingInputStream;
        }

        @Override
        public int read() throws IOException {
            this.loopCount = 0;
            return this.underlyingInputStream.read();
        }

        @Override
        public int read(byte[] b) throws IOException {
            this.loopCount = 0;
            return this.underlyingInputStream.read(b);
        }

        @Override
        public int read(byte[] b, int off, int len) throws IOException {
            try {
                int readCount = this.underlyingInputStream.read(b, off, len);
                this.loopCount = 0;
                return readCount;
            } catch (SocketTimeoutException e) {
                this.loopCount++;
                if (this.loopCount > 10) {
                    fail("Probable infinite loop at MySQLIO.clearInputStream().");
                }
                return -1;
            }
        }

        @Override
        public long skip(long n) throws IOException {
            return this.underlyingInputStream.skip(n);
        }

        @Override
        public int available() throws IOException {
            // In some older Linux kernels the underlying system call may return 1 when actually no bytes are available in a CLOSE_WAIT state socket, even if EOF
            // has been reached.
            int available = this.underlyingInputStream.available();
            return available == 0 ? 1 : available;
        }

        @Override
        public void close() throws IOException {
            this.underlyingInputStream.close();
        }

        @Override
        public synchronized void mark(int readlimit) {
            this.underlyingInputStream.mark(readlimit);
        }

        @Override
        public synchronized void reset() throws IOException {
            this.underlyingInputStream.reset();
        }

        @Override
        public boolean markSupported() {
            return this.underlyingInputStream.markSupported();
        }

        @Override
        public int hashCode() {
            return this.underlyingInputStream.hashCode();
        }

        @Override
        public boolean equals(Object obj) {
            return this.underlyingInputStream.equals(obj);
        }

        @Override
        public String toString() {
            return this.underlyingInputStream.toString();
        }
    }

    /**
     * Tests fix for BUG#19354014 - CHANGEUSER() CALL RESULTS IN "PACKETS OUT OF ORDER" ERROR
     * 
     * @throws Exception
     */
    public void testBug19354014() throws Exception {
        Connection con = null;
        this.stmt.executeUpdate("grant all on *.* to 'bug19354014user'@'%' identified WITH mysql_native_password");
        this.stmt.executeUpdate("set password for 'bug19354014user'@'%' = PASSWORD('pwd')");
        this.stmt.executeUpdate("flush privileges");

        try {
            Properties props = new Properties();
            props.setProperty("useCompression", "true");

            con = getConnectionWithProps(props);
            ((MySQLConnection) con).changeUser("bug19354014user", "pwd");
        } finally {
            this.stmt.executeUpdate("drop user 'bug19354014user'@'%'");
            this.stmt.executeUpdate("flush privileges");

            if (con != null) {
                con.close();
            }
        }
    }

    /**
     * Tests fix for Bug#75168 - loadBalanceExceptionChecker interface cannot work using JDBC4/JDK7
     * 
     * @throws Exception
     */
    public void testBug75168() throws Exception {
        final Properties props = new Properties();
        props.setProperty("loadBalanceExceptionChecker", "testsuite.regression.ConnectionRegressionTest$Bug75168LoadBalanceExceptionChecker");
        props.setProperty("statementInterceptors", "testsuite.regression.ConnectionRegressionTest$Bug75168StatementInterceptor");

        Connection connTest = getLoadBalancedConnection(2, null, props); // get a load balancing connection with two default servers
        for (int i = 0; i < 3; i++) {
            Statement stmtTest = null;
            try {
                stmtTest = connTest.createStatement();
                stmtTest.execute("SELECT * FROM nonexistent_table");
                fail("'Table doesn't exist' exception was expected.");
            } catch (SQLException e) {
                assertTrue("'Table doesn't exist' exception was expected.", e.getMessage().endsWith("nonexistent_table' doesn't exist"));
            } finally {
                if (stmtTest != null) {
                    stmtTest.close();
                }
            }
        }
        connTest.close();

        boolean stop = false;
        do {
            connTest = getLoadBalancedConnection(2, null, props); // get a load balancing connection with two default servers
            for (int i = 0; i < 3; i++) {
                PreparedStatement pstmtTest = null;
                try {
                    pstmtTest = connTest.prepareStatement("SELECT * FROM nonexistent_table");
                    pstmtTest.execute();
                    fail("'Table doesn't exist' exception was expected.");
                } catch (SQLException e) {
                    assertTrue("'Table doesn't exist' exception was expected.", e.getMessage().endsWith("nonexistent_table' doesn't exist"));
                } finally {
                    if (pstmtTest != null) {
                        pstmtTest.close();
                    }
                }
            }
            connTest.close();

            // do it again with server prepared statements
            props.setProperty("useServerPrepStmts", "true");
        } while (stop = !stop);
    }

    public static class Bug75168LoadBalanceExceptionChecker implements LoadBalanceExceptionChecker {
        public void init(com.mysql.api.Connection conn, Properties props) throws SQLException {
        }

        public void destroy() {
        }

        public boolean shouldExceptionTriggerFailover(SQLException ex) {
            return ex.getMessage().endsWith("nonexistent_table' doesn't exist");
        }
    }

    public static class Bug75168StatementInterceptor implements StatementInterceptorV2 {
        static Connection previousConnection = null;

        public void init(com.mysql.api.Connection conn, Properties props) throws SQLException {
        }

        public void destroy() {
            if (previousConnection == null) {
                fail("Test testBug75168 didn't run as expected.");
            }
        }

        public boolean executeTopLevelOnly() {
            return false;
        }

        public ResultSetInternalMethods preProcess(String sql, com.mysql.jdbc.Statement interceptedStatement, com.mysql.jdbc.JdbcConnection connection)
                throws SQLException {
            if (sql == null) {
                sql = "";
            }
            if (sql.length() == 0 && interceptedStatement instanceof com.mysql.jdbc.PreparedStatement) {
                sql = ((com.mysql.jdbc.PreparedStatement) interceptedStatement).asSql();
            }
            if (sql.indexOf("nonexistent_table") >= 0) {
                assertTrue("Different connection expected.", !connection.equals(previousConnection));
                previousConnection = connection;
            }
            return null;
        }

        public ResultSetInternalMethods postProcess(String sql, com.mysql.jdbc.Statement interceptedStatement, ResultSetInternalMethods originalResultSet,
                com.mysql.jdbc.JdbcConnection connection, int warningCount, boolean noIndexUsed, boolean noGoodIndexUsed, SQLException statementException)
                throws SQLException {
            return originalResultSet;
        }
    }

    /**
     * Tests fix for BUG#71084 - Wrong java.sql.Date stored if client and server time zones differ
     * 
     * This tests the behavior of the new connection property 'noTimezoneConversionForDateType'
     * 
     * @throws Exception
     *             if the test fails.
     */
    public void testBug71084() throws Exception {
        createTable("testBug71084", "(id INT, dt DATE)");

        Properties connProps = new Properties();
        connProps.setProperty("cacheDefaultTimezone", "false");

        /*
         * case 0: default settings (no conversions)
         */
        testBug71084AssertCase(connProps, "GMT+2", "GMT+6", null, "1998-05-21", "1998-05-21", "1998-05-21 0:00:00");
        testBug71084AssertCase(connProps, "GMT-6", "GMT+2", null, "1998-05-21", "1998-05-21", "1998-05-21 0:00:00");

        /*
         * case 1: connection property 'useLegacyDatetimeCode=false'
         */
        connProps.setProperty("useLegacyDatetimeCode", "false");

        // client 25 hours behind server
        testBug71084AssertCase(connProps, "GMT-13", "GMT+12", null, "1998-05-21 22:59:59", "1998-05-22", "1998-05-20 23:00:00");
        testBug71084AssertCase(connProps, "GMT-13", "GMT+12", null, "1998-05-21 23:00:00", "1998-05-23", "1998-05-21 23:00:00");
        testBug71084AssertCase(connProps, "GMT-13", "GMT+12", null, "1998-05-22 22:59:59", "1998-05-23", "1998-05-21 23:00:00");
        testBug71084AssertCase(connProps, "GMT-13", "GMT+12", null, "1998-05-22 23:00:00", "1998-05-24", "1998-05-22 23:00:00");
        // client 25 hours behind server, 24 hours behind target calendar
        testBug71084AssertCase(connProps, "GMT-13", "GMT+12", "GMT+11", "1998-05-20 23:59:59", "1998-05-21", "1998-05-20 0:00:00");
        testBug71084AssertCase(connProps, "GMT-13", "GMT+12", "GMT+11", "1998-05-21 0:00:00", "1998-05-22", "1998-05-21 0:00:00");
        testBug71084AssertCase(connProps, "GMT-13", "GMT+12", "GMT+11", "1998-05-21 23:59:59", "1998-05-22", "1998-05-21 0:00:00");
        testBug71084AssertCase(connProps, "GMT-13", "GMT+12", "GMT+11", "1998-05-22 0:00:00", "1998-05-23", "1998-05-22 0:00:00");

        // client 24 hours behind server
        testBug71084AssertCase(connProps, "GMT-10", "GMT+14", null, "1998-05-20 23:59:59", "1998-05-21", "1998-05-20 0:00:00");
        testBug71084AssertCase(connProps, "GMT-10", "GMT+14", null, "1998-05-21 0:00:00", "1998-05-22", "1998-05-21 0:00:00");
        testBug71084AssertCase(connProps, "GMT-10", "GMT+14", null, "1998-05-21 23:59:59", "1998-05-22", "1998-05-21 0:00:00");
        testBug71084AssertCase(connProps, "GMT-10", "GMT+14", null, "1998-05-22 0:00:00", "1998-05-23", "1998-05-22 0:00:00");
        // client 24 hours behind server, 25 hours behind target calendar
        testBug71084AssertCase(connProps, "GMT-10", "GMT+14", "GMT+15", "1998-05-21 22:59:59", "1998-05-22", "1998-05-20 23:00:00");
        testBug71084AssertCase(connProps, "GMT-10", "GMT+14", "GMT+15", "1998-05-21 23:00:00", "1998-05-23", "1998-05-21 23:00:00");
        testBug71084AssertCase(connProps, "GMT-10", "GMT+14", "GMT+15", "1998-05-22 22:59:59", "1998-05-23", "1998-05-21 23:00:00");
        testBug71084AssertCase(connProps, "GMT-10", "GMT+14", "GMT+15", "1998-05-22 23:00:00", "1998-05-24", "1998-05-22 23:00:00");

        // client 2 hours behind server
        testBug71084AssertCase(connProps, "GMT+8", "GMT+10", null, "1998-05-21 21:59:59", "1998-05-21", "1998-05-20 22:00:00");
        testBug71084AssertCase(connProps, "GMT+8", "GMT+10", null, "1998-05-21 22:00:00", "1998-05-22", "1998-05-21 22:00:00");
        testBug71084AssertCase(connProps, "GMT+8", "GMT+10", null, "1998-05-22 21:59:59", "1998-05-22", "1998-05-21 22:00:00");
        testBug71084AssertCase(connProps, "GMT+8", "GMT+10", null, "1998-05-22 22:00:00", "1998-05-23", "1998-05-22 22:00:00");
        // client 2 hours behind server, 2 hours ahead of target calendar
        testBug71084AssertCase(connProps, "GMT+8", "GMT+10", "GMT+6", "1998-05-21 1:59:59", "1998-05-20", "1998-05-20 2:00:00");
        testBug71084AssertCase(connProps, "GMT+8", "GMT+10", "GMT+6", "1998-05-21 2:00:00", "1998-05-21", "1998-05-21 2:00:00");
        testBug71084AssertCase(connProps, "GMT+8", "GMT+10", "GMT+6", "1998-05-22 1:59:59", "1998-05-21", "1998-05-21 2:00:00");
        testBug71084AssertCase(connProps, "GMT+8", "GMT+10", "GMT+6", "1998-05-22 2:00:00", "1998-05-22", "1998-05-22 2:00:00");

        // client and server in the same time zone
        testBug71084AssertCase(connProps, "GMT+7", "GMT+7", null, "1998-05-20 23:59:59", "1998-05-20", "1998-05-20 0:00:00");
        testBug71084AssertCase(connProps, "GMT+7", "GMT+7", null, "1998-05-21 0:00:00", "1998-05-21", "1998-05-21 0:00:00");
        testBug71084AssertCase(connProps, "GMT+7", "GMT+7", null, "1998-05-21 23:59:59", "1998-05-21", "1998-05-21 0:00:00");
        testBug71084AssertCase(connProps, "GMT+7", "GMT+7", null, "1998-05-22 0:00:00", "1998-05-22", "1998-05-22 0:00:00");
        // client, server and target calendar in the same time zone
        testBug71084AssertCase(connProps, "GMT+7", "GMT+7", "GMT+7", "1998-05-20 23:59:59", "1998-05-20", "1998-05-20 0:00:00");
        testBug71084AssertCase(connProps, "GMT+7", "GMT+7", "GMT+7", "1998-05-21 0:00:00", "1998-05-21", "1998-05-21 0:00:00");
        testBug71084AssertCase(connProps, "GMT+7", "GMT+7", "GMT+7", "1998-05-21 23:59:59", "1998-05-21", "1998-05-21 0:00:00");
        testBug71084AssertCase(connProps, "GMT+7", "GMT+7", "GMT+7", "1998-05-22 0:00:00", "1998-05-22", "1998-05-22 0:00:00");

        // client 2 hours ahead of server
        testBug71084AssertCase(connProps, "GMT-9", "GMT-11", null, "1998-05-21 1:59:59", "1998-05-20", "1998-05-20 2:00:00");
        testBug71084AssertCase(connProps, "GMT-9", "GMT-11", null, "1998-05-21 2:00:00", "1998-05-21", "1998-05-21 2:00:00");
        testBug71084AssertCase(connProps, "GMT-9", "GMT-11", null, "1998-05-22 1:59:59", "1998-05-21", "1998-05-21 2:00:00");
        testBug71084AssertCase(connProps, "GMT-9", "GMT-11", null, "1998-05-22 2:00:00", "1998-05-22", "1998-05-22 2:00:00");
        // client 2 hours ahead of server, 2 hours behind target calendar
        testBug71084AssertCase(connProps, "GMT-9", "GMT-11", "GMT-7", "1998-05-21 21:59:59", "1998-05-21", "1998-05-20 22:00:00");
        testBug71084AssertCase(connProps, "GMT-9", "GMT-11", "GMT-7", "1998-05-21 22:00:00", "1998-05-22", "1998-05-21 22:00:00");
        testBug71084AssertCase(connProps, "GMT-9", "GMT-11", "GMT-7", "1998-05-22 21:59:59", "1998-05-22", "1998-05-21 22:00:00");
        testBug71084AssertCase(connProps, "GMT-9", "GMT-11", "GMT-7", "1998-05-22 22:00:00", "1998-05-23", "1998-05-22 22:00:00");

        // client 24 hours ahead of server
        testBug71084AssertCase(connProps, "GMT+12", "GMT-12", null, "1998-05-20 23:59:59", "1998-05-19", "1998-05-20 0:00:00");
        testBug71084AssertCase(connProps, "GMT+12", "GMT-12", null, "1998-05-21 0:00:00", "1998-05-20", "1998-05-21 0:00:00");
        testBug71084AssertCase(connProps, "GMT+12", "GMT-12", null, "1998-05-21 23:59:59", "1998-05-20", "1998-05-21 0:00:00");
        testBug71084AssertCase(connProps, "GMT+12", "GMT-12", null, "1998-05-22 0:00:00", "1998-05-21", "1998-05-22 0:00:00");
        // client 24 hours ahead of server, 25 hours ahead of target calendar
        testBug71084AssertCase(connProps, "GMT+12", "GMT-12", "GMT-13", "1998-05-21 0:59:59", "1998-05-19", "1998-05-20 1:00:00");
        testBug71084AssertCase(connProps, "GMT+12", "GMT-12", "GMT-13", "1998-05-21 1:00:00", "1998-05-20", "1998-05-21 1:00:00");
        testBug71084AssertCase(connProps, "GMT+12", "GMT-12", "GMT-13", "1998-05-22 0:59:59", "1998-05-20", "1998-05-21 1:00:00");
        testBug71084AssertCase(connProps, "GMT+12", "GMT-12", "GMT-13", "1998-05-22 1:00:00", "1998-05-21", "1998-05-22 1:00:00");

        // client 25 hours ahead of server
        testBug71084AssertCase(connProps, "GMT+13", "GMT-12", null, "1998-05-21 0:59:59", "1998-05-19", "1998-05-20 1:00:00");
        testBug71084AssertCase(connProps, "GMT+13", "GMT-12", null, "1998-05-21 1:00:00", "1998-05-20", "1998-05-21 1:00:00");
        testBug71084AssertCase(connProps, "GMT+13", "GMT-12", null, "1998-05-22 0:59:59", "1998-05-20", "1998-05-21 1:00:00");
        testBug71084AssertCase(connProps, "GMT+13", "GMT-12", null, "1998-05-22 1:00:00", "1998-05-21", "1998-05-22 1:00:00");
        // client 25 hours ahead of server, 24 hours ahead of target calendar
        testBug71084AssertCase(connProps, "GMT+13", "GMT-12", "GMT-11", "1998-05-20 23:59:59", "1998-05-19", "1998-05-20 0:00:00");
        testBug71084AssertCase(connProps, "GMT+13", "GMT-12", "GMT-11", "1998-05-21 0:00:00", "1998-05-20", "1998-05-21 0:00:00");
        testBug71084AssertCase(connProps, "GMT+13", "GMT-12", "GMT-11", "1998-05-21 23:59:59", "1998-05-20", "1998-05-21 0:00:00");
        testBug71084AssertCase(connProps, "GMT+13", "GMT-12", "GMT-11", "1998-05-22 0:00:00", "1998-05-21", "1998-05-22 0:00:00");
        connProps.remove("useLegacyDatetimeCode");

        /*
         * case 2: connection property 'useTimezone=true'
         */
        connProps.setProperty("useTimezone", "true");

        // client 25 hours behind server
        testBug71084AssertCase(connProps, "GMT-13", "GMT+12", null, "1998-05-20 23:59:59", "1998-05-20", "1998-05-20 0:00:00");
        testBug71084AssertCase(connProps, "GMT-13", "GMT+12", null, "1998-05-21 0:00:00", "1998-05-21", "1998-05-21 0:00:00");
        testBug71084AssertCase(connProps, "GMT-13", "GMT+12", null, "1998-05-21 23:59:59", "1998-05-21", "1998-05-21 0:00:00");
        testBug71084AssertCase(connProps, "GMT-13", "GMT+12", null, "1998-05-22 0:00:00", "1998-05-22", "1998-05-22 0:00:00");
        // client 25 hours behind server, 24 hours behind target calendar
        testBug71084AssertCase(connProps, "GMT-13", "GMT+12", "GMT+11", "1998-05-20 23:59:59", "1998-05-21", "1998-05-20 0:00:00");
        testBug71084AssertCase(connProps, "GMT-13", "GMT+12", "GMT+11", "1998-05-21 0:00:00", "1998-05-22", "1998-05-21 0:00:00");
        testBug71084AssertCase(connProps, "GMT-13", "GMT+12", "GMT+11", "1998-05-21 23:59:59", "1998-05-22", "1998-05-21 0:00:00");
        testBug71084AssertCase(connProps, "GMT-13", "GMT+12", "GMT+11", "1998-05-22 0:00:00", "1998-05-23", "1998-05-22 0:00:00");

        // client 24 hours behind server
        testBug71084AssertCase(connProps, "GMT-10", "GMT+14", null, "1998-05-20 23:59:59", "1998-05-20", "1998-05-20 0:00:00");
        testBug71084AssertCase(connProps, "GMT-10", "GMT+14", null, "1998-05-21 0:00:00", "1998-05-21", "1998-05-21 0:00:00");
        testBug71084AssertCase(connProps, "GMT-10", "GMT+14", null, "1998-05-21 23:59:59", "1998-05-21", "1998-05-21 0:00:00");
        testBug71084AssertCase(connProps, "GMT-10", "GMT+14", null, "1998-05-22 0:00:00", "1998-05-22", "1998-05-22 0:00:00");
        // client 24 hours behind server, 25 hours behind target calendar
        testBug71084AssertCase(connProps, "GMT-10", "GMT+14", "GMT+15", "1998-05-21 22:59:59", "1998-05-22", "1998-05-20 23:00:00");
        testBug71084AssertCase(connProps, "GMT-10", "GMT+14", "GMT+15", "1998-05-21 23:00:00", "1998-05-23", "1998-05-21 23:00:00");
        testBug71084AssertCase(connProps, "GMT-10", "GMT+14", "GMT+15", "1998-05-22 22:59:59", "1998-05-23", "1998-05-21 23:00:00");
        testBug71084AssertCase(connProps, "GMT-10", "GMT+14", "GMT+15", "1998-05-22 23:00:00", "1998-05-24", "1998-05-22 23:00:00");

        // client 2 hours behind server
        testBug71084AssertCase(connProps, "GMT+8", "GMT+10", null, "1998-05-20 23:59:59", "1998-05-20", "1998-05-20 0:00:00");
        testBug71084AssertCase(connProps, "GMT+8", "GMT+10", null, "1998-05-21 0:00:00", "1998-05-21", "1998-05-21 0:00:00");
        testBug71084AssertCase(connProps, "GMT+8", "GMT+10", null, "1998-05-21 23:59:59", "1998-05-21", "1998-05-21 0:00:00");
        testBug71084AssertCase(connProps, "GMT+8", "GMT+10", null, "1998-05-22 0:00:00", "1998-05-22", "1998-05-22 0:00:00");
        // client 2 hours behind server, 2 hours ahead of target calendar
        testBug71084AssertCase(connProps, "GMT+8", "GMT+10", "GMT+6", "1998-05-21 1:59:59", "1998-05-20", "1998-05-20 2:00:00");
        testBug71084AssertCase(connProps, "GMT+8", "GMT+10", "GMT+6", "1998-05-21 2:00:00", "1998-05-21", "1998-05-21 2:00:00");
        testBug71084AssertCase(connProps, "GMT+8", "GMT+10", "GMT+6", "1998-05-22 1:59:59", "1998-05-21", "1998-05-21 2:00:00");
        testBug71084AssertCase(connProps, "GMT+8", "GMT+10", "GMT+6", "1998-05-22 2:00:00", "1998-05-22", "1998-05-22 2:00:00");

        // client and server in the same time zone
        testBug71084AssertCase(connProps, "GMT+7", "GMT+7", null, "1998-05-20 23:59:59", "1998-05-20", "1998-05-20 0:00:00");
        testBug71084AssertCase(connProps, "GMT+7", "GMT+7", null, "1998-05-21 0:00:00", "1998-05-21", "1998-05-21 0:00:00");
        testBug71084AssertCase(connProps, "GMT+7", "GMT+7", null, "1998-05-21 23:59:59", "1998-05-21", "1998-05-21 0:00:00");
        testBug71084AssertCase(connProps, "GMT+7", "GMT+7", null, "1998-05-22 0:00:00", "1998-05-22", "1998-05-22 0:00:00");
        // client, server and target calendar in the same time zone
        testBug71084AssertCase(connProps, "GMT+7", "GMT+7", "GMT+7", "1998-05-20 23:59:59", "1998-05-20", "1998-05-20 0:00:00");
        testBug71084AssertCase(connProps, "GMT+7", "GMT+7", "GMT+7", "1998-05-21 0:00:00", "1998-05-21", "1998-05-21 0:00:00");
        testBug71084AssertCase(connProps, "GMT+7", "GMT+7", "GMT+7", "1998-05-21 23:59:59", "1998-05-21", "1998-05-21 0:00:00");
        testBug71084AssertCase(connProps, "GMT+7", "GMT+7", "GMT+7", "1998-05-22 0:00:00", "1998-05-22", "1998-05-22 0:00:00");

        // client 2 hours ahead of server
        testBug71084AssertCase(connProps, "GMT-9", "GMT-11", null, "1998-05-20 23:59:59", "1998-05-20", "1998-05-20 0:00:00");
        testBug71084AssertCase(connProps, "GMT-9", "GMT-11", null, "1998-05-21 0:00:00", "1998-05-21", "1998-05-21 0:00:00");
        testBug71084AssertCase(connProps, "GMT-9", "GMT-11", null, "1998-05-21 23:59:59", "1998-05-21", "1998-05-21 0:00:00");
        testBug71084AssertCase(connProps, "GMT-9", "GMT-11", null, "1998-05-22 0:00:00", "1998-05-22", "1998-05-22 0:00:00");
        // client 2 hours ahead of server, 2 hours behind target calendar
        testBug71084AssertCase(connProps, "GMT-9", "GMT-11", "GMT-7", "1998-05-21 21:59:59", "1998-05-21", "1998-05-20 22:00:00");
        testBug71084AssertCase(connProps, "GMT-9", "GMT-11", "GMT-7", "1998-05-21 22:00:00", "1998-05-22", "1998-05-21 22:00:00");
        testBug71084AssertCase(connProps, "GMT-9", "GMT-11", "GMT-7", "1998-05-22 21:59:59", "1998-05-22", "1998-05-21 22:00:00");
        testBug71084AssertCase(connProps, "GMT-9", "GMT-11", "GMT-7", "1998-05-22 22:00:00", "1998-05-23", "1998-05-22 22:00:00");

        // client 24 hours ahead of server
        testBug71084AssertCase(connProps, "GMT+12", "GMT-12", null, "1998-05-20 23:59:59", "1998-05-20", "1998-05-20 0:00:00");
        testBug71084AssertCase(connProps, "GMT+12", "GMT-12", null, "1998-05-21 0:00:00", "1998-05-21", "1998-05-21 0:00:00");
        testBug71084AssertCase(connProps, "GMT+12", "GMT-12", null, "1998-05-21 23:59:59", "1998-05-21", "1998-05-21 0:00:00");
        testBug71084AssertCase(connProps, "GMT+12", "GMT-12", null, "1998-05-22 0:00:00", "1998-05-22", "1998-05-22 0:00:00");
        // client 24 hours ahead of server, 25 hours ahead of target calendar
        testBug71084AssertCase(connProps, "GMT+12", "GMT-12", "GMT-13", "1998-05-21 0:59:59", "1998-05-19", "1998-05-20 1:00:00");
        testBug71084AssertCase(connProps, "GMT+12", "GMT-12", "GMT-13", "1998-05-21 1:00:00", "1998-05-20", "1998-05-21 1:00:00");
        testBug71084AssertCase(connProps, "GMT+12", "GMT-12", "GMT-13", "1998-05-22 0:59:59", "1998-05-20", "1998-05-21 1:00:00");
        testBug71084AssertCase(connProps, "GMT+12", "GMT-12", "GMT-13", "1998-05-22 1:00:00", "1998-05-21", "1998-05-22 1:00:00");

        // client 25 hours ahead of server
        testBug71084AssertCase(connProps, "GMT+13", "GMT-12", null, "1998-05-20 23:59:59", "1998-05-20", "1998-05-20 0:00:00");
        testBug71084AssertCase(connProps, "GMT+13", "GMT-12", null, "1998-05-21 0:00:00", "1998-05-21", "1998-05-21 0:00:00");
        testBug71084AssertCase(connProps, "GMT+13", "GMT-12", null, "1998-05-21 23:59:59", "1998-05-21", "1998-05-21 0:00:00");
        testBug71084AssertCase(connProps, "GMT+13", "GMT-12", null, "1998-05-22 0:00:00", "1998-05-22", "1998-05-22 0:00:00");
        // client 25 hours ahead of server, 24 hours ahead of target calendar
        testBug71084AssertCase(connProps, "GMT+13", "GMT-12", "GMT-11", "1998-05-20 23:59:59", "1998-05-19", "1998-05-20 0:00:00");
        testBug71084AssertCase(connProps, "GMT+13", "GMT-12", "GMT-11", "1998-05-21 0:00:00", "1998-05-20", "1998-05-21 0:00:00");
        testBug71084AssertCase(connProps, "GMT+13", "GMT-12", "GMT-11", "1998-05-21 23:59:59", "1998-05-20", "1998-05-21 0:00:00");
        testBug71084AssertCase(connProps, "GMT+13", "GMT-12", "GMT-11", "1998-05-22 0:00:00", "1998-05-21", "1998-05-22 0:00:00");
        connProps.remove("useTimezone");
    }

    private void testBug71084AssertCase(Properties connProps, String clientTZ, String serverTZ, String targetTZ, String insertDate, String expectedStoredDate,
            String expectedRetrievedDate) throws Exception {
        final TimeZone defaultTZ = TimeZone.getDefault();
        final boolean useTargetCal = targetTZ != null;
        final Properties testExtraProperties = new Properties();

        testExtraProperties.setProperty("", "");
        testExtraProperties.setProperty("useFastDateParsing", "false");
        testExtraProperties.setProperty("useJDBCCompliantTimezoneShift", "true");
        testExtraProperties.setProperty("useSSPSCompatibleTimezoneShift", "true");

        this.stmt.execute("DELETE FROM testBug71084");

        try {
            TimeZone.setDefault(TimeZone.getTimeZone(clientTZ));

            SimpleDateFormat longDateFrmt = new SimpleDateFormat("yyyy-MM-dd HH:mm:ss");
            longDateFrmt.setTimeZone(TimeZone.getDefault());
            SimpleDateFormat shortDateFrmt = new SimpleDateFormat("yyyy-MM-dd");
            shortDateFrmt.setTimeZone(TimeZone.getDefault());

            Calendar targetCal = null;
            String targetCalMsg = null;
            if (useTargetCal) {
                targetCal = Calendar.getInstance(TimeZone.getTimeZone(targetTZ));
                targetCalMsg = " (Calendar methods)";
            } else {
                targetCalMsg = " (non-Calendar methods)";
            }

            Date dateIn = insertDate.length() == 10 ? shortDateFrmt.parse(insertDate) : longDateFrmt.parse(insertDate);
            String expectedDateInDB = expectedStoredDate;
            Date expectedDateInRS = longDateFrmt.parse(expectedRetrievedDate);
            String expectedDateInDBNoConv = shortDateFrmt.format(dateIn);
            Date expectedDateInRSNoConv = shortDateFrmt.parse(expectedDateInDBNoConv);

            int id = 0;
            for (Entry<Object, Object> prop : testExtraProperties.entrySet()) {
                id++;

                String key = (String) prop.getKey();
                String value = (String) prop.getValue();
                Properties connPropsLocal = new Properties();
                String propsList = "...";

                connPropsLocal.putAll(connProps);
                if (key.length() > 0) {
                    connPropsLocal.setProperty(key, value);
                }
                for (Object k : connPropsLocal.keySet()) {
                    if (!"cacheDefaultTimezone".equalsIgnoreCase((String) k)) {
                        propsList += "," + (String) k;
                    }
                }

                connPropsLocal.setProperty("serverTimezone", serverTZ);

                /*
                 * Test using the property "noTimezoneConversionForDateType=false". Conversions should occur.
                 */
                connPropsLocal.setProperty("noTimezoneConversionForDateType", "false");
                Connection testConn = getConnectionWithProps(connPropsLocal);

                PreparedStatement testPstmt = testConn.prepareStatement("INSERT INTO testBug71084 VALUES (?, ?)");
                testPstmt.setInt(1, id);
                if (useTargetCal) {
                    testPstmt.setDate(2, new java.sql.Date(dateIn.getTime()), targetCal);
                } else {
                    testPstmt.setDate(2, new java.sql.Date(dateIn.getTime()));
                }
                testPstmt.execute();
                testPstmt.close();

                Statement testStmt = testConn.createStatement();
                // Get date value from database: Column `dt` - allowing time zone conversion by returning it as is; Column `dtStr` - preventing time zone
                // conversion by returning it as String and invalidating the date format so that no automatic conversion can ever happen.
                ResultSet restRs = testStmt.executeQuery("SELECT dt, CONCAT('$', dt) AS dtStr FROM testBug71084 WHERE id = " + id);
                restRs.next();
                java.sql.Date dateOut = useTargetCal ? restRs.getDate(1, targetCal) : restRs.getDate(1);
                String dateInDB = restRs.getString(2).substring(1);
                restRs.close();
                testStmt.close();

                testConn.close();

                assertEquals(id + ". [" + propsList + "] Date stored" + targetCalMsg, expectedDateInDB, dateInDB);
                assertEquals(id + ". [" + propsList + "] Date retrieved" + targetCalMsg, longDateFrmt.format(expectedDateInRS), longDateFrmt.format(dateOut));

                /*
                 * Repeat the test using the property "noTimezoneConversionForDateType=true". No conversions should occur now.
                 */
                id++;

                propsList += ",noTimezoneConversionForDateType";

                connPropsLocal.setProperty("noTimezoneConversionForDateType", "true");
                testConn = getConnectionWithProps(connPropsLocal);

                testPstmt = testConn.prepareStatement("INSERT INTO testBug71084 VALUES (?, ?)");
                testPstmt.setInt(1, id);
                if (useTargetCal) {
                    testPstmt.setDate(2, new java.sql.Date(dateIn.getTime()), targetCal);
                } else {
                    testPstmt.setDate(2, new java.sql.Date(dateIn.getTime()));
                }
                testPstmt.execute();
                testPstmt.close();

                testStmt = testConn.createStatement();
                // Get date value from database: Column `dt` - allowing time zone conversion by returning it as is; Column `dtStr` - preventing time zone
                // conversion by returning it as String and invalidating the date format so that no automatic conversion can ever happen.
                restRs = testStmt.executeQuery("SELECT dt, CONCAT('$', dt) AS dtStr FROM testBug71084 WHERE id = " + id);
                restRs.next();
                dateOut = useTargetCal ? restRs.getDate(1, targetCal) : restRs.getDate(1);
                dateInDB = restRs.getString(2).substring(1);
                restRs.close();
                testStmt.close();

                testConn.close();

                if (useTargetCal) {
                    assertEquals(id + ". [" + propsList + "] Date stored" + targetCalMsg, expectedDateInDB, dateInDB);
                    assertEquals(id + ". [" + propsList + "] Date retrieved" + targetCalMsg, longDateFrmt.format(expectedDateInRS),
                            longDateFrmt.format(dateOut));
                } else {
                    assertEquals(id + ". [" + propsList + "] Date stored" + targetCalMsg, expectedDateInDBNoConv, dateInDB);
                    assertEquals(id + ". [" + propsList + "] Date retrieved" + targetCalMsg, longDateFrmt.format(expectedDateInRSNoConv),
                            longDateFrmt.format(dateOut));
                }
            }
        } finally {
            TimeZone.setDefault(defaultTZ);
        }
    }
}<|MERGE_RESOLUTION|>--- conflicted
+++ resolved
@@ -647,10 +647,6 @@
 
         try {
             failoverConnection = getConnectionWithProps("jdbc:mysql://" + host + "/", props);
-<<<<<<< HEAD
-            ((com.mysql.jdbc.JdbcConnection) failoverConnection).setPreferSlaveDuringFailover(true);
-=======
->>>>>>> 510a01e7
             failoverConnection.setAutoCommit(false);
 
             String failoverConnectionId = getSingleIndexedValueWithQuery(failoverConnection, 1, "SELECT CONNECTION_ID()").toString();
@@ -667,24 +663,14 @@
                 assertTrue("08S01".equals(sqlEx.getSQLState()));
             }
 
-<<<<<<< HEAD
-            ((com.mysql.jdbc.JdbcConnection) failoverConnection).setPreferSlaveDuringFailover(false);
             ((com.mysql.jdbc.JdbcConnection) failoverConnection).setFailedOver(true);
-=======
-            ((com.mysql.jdbc.Connection) failoverConnection).setFailedOver(true);
->>>>>>> 510a01e7
 
             failoverConnection.setAutoCommit(true);
 
             String failedConnectionId = getSingleIndexedValueWithQuery(failoverConnection, 1, "SELECT CONNECTION_ID()").toString();
             System.out.println("Failed over connection id: " + failedConnectionId);
 
-<<<<<<< HEAD
-            ((com.mysql.jdbc.JdbcConnection) failoverConnection).setPreferSlaveDuringFailover(false);
             ((com.mysql.jdbc.JdbcConnection) failoverConnection).setFailedOver(true);
-=======
-            ((com.mysql.jdbc.Connection) failoverConnection).setFailedOver(true);
->>>>>>> 510a01e7
 
             for (int i = 0; i < 30; i++) {
                 failoverConnection.setAutoCommit(true);
@@ -1803,11 +1789,6 @@
         try {
             failoverConn = getConnectionWithProps(getMasterSlaveUrl(), props);
 
-<<<<<<< HEAD
-            ((com.mysql.jdbc.JdbcConnection) failoverConn).setPreferSlaveDuringFailover(true);
-
-=======
->>>>>>> 510a01e7
             failoverStmt = failoverConn.createStatement();
 
             String masterConnectionId = getSingleIndexedValueWithQuery(failoverConn, 1, "SELECT connection_id()").toString();
@@ -1831,11 +1812,8 @@
 
             assertTrue(failoverConn.isReadOnly());
 
-<<<<<<< HEAD
-            ((com.mysql.jdbc.JdbcConnection) failoverConn).setPreferSlaveDuringFailover(false);
-
-=======
->>>>>>> 510a01e7
+            //((com.mysql.jdbc.JdbcConnection) failoverConn).setPreferSlaveDuringFailover(false);
+
             this.stmt.execute("KILL " + slaveConnectionId); // we can't issue this on our own connection :p
 
             // die trying, so we get the next host
