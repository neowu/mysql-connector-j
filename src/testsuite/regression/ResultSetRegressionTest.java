--- conflicted
+++ resolved
@@ -1995,22 +1995,14 @@
                 createStatement.append(numCols++);
                 createStatement.append(" ");
 
-<<<<<<< HEAD
                 createStatement.append(dataType);
-=======
-                    if ("VARCHAR".equalsIgnoreCase(dataType)) {
-                        // we can't use max varchar precision because it is equal to max row length
-                        createStatement.append("(255)");
-
-                    } else if (dataType.indexOf("CHAR") != -1 || dataType.indexOf("BINARY") != -1 && dataType.indexOf("BLOB") == -1
-                            && dataType.indexOf("TEXT") == -1) {
-                        createStatement.append("(");
-                        createStatement.append(this.rs.getString("PRECISION"));
-                        createStatement.append(")");
-                    }
->>>>>>> 13af4677
-
-                if (dataType.indexOf("CHAR") != -1 || dataType.indexOf("BINARY") != -1 && dataType.indexOf("BLOB") == -1 && dataType.indexOf("TEXT") == -1) {
+
+                if ("VARCHAR".equalsIgnoreCase(dataType)) {
+                    // we can't use max varchar precision because it is equal to max row length
+                    createStatement.append("(255)");
+
+                } else if (dataType.indexOf("CHAR") != -1 || dataType.indexOf("BINARY") != -1 && dataType.indexOf("BLOB") == -1
+                        && dataType.indexOf("TEXT") == -1) {
                     createStatement.append("(");
                     createStatement.append(this.rs.getString("PRECISION"));
                     createStatement.append(")");
@@ -3722,7 +3714,8 @@
         checkRanges();
         this.rs.close();
 
-        this.pstmt = ((com.mysql.cj.api.jdbc.JdbcConnection) c).serverPrepareStatement("SELECT int_field, long_field, double_field, string_field FROM testRanges");
+        this.pstmt = ((com.mysql.cj.api.jdbc.JdbcConnection) c)
+                .serverPrepareStatement("SELECT int_field, long_field, double_field, string_field FROM testRanges");
         this.rs = this.pstmt.executeQuery();
         this.rs.next();
         checkRanges();
@@ -3734,7 +3727,8 @@
         checkRanges();
         this.rs.close();
 
-        this.pstmt = ((com.mysql.cj.api.jdbc.JdbcConnection) c).clientPrepareStatement("SELECT int_field, long_field, double_field, string_field FROM testRanges");
+        this.pstmt = ((com.mysql.cj.api.jdbc.JdbcConnection) c)
+                .clientPrepareStatement("SELECT int_field, long_field, double_field, string_field FROM testRanges");
         this.rs = this.pstmt.executeQuery();
         assertTrue(this.rs.next());
         checkRanges();
