--- conflicted
+++ resolved
@@ -7979,41 +7979,12 @@
 		
 	}
 
-<<<<<<< HEAD
-
-
-
-
-
-
-
-
-
-
-
-
-
-
-
-
-
-
-
-
-
-
-
 	/**
 	 * Tests fix for BUG#68916 - closeOnCompletion doesn't work.
-=======
-	/**
-	 * Tests fix for Bug#71672 - Every SQL statement is checked if it contains "ON DUPLICATE KEY UPDATE" or not
->>>>>>> b22ac30e
 	 * 
 	 * @throws Exception
 	 *             if the test fails.
 	 */
-<<<<<<< HEAD
 	public void testBug68916() throws Exception {
 		// Prepare common test objects
 		createProcedure("testBug68916_proc", "() BEGIN SELECT 1; SELECT 2; SELECT 3; END");
@@ -9589,7 +9560,12 @@
 		}
 	}
 
-=======
+	/**
+	 * Tests fix for Bug#71672 - Every SQL statement is checked if it contains "ON DUPLICATE KEY UPDATE" or not
+	 * 
+	 * @throws Exception
+	 *             if the test fails.
+	 */
 	public void testBug71672() throws SQLException {
 		boolean lastTest = false;
 		int testStep = 0;
@@ -10006,5 +9982,4 @@
 			dropTable("testBug71923");
 		}
 	}
->>>>>>> b22ac30e
 }