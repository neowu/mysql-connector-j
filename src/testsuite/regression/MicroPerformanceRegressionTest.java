--- conflicted
+++ resolved
@@ -43,75 +43,6 @@
  */
 public class MicroPerformanceRegressionTest extends BaseTestCase {
 
-<<<<<<< HEAD
-	private double scaleFactor = 1.0;
-
-	private final static int ORIGINAL_LOOP_TIME_MS = 2300;
-
-	private final static double LEEWAY = 10.0; // account for VMs
-
-	private final static Map<String, Double> BASELINE_TIMES = new HashMap<String, Double>();
-
-	static {
-		BASELINE_TIMES.put("ResultSet.getInt()", new Double(0.00661));
-		BASELINE_TIMES.put("ResultSet.getDouble()", new Double(0.00671));
-		BASELINE_TIMES.put("ResultSet.getTime()", new Double(0.02033));
-		BASELINE_TIMES.put("ResultSet.getTimestamp()", new Double(0.02363));
-		BASELINE_TIMES.put("ResultSet.getDate()", new Double(0.02223));
-		BASELINE_TIMES.put("ResultSet.getString()", new Double(0.00982));
-		BASELINE_TIMES.put("ResultSet.getObject() on a string", new Double(
-				0.00861));
-		BASELINE_TIMES
-				.put("Connection.prepareStatement()", new Double(0.18547));
-		BASELINE_TIMES.put("single selects", new Double(46));
-		BASELINE_TIMES.put("5 standalone queries", new Double(146));
-		BASELINE_TIMES.put("total time all queries", new Double(190));
-
-		BASELINE_TIMES.put("PreparedStatement.setInt()", new Double(0.0014));
-		BASELINE_TIMES.put("PreparedStatement.setTime()", new Double(0.0107));
-		BASELINE_TIMES.put("PreparedStatement.setTimestamp()", new Double(0.0182));
-		BASELINE_TIMES.put("PreparedStatement.setDate()", new Double(0.0819));
-		BASELINE_TIMES.put("PreparedStatement.setString()", new Double(0.0081));
-		BASELINE_TIMES.put("PreparedStatement.setObject() on a string", new Double(0.00793));
-		BASELINE_TIMES.put("PreparedStatement.setDouble()", new Double(0.0246));
-	}
-
-	public MicroPerformanceRegressionTest(String name) {
-		super(name);
-	}
-
-	/**
-	 * Runs all test cases in this test suite
-	 * 
-	 * @param args
-	 */
-	public static void main(String[] args) {
-		junit.textui.TestRunner.run(MicroPerformanceRegressionTest.class);
-	}
-
-	/**
-	 * Tests result set accessors performance.
-	 * 
-	 * @throws Exception
-	 *             if the performance of these methods does not meet
-	 *             expectations.
-	 */
-	public void testResultSetAccessors() throws Exception {
-		createTable(
-				"marktest",
-				"(intField INT, floatField DOUBLE, timeField TIME, datetimeField DATETIME, stringField VARCHAR(64))");
-		this.stmt
-				.executeUpdate("INSERT INTO marktest VALUES (123456789, 12345.6789, NOW(), NOW(), 'abcdefghijklmnopqrstuvABCDEFGHIJKLMNOPQRSTUVWXYZ0123456789!@')");
-
-		this.rs = this.stmt
-				.executeQuery("SELECT intField, floatField, timeField, datetimeField, stringField FROM marktest");
-
-		this.rs.next();
-
-		int numLoops = 100000;
-
-		long start = currentTimeMillis();
-=======
     private double scaleFactor = 1.0;
 
     private final static int ORIGINAL_LOOP_TIME_MS = 2300;
@@ -132,25 +63,15 @@
         BASELINE_TIMES.put("single selects", new Double(46));
         BASELINE_TIMES.put("5 standalone queries", new Double(146));
         BASELINE_TIMES.put("total time all queries", new Double(190));
-        if (com.mysql.jdbc.Util.isJdbc4()) {
-            BASELINE_TIMES.put("PreparedStatement.setInt()", new Double(0.0014));
-            BASELINE_TIMES.put("PreparedStatement.setTime()", new Double(0.0107));
-            BASELINE_TIMES.put("PreparedStatement.setTimestamp()", new Double(0.0182));
-            BASELINE_TIMES.put("PreparedStatement.setDate()", new Double(0.0819));
-            BASELINE_TIMES.put("PreparedStatement.setString()", new Double(0.0081));
-            BASELINE_TIMES.put("PreparedStatement.setObject() on a string", new Double(0.00793));
-            BASELINE_TIMES.put("PreparedStatement.setDouble()", new Double(0.0246));
-        } else {
-            BASELINE_TIMES.put("PreparedStatement.setInt()", new Double(0.0011));
-            BASELINE_TIMES.put("PreparedStatement.setTime()", new Double(0.0642));
-            BASELINE_TIMES.put("PreparedStatement.setTimestamp()", new Double(0.03184));
-            BASELINE_TIMES.put("PreparedStatement.setDate()", new Double(0.12248));
-            BASELINE_TIMES.put("PreparedStatement.setString()", new Double(0.01512));
-            BASELINE_TIMES.put("PreparedStatement.setObject() on a string", new Double(0.01923));
-            BASELINE_TIMES.put("PreparedStatement.setDouble()", new Double(0.00671));
-        }
-    }
->>>>>>> 8d5e83e3
+
+        BASELINE_TIMES.put("PreparedStatement.setInt()", new Double(0.0014));
+        BASELINE_TIMES.put("PreparedStatement.setTime()", new Double(0.0107));
+        BASELINE_TIMES.put("PreparedStatement.setTimestamp()", new Double(0.0182));
+        BASELINE_TIMES.put("PreparedStatement.setDate()", new Double(0.0819));
+        BASELINE_TIMES.put("PreparedStatement.setString()", new Double(0.0081));
+        BASELINE_TIMES.put("PreparedStatement.setObject() on a string", new Double(0.00793));
+        BASELINE_TIMES.put("PreparedStatement.setDouble()", new Double(0.0246));
+    }
 
     public MicroPerformanceRegressionTest(String name) {
         super(name);
