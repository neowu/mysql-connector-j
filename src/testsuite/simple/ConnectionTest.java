/*
  Copyright (c) 2002, 2015, Oracle and/or its affiliates. All rights reserved.

  The MySQL Connector/J is licensed under the terms of the GPLv2
  <http://www.gnu.org/licenses/old-licenses/gpl-2.0.html>, like most MySQL Connectors.
  There are special exceptions to the terms and conditions of the GPLv2 as it is applied to
  this software, see the FLOSS License Exception
  <http://www.mysql.com/about/legal/licensing/foss-exception.html>.

  This program is free software; you can redistribute it and/or modify it under the terms
  of the GNU General Public License as published by the Free Software Foundation; version 2
  of the License.

  This program is distributed in the hope that it will be useful, but WITHOUT ANY WARRANTY;
  without even the implied warranty of MERCHANTABILITY or FITNESS FOR A PARTICULAR PURPOSE.
  See the GNU General Public License for more details.

  You should have received a copy of the GNU General Public License along with this
  program; if not, write to the Free Software Foundation, Inc., 51 Franklin St, Fifth
  Floor, Boston, MA 02110-1301  USA

 */

package testsuite.simple;

import java.io.BufferedInputStream;
import java.io.BufferedOutputStream;
import java.io.File;
import java.io.FileInputStream;
import java.io.FileOutputStream;
import java.io.FileWriter;
import java.io.InputStream;
import java.io.PrintStream;
import java.lang.reflect.InvocationTargetException;
import java.lang.reflect.Method;
import java.net.InetAddress;
import java.net.NetworkInterface;
import java.sql.CallableStatement;
import java.sql.Connection;
import java.sql.DatabaseMetaData;
import java.sql.DriverManager;
import java.sql.ParameterMetaData;
import java.sql.PreparedStatement;
import java.sql.ResultSet;
import java.sql.ResultSetMetaData;
import java.sql.SQLException;
import java.sql.Savepoint;
import java.sql.Statement;
import java.text.SimpleDateFormat;
import java.util.ArrayList;
import java.util.Enumeration;
import java.util.List;
import java.util.Properties;
import java.util.Random;
import java.util.TimeZone;

import testsuite.BaseTestCase;

import com.mysql.cj.api.conf.ConnectionProperties;
import com.mysql.cj.core.CharsetMapping;
import com.mysql.cj.core.log.StandardLogger;
import com.mysql.cj.core.util.StringUtils;
import com.mysql.jdbc.NonRegisteringDriver;
import com.mysql.jdbc.exceptions.SQLError;
import com.mysql.jdbc.jdbc2.optional.MysqlConnectionPoolDataSource;

/**
 * Tests java.sql.Connection functionality
 */
public class ConnectionTest extends BaseTestCase {
    /**
     * Constructor for ConnectionTest.
     * 
     * @param name
     *            the name of the test to run
     */
    public ConnectionTest(String name) {
        super(name);
    }

    /**
     * Runs all test cases in this test suite
     * 
     * @param args
     */
    public static void main(String[] args) {
        junit.textui.TestRunner.run(ConnectionTest.class);
    }

    /**
     * Tests catalog functionality
     * 
     * @throws Exception
     *             if an error occurs
     */
    public void testCatalog() throws Exception {
        String currentCatalog = this.conn.getCatalog();
        this.conn.setCatalog(currentCatalog);
        assertTrue(currentCatalog.equals(this.conn.getCatalog()));
    }

    /**
     * Tests a cluster connection for failover, requires a two-node cluster URL
     * specfied in com.mysql.jdbc.testsuite.ClusterUrl system proeprty.
     * 
     * @throws Exception
     */
    public void testClusterConnection() throws Exception {
        String url = System.getProperty("com.mysql.jdbc.testsuite.ClusterUrl");

        if ((url != null) && (url.length() > 0)) {
            Object versionNumObj = getSingleValueWithQuery("SHOW VARIABLES LIKE 'version'");

            if ((versionNumObj != null) && (versionNumObj.toString().indexOf("cluster") != -1)) {
                Connection clusterConn = null;
                Statement clusterStmt = null;

                try {
                    clusterConn = new NonRegisteringDriver().connect(url, null);

                    clusterStmt = clusterConn.createStatement();
                    clusterStmt.executeQuery("DROP TABLE IF EXISTS testClusterConn");
                    clusterStmt.executeQuery("CREATE TABLE testClusterConn (field1 INT) ENGINE=ndbcluster");
                    clusterStmt.executeQuery("INSERT INTO testClusterConn VALUES (1)");

                    clusterConn.setAutoCommit(false);

                    clusterStmt.executeQuery("SELECT * FROM testClusterConn");
                    clusterStmt.executeUpdate("UPDATE testClusterConn SET field1=4");

                    // Kill the connection
                    @SuppressWarnings("unused")
                    String connectionId = getSingleValueWithQuery("SELECT CONNECTION_ID()").toString();

                    System.out.println("Please kill the MySQL server now and press return...");
                    System.in.read();

                    System.out.println("Waiting for TCP/IP timeout...");
                    Thread.sleep(10);

                    System.out.println("Attempting auto reconnect");

                    try {
                        clusterConn.setAutoCommit(true);
                        clusterConn.setAutoCommit(false);
                    } catch (SQLException sqlEx) {
                        System.out.println(sqlEx);
                    }

                    //
                    // Test that this 'new' connection is not read-only
                    //
                    clusterStmt.executeUpdate("UPDATE testClusterConn SET field1=5");

                    ResultSet rset = clusterStmt.executeQuery("SELECT * FROM testClusterConn WHERE field1=5");

                    assertTrue("One row should be returned", rset.next());
                } finally {
                    if (clusterStmt != null) {
                        clusterStmt.executeQuery("DROP TABLE IF EXISTS testClusterConn");
                        clusterStmt.close();
                    }

                    if (clusterConn != null) {
                        clusterConn.close();
                    }
                }
            }
        }
    }

    /**
     * @throws Exception
     *             Old test was passing due to
     *             http://bugs.mysql.com/bug.php?id=989 which is fixed for 5.5+
     */
    public void testDeadlockDetection() throws Exception {
        try {
            this.rs = this.stmt.executeQuery("SHOW VARIABLES LIKE 'innodb_lock_wait_timeout'");
            this.rs.next();

            int timeoutSecs = this.rs.getInt(2);

            createTable("t1", "(id INTEGER, x INTEGER) ", "INNODB");
            this.stmt.executeUpdate("INSERT INTO t1 VALUES(0, 0)");
            this.conn.setAutoCommit(false);

            Properties props = new Properties();
            props.setProperty("includeInnodbStatusInDeadlockExceptions", "true");
            props.setProperty("includeThreadDumpInDeadlockExceptions", "true");

            Connection deadlockConn = getConnectionWithProps(props);
            deadlockConn.setAutoCommit(false);

            try {
                this.conn.createStatement().executeQuery("SELECT * FROM t1 WHERE id=0 FOR UPDATE");

                // The following query should hang because con1 is locking the page
                deadlockConn.createStatement().executeUpdate("UPDATE t1 SET x=2 WHERE id=0");
            } finally {
                this.conn.commit();
                deadlockConn.commit();
            }

            Thread.sleep(timeoutSecs * 2 * 1000);
        } catch (SQLException sqlEx) {
            System.out.println("Caught SQLException due to deadlock/lock timeout");
            System.out.println("SQLState: " + sqlEx.getSQLState());
            System.out.println("Vendor error: " + sqlEx.getErrorCode());
            System.out.println("Message: " + sqlEx.getMessage());

            //
            // Check whether the driver thinks it really is deadlock...
            //
            assertTrue(SQLError.SQL_STATE_DEADLOCK.equals(sqlEx.getSQLState()));
            assertTrue(sqlEx.getErrorCode() == 1205);
            // Make sure INNODB Status is getting dumped into error message

            if (sqlEx.getMessage().indexOf("PROCESS privilege") != -1) {
                fail("This test requires user with process privilege");
            }

            assertTrue("Can't find INNODB MONITOR in:\n\n" + sqlEx.getMessage(), sqlEx.getMessage().indexOf("INNODB MONITOR") != -1);

            assertTrue("Can't find thread dump in:\n\n" + sqlEx.getMessage(),
                    sqlEx.getMessage().indexOf("testsuite.simple.ConnectionTest.testDeadlockDetection") != -1);

        } finally {
            this.conn.setAutoCommit(true);
        }
    }

    public void testCharsets() throws Exception {
        Properties props = new Properties();
        props.setProperty("useUnicode", "true");
        props.setProperty("characterEncoding", "UTF-8");

        Connection utfConn = getConnectionWithProps(props);

        this.stmt = utfConn.createStatement();

        createTable("t1", "(comment CHAR(32) ASCII NOT NULL,koi8_ru_f CHAR(32) CHARACTER SET koi8r NOT NULL) CHARSET=latin5");

        this.stmt.executeUpdate("ALTER TABLE t1 CHANGE comment comment CHAR(32) CHARACTER SET latin2 NOT NULL");
        this.stmt.executeUpdate("ALTER TABLE t1 ADD latin5_f CHAR(32) NOT NULL");
        this.stmt.executeUpdate("ALTER TABLE t1 CHARSET=latin2");
        this.stmt.executeUpdate("ALTER TABLE t1 ADD latin2_f CHAR(32) NOT NULL");
        this.stmt.executeUpdate("ALTER TABLE t1 DROP latin2_f, DROP latin5_f");

        this.stmt.executeUpdate("INSERT INTO t1 (koi8_ru_f,comment) VALUES ('a','LAT SMALL A')");
        /*
         * this.stmt.executeUpdate("INSERT INTO t1 (koi8_ru_f,comment)
         * VALUES ('b','LAT SMALL B')"); this.stmt.executeUpdate("INSERT
         * INTO t1 (koi8_ru_f,comment) VALUES ('c','LAT SMALL C')");
         * this.stmt.executeUpdate("INSERT INTO t1 (koi8_ru_f,comment)
         * VALUES ('d','LAT SMALL D')"); this.stmt.executeUpdate("INSERT
         * INTO t1 (koi8_ru_f,comment) VALUES ('e','LAT SMALL E')");
         * this.stmt.executeUpdate("INSERT INTO t1 (koi8_ru_f,comment)
         * VALUES ('f','LAT SMALL F')"); this.stmt.executeUpdate("INSERT
         * INTO t1 (koi8_ru_f,comment) VALUES ('g','LAT SMALL G')");
         * this.stmt.executeUpdate("INSERT INTO t1 (koi8_ru_f,comment)
         * VALUES ('h','LAT SMALL H')"); this.stmt.executeUpdate("INSERT
         * INTO t1 (koi8_ru_f,comment) VALUES ('i','LAT SMALL I')");
         * this.stmt.executeUpdate("INSERT INTO t1 (koi8_ru_f,comment)
         * VALUES ('j','LAT SMALL J')"); this.stmt.executeUpdate("INSERT
         * INTO t1 (koi8_ru_f,comment) VALUES ('k','LAT SMALL K')");
         * this.stmt.executeUpdate("INSERT INTO t1 (koi8_ru_f,comment)
         * VALUES ('l','LAT SMALL L')"); this.stmt.executeUpdate("INSERT
         * INTO t1 (koi8_ru_f,comment) VALUES ('m','LAT SMALL M')");
         * this.stmt.executeUpdate("INSERT INTO t1 (koi8_ru_f,comment)
         * VALUES ('n','LAT SMALL N')"); this.stmt.executeUpdate("INSERT
         * INTO t1 (koi8_ru_f,comment) VALUES ('o','LAT SMALL O')");
         * this.stmt.executeUpdate("INSERT INTO t1 (koi8_ru_f,comment)
         * VALUES ('p','LAT SMALL P')"); this.stmt.executeUpdate("INSERT
         * INTO t1 (koi8_ru_f,comment) VALUES ('q','LAT SMALL Q')");
         * this.stmt.executeUpdate("INSERT INTO t1 (koi8_ru_f,comment)
         * VALUES ('r','LAT SMALL R')"); this.stmt.executeUpdate("INSERT
         * INTO t1 (koi8_ru_f,comment) VALUES ('s','LAT SMALL S')");
         * this.stmt.executeUpdate("INSERT INTO t1 (koi8_ru_f,comment)
         * VALUES ('t','LAT SMALL T')"); this.stmt.executeUpdate("INSERT
         * INTO t1 (koi8_ru_f,comment) VALUES ('u','LAT SMALL U')");
         * this.stmt.executeUpdate("INSERT INTO t1 (koi8_ru_f,comment)
         * VALUES ('v','LAT SMALL V')"); this.stmt.executeUpdate("INSERT
         * INTO t1 (koi8_ru_f,comment) VALUES ('w','LAT SMALL W')");
         * this.stmt.executeUpdate("INSERT INTO t1 (koi8_ru_f,comment)
         * VALUES ('x','LAT SMALL X')"); this.stmt.executeUpdate("INSERT
         * INTO t1 (koi8_ru_f,comment) VALUES ('y','LAT SMALL Y')");
         * this.stmt.executeUpdate("INSERT INTO t1 (koi8_ru_f,comment)
         * VALUES ('z','LAT SMALL Z')"); this.stmt.executeUpdate("INSERT
         * INTO t1 (koi8_ru_f,comment) VALUES ('A','LAT CAPIT A')");
         * this.stmt.executeUpdate("INSERT INTO t1 (koi8_ru_f,comment)
         * VALUES ('B','LAT CAPIT B')"); this.stmt.executeUpdate("INSERT
         * INTO t1 (koi8_ru_f,comment) VALUES ('C','LAT CAPIT C')");
         * this.stmt.executeUpdate("INSERT INTO t1 (koi8_ru_f,comment)
         * VALUES ('D','LAT CAPIT D')"); this.stmt.executeUpdate("INSERT
         * INTO t1 (koi8_ru_f,comment) VALUES ('E','LAT CAPIT E')");
         * this.stmt.executeUpdate("INSERT INTO t1 (koi8_ru_f,comment)
         * VALUES ('F','LAT CAPIT F')"); this.stmt.executeUpdate("INSERT
         * INTO t1 (koi8_ru_f,comment) VALUES ('G','LAT CAPIT G')");
         * this.stmt.executeUpdate("INSERT INTO t1 (koi8_ru_f,comment)
         * VALUES ('H','LAT CAPIT H')"); this.stmt.executeUpdate("INSERT
         * INTO t1 (koi8_ru_f,comment) VALUES ('I','LAT CAPIT I')");
         * this.stmt.executeUpdate("INSERT INTO t1 (koi8_ru_f,comment)
         * VALUES ('J','LAT CAPIT J')"); this.stmt.executeUpdate("INSERT
         * INTO t1 (koi8_ru_f,comment) VALUES ('K','LAT CAPIT K')");
         * this.stmt.executeUpdate("INSERT INTO t1 (koi8_ru_f,comment)
         * VALUES ('L','LAT CAPIT L')"); this.stmt.executeUpdate("INSERT
         * INTO t1 (koi8_ru_f,comment) VALUES ('M','LAT CAPIT M')");
         * this.stmt.executeUpdate("INSERT INTO t1 (koi8_ru_f,comment)
         * VALUES ('N','LAT CAPIT N')"); this.stmt.executeUpdate("INSERT
         * INTO t1 (koi8_ru_f,comment) VALUES ('O','LAT CAPIT O')");
         * this.stmt.executeUpdate("INSERT INTO t1 (koi8_ru_f,comment)
         * VALUES ('P','LAT CAPIT P')"); this.stmt.executeUpdate("INSERT
         * INTO t1 (koi8_ru_f,comment) VALUES ('Q','LAT CAPIT Q')");
         * this.stmt.executeUpdate("INSERT INTO t1 (koi8_ru_f,comment)
         * VALUES ('R','LAT CAPIT R')"); this.stmt.executeUpdate("INSERT
         * INTO t1 (koi8_ru_f,comment) VALUES ('S','LAT CAPIT S')");
         * this.stmt.executeUpdate("INSERT INTO t1 (koi8_ru_f,comment)
         * VALUES ('T','LAT CAPIT T')"); this.stmt.executeUpdate("INSERT
         * INTO t1 (koi8_ru_f,comment) VALUES ('U','LAT CAPIT U')");
         * this.stmt.executeUpdate("INSERT INTO t1 (koi8_ru_f,comment)
         * VALUES ('V','LAT CAPIT V')"); this.stmt.executeUpdate("INSERT
         * INTO t1 (koi8_ru_f,comment) VALUES ('W','LAT CAPIT W')");
         * this.stmt.executeUpdate("INSERT INTO t1 (koi8_ru_f,comment)
         * VALUES ('X','LAT CAPIT X')"); this.stmt.executeUpdate("INSERT
         * INTO t1 (koi8_ru_f,comment) VALUES ('Y','LAT CAPIT Y')");
         * this.stmt.executeUpdate("INSERT INTO t1 (koi8_ru_f,comment)
         * VALUES ('Z','LAT CAPIT Z')");
         */

        String cyrillicSmallA = "\u0430";
        this.stmt.executeUpdate("INSERT INTO t1 (koi8_ru_f,comment) VALUES ('" + cyrillicSmallA + "','CYR SMALL A')");

        /*
         * this.stmt.executeUpdate("INSERT INTO t1 (koi8_ru_f,comment)
         * VALUES (_koi8r'?��','CYR SMALL BE')");
         * this.stmt.executeUpdate("INSERT INTO t1 (koi8_ru_f,comment)
         * VALUES (_koi8r'?��','CYR SMALL VE')");
         * this.stmt.executeUpdate("INSERT INTO t1 (koi8_ru_f,comment)
         * VALUES (_koi8r'?��','CYR SMALL GE')");
         * this.stmt.executeUpdate("INSERT INTO t1 (koi8_ru_f,comment)
         * VALUES (_koi8r'?��','CYR SMALL DE')");
         * this.stmt.executeUpdate("INSERT INTO t1 (koi8_ru_f,comment)
         * VALUES (_koi8r'?��','CYR SMALL IE')");
         * this.stmt.executeUpdate("INSERT INTO t1 (koi8_ru_f,comment)
         * VALUES (_koi8r'?��','CYR SMALL IO')");
         * this.stmt.executeUpdate("INSERT INTO t1 (koi8_ru_f,comment)
         * VALUES (_koi8r'?��','CYR SMALL ZHE')");
         * this.stmt.executeUpdate("INSERT INTO t1 (koi8_ru_f,comment)
         * VALUES (_koi8r'?��','CYR SMALL ZE')");
         * this.stmt.executeUpdate("INSERT INTO t1 (koi8_ru_f,comment)
         * VALUES (_koi8r'?��','CYR SMALL I')");
         * this.stmt.executeUpdate("INSERT INTO t1 (koi8_ru_f,comment)
         * VALUES (_koi8r'?��','CYR SMALL KA')");
         * this.stmt.executeUpdate("INSERT INTO t1 (koi8_ru_f,comment)
         * VALUES (_koi8r'?��','CYR SMALL EL')");
         * this.stmt.executeUpdate("INSERT INTO t1 (koi8_ru_f,comment)
         * VALUES (_koi8r'?��','CYR SMALL EM')");
         * this.stmt.executeUpdate("INSERT INTO t1 (koi8_ru_f,comment)
         * VALUES (_koi8r'?��','CYR SMALL EN')");
         * this.stmt.executeUpdate("INSERT INTO t1 (koi8_ru_f,comment)
         * VALUES (_koi8r'?��','CYR SMALL O')");
         * this.stmt.executeUpdate("INSERT INTO t1 (koi8_ru_f,comment)
         * VALUES (_koi8r'?��','CYR SMALL PE')");
         * this.stmt.executeUpdate("INSERT INTO t1 (koi8_ru_f,comment)
         * VALUES (_koi8r'?��','CYR SMALL ER')");
         * this.stmt.executeUpdate("INSERT INTO t1 (koi8_ru_f,comment)
         * VALUES (_koi8r'?��','CYR SMALL ES')");
         * this.stmt.executeUpdate("INSERT INTO t1 (koi8_ru_f,comment)
         * VALUES (_koi8r'?��','CYR SMALL TE')");
         * this.stmt.executeUpdate("INSERT INTO t1 (koi8_ru_f,comment)
         * VALUES (_koi8r'?��','CYR SMALL U')");
         * this.stmt.executeUpdate("INSERT INTO t1 (koi8_ru_f,comment)
         * VALUES (_koi8r'?��','CYR SMALL EF')");
         * this.stmt.executeUpdate("INSERT INTO t1 (koi8_ru_f,comment)
         * VALUES (_koi8r'?��','CYR SMALL HA')");
         * this.stmt.executeUpdate("INSERT INTO t1 (koi8_ru_f,comment)
         * VALUES (_koi8r'?��','CYR SMALL TSE')");
         * this.stmt.executeUpdate("INSERT INTO t1 (koi8_ru_f,comment)
         * VALUES (_koi8r'?��','CYR SMALL CHE')");
         * this.stmt.executeUpdate("INSERT INTO t1 (koi8_ru_f,comment)
         * VALUES (_koi8r'?��','CYR SMALL SHA')");
         * this.stmt.executeUpdate("INSERT INTO t1 (koi8_ru_f,comment)
         * VALUES (_koi8r'?��','CYR SMALL SCHA')");
         * this.stmt.executeUpdate("INSERT INTO t1 (koi8_ru_f,comment)
         * VALUES (_koi8r'?��','CYR SMALL HARD SIGN')");
         * this.stmt.executeUpdate("INSERT INTO t1 (koi8_ru_f,comment)
         * VALUES (_koi8r'?��','CYR SMALL YERU')");
         * this.stmt.executeUpdate("INSERT INTO t1 (koi8_ru_f,comment)
         * VALUES (_koi8r'?��','CYR SMALL SOFT SIGN')");
         * this.stmt.executeUpdate("INSERT INTO t1 (koi8_ru_f,comment)
         * VALUES (_koi8r'?��','CYR SMALL E')");
         * this.stmt.executeUpdate("INSERT INTO t1 (koi8_ru_f,comment)
         * VALUES (_koi8r'?��','CYR SMALL YU')");
         * this.stmt.executeUpdate("INSERT INTO t1 (koi8_ru_f,comment)
         * VALUES (_koi8r'?��','CYR SMALL YA')");
         * this.stmt.executeUpdate("INSERT INTO t1 (koi8_ru_f,comment)
         * VALUES (_koi8r'?��','CYR CAPIT A')");
         * this.stmt.executeUpdate("INSERT INTO t1 (koi8_ru_f,comment)
         * VALUES (_koi8r'?��','CYR CAPIT BE')");
         * this.stmt.executeUpdate("INSERT INTO t1 (koi8_ru_f,comment)
         * VALUES (_koi8r'?��','CYR CAPIT VE')");
         * this.stmt.executeUpdate("INSERT INTO t1 (koi8_ru_f,comment)
         * VALUES (_koi8r'?��','CYR CAPIT GE')");
         * this.stmt.executeUpdate("INSERT INTO t1 (koi8_ru_f,comment)
         * VALUES (_koi8r'?��','CYR CAPIT DE')");
         * this.stmt.executeUpdate("INSERT INTO t1 (koi8_ru_f,comment)
         * VALUES (_koi8r'?��','CYR CAPIT IE')");
         * this.stmt.executeUpdate("INSERT INTO t1 (koi8_ru_f,comment)
         * VALUES (_koi8r'?��','CYR CAPIT IO')");
         * this.stmt.executeUpdate("INSERT INTO t1 (koi8_ru_f,comment)
         * VALUES (_koi8r'?��','CYR CAPIT ZHE')");
         * this.stmt.executeUpdate("INSERT INTO t1 (koi8_ru_f,comment)
         * VALUES (_koi8r'?��','CYR CAPIT ZE')");
         * this.stmt.executeUpdate("INSERT INTO t1 (koi8_ru_f,comment)
         * VALUES (_koi8r'?��','CYR CAPIT I')");
         * this.stmt.executeUpdate("INSERT INTO t1 (koi8_ru_f,comment)
         * VALUES (_koi8r'?��','CYR CAPIT KA')");
         * this.stmt.executeUpdate("INSERT INTO t1 (koi8_ru_f,comment)
         * VALUES (_koi8r'?��','CYR CAPIT EL')");
         * this.stmt.executeUpdate("INSERT INTO t1 (koi8_ru_f,comment)
         * VALUES (_koi8r'?��','CYR CAPIT EM')");
         * this.stmt.executeUpdate("INSERT INTO t1 (koi8_ru_f,comment)
         * VALUES (_koi8r'?��','CYR CAPIT EN')");
         * this.stmt.executeUpdate("INSERT INTO t1 (koi8_ru_f,comment)
         * VALUES (_koi8r'?��','CYR CAPIT O')");
         * this.stmt.executeUpdate("INSERT INTO t1 (koi8_ru_f,comment)
         * VALUES (_koi8r'?��','CYR CAPIT PE')");
         * this.stmt.executeUpdate("INSERT INTO t1 (koi8_ru_f,comment)
         * VALUES (_koi8r'?��','CYR CAPIT ER')");
         * this.stmt.executeUpdate("INSERT INTO t1 (koi8_ru_f,comment)
         * VALUES (_koi8r'?��','CYR CAPIT ES')");
         * this.stmt.executeUpdate("INSERT INTO t1 (koi8_ru_f,comment)
         * VALUES (_koi8r'?��','CYR CAPIT TE')");
         * this.stmt.executeUpdate("INSERT INTO t1 (koi8_ru_f,comment)
         * VALUES (_koi8r'?��','CYR CAPIT U')");
         * this.stmt.executeUpdate("INSERT INTO t1 (koi8_ru_f,comment)
         * VALUES (_koi8r'?��','CYR CAPIT EF')");
         * this.stmt.executeUpdate("INSERT INTO t1 (koi8_ru_f,comment)
         * VALUES (_koi8r'?��','CYR CAPIT HA')");
         * this.stmt.executeUpdate("INSERT INTO t1 (koi8_ru_f,comment)
         * VALUES (_koi8r'?��','CYR CAPIT TSE')");
         * this.stmt.executeUpdate("INSERT INTO t1 (koi8_ru_f,comment)
         * VALUES (_koi8r'?��','CYR CAPIT CHE')");
         * this.stmt.executeUpdate("INSERT INTO t1 (koi8_ru_f,comment)
         * VALUES (_koi8r'?��','CYR CAPIT SHA')");
         * this.stmt.executeUpdate("INSERT INTO t1 (koi8_ru_f,comment)
         * VALUES (_koi8r'?��','CYR CAPIT SCHA')");
         * this.stmt.executeUpdate("INSERT INTO t1 (koi8_ru_f,comment)
         * VALUES (_koi8r'?��','CYR CAPIT HARD SIGN')");
         * this.stmt.executeUpdate("INSERT INTO t1 (koi8_ru_f,comment)
         * VALUES (_koi8r'?��','CYR CAPIT YERU')");
         * this.stmt.executeUpdate("INSERT INTO t1 (koi8_ru_f,comment)
         * VALUES (_koi8r'?��','CYR CAPIT SOFT SIGN')");
         * this.stmt.executeUpdate("INSERT INTO t1 (koi8_ru_f,comment)
         * VALUES (_koi8r'?��','CYR CAPIT E')");
         * this.stmt.executeUpdate("INSERT INTO t1 (koi8_ru_f,comment)
         * VALUES (_koi8r'?��','CYR CAPIT YU')");
         * this.stmt.executeUpdate("INSERT INTO t1 (koi8_ru_f,comment)
         * VALUES (_koi8r'?��','CYR CAPIT YA')");
         */

        this.stmt.executeUpdate("ALTER TABLE t1 ADD utf8_f CHAR(32) CHARACTER SET utf8 NOT NULL");
        this.stmt.executeUpdate("UPDATE t1 SET utf8_f=CONVERT(koi8_ru_f USING utf8)");
        this.stmt.executeUpdate("SET CHARACTER SET koi8r");
        // this.stmt.executeUpdate("SET CHARACTER SET UTF8");
        this.rs = this.stmt.executeQuery("SELECT * FROM t1");

        ResultSetMetaData rsmd = this.rs.getMetaData();

        int numColumns = rsmd.getColumnCount();

        for (int i = 0; i < numColumns; i++) {
            System.out.print(rsmd.getColumnName(i + 1));
            System.out.print("\t\t");
        }

        System.out.println();

        while (this.rs.next()) {
            System.out.println(this.rs.getString(1) + "\t\t" + this.rs.getString(2) + "\t\t" + this.rs.getString(3));

            if (this.rs.getString(1).equals("CYR SMALL A")) {
                this.rs.getString(2);
            }
        }

        System.out.println();

        this.stmt.executeUpdate("SET NAMES utf8");
        this.rs = this.stmt.executeQuery("SELECT _koi8r 0xC1;");

        rsmd = this.rs.getMetaData();

        numColumns = rsmd.getColumnCount();

        for (int i = 0; i < numColumns; i++) {
            System.out.print(rsmd.getColumnName(i + 1));
            System.out.print("\t\t");
        }

        System.out.println();

        while (this.rs.next()) {
            System.out.println(this.rs.getString(1).equals("\u0430") + "\t\t");
            System.out.println(new String(this.rs.getBytes(1), "KOI8_R"));

        }

        char[] c = new char[] { 0xd0b0 };

        System.out.println(new String(c));
        System.out.println("\u0430");
    }

    /**
     * Tests isolation level functionality
     * 
     * @throws Exception
     *             if an error occurs
     */
    public void testIsolationLevel() throws Exception {
        String[] isoLevelNames = new String[] { "Connection.TRANSACTION_NONE", "Connection.TRANSACTION_READ_COMMITTED",
                "Connection.TRANSACTION_READ_UNCOMMITTED", "Connection.TRANSACTION_REPEATABLE_READ", "Connection.TRANSACTION_SERIALIZABLE" };

        int[] isolationLevels = new int[] { Connection.TRANSACTION_NONE, Connection.TRANSACTION_READ_COMMITTED, Connection.TRANSACTION_READ_UNCOMMITTED,
                Connection.TRANSACTION_REPEATABLE_READ, Connection.TRANSACTION_SERIALIZABLE };

        DatabaseMetaData dbmd = this.conn.getMetaData();

        for (int i = 0; i < isolationLevels.length; i++) {
            if (dbmd.supportsTransactionIsolationLevel(isolationLevels[i])) {
                this.conn.setTransactionIsolation(isolationLevels[i]);

                assertTrue("Transaction isolation level that was set (" + isoLevelNames[i]
                        + ") was not returned, nor was a more restrictive isolation level used by the server",
                        this.conn.getTransactionIsolation() == isolationLevels[i] || this.conn.getTransactionIsolation() > isolationLevels[i]);
            }
        }
    }

    /**
     * Tests the savepoint functionality in MySQL.
     * 
     * @throws Exception
     *             if an error occurs.
     */
    public void testSavepoint() throws Exception {
        DatabaseMetaData dbmd = this.conn.getMetaData();

        if (dbmd.supportsSavepoints()) {
            System.out.println("Testing SAVEPOINTs");

            try {
                this.conn.setAutoCommit(true);

                createTable("testSavepoints", "(field1 int)", "InnoDB");

                // Try with named save points
                this.conn.setAutoCommit(false);
                this.stmt.executeUpdate("INSERT INTO testSavepoints VALUES (1)");

                Savepoint afterInsert = this.conn.setSavepoint("afterInsert");
                this.stmt.executeUpdate("UPDATE testSavepoints SET field1=2");

                Savepoint afterUpdate = this.conn.setSavepoint("afterUpdate");
                this.stmt.executeUpdate("DELETE FROM testSavepoints");

                assertTrue("Row count should be 0", getRowCount("testSavepoints") == 0);
                this.conn.rollback(afterUpdate);
                assertTrue("Row count should be 1", getRowCount("testSavepoints") == 1);
                assertTrue("Value should be 2", "2".equals(getSingleValue("testSavepoints", "field1", null).toString()));
                this.conn.rollback(afterInsert);
                assertTrue("Value should be 1", "1".equals(getSingleValue("testSavepoints", "field1", null).toString()));
                this.conn.rollback();
                assertTrue("Row count should be 0", getRowCount("testSavepoints") == 0);

                // Try with 'anonymous' save points
                this.conn.rollback();

                this.stmt.executeUpdate("INSERT INTO testSavepoints VALUES (1)");
                afterInsert = this.conn.setSavepoint();
                this.stmt.executeUpdate("UPDATE testSavepoints SET field1=2");
                afterUpdate = this.conn.setSavepoint();
                this.stmt.executeUpdate("DELETE FROM testSavepoints");

                assertTrue("Row count should be 0", getRowCount("testSavepoints") == 0);
                this.conn.rollback(afterUpdate);
                assertTrue("Row count should be 1", getRowCount("testSavepoints") == 1);
                assertTrue("Value should be 2", "2".equals(getSingleValue("testSavepoints", "field1", null).toString()));
                this.conn.rollback(afterInsert);
                assertTrue("Value should be 1", "1".equals(getSingleValue("testSavepoints", "field1", null).toString()));
                this.conn.rollback();

                this.conn.releaseSavepoint(this.conn.setSavepoint());
            } finally {
                this.conn.setAutoCommit(true);
            }
        } else {
            System.out.println("MySQL version does not support SAVEPOINTs");
        }
    }

    /**
     * Tests the ability to set the connection collation via properties.
     * 
     * @throws Exception
     *             if an error occurs or the test fails
     */
    public void testNonStandardConnectionCollation() throws Exception {
        String collationToSet = "utf8_bin";
        String characterSet = "utf-8";

        Properties props = new Properties();
        props.setProperty("connectionCollation", collationToSet);
        props.setProperty("characterEncoding", characterSet);

        Connection collConn = null;
        Statement collStmt = null;
        ResultSet collRs = null;

        try {
            collConn = getConnectionWithProps(props);

            collStmt = collConn.createStatement();

            collRs = collStmt.executeQuery("SHOW VARIABLES LIKE 'collation_connection'");

            assertTrue(collRs.next());
            assertTrue(collationToSet.equalsIgnoreCase(collRs.getString(2)));
        } finally {
            if (collConn != null) {
                collConn.close();
            }
        }
    }

    public void testDumpQueriesOnException() throws Exception {
        Properties props = new Properties();
        props.setProperty("dumpQueriesOnException", "true");
        String bogusSQL = "SELECT 1 TO BAZ";
        Connection dumpConn = getConnectionWithProps(props);

        try {
            dumpConn.createStatement().executeQuery(bogusSQL);
        } catch (SQLException sqlEx) {
            assertTrue(sqlEx.getMessage().indexOf(bogusSQL) != -1);
        }

        try {
            ((com.mysql.jdbc.JdbcConnection) dumpConn).clientPrepareStatement(bogusSQL).executeQuery();
        } catch (SQLException sqlEx) {
            assertTrue(sqlEx.getMessage().indexOf(bogusSQL) != -1);
        }

        try {
            createTable("testDumpQueriesOnException", "(field1 int UNIQUE)");
            this.stmt.executeUpdate("INSERT INTO testDumpQueriesOnException VALUES (1)");

            PreparedStatement pStmt = dumpConn.prepareStatement("INSERT INTO testDumpQueriesOnException VALUES (?)");
            pStmt.setInt(1, 1);
            pStmt.executeUpdate();
        } catch (SQLException sqlEx) {
            assertTrue(sqlEx.getMessage().indexOf("INSERT INTO testDumpQueriesOnException") != -1);
        }

        try {
            dumpConn.prepareStatement(bogusSQL);
        } catch (SQLException sqlEx) {
            assertTrue(sqlEx.getMessage().indexOf(bogusSQL) != -1);
        }
    }

    /**
     * Tests functionality of the ConnectionPropertiesTransform interface.
     * 
     * @throws Exception
     *             if the test fails.
     */
    public void testConnectionPropertiesTransform() throws Exception {
        String transformClassName = SimpleTransformer.class.getName();

        Properties props = new Properties();

        props.setProperty(NonRegisteringDriver.PROPERTIES_TRANSFORM_KEY, transformClassName);

        NonRegisteringDriver driver = new NonRegisteringDriver();

        Properties transformedProps = driver.parseURL(BaseTestCase.dbUrl, props);

        assertTrue("albequerque".equals(transformedProps.getProperty(NonRegisteringDriver.HOST_PROPERTY_KEY)));
    }

    /**
     * Tests functionality of using URLs in 'LOAD DATA LOCAL INFILE' statements.
     * 
     * @throws Exception
     *             if the test fails.
     */
    public void testLocalInfileWithUrl() throws Exception {
        File infile = File.createTempFile("foo", "txt");
        infile.deleteOnExit();
        String url = infile.toURL().toExternalForm();
        FileWriter output = new FileWriter(infile);
        output.write("Test");
        output.flush();
        output.close();

        createTable("testLocalInfileWithUrl", "(field1 LONGTEXT)");

        Properties props = new Properties();
        props.setProperty("allowUrlInLocalInfile", "true");

        Connection loadConn = getConnectionWithProps(props);
        Statement loadStmt = loadConn.createStatement();

        String charset = " CHARACTER SET "
                + CharsetMapping.getMysqlCharsetForJavaEncoding(((ConnectionProperties) loadConn).getEncoding(), (com.mysql.jdbc.JdbcConnection) loadConn);

        try {
            loadStmt.executeQuery("LOAD DATA LOCAL INFILE '" + url + "' INTO TABLE testLocalInfileWithUrl" + charset);
        } catch (SQLException sqlEx) {
            sqlEx.printStackTrace();

            throw sqlEx;
        }

        this.rs = this.stmt.executeQuery("SELECT * FROM testLocalInfileWithUrl");
        assertTrue(this.rs.next());
        assertTrue("Test".equals(this.rs.getString(1)));
        int count = this.stmt.executeUpdate("DELETE FROM testLocalInfileWithUrl");
        assertTrue(count == 1);

        StringBuilder escapedPath = new StringBuilder();
        String path = infile.getCanonicalPath();

        for (int i = 0; i < path.length(); i++) {
            char c = path.charAt(i);

            if (c == '\\') {
                escapedPath.append('\\');
            }

            escapedPath.append(c);
        }

        loadStmt.executeQuery("LOAD DATA LOCAL INFILE '" + escapedPath.toString() + "' INTO TABLE testLocalInfileWithUrl" + charset);
        this.rs = this.stmt.executeQuery("SELECT * FROM testLocalInfileWithUrl");
        assertTrue(this.rs.next());
        assertTrue("Test".equals(this.rs.getString(1)));

        try {
            loadStmt.executeQuery("LOAD DATA LOCAL INFILE 'foo:///' INTO TABLE testLocalInfileWithUrl" + charset);
        } catch (SQLException sqlEx) {
            assertTrue(sqlEx.getMessage() != null);
            assertTrue(sqlEx.getMessage().indexOf("FileNotFoundException") != -1);
        }
    }

    public void testLocalInfileDisabled() throws Exception {
        createTable("testLocalInfileDisabled", "(field1 varchar(255))");

        File infile = File.createTempFile("foo", "txt");
        infile.deleteOnExit();
        //String url = infile.toURL().toExternalForm();
        FileWriter output = new FileWriter(infile);
        output.write("Test");
        output.flush();
        output.close();

        Connection loadConn = getConnectionWithProps(new Properties());

        try {
            // have to do this after connect, otherwise it's the server that's enforcing it
            ((com.mysql.jdbc.JdbcConnection) loadConn).setAllowLoadLocalInfile(false);
            try {
                loadConn.createStatement().execute("LOAD DATA LOCAL INFILE '" + infile.getCanonicalPath() + "' INTO TABLE testLocalInfileDisabled");
                fail("Should've thrown an exception.");
            } catch (SQLException sqlEx) {
                assertEquals(SQLError.SQL_STATE_GENERAL_ERROR, sqlEx.getSQLState());
            }

            assertFalse(loadConn.createStatement().executeQuery("SELECT * FROM testLocalInfileDisabled").next());
        } finally {
            loadConn.close();
        }
    }

    public void testServerConfigurationCache() throws Exception {
        Properties props = new Properties();

        props.setProperty("cacheServerConfiguration", "true");
        props.setProperty("profileSQL", "true");
        props.setProperty("logFactory", StandardLogger.class.getName());

        Connection conn1 = getConnectionWithProps(props);

        try {
            // eliminate side-effects when not run in isolation
            StandardLogger.startLoggingToBuffer();

            Connection conn2 = getConnectionWithProps(props);

            assertTrue("Configuration wasn't cached", StandardLogger.getBuffer().toString().indexOf("SHOW VARIABLES") == -1);

            assertTrue("Configuration wasn't cached", StandardLogger.getBuffer().toString().indexOf("SHOW COLLATION") == -1);
        } finally {
            StandardLogger.dropBuffer();
        }
    }

    /**
     * Tests whether or not the configuration 'useLocalSessionState' actually
     * prevents non-needed 'set autocommit=', 'set session transaction isolation
     * ...' and 'show variables like tx_isolation' queries.
     * 
     * @throws Exception
     *             if the test fails.
     */
    public void testUseLocalSessionState() throws Exception {
        Properties props = new Properties();

        props.setProperty("useLocalSessionState", "true");
        props.setProperty("profileSQL", "true");
        props.setProperty("logFactory", StandardLogger.class.getName());

        Connection conn1 = getConnectionWithProps(props);
        conn1.setAutoCommit(true);
        conn1.setTransactionIsolation(Connection.TRANSACTION_REPEATABLE_READ);

        StandardLogger.startLoggingToBuffer();

        conn1.setAutoCommit(true);
        conn1.setTransactionIsolation(Connection.TRANSACTION_REPEATABLE_READ);
        conn1.getTransactionIsolation();

        String logAsString = StandardLogger.getBuffer().toString();

        assertTrue(logAsString.indexOf("SET SESSION") == -1 && logAsString.indexOf("SHOW VARIABLES LIKE 'tx_isolation'") == -1
                && logAsString.indexOf("SET autocommit=") == -1);
    }

    /**
     * Tests whether re-connect with non-read-only connection can happen.
     * 
     * @throws Exception
     *             if the test fails.
     */
    public void testFailoverConnection() throws Exception {

        if (!isServerRunningOnWindows()) { // windows sockets don't
                                           // work for this test
            Properties props = new Properties();
            props.setProperty("autoReconnect", "true");
            props.setProperty("failOverReadOnly", "false");

            Properties urlProps = new NonRegisteringDriver().parseURL(dbUrl, null);

            String host = urlProps.getProperty(NonRegisteringDriver.HOST_PROPERTY_KEY);
            String port = urlProps.getProperty(NonRegisteringDriver.PORT_PROPERTY_KEY);

            props.setProperty(NonRegisteringDriver.HOST_PROPERTY_KEY + ".1", host);
            props.setProperty(NonRegisteringDriver.PORT_PROPERTY_KEY + ".1", port);
            props.setProperty(NonRegisteringDriver.HOST_PROPERTY_KEY + ".2", host);
            props.setProperty(NonRegisteringDriver.PORT_PROPERTY_KEY + ".2", port);
            props.setProperty(NonRegisteringDriver.NUM_HOSTS_PROPERTY_KEY, "2");

            Connection failoverConnection = null;

            try {
                failoverConnection = getConnectionWithProps(props);

                String originalConnectionId = getSingleIndexedValueWithQuery(failoverConnection, 1, "SELECT connection_id()").toString();
                System.out.println("Original Connection Id = " + originalConnectionId);

                assertTrue("Connection should not be in READ_ONLY state", !failoverConnection.isReadOnly());

                // Kill the connection
                this.stmt.executeUpdate("KILL " + originalConnectionId);

                // This takes a bit to occur

                Thread.sleep(3000);

                try {
                    failoverConnection.createStatement().executeQuery("SELECT 1");
                    fail("We expect an exception here, because the connection should be gone until the reconnect code picks it up again");
                } catch (SQLException sqlEx) {
                    // do-nothing
                }

                // Tickle re-connect

                failoverConnection.setAutoCommit(true);

                String newConnectionId = getSingleIndexedValueWithQuery(failoverConnection, 1, "SELECT connection_id()").toString();
                System.out.println("new Connection Id = " + newConnectionId);

                assertTrue("We should have a new connection to the server in this case", !newConnectionId.equals(originalConnectionId));
                assertTrue("Connection should not be read-only", !failoverConnection.isReadOnly());
            } finally {
                if (failoverConnection != null) {
                    failoverConnection.close();
                }
            }
        }
    }

    public void testCannedConfigs() throws Exception {
        String url = "jdbc:mysql:///?useConfigs=clusterBase";

        Properties cannedProps = new NonRegisteringDriver().parseURL(url, null);

        assertTrue("true".equals(cannedProps.getProperty("autoReconnect")));
        assertTrue("false".equals(cannedProps.getProperty("failOverReadOnly")));
        assertTrue("true".equals(cannedProps.getProperty("roundRobinLoadBalance")));

        // this will fail, but we test that too
        url = "jdbc:mysql:///?useConfigs=clusterBase,clusterBase2";

        try {
            cannedProps = new NonRegisteringDriver().parseURL(url, null);
            fail("should've bailed on that one!");
        } catch (SQLException sqlEx) {
            assertTrue(SQLError.SQL_STATE_INVALID_CONNECTION_ATTRIBUTE.equals(sqlEx.getSQLState()));
        }
    }

    public void testUseOldUTF8Behavior() throws Exception {

        Properties props = new Properties();
        props.setProperty("useOldUTF8Behavior", "true");
        props.setProperty("useUnicode", "true");
        props.setProperty("characterEncoding", "UTF-8");
        props.setProperty("logFactory", StandardLogger.class.getName());
        props.setProperty("profileSQL", "true");
        StandardLogger.startLoggingToBuffer();

        try {
            getConnectionWithProps(props);

            assertTrue(StringUtils.indexOfIgnoreCase(StandardLogger.getBuffer().toString(), "SET NAMES utf8") == -1);
        } finally {
            StandardLogger.dropBuffer();
        }
    }

    /**
     * Checks implementation of 'dontTrackOpenResources' property.
     * 
     * @throws Exception
     *             if the test fails.
     */
    public void testDontTrackOpenResources() throws Exception {
        Properties props = new Properties();

        props.setProperty("dontTrackOpenResources", "true");
        Connection noTrackConn = null;
        Statement noTrackStatement = null;
        PreparedStatement noTrackPstmt = null;
        ResultSet rs2 = null;

        try {
            noTrackConn = getConnectionWithProps(props);
            noTrackStatement = noTrackConn.createStatement();
            noTrackPstmt = noTrackConn.prepareStatement("SELECT 1");
            rs2 = noTrackPstmt.executeQuery();
            rs2.next();

            this.rs = noTrackStatement.executeQuery("SELECT 1");
            this.rs.next();

            noTrackConn.close();

            // Under 'strict' JDBC requirements, these calls should fail
            // (and _do_ if dontTrackOpenResources == false)

            this.rs.getString(1);
            rs2.getString(1);
        } finally {
            if (rs2 != null) {
                rs2.close();
            }

            if (noTrackStatement != null) {
                noTrackStatement.close();
            }

            if (noTrackConn != null && !noTrackConn.isClosed()) {
                noTrackConn.close();
            }
        }
    }

    public void testPing() throws SQLException {
        Connection conn2 = getConnectionWithProps((String) null);

        ((com.mysql.jdbc.JdbcConnection) conn2).ping();
        conn2.close();

        try {
            ((com.mysql.jdbc.JdbcConnection) conn2).ping();
            fail("Should have failed with an exception");
        } catch (SQLException sqlEx) {
            // ignore for now
        }

        //
        // This feature caused BUG#8975, so check for that too!

        Properties props = new Properties();
        props.setProperty("autoReconnect", "true");

        getConnectionWithProps(props);
    }

    public void testSessionVariables() throws Exception {
        String getInitialWaitTimeout = getMysqlVariable("wait_timeout");

        int newWaitTimeout = Integer.parseInt(getInitialWaitTimeout) + 10000;

        Properties props = new Properties();
        props.setProperty("sessionVariables", "wait_timeout=" + newWaitTimeout);
        props.setProperty("profileSQL", "true");

        Connection varConn = getConnectionWithProps(props);

        assertTrue(!getInitialWaitTimeout.equals(getMysqlVariable(varConn, "wait_timeout")));
    }

    /**
     * Tests setting profileSql on/off in the span of one connection.
     * 
     * @throws Exception
     *             if an error occurs.
     */
    public void testSetProfileSql() throws Exception {
        ((com.mysql.jdbc.JdbcConnection) this.conn).setProfileSql(false);
        this.stmt.executeQuery("SELECT 1");
        ((com.mysql.jdbc.JdbcConnection) this.conn).setProfileSql(true);
        this.stmt.executeQuery("SELECT 1");
    }

    public void testCreateDatabaseIfNotExist() throws Exception {
        if (isAdminConnectionConfigured()) {
            Properties props = new Properties();
            props.setProperty("createDatabaseIfNotExist", "true");
            props.setProperty(NonRegisteringDriver.DBNAME_PROPERTY_KEY, "testcreatedatabaseifnotexists");

            Connection newConn = getAdminConnectionWithProps(props);
            newConn.createStatement().executeUpdate("DROP DATABASE testcreatedatabaseifnotexists");
        }
    }

    /**
     * Tests if gatherPerfMetrics works.
     * 
     * @throws Exception
     *             if the test fails
     */
    public void testGatherPerfMetrics() throws Exception {
        try {
            Properties props = new Properties();
            props.put("autoReconnect", "true");
            props.put("relaxAutoCommit", "true");
            props.put("logSlowQueries", "true");
            props.put("slowQueryThresholdMillis", "2000");
            // these properties were reported as the cause of NullPointerException
            props.put("gatherPerfMetrics", "true");
            props.put("reportMetricsIntervalMillis", "3000");

            Connection conn1 = getConnectionWithProps(props);
            Statement stmt1 = conn1.createStatement();
            ResultSet rs1 = stmt1.executeQuery("SELECT 1");
            rs1.next();
            conn1.close();
        } catch (NullPointerException e) {
            e.printStackTrace();
            fail();
        }
    }

    /**
     * Tests if useCompress works.
     * 
     * @throws Exception
     *             if the test fails
     */
    public void testUseCompress() throws Exception {

        this.rs = this.stmt.executeQuery("SHOW VARIABLES LIKE 'max_allowed_packet'");
        this.rs.next();
        if (this.rs.getInt(2) < 4 + 1024 * 1024 * 16 - 1) {
            fail("You need to increase max_allowed_packet to at least " + (4 + 1024 * 1024 * 16 - 1) + " before running this test!");
        }

        testCompressionWith("false", 1024 * 1024 * 16 - 2); // no split
        testCompressionWith("false", 1024 * 1024 * 16 - 1); // split with additional empty packet
        testCompressionWith("false", 1024 * 1024 * 32);   // big payload

        testCompressionWith("true", 1024 * 1024 * 16 - 2 - 3); // no split, one compressed packet
        testCompressionWith("true", 1024 * 1024 * 16 - 2 - 2); // no split, two compressed packets
        testCompressionWith("true", 1024 * 1024 * 16 - 1);   // split with additional empty packet, two compressed packets
        testCompressionWith("true", 1024 * 1024 * 32);     // big payload

    }

    /**
     * @param useCompression
     * @param maxUncompressedPacketSize
     *            mysql header + payload
     * @throws Exception
     */
    private void testCompressionWith(String useCompression, int maxPayloadSize) throws Exception {

        String sqlToSend = "INSERT INTO BLOBTEST(blobdata) VALUES (?)";
        int requiredSize = maxPayloadSize - sqlToSend.length() - "_binary''".length();

        File testBlobFile = File.createTempFile("cmj-testblob", ".dat");
        testBlobFile.deleteOnExit();

        // TODO: following cleanup doesn't work correctly during concurrent execution of testsuite 
        // cleanupTempFiles(testBlobFile, "cmj-testblob");

        BufferedOutputStream bOut = new BufferedOutputStream(new FileOutputStream(testBlobFile));

        // generate a random sequence of letters. this ensures that no escaped characters cause packet sizes that interfere with bounds tests
        Random random = new Random();
        for (int i = 0; i < requiredSize; i++) {
            bOut.write((byte) (65 + random.nextInt(26)));
        }

        bOut.flush();
        bOut.close();

        Properties props = new Properties();
        props.put("useCompression", useCompression);
        Connection conn1 = getConnectionWithProps(props);
        Statement stmt1 = conn1.createStatement();

        createTable("BLOBTEST", "(pos int PRIMARY KEY auto_increment, blobdata LONGBLOB)");
        BufferedInputStream bIn = new BufferedInputStream(new FileInputStream(testBlobFile));

        this.pstmt = conn1.prepareStatement(sqlToSend);

        this.pstmt.setBinaryStream(1, bIn, (int) testBlobFile.length());
        this.pstmt.execute();
        this.pstmt.clearParameters();

        this.rs = stmt1.executeQuery("SELECT blobdata from BLOBTEST LIMIT 1");
        this.rs.next();
        InputStream is = this.rs.getBinaryStream(1);

        bIn.close();
        bIn = new BufferedInputStream(new FileInputStream(testBlobFile));
        int blobbyte = 0;
        int count = 0;
        while ((blobbyte = is.read()) > -1) {
            int filebyte = bIn.read();
            if (filebyte < 0 || filebyte != blobbyte) {
                fail("Blob is not identical to initial data.");
            }
            count++;
        }
        assertEquals(requiredSize, count);

        if (is != null) {
            is.close();
        }
        if (bIn != null) {
            bIn.close();
        }
    }

    /**
     * Tests feature of "localSocketAddress", by enumerating local IF's and
     * trying each one in turn. This test might take a long time to run, since
     * we can't set timeouts if we're using localSocketAddress. We try and keep
     * the time down on the testcase by spawning the checking of each interface
     * off into separate threads.
     * 
     * @throws Exception
     *             if the test can't use at least one of the local machine's
     *             interfaces to make an outgoing connection to the server.
     */
    public void testLocalSocketAddress() throws Exception {
        Enumeration<NetworkInterface> allInterfaces = NetworkInterface.getNetworkInterfaces();

        SpawnedWorkerCounter counter = new SpawnedWorkerCounter();

        List<LocalSocketAddressCheckThread> allChecks = new ArrayList<LocalSocketAddressCheckThread>();

        while (allInterfaces.hasMoreElements()) {
            NetworkInterface intf = allInterfaces.nextElement();

            Enumeration<InetAddress> allAddresses = intf.getInetAddresses();

            allChecks.add(new LocalSocketAddressCheckThread(allAddresses, counter));
        }

        counter.setWorkerCount(allChecks.size());

        for (LocalSocketAddressCheckThread t : allChecks) {
            t.start();
        }

        // Wait for tests to complete....
        synchronized (counter) {

            while (counter.workerCount > 0 /* safety valve */) {

                counter.wait();

                if (counter.workerCount == 0) {
                    System.out.println("Done!");
                    break;
                }
            }
        }

        boolean didOneWork = false;
        boolean didOneFail = false;

        for (LocalSocketAddressCheckThread t : allChecks) {
            if (t.atLeastOneWorked) {
                didOneWork = true;

                break;
            }
            if (!didOneFail) {
                didOneFail = true;
            }
        }

        assertTrue("At least one connection was made with the localSocketAddress set", didOneWork);

        NonRegisteringDriver d = new NonRegisteringDriver();

        String hostname = d.host(d.parseURL(dbUrl, null));

        if (!hostname.startsWith(":") && !hostname.startsWith("localhost")) {

            int indexOfColon = hostname.indexOf(":");

            if (indexOfColon != -1) {
                hostname = hostname.substring(0, indexOfColon);
            }

            boolean isLocalIf = false;

            isLocalIf = (null != NetworkInterface.getByName(hostname));

            if (!isLocalIf) {
                try {
                    isLocalIf = (null != NetworkInterface.getByInetAddress(InetAddress.getByName(hostname)));
                } catch (Throwable t) {
                    isLocalIf = false;
                }
            }

            if (!isLocalIf) {
                assertTrue("At least one connection didn't fail with localSocketAddress set", didOneFail);
            }
        }
    }

    class SpawnedWorkerCounter {
        protected int workerCount = 0;

        synchronized void setWorkerCount(int i) {
            this.workerCount = i;
        }

        synchronized void decrementWorkerCount() {
            this.workerCount--;
            notify();
        }
    }

    class LocalSocketAddressCheckThread extends Thread {
        boolean atLeastOneWorked = false;
        Enumeration<InetAddress> allAddresses = null;
        SpawnedWorkerCounter counter = null;

        LocalSocketAddressCheckThread(Enumeration<InetAddress> e, SpawnedWorkerCounter c) {
            this.allAddresses = e;
            this.counter = c;
        }

        @Override
        public void run() {

            while (this.allAddresses.hasMoreElements()) {
                InetAddress addr = this.allAddresses.nextElement();

                try {
                    Properties props = new Properties();
                    props.setProperty("localSocketAddress", addr.getHostAddress());
                    props.setProperty("connectTimeout", "2000");
                    getConnectionWithProps(props).close();

                    this.atLeastOneWorked = true;

                    break;
                } catch (SQLException sqlEx) {
                    // ignore, we're only seeing if one of these tests succeeds
                }
            }

            this.counter.decrementWorkerCount();
        }
    }

    public void testUsageAdvisorTooLargeResultSet() throws Exception {
        Connection uaConn = null;

        PrintStream stderr = System.err;

        StandardLogger.startLoggingToBuffer();

        try {
            Properties props = new Properties();
            props.setProperty("useUsageAdvisor", "true");
            props.setProperty("resultSetSizeThreshold", "4");
            props.setProperty("logger", "StandardLogger");

            uaConn = getConnectionWithProps(props);

            assertTrue("Result set threshold message not present",
                    StandardLogger.getBuffer().toString().indexOf("larger than \"resultSetSizeThreshold\" of 4 rows") != -1);
        } finally {
            StandardLogger.dropBuffer();
            System.setErr(stderr);

            if (uaConn != null) {
                uaConn.close();
            }
        }
    }

    public void testUseLocalSessionStateRollback() throws Exception {
        // TODO check the need for this test
        if (!versionMeetsMinimum(6, 0, 0)) {
            return;
        }

        Properties props = new Properties();
        props.setProperty("useLocalSessionState", "true");
        props.setProperty("useLocalTransactionState", "true");
        props.setProperty("profileSQL", "true");

        StandardLogger.startLoggingToBuffer();

        createTable("testUseLocalSessionState", "(field1 varchar(32))", "InnoDB");

        Connection localStateConn = null;
        Statement localStateStmt = null;
        String searchIn = "";

        try {
            localStateConn = getConnectionWithProps(props);
            localStateStmt = localStateConn.createStatement();

            localStateConn.setAutoCommit(false);
            localStateStmt.executeUpdate("INSERT INTO testUseLocalSessionState VALUES ('abc')");
            localStateConn.rollback();
            localStateConn.rollback();
            localStateStmt.executeUpdate("INSERT INTO testUseLocalSessionState VALUES ('abc')");
            localStateConn.commit();
            localStateConn.commit();
            localStateStmt.close();
        } finally {
            searchIn = StandardLogger.getBuffer().toString();
            StandardLogger.dropBuffer();

            if (localStateStmt != null) {
                localStateStmt.close();
            }

            if (localStateConn != null) {
                localStateConn.close();
            }
        }

        int rollbackCount = 0;
        int rollbackPos = 0;

        while (rollbackPos != -1) {
            rollbackPos = searchIn.indexOf("rollback", rollbackPos);

            if (rollbackPos != -1) {
                rollbackPos += "rollback".length();
                rollbackCount++;
            }
        }

        assertEquals(1, rollbackCount);

        int commitCount = 0;
        int commitPos = 0;

        // space is important here, we don't want to count "autocommit"
        while (commitPos != -1) {
            commitPos = searchIn.indexOf(" commit", commitPos);

            if (commitPos != -1) {
                commitPos += " commit".length();
                commitCount++;
            }
        }

        assertEquals(1, commitCount);
    }

    /**
     * Checks if setting useCursorFetch to "true" automatically enables
     * server-side prepared statements.
     */

    public void testCouplingOfCursorFetch() throws Exception {
        Connection fetchConn = null;

        try {
            Properties props = new Properties();
            props.setProperty("useServerPrepStmts", "false"); // force the issue
            props.setProperty("useCursorFetch", "true");
            fetchConn = getConnectionWithProps(props);

            String classname = "com.mysql.jdbc.ServerPreparedStatement";

            assertEquals(classname, fetchConn.prepareStatement("SELECT 1").getClass().getName());
        } finally {
            if (fetchConn != null) {
                fetchConn.close();
            }
        }
    }

    public void testInterfaceImplementation() throws Exception {
        testInterfaceImplementation(getConnectionWithProps((Properties) null));
        MysqlConnectionPoolDataSource cpds = new MysqlConnectionPoolDataSource();
        cpds.setUrl(dbUrl);
        testInterfaceImplementation(cpds.getPooledConnection().getConnection());
    }

    private void testInterfaceImplementation(Connection connToCheck) throws Exception {
        Method[] dbmdMethods = java.sql.DatabaseMetaData.class.getMethods();

        // can't do this statically, as we return different
        // implementations depending on JDBC version
        DatabaseMetaData dbmd = connToCheck.getMetaData();

        checkInterfaceImplemented(dbmdMethods, dbmd.getClass(), dbmd);

        Statement stmtToCheck = connToCheck.createStatement();

        checkInterfaceImplemented(java.sql.Statement.class.getMethods(), stmtToCheck.getClass(), stmtToCheck);

        PreparedStatement pStmtToCheck = connToCheck.prepareStatement("SELECT 1");
        ParameterMetaData paramMd = pStmtToCheck.getParameterMetaData();

        checkInterfaceImplemented(java.sql.PreparedStatement.class.getMethods(), pStmtToCheck.getClass(), pStmtToCheck);
        checkInterfaceImplemented(java.sql.ParameterMetaData.class.getMethods(), paramMd.getClass(), paramMd);

        pStmtToCheck = ((com.mysql.jdbc.JdbcConnection) connToCheck).serverPrepareStatement("SELECT 1");

        checkInterfaceImplemented(java.sql.PreparedStatement.class.getMethods(), pStmtToCheck.getClass(), pStmtToCheck);
        ResultSet toCheckRs = connToCheck.createStatement().executeQuery("SELECT 1");
        checkInterfaceImplemented(java.sql.ResultSet.class.getMethods(), toCheckRs.getClass(), toCheckRs);
        toCheckRs = connToCheck.createStatement().executeQuery("SELECT 1");
        checkInterfaceImplemented(java.sql.ResultSetMetaData.class.getMethods(), toCheckRs.getMetaData().getClass(), toCheckRs.getMetaData());

        createProcedure("interfaceImpl", "(IN p1 INT)\nBEGIN\nSELECT 1;\nEND");

        CallableStatement cstmt = connToCheck.prepareCall("{CALL interfaceImpl(?)}");

        checkInterfaceImplemented(java.sql.CallableStatement.class.getMethods(), cstmt.getClass(), cstmt);
        checkInterfaceImplemented(java.sql.Connection.class.getMethods(), connToCheck.getClass(), connToCheck);
    }

    private void checkInterfaceImplemented(Method[] interfaceMethods, Class<?> implementingClass, Object invokeOn) throws NoSuchMethodException {
        for (int i = 0; i < interfaceMethods.length; i++) {
            Method toFind = interfaceMethods[i];
            Method toMatch = implementingClass.getMethod(toFind.getName(), toFind.getParameterTypes());
            assertNotNull(toFind.toString(), toMatch);
            Class<?> paramTypes[] = toFind.getParameterTypes();

            Object[] args = new Object[paramTypes.length];
            fillPrimitiveDefaults(paramTypes, args, paramTypes.length);

            try {
                toMatch.invoke(invokeOn, args);
            } catch (IllegalArgumentException e) {

            } catch (IllegalAccessException e) {

            } catch (InvocationTargetException e) {

            } catch (java.lang.AbstractMethodError e) {
                throw e;
            }
        }
    }

    public void testNonVerifyServerCert() throws Exception {
        getConnectionWithProps("useSSL=true,verifyServerCertificate=false,requireSSL=true");
    }

    public void testSelfDestruct() throws Exception {
        Connection selfDestructingConn = getConnectionWithProps("selfDestructOnPingMaxOperations=2");

        boolean failed = false;

        for (int i = 0; i < 20; i++) {
            selfDestructingConn.createStatement().executeQuery("SELECT 1");

            try {
                selfDestructingConn.createStatement().executeQuery("/* ping */ SELECT 1");
            } catch (SQLException sqlEx) {
                String sqlState = sqlEx.getSQLState();

                assertEquals("08S01", sqlState);

                failed = true;

                break;
            }
        }

        if (!failed) {
            fail("Connection should've self-destructed");
        }

        failed = false;

        selfDestructingConn = getConnectionWithProps("selfDestructOnPingSecondsLifetime=1");

        for (int i = 0; i < 20; i++) {
            selfDestructingConn.createStatement().executeQuery("SELECT SLEEP(1)");

            try {
                selfDestructingConn.createStatement().executeQuery("/* ping */ SELECT 1");
            } catch (SQLException sqlEx) {
                String sqlState = sqlEx.getSQLState();

                assertEquals("08S01", sqlState);

                failed = true;

                break;
            }
        }

        if (!failed) {
            fail("Connection should've self-destructed");
        }
    }

    public void testLifecyleInterceptor() throws Exception {
        createTable("testLifecycleInterceptor", "(field1 int)", "InnoDB");
        Connection liConn = null;

        try {
            liConn = getConnectionWithProps("connectionLifecycleInterceptors=testsuite.simple.TestLifecycleInterceptor");
            liConn.setAutoCommit(false);

            liConn.createStatement().executeUpdate("INSERT INTO testLifecycleInterceptor VALUES (1)");
            liConn.commit();
            assertEquals(TestLifecycleInterceptor.transactionsBegun, 1);
            assertEquals(TestLifecycleInterceptor.transactionsCompleted, 1);
            liConn.createStatement().executeQuery("SELECT * FROM testLifecycleInterceptor");
            assertEquals(TestLifecycleInterceptor.transactionsBegun, 2);
            // implicit commit
            liConn.createStatement().executeUpdate("CREATE TABLE testLifecycleFoo (field1 int)");
            assertEquals(TestLifecycleInterceptor.transactionsCompleted, 2);
        } finally {
            if (liConn != null) {
                liConn.createStatement().executeUpdate("DROP TABLE IF EXISTS testLifecycleFoo");
                liConn.close();
            }
        }

    }

    public void testNewHostParsing() throws Exception {
        Properties parsedProps = new NonRegisteringDriver().parseURL(dbUrl, null);
        String host = parsedProps.getProperty(NonRegisteringDriver.HOST_PROPERTY_KEY);
        String port = parsedProps.getProperty(NonRegisteringDriver.PORT_PROPERTY_KEY);
        String user = parsedProps.getProperty(NonRegisteringDriver.USER_PROPERTY_KEY);
        String password = parsedProps.getProperty(NonRegisteringDriver.PASSWORD_PROPERTY_KEY);
        String database = parsedProps.getProperty(NonRegisteringDriver.DBNAME_PROPERTY_KEY);

        String newUrl = String.format("jdbc:mysql://address=(protocol=tcp)(host=%s)(port=%s)(user=%s)(password=%s)/%s", host, port, user != null ? user : "",
                password != null ? password : "", database);

        try {
            getConnectionWithProps(newUrl, new Properties());
        } catch (SQLException sqlEx) {
            throw new RuntimeException("Failed to connect with URL " + newUrl, sqlEx);
        }
    }

    public void testCompression() throws Exception {
        Connection compressedConn = getConnectionWithProps("useCompression=true,maxAllowedPacket=33554432");
        Statement compressedStmt = compressedConn.createStatement();
        compressedStmt.setFetchSize(Integer.MIN_VALUE);
        this.rs = compressedStmt.executeQuery("select repeat('a', 256 * 256 * 256 - 5)");
        this.rs.next();
        String str = this.rs.getString(1);

        assertEquals((256 * 256 * 256 - 5), str.length());

        for (int i = 0; i < str.length(); i++) {
            if (str.charAt(i) != 'a') {
                fail();
            }
        }
    }

    public void testIsLocal() throws Exception {
        Properties parsedProps = new NonRegisteringDriver().parseURL(dbUrl, null);
        String host = parsedProps.getProperty(NonRegisteringDriver.HOST_PROPERTY_KEY, "localhost");

        if (host.equals("localhost") || host.equals("127.0.0.1")) {
            // we can actually test this
            assertTrue(((com.mysql.jdbc.ConnectionImpl) this.conn).isServerLocal());
        }

    }

    public void testReadOnly56() throws Exception {
        try {
            Connection notLocalState = getConnectionWithProps("profileSql=true");

            for (int i = 0; i < 2; i++) {
                StandardLogger.startLoggingToBuffer();
                notLocalState.setReadOnly(true);
                assertTrue(StandardLogger.getBuffer().toString().indexOf("set session transaction read only") != -1);
                notLocalState.createStatement().execute("set session transaction read write");
                assertFalse(notLocalState.isReadOnly());
            }

            for (int i = 0; i < 2; i++) {
                StandardLogger.startLoggingToBuffer();
                ;
                notLocalState.setReadOnly(false);
                assertTrue(StandardLogger.getBuffer().toString().indexOf("set session transaction read write") != -1);
                notLocalState.createStatement().execute("set session transaction read only");
                assertTrue(notLocalState.isReadOnly());
            }

            Connection localState = getConnectionWithProps("profileSql=true,useLocalSessionState=true");

            for (int i = 0; i < 2; i++) {
                StandardLogger.startLoggingToBuffer();
                localState.setReadOnly(true);
                if (i == 0) {
                    assertTrue(StandardLogger.getBuffer().toString().indexOf("set session transaction read only") != -1);
                } else {
                    assertTrue(StandardLogger.getBuffer().toString().indexOf("set session transaction read only") == -1);
                }
<<<<<<< HEAD
                StandardLogger.startLoggingToBuffer();
                localState.isReadOnly();
                assertTrue(StandardLogger.getBuffer().toString().indexOf("select @@session.tx_read_only") == -1);
=======

                Connection noOptimization = getConnectionWithProps("profileSql=true,readOnlyPropagatesToServer=false");

                for (int i = 0; i < 2; i++) {
                    StandardLogger.startLoggingToBuffer();
                    noOptimization.setReadOnly(true);
                    assertTrue(StandardLogger.getBuffer().toString().indexOf("set session transaction read only") == -1);
                    StandardLogger.startLoggingToBuffer();
                    noOptimization.isReadOnly();
                    assertTrue(StandardLogger.getBuffer().toString().indexOf("select @@session.tx_read_only") == -1);
                }
            } finally {
                StandardLogger.dropBuffer();
>>>>>>> af753dc5
            }
        } finally {
            StandardLogger.dropBuffer();
        }
    }

    /**
     * IPv6 Connection test.
     * 
     * @throws SQLException
     */
    public void testIPv6() throws Exception {

        Properties connProps = getPropertiesFromTestsuiteUrl();

        String host = "::1"; // IPv6 loopback
        int port = Integer.parseInt(connProps.getProperty(NonRegisteringDriver.PORT_PROPERTY_KEY));
        String username = connProps.getProperty(NonRegisteringDriver.USER_PROPERTY_KEY);
        String password = connProps.getProperty(NonRegisteringDriver.PASSWORD_PROPERTY_KEY);

        String ipv6Url = String.format("jdbc:mysql://address=(protocol=tcp)(host=%s)(port=%d)", host, port);

        Connection testConn = null;
        Statement testStmt = null;
        ResultSet testRS = null;

        testConn = DriverManager.getConnection(ipv6Url, username, password);
        testStmt = testConn.createStatement();
        testRS = testStmt.executeQuery("SELECT USER()");

        assertTrue(testRS.next());
        assertTrue(testRS.getString(1).startsWith(username));

        testRS.close();
        testStmt.close();
        testConn.close();
    }

    /**
     * Test connection property cacheDefaultTimezone.
     * 
     * @throws SQLException
     */
    public void testCacheDefaultTimezone() throws Exception {
        final TimeZone defaultTZ = TimeZone.getDefault();
        final TimeZone testTZ1 = TimeZone.getTimeZone("GMT-2");
        final TimeZone testTZ2 = TimeZone.getTimeZone("GMT+2");

        createTable("testCacheDefTZ", "(test TINYINT, dt DATETIME)");

        Properties connProps = new Properties();
        connProps.setProperty("useTimezone", "true");

        SimpleDateFormat sdf = new SimpleDateFormat("yyyy-MM-dd HH:mm:ss");

        for (boolean cacheDefTZ : new boolean[] { true, false }) {
            try {
                String testMsg = "Test case [cacheDefaultTimezone=" + cacheDefTZ + "],";
                connProps.setProperty("cacheDefaultTimezone", Boolean.toString(cacheDefTZ));

                Connection testConn = getConnectionWithProps(connProps);
                PreparedStatement testPstmt = testConn.prepareStatement("INSERT INTO testCacheDefTZ VALUES (?, ?)");

                sdf.setTimeZone(testTZ1);
                java.sql.Timestamp tsIn = new java.sql.Timestamp(sdf.parse("1998-05-21 12:00:00").getTime());

                /*
                 * Insert same date/time instant twice using different default time zones.
                 * Same values must be stored when default time zone is cached. Different values otherwise.
                 */
                TimeZone.setDefault(testTZ1);
                testPstmt.setBoolean(1, cacheDefTZ);
                testPstmt.setTimestamp(2, tsIn);
                assertEquals(testMsg, 1, testPstmt.executeUpdate());

                TimeZone.setDefault(testTZ2);
                testPstmt.setBoolean(1, cacheDefTZ);
                testPstmt.setTimestamp(2, tsIn);
                assertEquals(testMsg, 1, testPstmt.executeUpdate());

                testPstmt.close();

                TimeZone.setDefault(defaultTZ);

                /*
                 * Verify that equal values are retrieved when default time zone is cached and different values otherwise, when default time zone doesn't
                 * change while reading data.
                 */
                Statement testStmt = testConn.createStatement();
                ResultSet testRs = testStmt.executeQuery("SELECT * FROM testCacheDefTZ WHERE test = " + cacheDefTZ);

                assertTrue(testMsg, testRs.next());
                java.sql.Timestamp timestampOut = testRs.getTimestamp(2);

                assertTrue(testMsg, testRs.next());
                assertEquals(testMsg, cacheDefTZ, timestampOut.equals(testRs.getTimestamp(2)));

                assertFalse(testMsg, testRs.next());

                /*
                 * Verify that retrieving values from the ResultSet is also affected by default time zone caching setting, allowing to "convert" them to the
                 * original date value when time zone caching is disabled.
                 * When time zone caching is enabled then the values stored in the database were the same and changing the default time zone while retrieving
                 * them doesn't affect the result.
                 */
                testRs = testStmt.executeQuery("SELECT * FROM testCacheDefTZ WHERE test = " + cacheDefTZ);

                TimeZone.setDefault(testTZ1);
                assertTrue(testMsg, testRs.next());
                timestampOut = testRs.getTimestamp(2);

                TimeZone.setDefault(testTZ2);
                assertTrue(testMsg, testRs.next());
                assertEquals(testMsg, timestampOut, testRs.getTimestamp(2));

                assertFalse(testMsg, testRs.next());

                testRs.close();
                testStmt.close();

                testConn.close();
            } finally {
                TimeZone.setDefault(defaultTZ);
            }
        }
    }
}<|MERGE_RESOLUTION|>--- conflicted
+++ resolved
@@ -1642,7 +1642,6 @@
 
             for (int i = 0; i < 2; i++) {
                 StandardLogger.startLoggingToBuffer();
-                ;
                 notLocalState.setReadOnly(false);
                 assertTrue(StandardLogger.getBuffer().toString().indexOf("set session transaction read write") != -1);
                 notLocalState.createStatement().execute("set session transaction read only");
@@ -1659,25 +1658,20 @@
                 } else {
                     assertTrue(StandardLogger.getBuffer().toString().indexOf("set session transaction read only") == -1);
                 }
-<<<<<<< HEAD
                 StandardLogger.startLoggingToBuffer();
                 localState.isReadOnly();
                 assertTrue(StandardLogger.getBuffer().toString().indexOf("select @@session.tx_read_only") == -1);
-=======
-
-                Connection noOptimization = getConnectionWithProps("profileSql=true,readOnlyPropagatesToServer=false");
-
-                for (int i = 0; i < 2; i++) {
-                    StandardLogger.startLoggingToBuffer();
-                    noOptimization.setReadOnly(true);
-                    assertTrue(StandardLogger.getBuffer().toString().indexOf("set session transaction read only") == -1);
-                    StandardLogger.startLoggingToBuffer();
-                    noOptimization.isReadOnly();
-                    assertTrue(StandardLogger.getBuffer().toString().indexOf("select @@session.tx_read_only") == -1);
-                }
-            } finally {
-                StandardLogger.dropBuffer();
->>>>>>> af753dc5
+            }
+
+            Connection noOptimization = getConnectionWithProps("profileSql=true,readOnlyPropagatesToServer=false");
+
+            for (int i = 0; i < 2; i++) {
+                StandardLogger.startLoggingToBuffer();
+                noOptimization.setReadOnly(true);
+                assertTrue(StandardLogger.getBuffer().toString().indexOf("set session transaction read only") == -1);
+                StandardLogger.startLoggingToBuffer();
+                noOptimization.isReadOnly();
+                assertTrue(StandardLogger.getBuffer().toString().indexOf("select @@session.tx_read_only") == -1);
             }
         } finally {
             StandardLogger.dropBuffer();
