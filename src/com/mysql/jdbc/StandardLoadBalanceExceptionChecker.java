--- conflicted
+++ resolved
@@ -29,99 +29,8 @@
 import java.util.List;
 import java.util.Properties;
 
-<<<<<<< HEAD
 import com.mysql.jdbc.exceptions.CommunicationsException;
 
-public class StandardLoadBalanceExceptionChecker implements
-		LoadBalanceExceptionChecker {
-	
-	private List<String> sqlStateList;
-	private List<Class<?>> sqlExClassList;
-	
-	public boolean shouldExceptionTriggerFailover(SQLException ex) {
-		String sqlState = ex.getSQLState();
-
-		if (sqlState != null) {
-			if (sqlState.startsWith("08")) {
-				// connection error
-				return true;
-			}
-			if(this.sqlStateList != null){
-				// check against SQLState list
-				for(Iterator<String> i = sqlStateList.iterator(); i.hasNext(); ){
-					if(sqlState.startsWith(i.next().toString())){
-						return true;
-					}
-				}
-			}
-		}
-		
-		// always handle CommunicationException
-		if(ex instanceof CommunicationsException){
-			return true;
-		}
-		if(this.sqlExClassList != null){
-			// check against configured class lists
-			for(Iterator<Class<?>> i = sqlExClassList.iterator(); i.hasNext(); ){
-				if(i.next().isInstance(ex)){
-					return true;
-				}
-			}
-		}
-		// no matches
-		return false;
-
-	}
-
-	public void destroy() {
-		// TODO Auto-generated method stub
-
-	}
-
-	public void init(Connection conn, Properties props) throws SQLException {
-		configureSQLStateList(props.getProperty("loadBalanceSQLStateFailover", null));
-		configureSQLExceptionSubclassList(props.getProperty("loadBalanceSQLExceptionSubclassFailover", null));
-
-	}
-	
-	private void configureSQLStateList(String sqlStates){
-		if(sqlStates == null || "".equals(sqlStates)){
-			return;
-		}
-		List<String> states = StringUtils.split(sqlStates, ",", true);
-		List<String> newStates = new ArrayList<String>();
-		
-		for (String state : states){
-			if(state.length() > 0){
-				newStates.add(state);
-			}
-		}
-		if(newStates.size() > 0){
-			this.sqlStateList = newStates;
-		}
-		
-	}
-	private void configureSQLExceptionSubclassList(String sqlExClasses){
-		if(sqlExClasses == null || "".equals(sqlExClasses)){
-			return;
-		}
-		List<String> classes = StringUtils.split(sqlExClasses, ",", true);
-		List<Class<?>> newClasses = new ArrayList<Class<?>>();
-		
-		for (String exClass : classes) {
-			try{
-				Class<?> c = Class.forName(exClass);
-				newClasses.add(c);
-			} catch (Exception e){ 
-				// ignore and don't check, class doesn't exist
-			}
-		}
-		if(newClasses.size() > 0){
-			this.sqlExClassList = newClasses;
-		}
-		
-	}
-=======
 public class StandardLoadBalanceExceptionChecker implements LoadBalanceExceptionChecker {
 
     private List<String> sqlStateList;
@@ -211,6 +120,5 @@
         }
 
     }
->>>>>>> 8d5e83e3
 
 }