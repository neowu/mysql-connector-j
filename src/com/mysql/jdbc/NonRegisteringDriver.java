/*
  Copyright (c) 2002, 2014, Oracle and/or its affiliates. All rights reserved.

  The MySQL Connector/J is licensed under the terms of the GPLv2
  <http://www.gnu.org/licenses/old-licenses/gpl-2.0.html>, like most MySQL Connectors.
  There are special exceptions to the terms and conditions of the GPLv2 as it is applied to
  this software, see the FLOSS License Exception
  <http://www.mysql.com/about/legal/licensing/foss-exception.html>.

  This program is free software; you can redistribute it and/or modify it under the terms
  of the GNU General Public License as published by the Free Software Foundation; version 2
  of the License.

  This program is distributed in the hope that it will be useful, but WITHOUT ANY WARRANTY;
  without even the implied warranty of MERCHANTABILITY or FITNESS FOR A PARTICULAR PURPOSE.
  See the GNU General Public License for more details.

  You should have received a copy of the GNU General Public License along with this
  program; if not, write to the Free Software Foundation, Inc., 51 Franklin St, Fifth
  Floor, Boston, MA 02110-1301  USA

 */

package com.mysql.jdbc;

import java.io.IOException;
import java.io.InputStream;
import java.io.UnsupportedEncodingException;
import java.lang.ref.PhantomReference;
import java.lang.ref.ReferenceQueue;
import java.net.URLDecoder;
import java.sql.DriverPropertyInfo;
import java.sql.SQLException;
import java.sql.SQLFeatureNotSupportedException;
import java.util.ArrayList;
import java.util.Iterator;
import java.util.List;
import java.util.Locale;
import java.util.Properties;
import java.util.StringTokenizer;
import java.util.concurrent.ConcurrentHashMap;
import java.util.logging.Logger;

/**
 * The Java SQL framework allows for multiple database drivers. Each driver should supply a class that implements the Driver interface
 * 
 * <p>
 * The DriverManager will try to load as many drivers as it can find and then for any given connection request, it will ask each driver in turn to try to
 * connect to the target URL.
 * </p>
 * 
 * <p>
 * It is strongly recommended that each Driver class should be small and standalone so that the Driver class can be loaded and queried without bringing in vast
 * quantities of supporting code.
 * </p>
 * 
 * <p>
 * When a Driver class is loaded, it should create an instance of itself and register it with the DriverManager. This means that a user can load and register a
 * driver by doing Class.forName("foo.bah.Driver")
 * </p>
 */
public class NonRegisteringDriver implements java.sql.Driver {
    private static final String ALLOWED_QUOTES = "\"'";

    private static final String REPLICATION_URL_PREFIX = "jdbc:mysql:replication://";

    private static final String URL_PREFIX = "jdbc:mysql://";

    private static final String MXJ_URL_PREFIX = "jdbc:mysql:mxj://";

    public static final String LOADBALANCE_URL_PREFIX = "jdbc:mysql:loadbalance://";

    protected static final ConcurrentHashMap<ConnectionPhantomReference, ConnectionPhantomReference> connectionPhantomRefs = new ConcurrentHashMap<ConnectionPhantomReference, ConnectionPhantomReference>();

    protected static final ReferenceQueue<ConnectionImpl> refQueue = new ReferenceQueue<ConnectionImpl>();

    public static final String OS = getOSName();
    public static final String PLATFORM = getPlatform();
    public static final String LICENSE = "@MYSQL_CJ_LICENSE_TYPE@";
    public static final String RUNTIME_VENDOR = System.getProperty("java.vendor");
    public static final String RUNTIME_VERSION = System.getProperty("java.version");
    public static final String VERSION = "@MYSQL_CJ_VERSION@";
    public static final String NAME = "@MYSQL_CJ_DISPLAY_PROD_NAME@";

    /*
     * Standardizes OS name information to align with other drivers/clients
     * for MySQL connection attributes
     * 
     * @return the transformed, standardized OS name
     */
    public static String getOSName() {
        return System.getProperty("os.name");
    }

    /*
     * Standardizes platform information to align with other drivers/clients
     * for MySQL connection attributes
     * 
     * @return the transformed, standardized platform details
     */
    public static String getPlatform() {
        return System.getProperty("os.arch");
    }

    static {
        AbandonedConnectionCleanupThread referenceThread = new AbandonedConnectionCleanupThread();
        referenceThread.setDaemon(true);
        referenceThread.start();
    }
    /**
     * Key used to retreive the database value from the properties instance
     * passed to the driver.
     */
    public static final String DBNAME_PROPERTY_KEY = "DBNAME";

    /** Should the driver generate debugging output? */
    public static final boolean DEBUG = false;

    /** Index for hostname coming out of parseHostPortPair(). */
    public final static int HOST_NAME_INDEX = 0;

    /**
     * Key used to retreive the hostname value from the properties instance
     * passed to the driver.
     */
    public static final String HOST_PROPERTY_KEY = "HOST";

    public static final String NUM_HOSTS_PROPERTY_KEY = "NUM_HOSTS";

    /**
     * Key used to retreive the password value from the properties instance
     * passed to the driver.
     */
    public static final String PASSWORD_PROPERTY_KEY = "password";

    /** Index for port # coming out of parseHostPortPair(). */
    public final static int PORT_NUMBER_INDEX = 1;

    /**
     * Key used to retreive the port number value from the properties instance
     * passed to the driver.
     */
    public static final String PORT_PROPERTY_KEY = "PORT";

    public static final String PROPERTIES_TRANSFORM_KEY = "propertiesTransform";

    /** Should the driver generate method-call traces? */
    public static final boolean TRACE = false;

    public static final String USE_CONFIG_PROPERTY_KEY = "useConfigs";

    /**
     * Key used to retreive the username value from the properties instance
     * passed to the driver.
     */
    public static final String USER_PROPERTY_KEY = "user";

    public static final String PROTOCOL_PROPERTY_KEY = "PROTOCOL";

    public static final String PATH_PROPERTY_KEY = "PATH";

    /**
     * Gets the drivers major version number
     * 
     * @return the drivers major version number
     */
    static int getMajorVersionInternal() {
        return safeIntParse("@MYSQL_CJ_MAJOR_VERSION@");
    }

    /**
     * Get the drivers minor version number
     * 
     * @return the drivers minor version number
     */
    static int getMinorVersionInternal() {
        return safeIntParse("@MYSQL_CJ_MINOR_VERSION@");
    }

    /**
     * Parses hostPortPair in the form of [host][:port] into an array, with the
     * element of index HOST_NAME_INDEX being the host (or null if not
     * specified), and the element of index PORT_NUMBER_INDEX being the port (or
     * null if not specified).
     * 
     * @param hostPortPair
     *            host and port in form of of [host][:port]
     * 
     * @return array containing host and port as Strings
     * 
     * @throws SQLException
     *             if a parse error occurs
     */
    protected static String[] parseHostPortPair(String hostPortPair) throws SQLException {

        String[] splitValues = new String[2];

        if (StringUtils.startsWithIgnoreCaseAndWs(hostPortPair, "address")) {
            splitValues[HOST_NAME_INDEX] = hostPortPair.trim();
            splitValues[PORT_NUMBER_INDEX] = null;

            return splitValues;
        }

        int portIndex = hostPortPair.indexOf(":");

        String hostname = null;

        if (portIndex != -1) {
            if ((portIndex + 1) < hostPortPair.length()) {
                String portAsString = hostPortPair.substring(portIndex + 1);
                hostname = hostPortPair.substring(0, portIndex);

                splitValues[HOST_NAME_INDEX] = hostname;

                splitValues[PORT_NUMBER_INDEX] = portAsString;
            } else {
                throw SQLError.createSQLException(Messages.getString("NonRegisteringDriver.37"), SQLError.SQL_STATE_INVALID_CONNECTION_ATTRIBUTE, null);
            }
        } else {
            splitValues[HOST_NAME_INDEX] = hostPortPair;
            splitValues[PORT_NUMBER_INDEX] = null;
        }

        return splitValues;
    }

    private static int safeIntParse(String intAsString) {
        try {
            return Integer.parseInt(intAsString);
        } catch (NumberFormatException nfe) {
            return 0;
        }
    }

    /**
     * Construct a new driver and register it with DriverManager
     * 
     * @throws SQLException
     *             if a database error occurs.
     */
    public NonRegisteringDriver() throws SQLException {
        // Required for Class.forName().newInstance()
    }

    /**
     * Typically, drivers will return true if they understand the subprotocol
     * specified in the URL and false if they don't. This driver's protocols
     * start with jdbc:mysql:
     * 
     * @param url
     *            the URL of the driver
     * 
     * @return true if this driver accepts the given URL
     * 
     * @exception SQLException
     *                if a database-access error occurs
     * 
     * @see java.sql.Driver#acceptsURL
     */
    public boolean acceptsURL(String url) throws SQLException {
        return (parseURL(url, null) != null);
    }

    //
    // return the database name property
    //

    /**
     * Try to make a database connection to the given URL. The driver should
     * return "null" if it realizes it is the wrong kind of driver to connect to
     * the given URL. This will be common, as when the JDBC driverManager is
     * asked to connect to a given URL, it passes the URL to each loaded driver
     * in turn.
     * 
     * <p>
     * The driver should raise an SQLException if it is the right driver to connect to the given URL, but has trouble connecting to the database.
     * </p>
     * 
     * <p>
     * The java.util.Properties argument can be used to pass arbitrary string tag/value pairs as connection arguments.
     * </p>
     * 
     * <p>
     * My protocol takes the form:
     * 
     * <PRE>
     * 
     * jdbc:mysql://host:port/database
     * 
     * </PRE>
     * 
     * </p>
     * 
     * @param url
     *            the URL of the database to connect to
     * @param info
     *            a list of arbitrary tag/value pairs as connection arguments
     * 
     * @return a connection to the URL or null if it isnt us
     * 
     * @exception SQLException
     *                if a database access error occurs
     * 
     * @see java.sql.Driver#connect
     */
    public java.sql.Connection connect(String url, Properties info) throws SQLException {
        if (url != null) {
            if (StringUtils.startsWithIgnoreCase(url, LOADBALANCE_URL_PREFIX)) {
                return connectLoadBalanced(url, info);
            } else if (StringUtils.startsWithIgnoreCase(url, REPLICATION_URL_PREFIX)) {
                return connectReplicationConnection(url, info);
            }
        }

        Properties props = null;

        if ((props = parseURL(url, info)) == null) {
            return null;
        }

        if (!"1".equals(props.getProperty(NUM_HOSTS_PROPERTY_KEY))) {
            return connectFailover(url, info);
        }

        try {
            Connection newConn = com.mysql.jdbc.ConnectionImpl.getInstance(host(props), port(props), props, database(props), url);

            return newConn;
        } catch (SQLException sqlEx) {
            // Don't wrap SQLExceptions, throw
            // them un-changed.
            throw sqlEx;
        } catch (Exception ex) {
            SQLException sqlEx = SQLError.createSQLException(
                    Messages.getString("NonRegisteringDriver.17") + ex.toString() + Messages.getString("NonRegisteringDriver.18"),
                    SQLError.SQL_STATE_UNABLE_TO_CONNECT_TO_DATASOURCE, null);

            sqlEx.initCause(ex);

            throw sqlEx;
        }
    }

    protected static void trackConnection(Connection newConn) {

        ConnectionPhantomReference phantomRef = new ConnectionPhantomReference((ConnectionImpl) newConn, refQueue);
        connectionPhantomRefs.put(phantomRef, phantomRef);
    }

    private java.sql.Connection connectLoadBalanced(String url, Properties info) throws SQLException {
        Properties parsedProps = parseURL(url, info);

        if (parsedProps == null) {
            return null;
        }

        // People tend to drop this in, it doesn't make sense
        parsedProps.remove("roundRobinLoadBalance");

        int numHosts = Integer.parseInt(parsedProps.getProperty(NUM_HOSTS_PROPERTY_KEY));

        List<String> hostList = new ArrayList<String>();

        for (int i = 0; i < numHosts; i++) {
            int index = i + 1;

            hostList.add(parsedProps.getProperty(HOST_PROPERTY_KEY + "." + index) + ":" + parsedProps.getProperty(PORT_PROPERTY_KEY + "." + index));
        }

        LoadBalancingConnectionProxy proxyBal = new LoadBalancingConnectionProxy(hostList, parsedProps);

        return (java.sql.Connection) java.lang.reflect.Proxy.newProxyInstance(this.getClass().getClassLoader(),
                new Class[] { com.mysql.jdbc.LoadBalancedConnection.class }, proxyBal);
    }

    private java.sql.Connection connectFailover(String url, Properties info) throws SQLException {
        Properties parsedProps = parseURL(url, info);

        if (parsedProps == null) {
            return null;
        }

        // People tend to drop this in, it doesn't make sense
        parsedProps.remove("roundRobinLoadBalance");
        parsedProps.setProperty("autoReconnect", "false");

        int numHosts = Integer.parseInt(parsedProps.getProperty(NUM_HOSTS_PROPERTY_KEY));

        List<String> hostList = new ArrayList<String>();

        for (int i = 0; i < numHosts; i++) {
            int index = i + 1;

            hostList.add(parsedProps.getProperty(HOST_PROPERTY_KEY + "." + index) + ":" + parsedProps.getProperty(PORT_PROPERTY_KEY + "." + index));
        }

        FailoverConnectionProxy connProxy = new FailoverConnectionProxy(hostList, parsedProps);

        return (java.sql.Connection) java.lang.reflect.Proxy.newProxyInstance(this.getClass().getClassLoader(),
                new Class[] { com.mysql.jdbc.Connection.class }, connProxy);
    }

    protected java.sql.Connection connectReplicationConnection(String url, Properties info) throws SQLException {
        Properties parsedProps = parseURL(url, info);

        if (parsedProps == null) {
            return null;
        }

        Properties masterProps = (Properties) parsedProps.clone();
        Properties slavesProps = (Properties) parsedProps.clone();

        // Marker used for further testing later on, also when
        // debugging
        slavesProps.setProperty("com.mysql.jdbc.ReplicationConnection.isSlave", "true");

        int numHosts = Integer.parseInt(parsedProps.getProperty(NUM_HOSTS_PROPERTY_KEY));

        if (numHosts < 2) {
            throw SQLError.createSQLException("Must specify at least one slave host to connect to for master/slave replication load-balancing functionality",
                    SQLError.SQL_STATE_INVALID_CONNECTION_ATTRIBUTE, null);
        }
        List<String> slaveHostList = new ArrayList<String>();
        List<String> masterHostList = new ArrayList<String>();

        String firstHost = masterProps.getProperty(HOST_PROPERTY_KEY + ".1") + ":" + masterProps.getProperty(PORT_PROPERTY_KEY + ".1");

        boolean usesExplicitServerType = NonRegisteringDriver.isHostPropertiesList(firstHost);

        for (int i = 0; i < numHosts; i++) {
            int index = i + 1;

            masterProps.remove(HOST_PROPERTY_KEY + "." + index);
            masterProps.remove(PORT_PROPERTY_KEY + "." + index);
            slavesProps.remove(HOST_PROPERTY_KEY + "." + index);
            slavesProps.remove(PORT_PROPERTY_KEY + "." + index);

            String host = parsedProps.getProperty(HOST_PROPERTY_KEY + "." + index);
            String port = parsedProps.getProperty(PORT_PROPERTY_KEY + "." + index);
            if (usesExplicitServerType) {
                if (isHostMaster(host)) {
                    masterHostList.add(host);
                } else {
                    slaveHostList.add(host);
                }
            } else {
                if (i == 0) {
                    masterHostList.add(host + ":" + port);
                } else {
                    slaveHostList.add(host + ":" + port);
                }
            }
        }

        slavesProps.remove(NUM_HOSTS_PROPERTY_KEY);
        masterProps.remove(NUM_HOSTS_PROPERTY_KEY);
        masterProps.remove(HOST_PROPERTY_KEY);
        masterProps.remove(PORT_PROPERTY_KEY);
        slavesProps.remove(HOST_PROPERTY_KEY);
        slavesProps.remove(PORT_PROPERTY_KEY);

        return new ReplicationConnection(masterProps, slavesProps, masterHostList, slaveHostList);
    }

    private boolean isHostMaster(String host) {
        if (NonRegisteringDriver.isHostPropertiesList(host)) {
            Properties hostSpecificProps = NonRegisteringDriver.expandHostKeyValues(host);
            if (hostSpecificProps.containsKey("type") && "master".equalsIgnoreCase(hostSpecificProps.get("type").toString())) {
                return true;
            }
        }
        return false;
    }

    /**
     * Returns the database property from <code>props</code>
     * 
     * @param props
     *            the Properties to look for the database property.
     * 
     * @return the database name.
     */
    public String database(Properties props) {
        return props.getProperty(DBNAME_PROPERTY_KEY);
    }

    /**
     * Gets the drivers major version number
     * 
     * @return the drivers major version number
     */
    public int getMajorVersion() {
        return getMajorVersionInternal();
    }

    /**
     * Get the drivers minor version number
     * 
     * @return the drivers minor version number
     */
    public int getMinorVersion() {
        return getMinorVersionInternal();
    }

    /**
     * The getPropertyInfo method is intended to allow a generic GUI tool to
     * discover what properties it should prompt a human for in order to get
     * enough information to connect to a database.
     * 
     * <p>
     * Note that depending on the values the human has supplied so far, additional values may become necessary, so it may be necessary to iterate through
     * several calls to getPropertyInfo
     * </p>
     * 
     * @param url
     *            the Url of the database to connect to
     * @param info
     *            a proposed list of tag/value pairs that will be sent on
     *            connect open.
     * 
     * @return An array of DriverPropertyInfo objects describing possible
     *         properties. This array may be an empty array if no properties are
     *         required
     * 
     * @exception SQLException
     *                if a database-access error occurs
     * 
     * @see java.sql.Driver#getPropertyInfo
     */
    public DriverPropertyInfo[] getPropertyInfo(String url, Properties info) throws SQLException {
        if (info == null) {
            info = new Properties();
        }

        if ((url != null) && url.startsWith(URL_PREFIX)) {
            info = parseURL(url, info);
        }

        DriverPropertyInfo hostProp = new DriverPropertyInfo(HOST_PROPERTY_KEY, info.getProperty(HOST_PROPERTY_KEY));
        hostProp.required = true;
        hostProp.description = Messages.getString("NonRegisteringDriver.3");

<<<<<<< HEAD
        DriverPropertyInfo portProp = new DriverPropertyInfo(PORT_PROPERTY_KEY, info.getProperty(PORT_PROPERTY_KEY, "3306")); //$NON-NLS-1$ 
=======
        DriverPropertyInfo portProp = new DriverPropertyInfo(PORT_PROPERTY_KEY, info.getProperty(PORT_PROPERTY_KEY, "3306"));
>>>>>>> d8174ce4
        portProp.required = false;
        portProp.description = Messages.getString("NonRegisteringDriver.7");

        DriverPropertyInfo dbProp = new DriverPropertyInfo(DBNAME_PROPERTY_KEY, info.getProperty(DBNAME_PROPERTY_KEY));
        dbProp.required = false;
        dbProp.description = "Database name";

        DriverPropertyInfo userProp = new DriverPropertyInfo(USER_PROPERTY_KEY, info.getProperty(USER_PROPERTY_KEY));
        userProp.required = true;
        userProp.description = Messages.getString("NonRegisteringDriver.13");

        DriverPropertyInfo passwordProp = new DriverPropertyInfo(PASSWORD_PROPERTY_KEY, info.getProperty(PASSWORD_PROPERTY_KEY));
        passwordProp.required = true;
        passwordProp.description = Messages.getString("NonRegisteringDriver.16");

        DriverPropertyInfo[] dpi = ConnectionPropertiesImpl.exposeAsDriverPropertyInfo(info, 5);

        dpi[0] = hostProp;
        dpi[1] = portProp;
        dpi[2] = dbProp;
        dpi[3] = userProp;
        dpi[4] = passwordProp;

        return dpi;
    }

    //
    // return the value of any property this driver knows about
    //

    /**
     * Returns the hostname property
     * 
     * @param props
     *            the java.util.Properties instance to retrieve the hostname
     *            from.
     * 
     * @return the hostname
     */
    public String host(Properties props) {
        return props.getProperty(HOST_PROPERTY_KEY, "localhost");
    }

    /**
     * Report whether the driver is a genuine JDBC compliant driver. A driver
     * may only report "true" here if it passes the JDBC compliance tests,
     * otherwise it is required to return false. JDBC compliance requires full
     * support for the JDBC API and full support for SQL 92 Entry Level.
     * 
     * <p>
     * MySQL is not SQL92 compliant
     * </p>
     * 
     * @return is this driver JDBC compliant?
     */
    public boolean jdbcCompliant() {
        return false;
    }

    public Properties parseURL(String url, Properties defaults) throws java.sql.SQLException {
        Properties urlProps = (defaults != null) ? new Properties(defaults) : new Properties();

        if (url == null) {
            return null;
        }

        if (!StringUtils.startsWithIgnoreCase(url, URL_PREFIX) && !StringUtils.startsWithIgnoreCase(url, MXJ_URL_PREFIX)
                && !StringUtils.startsWithIgnoreCase(url, LOADBALANCE_URL_PREFIX) && !StringUtils.startsWithIgnoreCase(url, REPLICATION_URL_PREFIX)) {

            return null;
        }

        int beginningOfSlashes = url.indexOf("//");

        if (StringUtils.startsWithIgnoreCase(url, MXJ_URL_PREFIX)) {

            urlProps.setProperty("socketFactory", "com.mysql.management.driverlaunched.ServerLauncherSocketFactory");
        }

        /*
         * Parse parameters after the ? in the URL and remove them from the
         * original URL.
         */
        int index = url.indexOf("?");

        if (index != -1) {
            String paramString = url.substring(index + 1, url.length());
            url = url.substring(0, index);

            StringTokenizer queryParams = new StringTokenizer(paramString, "&");

            while (queryParams.hasMoreTokens()) {
                String parameterValuePair = queryParams.nextToken();

                int indexOfEquals = StringUtils.indexOfIgnoreCase(0, parameterValuePair, "=");

                String parameter = null;
                String value = null;

                if (indexOfEquals != -1) {
                    parameter = parameterValuePair.substring(0, indexOfEquals);

                    if (indexOfEquals + 1 < parameterValuePair.length()) {
                        value = parameterValuePair.substring(indexOfEquals + 1);
                    }
                }

                if ((value != null && value.length() > 0) && (parameter != null && parameter.length() > 0)) {
                    try {
                        urlProps.put(parameter, URLDecoder.decode(value, "UTF-8"));
                    } catch (UnsupportedEncodingException badEncoding) {
                        // punt
                        urlProps.put(parameter, URLDecoder.decode(value));
                    } catch (NoSuchMethodError nsme) {
                        // punt again
                        urlProps.put(parameter, URLDecoder.decode(value));
                    }
                }
            }
        }

        url = url.substring(beginningOfSlashes + 2);

        String hostStuff = null;

        int slashIndex = StringUtils.indexOfIgnoreCase(0, url, "/", ALLOWED_QUOTES, ALLOWED_QUOTES, StringUtils.SEARCH_MODE__ALL);

        if (slashIndex != -1) {
            hostStuff = url.substring(0, slashIndex);

            if ((slashIndex + 1) < url.length()) {
                urlProps.put(DBNAME_PROPERTY_KEY, url.substring((slashIndex + 1), url.length()));
            }
        } else {
            hostStuff = url;
        }

        int numHosts = 0;

        if ((hostStuff != null) && (hostStuff.trim().length() > 0)) {
            List<String> hosts = StringUtils.split(hostStuff, ",", ALLOWED_QUOTES, ALLOWED_QUOTES, false);

            for (String hostAndPort : hosts) {
                numHosts++;

                String[] hostPortPair = parseHostPortPair(hostAndPort);

                if (hostPortPair[HOST_NAME_INDEX] != null && hostPortPair[HOST_NAME_INDEX].trim().length() > 0) {
                    urlProps.setProperty(HOST_PROPERTY_KEY + "." + numHosts, hostPortPair[HOST_NAME_INDEX]);
                } else {
                    urlProps.setProperty(HOST_PROPERTY_KEY + "." + numHosts, "localhost");
                }

                if (hostPortPair[PORT_NUMBER_INDEX] != null) {
                    urlProps.setProperty(PORT_PROPERTY_KEY + "." + numHosts, hostPortPair[PORT_NUMBER_INDEX]);
                } else {
                    urlProps.setProperty(PORT_PROPERTY_KEY + "." + numHosts, "3306");
                }
            }
        } else {
            numHosts = 1;
            urlProps.setProperty(HOST_PROPERTY_KEY + ".1", "localhost");
            urlProps.setProperty(PORT_PROPERTY_KEY + ".1", "3306");
        }

        urlProps.setProperty(NUM_HOSTS_PROPERTY_KEY, String.valueOf(numHosts));
        urlProps.setProperty(HOST_PROPERTY_KEY, urlProps.getProperty(HOST_PROPERTY_KEY + ".1"));
        urlProps.setProperty(PORT_PROPERTY_KEY, urlProps.getProperty(PORT_PROPERTY_KEY + ".1"));

        String propertiesTransformClassName = urlProps.getProperty(PROPERTIES_TRANSFORM_KEY);

        if (propertiesTransformClassName != null) {
            try {
                ConnectionPropertiesTransform propTransformer = (ConnectionPropertiesTransform) Class.forName(propertiesTransformClassName).newInstance();

                urlProps = propTransformer.transformProperties(urlProps);
            } catch (InstantiationException e) {
                throw SQLError.createSQLException("Unable to create properties transform instance '" + propertiesTransformClassName
                        + "' due to underlying exception: " + e.toString(), SQLError.SQL_STATE_INVALID_CONNECTION_ATTRIBUTE, null);
            } catch (IllegalAccessException e) {
                throw SQLError.createSQLException("Unable to create properties transform instance '" + propertiesTransformClassName
                        + "' due to underlying exception: " + e.toString(), SQLError.SQL_STATE_INVALID_CONNECTION_ATTRIBUTE, null);
            } catch (ClassNotFoundException e) {
                throw SQLError.createSQLException("Unable to create properties transform instance '" + propertiesTransformClassName
                        + "' due to underlying exception: " + e.toString(), SQLError.SQL_STATE_INVALID_CONNECTION_ATTRIBUTE, null);
            }
        }

        if (Util.isColdFusion() && urlProps.getProperty("autoConfigureForColdFusion", "true").equalsIgnoreCase("true")) {
            String configs = urlProps.getProperty(USE_CONFIG_PROPERTY_KEY);

            StringBuffer newConfigs = new StringBuffer();

            if (configs != null) {
                newConfigs.append(configs);
                newConfigs.append(",");
            }

            newConfigs.append("coldFusion");

            urlProps.setProperty(USE_CONFIG_PROPERTY_KEY, newConfigs.toString());
        }

        // If we use a config, it actually should get overridden by anything in the URL or passed-in properties

        String configNames = null;

        if (defaults != null) {
            configNames = defaults.getProperty(USE_CONFIG_PROPERTY_KEY);
        }

        if (configNames == null) {
            configNames = urlProps.getProperty(USE_CONFIG_PROPERTY_KEY);
        }

        if (configNames != null) {
            List<String> splitNames = StringUtils.split(configNames, ",", true);

            Properties configProps = new Properties();

            Iterator<String> namesIter = splitNames.iterator();

            while (namesIter.hasNext()) {
                String configName = namesIter.next();

                try {
                    InputStream configAsStream = getClass().getResourceAsStream("configs/" + configName + ".properties");

                    if (configAsStream == null) {
                        throw SQLError.createSQLException("Can't find configuration template named '" + configName + "'",
                                SQLError.SQL_STATE_INVALID_CONNECTION_ATTRIBUTE, null);
                    }
                    configProps.load(configAsStream);
                } catch (IOException ioEx) {
                    SQLException sqlEx = SQLError.createSQLException("Unable to load configuration template '" + configName
                            + "' due to underlying IOException: " + ioEx, SQLError.SQL_STATE_INVALID_CONNECTION_ATTRIBUTE, null);
                    sqlEx.initCause(ioEx);

                    throw sqlEx;
                }
            }

            Iterator<Object> propsIter = urlProps.keySet().iterator();

            while (propsIter.hasNext()) {
                String key = propsIter.next().toString();
                String property = urlProps.getProperty(key);
                configProps.setProperty(key, property);
            }

            urlProps = configProps;
        }

        // Properties passed in should override ones in URL

        if (defaults != null) {
            Iterator<Object> propsIter = defaults.keySet().iterator();

            while (propsIter.hasNext()) {
                String key = propsIter.next().toString();
                if (!key.equals(NUM_HOSTS_PROPERTY_KEY)) {
                    String property = defaults.getProperty(key);
                    urlProps.setProperty(key, property);
                }
            }
        }

        return urlProps;
    }

    /**
     * Returns the port number property
     * 
     * @param props
     *            the properties to get the port number from
     * 
     * @return the port number
     */
    public int port(Properties props) {
        return Integer.parseInt(props.getProperty(PORT_PROPERTY_KEY, "3306"));
    }

    /**
     * Returns the given property from <code>props</code>
     * 
     * @param name
     *            the property name
     * @param props
     *            the property instance to look in
     * 
     * @return the property value, or null if not found.
     */
    public String property(String name, Properties props) {
        return props.getProperty(name);
    }

    /**
     * Expands hosts of the form address=(protocol=tcp)(host=localhost)(port=3306)
     * into a java.util.Properties. Special characters (in this case () and =) must be quoted.
     * Any values that are string-quoted ("" or '') are also stripped of quotes.
     */
    public static Properties expandHostKeyValues(String host) {
        Properties hostProps = new Properties();

        if (isHostPropertiesList(host)) {
            host = host.substring("address=".length() + 1);
            List<String> hostPropsList = StringUtils.split(host, ")", "'\"", "'\"", true);

            for (String propDef : hostPropsList) {
                if (propDef.startsWith("(")) {
                    propDef = propDef.substring(1);
                }

                List<String> kvp = StringUtils.split(propDef, "=", "'\"", "'\"", true);

                String key = kvp.get(0);
                String value = kvp.size() > 1 ? kvp.get(1) : null;

                if (value != null && ((value.startsWith("\"") && value.endsWith("\"")) || (value.startsWith("'") && value.endsWith("'")))) {
                    value = value.substring(1, value.length() - 1);
                }

                if (value != null) {
                    if (HOST_PROPERTY_KEY.equalsIgnoreCase(key) || DBNAME_PROPERTY_KEY.equalsIgnoreCase(key) || PORT_PROPERTY_KEY.equalsIgnoreCase(key)
                            || PROTOCOL_PROPERTY_KEY.equalsIgnoreCase(key) || PATH_PROPERTY_KEY.equalsIgnoreCase(key)) {
                        key = key.toUpperCase(Locale.ENGLISH);
                    } else if (USER_PROPERTY_KEY.equalsIgnoreCase(key) || PASSWORD_PROPERTY_KEY.equalsIgnoreCase(key)) {
                        key = key.toLowerCase(Locale.ENGLISH);
                    }

                    hostProps.setProperty(key, value);
                }
            }
        }

        return hostProps;
    }

    public static boolean isHostPropertiesList(String host) {
        return host != null && StringUtils.startsWithIgnoreCase(host, "address=");
    }

    static class ConnectionPhantomReference extends PhantomReference<ConnectionImpl> {
        private NetworkResources io;

        ConnectionPhantomReference(ConnectionImpl connectionImpl, ReferenceQueue<ConnectionImpl> q) {
            super(connectionImpl, q);

            try {
                this.io = connectionImpl.getIO().getNetworkResources();
            } catch (SQLException e) {
                // if we somehow got here and there's really no i/o, we deal with it later
            }
        }

        void cleanup() {
            if (this.io != null) {
                try {
                    this.io.forceClose();
                } finally {
                    this.io = null;
                }
            }
        }
    }

    public Logger getParentLogger() throws SQLFeatureNotSupportedException {
        throw new SQLFeatureNotSupportedException();
    }
}<|MERGE_RESOLUTION|>--- conflicted
+++ resolved
@@ -541,11 +541,7 @@
         hostProp.required = true;
         hostProp.description = Messages.getString("NonRegisteringDriver.3");
 
-<<<<<<< HEAD
-        DriverPropertyInfo portProp = new DriverPropertyInfo(PORT_PROPERTY_KEY, info.getProperty(PORT_PROPERTY_KEY, "3306")); //$NON-NLS-1$ 
-=======
         DriverPropertyInfo portProp = new DriverPropertyInfo(PORT_PROPERTY_KEY, info.getProperty(PORT_PROPERTY_KEY, "3306"));
->>>>>>> d8174ce4
         portProp.required = false;
         portProp.description = Messages.getString("NonRegisteringDriver.7");
 
