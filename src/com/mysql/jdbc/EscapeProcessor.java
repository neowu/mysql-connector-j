--- conflicted
+++ resolved
@@ -36,11 +36,8 @@
 import java.util.StringTokenizer;
 import java.util.TimeZone;
 
-<<<<<<< HEAD
 import com.mysql.cj.api.ExceptionInterceptor;
-=======
 import com.mysql.cj.core.Messages;
->>>>>>> 82f69c75
 import com.mysql.cj.core.util.EscapeTokenizer;
 import com.mysql.cj.core.util.StringUtils;
 import com.mysql.jdbc.exceptions.SQLError;
@@ -121,11 +118,7 @@
                 if (token.charAt(0) == '{') { // It's an escape code
 
                     if (!token.endsWith("}")) {
-<<<<<<< HEAD
-                        throw SQLError.createSQLException("Not a valid escape sequence: " + token, exceptionInterceptor);
-=======
-                        throw SQLError.createSQLException(Messages.getString("EscapeProcessor.0", new Object[] { token }), conn.getExceptionInterceptor());
->>>>>>> 82f69c75
+                        throw SQLError.createSQLException(Messages.getString("EscapeProcessor.0", new Object[] { token }), exceptionInterceptor);
                     }
 
                     if (token.length() > 2) {
@@ -211,12 +204,8 @@
                                 String dateString = "'" + year4 + "-" + month2 + "-" + day2 + "'";
                                 newSql.append(dateString);
                             } catch (java.util.NoSuchElementException e) {
-<<<<<<< HEAD
-                                throw SQLError.createSQLException("Syntax error for DATE escape sequence '" + argument + "'", "42000", exceptionInterceptor);
-=======
                                 throw SQLError.createSQLException(Messages.getString("EscapeProcessor.1", new Object[] { argument }),
-                                        SQLError.SQL_STATE_SYNTAX_ERROR, conn.getExceptionInterceptor());
->>>>>>> 82f69c75
+                                        SQLError.SQL_STATE_SYNTAX_ERROR, exceptionInterceptor);
                             }
                         }
                     } else if (StringUtils.startsWithIgnoreCase(collapsedToken, "{ts")) {
@@ -533,37 +522,22 @@
         int firstIndexOfParen = functionToken.indexOf("(");
 
         if (firstIndexOfParen == -1) {
-<<<<<<< HEAD
-            throw SQLError.createSQLException("Syntax error while processing {fn convert (... , ...)} token, missing opening parenthesis in token '"
-                    + functionToken + "'.", SQLError.SQL_STATE_SYNTAX_ERROR, exceptionInterceptor);
-=======
             throw SQLError.createSQLException(Messages.getString("EscapeProcessor.4", new Object[] { functionToken }), SQLError.SQL_STATE_SYNTAX_ERROR,
-                    conn.getExceptionInterceptor());
->>>>>>> 82f69c75
+                    exceptionInterceptor);
         }
 
         int indexOfComma = functionToken.lastIndexOf(",");
 
         if (indexOfComma == -1) {
-<<<<<<< HEAD
-            throw SQLError.createSQLException("Syntax error while processing {fn convert (... , ...)} token, missing comma in token '" + functionToken + "'.",
-                    SQLError.SQL_STATE_SYNTAX_ERROR, exceptionInterceptor);
-=======
             throw SQLError.createSQLException(Messages.getString("EscapeProcessor.5", new Object[] { functionToken }), SQLError.SQL_STATE_SYNTAX_ERROR,
-                    conn.getExceptionInterceptor());
->>>>>>> 82f69c75
+                    exceptionInterceptor);
         }
 
         int indexOfCloseParen = functionToken.indexOf(')', indexOfComma);
 
         if (indexOfCloseParen == -1) {
-<<<<<<< HEAD
-            throw SQLError.createSQLException("Syntax error while processing {fn convert (... , ...)} token, missing closing parenthesis in token '"
-                    + functionToken + "'.", SQLError.SQL_STATE_SYNTAX_ERROR, exceptionInterceptor);
-=======
             throw SQLError.createSQLException(Messages.getString("EscapeProcessor.6", new Object[] { functionToken }), SQLError.SQL_STATE_SYNTAX_ERROR,
-                    conn.getExceptionInterceptor());
->>>>>>> 82f69c75
+                    exceptionInterceptor);
 
         }
 
@@ -581,13 +555,8 @@
         newType = JDBC_CONVERT_TO_MYSQL_TYPE_MAP.get(trimmedType.toUpperCase(Locale.ENGLISH));
 
         if (newType == null) {
-<<<<<<< HEAD
-            throw SQLError.createSQLException("Unsupported conversion type '" + type.trim() + "' found while processing escape token.",
-                    SQLError.SQL_STATE_GENERAL_ERROR, exceptionInterceptor);
-=======
             throw SQLError.createSQLException(Messages.getString("EscapeProcessor.7", new Object[] { type.trim() }), SQLError.SQL_STATE_GENERAL_ERROR,
-                    conn.getExceptionInterceptor());
->>>>>>> 82f69c75
+                    exceptionInterceptor);
         }
 
         int replaceIndex = newType.indexOf("?");
