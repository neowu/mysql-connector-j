/*
  Copyright (c) 2002, 2015, Oracle and/or its affiliates. All rights reserved.

  The MySQL Connector/J is licensed under the terms of the GPLv2
  <http://www.gnu.org/licenses/old-licenses/gpl-2.0.html>, like most MySQL Connectors.
  There are special exceptions to the terms and conditions of the GPLv2 as it is applied to
  this software, see the FLOSS License Exception
  <http://www.mysql.com/about/legal/licensing/foss-exception.html>.

  This program is free software; you can redistribute it and/or modify it under the terms
  of the GNU General Public License as published by the Free Software Foundation; version 2
  of the License.

  This program is distributed in the hope that it will be useful, but WITHOUT ANY WARRANTY;
  without even the implied warranty of MERCHANTABILITY or FITNESS FOR A PARTICULAR PURPOSE.
  See the GNU General Public License for more details.

  You should have received a copy of the GNU General Public License along with this
  program; if not, write to the Free Software Foundation, Inc., 51 Franklin St, Fifth
  Floor, Boston, MA 02110-1301  USA

 */

package com.mysql.jdbc;

import java.io.IOException;
import java.io.InputStream;
import java.io.Reader;
import java.io.UnsupportedEncodingException;
import java.math.BigDecimal;
import java.net.URL;
import java.sql.Array;
import java.sql.Blob;
import java.sql.Clob;
import java.sql.Date;
import java.sql.NClob;
import java.sql.ParameterMetaData;
import java.sql.Ref;
import java.sql.ResultSet;
import java.sql.RowId;
import java.sql.SQLException;
import java.sql.SQLFeatureNotSupportedException;
import java.sql.SQLXML;
import java.sql.Time;
import java.sql.Timestamp;
import java.sql.Types;
import java.util.ArrayList;
import java.util.Calendar;
import java.util.TimeZone;

import com.mysql.cj.api.ProfilerEvent;
import com.mysql.cj.api.io.Protocol;
import com.mysql.cj.core.Messages;
import com.mysql.cj.core.conf.PropertyDefinitions;
import com.mysql.cj.core.exception.CJException;
import com.mysql.cj.core.exception.ExceptionFactory;
import com.mysql.cj.core.io.Buffer;
import com.mysql.cj.core.profiler.ProfilerEventHandlerFactory;
import com.mysql.cj.core.profiler.ProfilerEventImpl;
import com.mysql.cj.core.util.LogUtils;
import com.mysql.cj.core.util.StringUtils;
import com.mysql.cj.core.util.TestUtils;
import com.mysql.cj.mysqla.MysqlaConstants;
import com.mysql.cj.mysqla.io.MysqlaProtocol;
import com.mysql.jdbc.exceptions.MySQLStatementCancelledException;
import com.mysql.jdbc.exceptions.MySQLTimeoutException;
import com.mysql.jdbc.exceptions.SQLError;
import com.mysql.jdbc.exceptions.SQLExceptionsMapping;

/**
 * JDBC Interface for MySQL-4.1 and newer server-side PreparedStatements.
 */
public class ServerPreparedStatement extends PreparedStatement {

    protected static final int BLOB_STREAM_READ_BUF_SIZE = 8192;

    public static class BatchedBindValues {
        public BindValue[] batchedParameterValues;

        BatchedBindValues(BindValue[] paramVals) {
            int numParams = paramVals.length;

            this.batchedParameterValues = new BindValue[numParams];

            for (int i = 0; i < numParams; i++) {
                this.batchedParameterValues[i] = new BindValue(paramVals[i]);
            }
        }
    }

    public static class BindValue {

        public long boundBeforeExecutionNum = 0;

        public long bindLength; /* Default length of data */

        public int bufferType; /* buffer type */

        public double doubleBinding;

        public float floatBinding;

        public boolean isLongData; /* long data indicator */

        public boolean isNull; /* NULL indicator */

        public boolean isSet = false; /* has this parameter been set? */

        public long longBinding; /* all integral values are stored here */

        public Object value; /* The value to store */

        public TimeZone tz; /* The TimeZone for date/time types */

        BindValue() {
        }

        BindValue(BindValue copyMe) {
            this.value = copyMe.value;
            this.isSet = copyMe.isSet;
            this.isLongData = copyMe.isLongData;
            this.isNull = copyMe.isNull;
            this.bufferType = copyMe.bufferType;
            this.bindLength = copyMe.bindLength;
            this.longBinding = copyMe.longBinding;
            this.floatBinding = copyMe.floatBinding;
            this.doubleBinding = copyMe.doubleBinding;
            this.tz = copyMe.tz;
        }

        void reset() {
            this.isSet = false;
            this.value = null;
            this.isLongData = false;

            this.longBinding = 0L;
            this.floatBinding = 0;
            this.doubleBinding = 0D;
            this.tz = null;
        }

        @Override
        public String toString() {
            return toString(false);
        }

        public String toString(boolean quoteIfNeeded) {
            if (this.isLongData) {
                return "' STREAM DATA '";
            }

            switch (this.bufferType) {
                case MysqlaConstants.FIELD_TYPE_TINY:
                case MysqlaConstants.FIELD_TYPE_SHORT:
                case MysqlaConstants.FIELD_TYPE_LONG:
                case MysqlaConstants.FIELD_TYPE_LONGLONG:
                    return String.valueOf(this.longBinding);
                case MysqlaConstants.FIELD_TYPE_FLOAT:
                    return String.valueOf(this.floatBinding);
                case MysqlaConstants.FIELD_TYPE_DOUBLE:
                    return String.valueOf(this.doubleBinding);
                case MysqlaConstants.FIELD_TYPE_TIME:
                case MysqlaConstants.FIELD_TYPE_DATE:
                case MysqlaConstants.FIELD_TYPE_DATETIME:
                case MysqlaConstants.FIELD_TYPE_TIMESTAMP:
                case MysqlaConstants.FIELD_TYPE_VAR_STRING:
                case MysqlaConstants.FIELD_TYPE_STRING:
                case MysqlaConstants.FIELD_TYPE_VARCHAR:
                    if (quoteIfNeeded) {
                        return "'" + String.valueOf(this.value) + "'";
                    }
                    return String.valueOf(this.value);

                default:
                    if (this.value instanceof byte[]) {
                        return "byte data";
                    }
                    if (quoteIfNeeded) {
                        return "'" + String.valueOf(this.value) + "'";
                    }
                    return String.valueOf(this.value);
            }
        }

        long getBoundLength() {
            if (this.isNull) {
                return 0;
            }

            if (this.isLongData) {
                return this.bindLength;
            }

            switch (this.bufferType) {

                case MysqlaConstants.FIELD_TYPE_TINY:
                    return 1;
                case MysqlaConstants.FIELD_TYPE_SHORT:
                    return 2;
                case MysqlaConstants.FIELD_TYPE_LONG:
                    return 4;
                case MysqlaConstants.FIELD_TYPE_LONGLONG:
                    return 8;
                case MysqlaConstants.FIELD_TYPE_FLOAT:
                    return 4;
                case MysqlaConstants.FIELD_TYPE_DOUBLE:
                    return 8;
                case MysqlaConstants.FIELD_TYPE_TIME:
                    return 9;
                case MysqlaConstants.FIELD_TYPE_DATE:
                    return 7;
                case MysqlaConstants.FIELD_TYPE_DATETIME:
                case MysqlaConstants.FIELD_TYPE_TIMESTAMP:
                    return 11;
                case MysqlaConstants.FIELD_TYPE_VAR_STRING:
                case MysqlaConstants.FIELD_TYPE_STRING:
                case MysqlaConstants.FIELD_TYPE_VARCHAR:
                case MysqlaConstants.FIELD_TYPE_DECIMAL:
                case MysqlaConstants.FIELD_TYPE_NEW_DECIMAL:
                    if (this.value instanceof byte[]) {
                        return ((byte[]) this.value).length;
                    }
                    return ((String) this.value).length();

                default:
                    return 0;
            }
        }
    }

    private boolean hasOnDuplicateKeyUpdate = false;

    private void storeTime(Buffer intoBuf, Time tm, TimeZone tz) throws SQLException {

        intoBuf.ensureCapacity(9);
        intoBuf.writeByte((byte) 8); // length
        intoBuf.writeByte((byte) 0); // neg flag
        intoBuf.writeLong(0); // tm->day, not used

        Calendar cal = Calendar.getInstance(tz);

        cal.setTime(tm);
        intoBuf.writeByte((byte) cal.get(Calendar.HOUR_OF_DAY));
        intoBuf.writeByte((byte) cal.get(Calendar.MINUTE));
        intoBuf.writeByte((byte) cal.get(Calendar.SECOND));
    }

    /**
     * Flag indicating whether or not the long parameters have been 'switched'
     * back to normal parameters. We can not execute() if clearParameters()
     * hasn't been called in this case.
     */
    private boolean detectedLongParameterSwitch = false;

    /**
     * The number of fields in the result set (if any) for this
     * PreparedStatement.
     */
    private int fieldCount;

    /** Has this prepared statement been marked invalid? */
    private boolean invalid = false;

    /** If this statement has been marked invalid, what was the reason? */
    private CJException invalidationException;

    private Buffer outByteBuffer;

    /** Bind values for individual fields */
    private BindValue[] parameterBindings;

    /** Field-level metadata for parameters */
    private Field[] parameterFields;

    /** Field-level metadata for result sets. */
    private Field[] resultFields;

    /** Do we need to send/resend types to the server? */
    private boolean sendTypesToServer = false;

    /** The ID that the server uses to identify this PreparedStatement */
    private long serverStatementId;

    /**
     * Creates a prepared statement instance
     */

    protected static ServerPreparedStatement getInstance(MysqlJdbcConnection conn, String sql, String catalog, int resultSetType, int resultSetConcurrency)
            throws SQLException {
        return new ServerPreparedStatement(conn, sql, catalog, resultSetType, resultSetConcurrency);
    }

    /**
     * Creates a new ServerPreparedStatement object.
     * 
     * @param conn
     *            the connection creating us.
     * @param sql
     *            the SQL containing the statement to prepare.
     * @param catalog
     *            the catalog in use when we were created.
     * 
     * @throws SQLException
     *             If an error occurs
     */
    protected ServerPreparedStatement(MysqlJdbcConnection conn, String sql, String catalog, int resultSetType, int resultSetConcurrency) throws SQLException {
        super(conn, catalog);

        checkNullOrEmptyQuery(sql);

        int startOfStatement = findStartOfStatement(sql);

        this.firstCharOfStmt = StringUtils.firstAlphaCharUc(sql, startOfStatement);

        this.hasOnDuplicateKeyUpdate = this.firstCharOfStmt == 'I' && containsOnDuplicateKeyInString(sql);

        this.useAutoSlowLog = this.connection.getAutoSlowLog();

        String statementComment = this.connection.getStatementComment();

        this.originalSql = (statementComment == null) ? sql : "/* " + statementComment + " */ " + sql;

        try {
            serverPrepare(sql);
        } catch (CJException | SQLException sqlEx) {
            realClose(false, true);

            throw SQLExceptionsMapping.translateException(sqlEx, getExceptionInterceptor());
        }

        setResultSetType(resultSetType);
        setResultSetConcurrency(resultSetConcurrency);

        this.parameterTypes = new int[this.parameterCount];
    }

    /**
     * JDBC 2.0 Add a set of parameters to the batch.
     * 
     * @exception SQLException
     *                if a database-access error occurs.
     * 
     * @see StatementImpl#addBatch
     */
    @Override
    public void addBatch() throws SQLException {
        synchronized (checkClosed().getConnectionMutex()) {

            if (this.batchedArgs == null) {
                this.batchedArgs = new ArrayList<Object>();
            }

            this.batchedArgs.add(new BatchedBindValues(this.parameterBindings));
        }
    }

    @Override
    public String asSql(boolean quoteStreamsAndUnknowns) throws SQLException {

        synchronized (checkClosed().getConnectionMutex()) {

            PreparedStatement pStmtForSub = null;

            try {
                pStmtForSub = PreparedStatement.getInstance(this.connection, this.originalSql, this.currentCatalog);

                int numParameters = pStmtForSub.parameterCount;
                int ourNumParameters = this.parameterCount;

                for (int i = 0; (i < numParameters) && (i < ourNumParameters); i++) {
                    if (this.parameterBindings[i] != null) {
                        if (this.parameterBindings[i].isNull) {
                            pStmtForSub.setNull(i + 1, Types.NULL);
                        } else {
                            BindValue bindValue = this.parameterBindings[i];

                            //
                            // Handle primitives first
                            //
                            switch (bindValue.bufferType) {

                                case MysqlaConstants.FIELD_TYPE_TINY:
                                    pStmtForSub.setByte(i + 1, (byte) bindValue.longBinding);
                                    break;
                                case MysqlaConstants.FIELD_TYPE_SHORT:
                                    pStmtForSub.setShort(i + 1, (short) bindValue.longBinding);
                                    break;
                                case MysqlaConstants.FIELD_TYPE_LONG:
                                    pStmtForSub.setInt(i + 1, (int) bindValue.longBinding);
                                    break;
                                case MysqlaConstants.FIELD_TYPE_LONGLONG:
                                    pStmtForSub.setLong(i + 1, bindValue.longBinding);
                                    break;
                                case MysqlaConstants.FIELD_TYPE_FLOAT:
                                    pStmtForSub.setFloat(i + 1, bindValue.floatBinding);
                                    break;
                                case MysqlaConstants.FIELD_TYPE_DOUBLE:
                                    pStmtForSub.setDouble(i + 1, bindValue.doubleBinding);
                                    break;
                                default:
                                    pStmtForSub.setObject(i + 1, this.parameterBindings[i].value);
                                    break;
                            }
                        }
                    }
                }

                return pStmtForSub.asSql(quoteStreamsAndUnknowns);
            } finally {
                if (pStmtForSub != null) {
                    try {
                        pStmtForSub.close();
                    } catch (SQLException sqlEx) {
                        // ignore
                    }
                }
            }
        }
    }

    @Override
    protected MysqlJdbcConnection checkClosed() {
        if (this.invalid) {
            throw this.invalidationException;
        }

        return super.checkClosed();
    }

    /**
     * @see java.sql.PreparedStatement#clearParameters()
     */
    @Override
    public void clearParameters() {
        synchronized (checkClosed().getConnectionMutex()) {
            clearParametersInternal(true);
        }
    }

    private void clearParametersInternal(boolean clearServerParameters) {
        boolean hadLongData = false;

        if (this.parameterBindings != null) {
            for (int i = 0; i < this.parameterCount; i++) {
                if ((this.parameterBindings[i] != null) && this.parameterBindings[i].isLongData) {
                    hadLongData = true;
                }

                this.parameterBindings[i].reset();
            }
        }

        if (clearServerParameters && hadLongData) {
            serverResetStatement();

            this.detectedLongParameterSwitch = false;
        }
    }

    protected boolean isCached = false;

    private boolean useAutoSlowLog;

    protected void setClosed(boolean flag) {
        this.isClosed = flag;
    }

    /**
     * @see java.sql.Statement#close()
     */
    @Override
    public void close() throws SQLException {
        MysqlJdbcConnection locallyScopedConn = this.connection;

        if (locallyScopedConn == null) {
            return; // already closed
        }

        synchronized (locallyScopedConn.getConnectionMutex()) {

            if (this.isCached && !this.isClosed) {
                clearParameters();

                this.isClosed = true;

                this.connection.recachePreparedStatement(this);
                return;
            }

            realClose(true, true);
        }
    }

    private void dumpCloseForTestcase() throws SQLException {
        synchronized (checkClosed().getConnectionMutex()) {
            StringBuilder buf = new StringBuilder();
            this.connection.generateConnectionCommentBlock(buf);
            buf.append("DEALLOCATE PREPARE debug_stmt_");
            buf.append(this.statementId);
            buf.append(";\n");

            TestUtils.dumpTestcaseQuery(buf.toString());
        }
    }

    private void dumpExecuteForTestcase() throws SQLException {
        synchronized (checkClosed().getConnectionMutex()) {
            StringBuilder buf = new StringBuilder();

            for (int i = 0; i < this.parameterCount; i++) {
                this.connection.generateConnectionCommentBlock(buf);

                buf.append("SET @debug_stmt_param");
                buf.append(this.statementId);
                buf.append("_");
                buf.append(i);
                buf.append("=");

                if (this.parameterBindings[i].isNull) {
                    buf.append("NULL");
                } else {
                    buf.append(this.parameterBindings[i].toString(true));
                }

                buf.append(";\n");
            }

            this.connection.generateConnectionCommentBlock(buf);

            buf.append("EXECUTE debug_stmt_");
            buf.append(this.statementId);

            if (this.parameterCount > 0) {
                buf.append(" USING ");
                for (int i = 0; i < this.parameterCount; i++) {
                    if (i > 0) {
                        buf.append(", ");
                    }

                    buf.append("@debug_stmt_param");
                    buf.append(this.statementId);
                    buf.append("_");
                    buf.append(i);

                }
            }

            buf.append(";\n");

            TestUtils.dumpTestcaseQuery(buf.toString());
        }
    }

    private void dumpPrepareForTestcase() throws SQLException {
        synchronized (checkClosed().getConnectionMutex()) {
            StringBuilder buf = new StringBuilder(this.originalSql.length() + 64);

            this.connection.generateConnectionCommentBlock(buf);

            buf.append("PREPARE debug_stmt_");
            buf.append(this.statementId);
            buf.append(" FROM \"");
            buf.append(this.originalSql);
            buf.append("\";\n");

            TestUtils.dumpTestcaseQuery(buf.toString());
        }
    }

    @Override
    protected int[] executeBatchSerially(int batchTimeout) throws SQLException {
        synchronized (checkClosed().getConnectionMutex()) {
            MysqlJdbcConnection locallyScopedConn = this.connection;

            if (locallyScopedConn.isReadOnly()) {
                throw SQLError.createSQLException(Messages.getString("ServerPreparedStatement.2") + Messages.getString("ServerPreparedStatement.3"),
                        SQLError.SQL_STATE_ILLEGAL_ARGUMENT, getExceptionInterceptor());
            }

            clearWarnings();

            // Store this for later, we're going to 'swap' them out
            // as we execute each batched statement...
            BindValue[] oldBindValues = this.parameterBindings;

            try {
                int[] updateCounts = null;

                if (this.batchedArgs != null) {
                    int nbrCommands = this.batchedArgs.size();
                    updateCounts = new int[nbrCommands];

                    if (this.retrieveGeneratedKeys) {
                        this.batchedGeneratedKeys = new ArrayList<ResultSetRow>(nbrCommands);
                    }

                    for (int i = 0; i < nbrCommands; i++) {
                        updateCounts[i] = -3;
                    }

                    SQLException sqlEx = null;

                    int commandIndex = 0;

                    BindValue[] previousBindValuesForBatch = null;

                    CancelTask timeoutTask = null;

                    try {
                        if (locallyScopedConn.getEnableQueryTimeouts() && batchTimeout != 0) {
                            timeoutTask = new CancelTask(this);
                            locallyScopedConn.getCancelTimer().schedule(timeoutTask, batchTimeout);
                        }

                        for (commandIndex = 0; commandIndex < nbrCommands; commandIndex++) {
                            Object arg = this.batchedArgs.get(commandIndex);

                            if (arg instanceof String) {
                                updateCounts[commandIndex] = executeUpdate((String) arg);
                            } else {
                                this.parameterBindings = ((BatchedBindValues) arg).batchedParameterValues;

                                try {
                                    // We need to check types each time, as
                                    // the user might have bound different
                                    // types in each addBatch()

                                    if (previousBindValuesForBatch != null) {
                                        for (int j = 0; j < this.parameterBindings.length; j++) {
                                            if (this.parameterBindings[j].bufferType != previousBindValuesForBatch[j].bufferType) {
                                                this.sendTypesToServer = true;

                                                break;
                                            }
                                        }
                                    }

                                    try {
                                        updateCounts[commandIndex] = executeUpdate(false, true);
                                    } finally {
                                        previousBindValuesForBatch = this.parameterBindings;
                                    }

                                    if (this.retrieveGeneratedKeys) {
                                        java.sql.ResultSet rs = null;

                                        try {
                                            // we don't want to use our version, because we've altered the behavior of ours to support batch updates
                                            // (catch-22) Ideally, what we need here is super.super.getGeneratedKeys() but that construct doesn't exist in
                                            // Java, so that's why there's this kludge.
                                            rs = getGeneratedKeysInternal();

                                            while (rs.next()) {
                                                this.batchedGeneratedKeys.add(new ByteArrayRow(new byte[][] { rs.getBytes(1) }, getExceptionInterceptor()));
                                            }
                                        } finally {
                                            if (rs != null) {
                                                rs.close();
                                            }
                                        }
                                    }
                                } catch (SQLException ex) {
                                    updateCounts[commandIndex] = EXECUTE_FAILED;

                                    if (this.continueBatchOnError && !(ex instanceof MySQLTimeoutException)
                                            && !(ex instanceof MySQLStatementCancelledException) && !hasDeadlockOrTimeoutRolledBackTx(ex)) {
                                        sqlEx = ex;
                                    } else {
                                        int[] newUpdateCounts = new int[commandIndex];
                                        System.arraycopy(updateCounts, 0, newUpdateCounts, 0, commandIndex);

                                        throw new java.sql.BatchUpdateException(ex.getMessage(), ex.getSQLState(), ex.getErrorCode(), newUpdateCounts);
                                    }
                                }
                            }
                        }
                    } finally {
                        if (timeoutTask != null) {
                            timeoutTask.cancel();

                            locallyScopedConn.getCancelTimer().purge();
                        }

                        resetCancelledState();
                    }

                    if (sqlEx != null) {
                        throw new java.sql.BatchUpdateException(sqlEx.getMessage(), sqlEx.getSQLState(), sqlEx.getErrorCode(), updateCounts);
                    }
                }

                return (updateCounts != null) ? updateCounts : new int[0];
            } finally {
                this.parameterBindings = oldBindValues;
                this.sendTypesToServer = true;

                clearBatch();
            }
        }
    }

    @Override
    protected com.mysql.jdbc.ResultSetInternalMethods executeInternal(int maxRowsToRetrieve, Buffer sendPacket, boolean createStreamingResultSet,
            boolean queryIsSelectOnly, Field[] metadataFromCache, boolean isBatch) throws SQLException {
        synchronized (checkClosed().getConnectionMutex()) {
            this.numberOfExecutions++;

            // We defer to server-side execution
            try {
                return serverExecute(maxRowsToRetrieve, createStreamingResultSet, metadataFromCache);
            } catch (SQLException sqlEx) {
                // don't wrap SQLExceptions
                if (this.connection.getPropertySet().getBooleanReadableProperty(PropertyDefinitions.PNAME_enablePacketDebug).getValue()) {
                    this.connection.getProtocol().dumpPacketRingBuffer();
                }

                if (this.connection.getDumpQueriesOnException()) {
                    String extractedSql = toString();
                    StringBuilder messageBuf = new StringBuilder(extractedSql.length() + 32);
                    messageBuf.append("\n\nQuery being executed when exception was thrown:\n");
                    messageBuf.append(extractedSql);
                    messageBuf.append("\n\n");

                    sqlEx = ConnectionImpl.appendMessageToException(sqlEx, messageBuf.toString(), getExceptionInterceptor());
                }

                throw sqlEx;
            } catch (Exception ex) {
                if (this.connection.getPropertySet().getBooleanReadableProperty(PropertyDefinitions.PNAME_enablePacketDebug).getValue()) {
                    this.connection.getProtocol().dumpPacketRingBuffer();
                }

                SQLException sqlEx = SQLError.createSQLException(ex.toString(), SQLError.SQL_STATE_GENERAL_ERROR, ex, getExceptionInterceptor());

                if (this.connection.getDumpQueriesOnException()) {
                    String extractedSql = toString();
                    StringBuilder messageBuf = new StringBuilder(extractedSql.length() + 32);
                    messageBuf.append("\n\nQuery being executed when exception was thrown:\n");
                    messageBuf.append(extractedSql);
                    messageBuf.append("\n\n");

                    sqlEx = ConnectionImpl.appendMessageToException(sqlEx, messageBuf.toString(), getExceptionInterceptor());
                }

                throw sqlEx;
            }
        }
    }

    /**
     * @see com.mysql.jdbc.PreparedStatement#fillSendPacket()
     */
    @Override
    protected Buffer fillSendPacket() throws SQLException {
        return null; // we don't use this type of packet
    }

    /**
     * @see com.mysql.jdbc.PreparedStatement#fillSendPacket(byte, java.io.InputStream, boolean, int)
     */
    @Override
    protected Buffer fillSendPacket(byte[][] batchedParameterStrings, InputStream[] batchedParameterStreams, boolean[] batchedIsStream,
            int[] batchedStreamLengths) throws SQLException {
        return null; // we don't use this type of packet
    }

    /**
     * Returns the structure representing the value that (can be)/(is)
     * bound at the given parameter index.
     * 
     * @param parameterIndex
     *            1-based
     * @param forLongData
     *            is this for a stream?
     * @throws SQLException
     */
    protected BindValue getBinding(int parameterIndex, boolean forLongData) throws SQLException {
        synchronized (checkClosed().getConnectionMutex()) {

            if (this.parameterBindings.length == 0) {
                throw SQLError.createSQLException(Messages.getString("ServerPreparedStatement.8"), SQLError.SQL_STATE_ILLEGAL_ARGUMENT,
                        getExceptionInterceptor());
            }

            parameterIndex--;

            if ((parameterIndex < 0) || (parameterIndex >= this.parameterBindings.length)) {
                throw SQLError.createSQLException(
                        Messages.getString("ServerPreparedStatement.9") + (parameterIndex + 1) + Messages.getString("ServerPreparedStatement.10")
                                + this.parameterBindings.length, SQLError.SQL_STATE_ILLEGAL_ARGUMENT, getExceptionInterceptor());
            }

            if (this.parameterBindings[parameterIndex] == null) {
                this.parameterBindings[parameterIndex] = new BindValue();
            } else {
                if (this.parameterBindings[parameterIndex].isLongData && !forLongData) {
                    this.detectedLongParameterSwitch = true;
                }
            }

            this.parameterBindings[parameterIndex].isSet = true;
            this.parameterBindings[parameterIndex].boundBeforeExecutionNum = this.numberOfExecutions;

            return this.parameterBindings[parameterIndex];
        }
    }

    /**
     * Return current bind values for use by Statement Interceptors.
     * 
     * @return the bind values as set by setXXX and stored by addBatch
     * @see #executeBatch()
     * @see #addBatch()
     */
    public BindValue[] getParameterBindValues() {
        return this.parameterBindings;
    }

    /**
     * @see com.mysql.jdbc.PreparedStatement#getBytes(int)
     */
    byte[] getBytes(int parameterIndex) throws SQLException {
        synchronized (checkClosed().getConnectionMutex()) {
            BindValue bindValue = getBinding(parameterIndex, false);

            if (bindValue.isNull) {
                return null;
            } else if (bindValue.isLongData) {
                throw SQLError.notImplemented();
            } else {
                if (this.outByteBuffer == null) {
                    this.outByteBuffer = new Buffer(this.connection.getNetBufferLength());
                }

                this.outByteBuffer.clear();

                int originalPosition = this.outByteBuffer.getPosition();

                storeBinding(this.outByteBuffer, bindValue, this.connection.getProtocol());

                int newPosition = this.outByteBuffer.getPosition();

                int length = newPosition - originalPosition;

                byte[] valueAsBytes = new byte[length];

                System.arraycopy(this.outByteBuffer.getByteBuffer(), originalPosition, valueAsBytes, 0, length);

                return valueAsBytes;
            }
        }
    }

    /**
     * @see java.sql.PreparedStatement#getMetaData()
     */
    @Override
    public java.sql.ResultSetMetaData getMetaData() throws SQLException {
        synchronized (checkClosed().getConnectionMutex()) {

            if (this.resultFields == null) {
                return null;
            }

            return new ResultSetMetaData(this.resultFields, this.connection.getUseOldAliasMetadataBehavior(), this.connection.getYearIsDateType(),
                    getExceptionInterceptor());
        }
    }

    /**
     * @see java.sql.PreparedStatement#getParameterMetaData()
     */
    @Override
    public ParameterMetaData getParameterMetaData() throws SQLException {
        synchronized (checkClosed().getConnectionMutex()) {

            if (this.parameterMetaData == null) {
                this.parameterMetaData = new MysqlParameterMetadata(this.parameterFields, this.parameterCount, getExceptionInterceptor());
            }

            return this.parameterMetaData;
        }
    }

    /**
     * @see com.mysql.jdbc.PreparedStatement#isNull(int)
     */
    @Override
    boolean isNull(int paramIndex) {
        throw new IllegalArgumentException(Messages.getString("ServerPreparedStatement.7"));
    }

    /**
     * Closes this connection and frees all resources.
     * 
     * @param calledExplicitly
     *            was this called from close()?
     * 
     * @throws SQLException
     *             if an error occurs
     */
    @Override
    protected void realClose(boolean calledExplicitly, boolean closeOpenResults) throws SQLException {
        MysqlJdbcConnection locallyScopedConn = this.connection;

        if (locallyScopedConn == null) {
            return; // already closed
        }

        synchronized (locallyScopedConn.getConnectionMutex()) {

            if (this.connection != null) {
                if (this.connection.getAutoGenerateTestcaseScript()) {
                    dumpCloseForTestcase();
                }

                //
                // Don't communicate with the server if we're being called from the finalizer...
                // 
                // This will leak server resources, but if we don't do this, we'll deadlock (potentially, because there's no guarantee when, what order, and
                // what concurrency finalizers will be called with). Well-behaved programs won't rely on finalizers to clean up their statements.
                //

                CJException exceptionDuringClose = null;

                if (calledExplicitly && !this.connection.isClosed()) {
                    synchronized (this.connection.getConnectionMutex()) {
                        try {

                            MysqlaProtocol mysql = this.connection.getProtocol();

                            Buffer packet = mysql.getSharedSendPacket();

                            packet.writeByte((byte) MysqlaConstants.COM_STMT_CLOSE);
                            packet.writeLong(this.serverStatementId);

                            mysql.sendCommand(MysqlaConstants.COM_STMT_CLOSE, null, packet, true, null, 0);
                        } catch (CJException sqlEx) {
                            exceptionDuringClose = sqlEx;
                        }
                    }
                }

                if (this.isCached) {
                    this.connection.decachePreparedStatement(this);
                }
                super.realClose(calledExplicitly, closeOpenResults);

                clearParametersInternal(false);
                this.parameterBindings = null;

                this.parameterFields = null;
                this.resultFields = null;

                if (exceptionDuringClose != null) {
                    throw exceptionDuringClose;
                }
            }
        }
    }

    /**
     * Used by Connection when auto-reconnecting to retrieve 'lost' prepared
     * statements.
     * 
     * @throws CJException
     *             if an error occurs.
     */
    protected void rePrepare() {
        synchronized (checkClosed().getConnectionMutex()) {
            this.invalidationException = null;

            try {
                serverPrepare(this.originalSql);
            } catch (SQLException sqlEx) {
                this.invalidationException = ExceptionFactory.createException(sqlEx.getMessage(), sqlEx);
            } catch (Exception ex) {
                this.invalidationException = ExceptionFactory.createException(ex.getMessage(), ex);
            }

            if (this.invalidationException != null) {
                this.invalid = true;

                this.parameterBindings = null;

                this.parameterFields = null;
                this.resultFields = null;

                if (this.results != null) {
                    try {
                        this.results.close();
                    } catch (Exception ex) {
                    }
                }

                if (this.generatedKeysResults != null) {
                    try {
                        this.generatedKeysResults.close();
                    } catch (Exception ex) {
                    }
                }

                try {
                    closeAllOpenResults();
                } catch (Exception e) {
                }

                if (this.connection != null) {
                    if (!this.connection.getDontTrackOpenResources()) {
                        this.connection.unregisterStatement(this);
                    }
                }
            }
        }
    }

    /**
     * Tells the server to execute this prepared statement with the current
     * parameter bindings.
     * 
     * <pre>
     * 
     * 
     *    -   Server gets the command 'COM_EXECUTE' to execute the
     *        previously         prepared query. If there is any param markers;
     *  then client will send the data in the following format:
     * 
     *  [COM_EXECUTE:1]
     *  [STMT_ID:4]
     *  [NULL_BITS:(param_count+7)/8)]
     *  [TYPES_SUPPLIED_BY_CLIENT(0/1):1]
     *  [[length]data]
     *  [[length]data] .. [[length]data].
     * 
     *  (Note: Except for string/binary types; all other types will not be
     *  supplied with length field)
     * 
     * 
     * </pre>
     * 
     * @param maxRowsToRetrieve
     * @param createStreamingResultSet
     * 
     * @throws SQLException
     */
    private com.mysql.jdbc.ResultSetInternalMethods serverExecute(int maxRowsToRetrieve, boolean createStreamingResultSet, Field[] metadataFromCache)
            throws SQLException {
        synchronized (checkClosed().getConnectionMutex()) {
            MysqlaProtocol mysql = this.connection.getProtocol();

            if (mysql.shouldIntercept()) {
                ResultSetInternalMethods interceptedResults = mysql.invokeStatementInterceptorsPre(this.originalSql, this, true);

                if (interceptedResults != null) {
                    return interceptedResults;
                }
            }

            if (this.detectedLongParameterSwitch) {
                // Check when values were bound
                boolean firstFound = false;
                long boundTimeToCheck = 0;

                for (int i = 0; i < this.parameterCount - 1; i++) {
                    if (this.parameterBindings[i].isLongData) {
                        if (firstFound && boundTimeToCheck != this.parameterBindings[i].boundBeforeExecutionNum) {
                            throw SQLError.createSQLException(
                                    Messages.getString("ServerPreparedStatement.11") + Messages.getString("ServerPreparedStatement.12"),
                                    SQLError.SQL_STATE_DRIVER_NOT_CAPABLE, getExceptionInterceptor());
                        }
                        firstFound = true;
                        boundTimeToCheck = this.parameterBindings[i].boundBeforeExecutionNum;
                    }
                }

                // Okay, we've got all "newly"-bound streams, so reset server-side state to clear out previous bindings

                serverResetStatement();
            }

            // Check bindings
            for (int i = 0; i < this.parameterCount; i++) {
                if (!this.parameterBindings[i].isSet) {
                    throw SQLError.createSQLException(
                            Messages.getString("ServerPreparedStatement.13") + (i + 1) + Messages.getString("ServerPreparedStatement.14"),
                            SQLError.SQL_STATE_ILLEGAL_ARGUMENT, getExceptionInterceptor());
                }
            }

            //
            // Send all long data
            //
            for (int i = 0; i < this.parameterCount; i++) {
                if (this.parameterBindings[i].isLongData) {
                    serverLongData(i, this.parameterBindings[i]);
                }
            }

            if (this.connection.getAutoGenerateTestcaseScript()) {
                dumpExecuteForTestcase();
            }

            //
            // store the parameter values
            //

            Buffer packet = mysql.getSharedSendPacket();
            packet.writeByte((byte) MysqlaConstants.COM_STMT_EXECUTE);
            packet.writeLong(this.serverStatementId);

            //			boolean usingCursor = false;

            // we only create cursor-backed result sets if
            // a) The query is a SELECT
            // b) The server supports it
            // c) We know it is forward-only (note this doesn't preclude updatable result sets)
            // d) The user has set a fetch size
            if (this.resultFields != null && this.connection.getUseCursorFetch() && getResultSetType() == ResultSet.TYPE_FORWARD_ONLY
                    && getResultSetConcurrency() == ResultSet.CONCUR_READ_ONLY && getFetchSize() > 0) {
                packet.writeByte(MysqlDefs.OPEN_CURSOR_FLAG);
                //                  usingCursor = true;
            } else {
                packet.writeByte((byte) 0); // placeholder for flags
            }

            packet.writeLong(1); // placeholder for parameter iterations

            /* Reserve place for null-marker bytes */
            int nullCount = (this.parameterCount + 7) / 8;

            int nullBitsPosition = packet.getPosition();

            for (int i = 0; i < nullCount; i++) {
                packet.writeByte((byte) 0);
            }

            byte[] nullBitsBuffer = new byte[nullCount];

            /* In case if buffers (type) altered, indicate to server */
            packet.writeByte(this.sendTypesToServer ? (byte) 1 : (byte) 0);

            if (this.sendTypesToServer) {
                /*
                 * Store types of parameters in first in first package that is sent to the server.
                 */
                for (int i = 0; i < this.parameterCount; i++) {
                    packet.writeInt(this.parameterBindings[i].bufferType);
                }
            }

            //
            // store the parameter values
            //
            for (int i = 0; i < this.parameterCount; i++) {
                if (!this.parameterBindings[i].isLongData) {
                    if (!this.parameterBindings[i].isNull) {
                        storeBinding(packet, this.parameterBindings[i], mysql);
                    } else {
                        nullBitsBuffer[i / 8] |= (1 << (i & 7));
                    }
                }
            }

            //
            // Go back and write the NULL flags to the beginning of the packet
            //
            int endPosition = packet.getPosition();
            packet.setPosition(nullBitsPosition);
            packet.writeBytesNoNull(nullBitsBuffer);
            packet.setPosition(endPosition);

            long begin = 0;

            boolean logSlowQueries = this.connection.getLogSlowQueries();
            boolean gatherPerformanceMetrics = this.connection.getGatherPerfMetrics();

            if (this.profileSQL || logSlowQueries || gatherPerformanceMetrics) {
                begin = mysql.getCurrentTimeNanosOrMillis();
            }

            resetCancelledState();

            CancelTask timeoutTask = null;

            try {
                if (this.connection.getEnableQueryTimeouts() && this.timeoutInMillis != 0) {
                    timeoutTask = new CancelTask(this);
                    this.connection.getCancelTimer().schedule(timeoutTask, this.timeoutInMillis);
                }

                statementBegins();

                Buffer resultPacket = mysql.sendCommand(MysqlaConstants.COM_STMT_EXECUTE, null, packet, false, null, 0);

                long queryEndTime = 0L;

                if (logSlowQueries || gatherPerformanceMetrics || this.profileSQL) {
                    queryEndTime = mysql.getCurrentTimeNanosOrMillis();
                }

                if (timeoutTask != null) {
                    timeoutTask.cancel();

                    this.connection.getCancelTimer().purge();

                    if (timeoutTask.caughtWhileCancelling != null) {
                        throw timeoutTask.caughtWhileCancelling;
                    }

                    timeoutTask = null;
                }

                synchronized (this.cancelTimeoutMutex) {
                    if (this.wasCancelled) {
                        SQLException cause = null;

                        if (this.wasCancelledByTimeout) {
                            cause = new MySQLTimeoutException();
                        } else {
                            cause = new MySQLStatementCancelledException();
                        }

                        resetCancelledState();

                        throw cause;
                    }
                }

                boolean queryWasSlow = false;

                if (logSlowQueries || gatherPerformanceMetrics) {
                    long elapsedTime = queryEndTime - begin;

                    if (logSlowQueries) {
                        if (this.useAutoSlowLog) {
                            queryWasSlow = elapsedTime > this.connection.getSlowQueryThresholdMillis();
                        } else {
                            queryWasSlow = this.connection.isAbonormallyLongQuery(elapsedTime);

                            this.connection.reportQueryTime(elapsedTime);
                        }
                    }

                    if (queryWasSlow) {

                        StringBuilder mesgBuf = new StringBuilder(48 + this.originalSql.length());
                        mesgBuf.append(Messages.getString("ServerPreparedStatement.15"));
                        mesgBuf.append(mysql.getSlowQueryThreshold());
                        mesgBuf.append(Messages.getString("ServerPreparedStatement.15a"));
                        mesgBuf.append(elapsedTime);
                        mesgBuf.append(Messages.getString("ServerPreparedStatement.16"));

                        mesgBuf.append("as prepared: ");
                        mesgBuf.append(this.originalSql);
                        mesgBuf.append("\n\n with parameters bound:\n\n");
                        mesgBuf.append(asSql(true));

                        this.eventSink.consumeEvent(new ProfilerEventImpl(ProfilerEvent.TYPE_SLOW_QUERY, "", this.currentCatalog, this.connection.getId(),
                                getId(), 0, System.currentTimeMillis(), elapsedTime, mysql.getQueryTimingUnits(), null, LogUtils
                                        .findCallingClassAndMethod(new Throwable()), mesgBuf.toString()));
                    }

                    if (gatherPerformanceMetrics) {
                        this.connection.registerQueryExecutionTime(elapsedTime);
                    }
                }

                this.connection.incrementNumberOfPreparedExecutes();

                if (this.profileSQL) {
                    this.eventSink = ProfilerEventHandlerFactory.getInstance(this.connection);

                    this.eventSink.consumeEvent(new ProfilerEventImpl(ProfilerEvent.TYPE_EXECUTE, "", this.currentCatalog, this.connectionId, this.statementId,
                            -1, System.currentTimeMillis(), mysql.getCurrentTimeNanosOrMillis() - begin, mysql.getQueryTimingUnits(), null, LogUtils
                                    .findCallingClassAndMethod(new Throwable()), truncateQueryToLog(asSql(true))));
                }

                com.mysql.jdbc.ResultSetInternalMethods rs = mysql.getResultsHandler().readAllResults(this, maxRowsToRetrieve, this.resultSetType,
                        this.resultSetConcurrency, createStreamingResultSet, this.currentCatalog, resultPacket, true, this.fieldCount, metadataFromCache);

                if (mysql.shouldIntercept()) {
                    ResultSetInternalMethods interceptedResults = mysql.invokeStatementInterceptorsPost(this.originalSql, this, rs, true, null);

                    if (interceptedResults != null) {
                        rs = interceptedResults;
                    }
                }

                if (this.profileSQL) {
                    long fetchEndTime = mysql.getCurrentTimeNanosOrMillis();

                    this.eventSink.consumeEvent(new ProfilerEventImpl(ProfilerEvent.TYPE_FETCH, "", this.currentCatalog, this.connection.getId(), getId(),
                            0 /*
                               * FIXME
                               * rs.
                               * resultId
                               */, System.currentTimeMillis(), (fetchEndTime - queryEndTime), mysql.getQueryTimingUnits(), null, LogUtils
                                    .findCallingClassAndMethod(new Throwable()), null));
                }

                if (queryWasSlow && this.connection.getExplainSlowQueries()) {
                    String queryAsString = asSql(true);

                    mysql.explainSlowQuery(StringUtils.getBytes(queryAsString), queryAsString);
                }

                this.sendTypesToServer = false;
                this.results = rs;

                if (mysql.hadWarnings()) {
                    mysql.getResultsHandler().scanForAndThrowDataTruncation();
                }

                return rs;
            } catch (SQLException | CJException sqlEx) {
                if (mysql.shouldIntercept()) {
                    mysql.invokeStatementInterceptorsPost(this.originalSql, this, null, true, sqlEx);
                }

                throw sqlEx;
            } finally {
                this.statementExecuting.set(false);

                if (timeoutTask != null) {
                    timeoutTask.cancel();
                    this.connection.getCancelTimer().purge();
                }
            }
        }
    }

    /**
     * Sends stream-type data parameters to the server.
     * 
     * <pre>
     * 
     *  Long data handling:
     * 
     *  - Server gets the long data in pieces with command type 'COM_LONG_DATA'.
     *  - The packet recieved will have the format as:
     *    [COM_LONG_DATA:     1][STMT_ID:4][parameter_number:2][type:2][data]
     *  - Checks if the type is specified by client, and if yes reads the type,
     *    and  stores the data in that format.
     *  - It's up to the client to check for read data ended. The server doesn't
     *    care;  and also server doesn't notify to the client that it got the
     *    data  or not; if there is any error; then during execute; the error
     *    will  be returned
     * 
     * </pre>
     * 
     * @param parameterIndex
     * @param longData
     * 
     * @throws SQLException
     *             if an error occurs.
     */
    private void serverLongData(int parameterIndex, BindValue longData) throws SQLException {
        synchronized (checkClosed().getConnectionMutex()) {
            MysqlaProtocol mysql = this.connection.getProtocol();

            Buffer packet = mysql.getSharedSendPacket();

            Object value = longData.value;

            if (value instanceof byte[]) {
                packet.writeByte((byte) MysqlaConstants.COM_STMT_SEND_LONG_DATA);
                packet.writeLong(this.serverStatementId);
                packet.writeInt((parameterIndex));

                packet.writeBytesNoNull((byte[]) longData.value);

                mysql.sendCommand(MysqlaConstants.COM_STMT_SEND_LONG_DATA, null, packet, true, null, 0);
            } else if (value instanceof InputStream) {
                storeStream(mysql, parameterIndex, packet, (InputStream) value);
            } else if (value instanceof java.sql.Blob) {
                storeStream(mysql, parameterIndex, packet, ((java.sql.Blob) value).getBinaryStream());
            } else if (value instanceof Reader) {
                storeReader(mysql, parameterIndex, packet, (Reader) value);
            } else {
                throw SQLError.createSQLException(Messages.getString("ServerPreparedStatement.18") + value.getClass().getName() + "'",
                        SQLError.SQL_STATE_ILLEGAL_ARGUMENT, getExceptionInterceptor());
            }
        }
    }

    private void serverPrepare(String sql) throws SQLException {
        synchronized (checkClosed().getConnectionMutex()) {
            MysqlaProtocol mysql = this.connection.getProtocol();

            if (this.connection.getAutoGenerateTestcaseScript()) {
                dumpPrepareForTestcase();
            }

            try {
                long begin = 0;

                if (StringUtils.startsWithIgnoreCaseAndWs(sql, "LOAD DATA")) {
                    this.isLoadDataQuery = true;
                } else {
                    this.isLoadDataQuery = false;
                }

                if (this.connection.getProfileSQL()) {
                    begin = System.currentTimeMillis();
                }

                String characterEncoding = null;
                String connectionEncoding = this.connection.getCharacterEncoding();

                if (!this.isLoadDataQuery && (connectionEncoding != null)) {
                    characterEncoding = connectionEncoding;
                }

                Buffer prepareResultPacket = mysql.sendCommand(MysqlaConstants.COM_STMT_PREPARE, sql, null, false, characterEncoding, 0);

                // 4.1.1 and newer use the first byte as an 'ok' or 'error' flag, so move the buffer pointer past it to start reading the statement id.
                prepareResultPacket.setPosition(1);

                this.serverStatementId = prepareResultPacket.readLong();
                this.fieldCount = prepareResultPacket.readInt();
                this.parameterCount = prepareResultPacket.readInt();
                this.parameterBindings = new BindValue[this.parameterCount];

                for (int i = 0; i < this.parameterCount; i++) {
                    this.parameterBindings[i] = new BindValue();
                }

                this.connection.incrementNumberOfPrepares();

                if (this.profileSQL) {
                    this.eventSink.consumeEvent(new ProfilerEventImpl(ProfilerEvent.TYPE_PREPARE, "", this.currentCatalog, this.connectionId, this.statementId,
                            -1, System.currentTimeMillis(), mysql.getCurrentTimeNanosOrMillis() - begin, mysql.getQueryTimingUnits(), null, LogUtils
                                    .findCallingClassAndMethod(new Throwable()), truncateQueryToLog(sql)));
                }

                if (this.parameterCount > 0) {
                    this.parameterFields = new Field[this.parameterCount];

                    Buffer metaDataPacket = mysql.readPacket();

                    int i = 0;

                    while (!metaDataPacket.isLastDataPacket() && (i < this.parameterCount)) {
                        this.parameterFields[i++] = mysql.getResultsHandler().unpackField(metaDataPacket, false);
                        metaDataPacket = mysql.readPacket();
                    }
                }

                if (this.fieldCount > 0) {
                    this.resultFields = new Field[this.fieldCount];

                    Buffer fieldPacket = mysql.readPacket();

                    int i = 0;

                    // Read in the result set column information
                    while (!fieldPacket.isLastDataPacket() && (i < this.fieldCount)) {
                        this.resultFields[i++] = mysql.getResultsHandler().unpackField(fieldPacket, false);
                        fieldPacket = mysql.readPacket();
                    }
                }
            } catch (SQLException | CJException sqlEx) {
                SQLException ex = sqlEx instanceof SQLException ? (SQLException) sqlEx : SQLExceptionsMapping.translateException(sqlEx);

                if (this.connection.getDumpQueriesOnException()) {
                    StringBuilder messageBuf = new StringBuilder(this.originalSql.length() + 32);
                    messageBuf.append("\n\nQuery being prepared when exception was thrown:\n\n");
                    messageBuf.append(this.originalSql);

                    ex = ConnectionImpl.appendMessageToException(ex, messageBuf.toString(), getExceptionInterceptor());
                }

                throw ex;
            } finally {
                // Leave the I/O channel in a known state...there might be packets out there that we're not interested in
                this.connection.getProtocol().clearInputStream();
            }
        }
    }

    private String truncateQueryToLog(String sql) throws SQLException {
        synchronized (checkClosed().getConnectionMutex()) {
            String query = null;

            if (sql.length() > this.connection.getMaxQuerySizeToLog()) {
                StringBuilder queryBuf = new StringBuilder(this.connection.getMaxQuerySizeToLog() + 12);
                queryBuf.append(sql.substring(0, this.connection.getMaxQuerySizeToLog()));
                queryBuf.append(Messages.getString("MysqlIO.25"));

                query = queryBuf.toString();
            } else {
                query = sql;
            }

            return query;
        }
    }

    private void serverResetStatement() {
        synchronized (checkClosed().getConnectionMutex()) {

            MysqlaProtocol mysql = this.connection.getProtocol();

            Buffer packet = mysql.getSharedSendPacket();

            packet.writeByte((byte) MysqlaConstants.COM_STMT_RESET);
            packet.writeLong(this.serverStatementId);

            try {
                mysql.sendCommand(MysqlaConstants.COM_STMT_RESET, null, packet, false, null, 0);
            } finally {
                mysql.clearInputStream();
            }
        }
    }

    /**
     * @see java.sql.PreparedStatement#setArray(int, java.sql.Array)
     */
    @Override
    public void setArray(int i, Array x) throws SQLException {
        throw SQLError.notImplemented();
    }

    /**
     * @see java.sql.PreparedStatement#setAsciiStream(int, java.io.InputStream, int)
     */
    @Override
    public void setAsciiStream(int parameterIndex, InputStream x, int length) throws SQLException {
        synchronized (checkClosed().getConnectionMutex()) {
            if (x == null) {
                setNull(parameterIndex, java.sql.Types.BINARY);
            } else {
                BindValue binding = getBinding(parameterIndex, true);
                setType(binding, MysqlaConstants.FIELD_TYPE_BLOB);

                binding.value = x;
                binding.isNull = false;
                binding.isLongData = true;

                if (this.connection.getUseStreamLengthsInPrepStmts()) {
                    binding.bindLength = length;
                } else {
                    binding.bindLength = -1;
                }
            }
        }
    }

    /**
     * @see java.sql.PreparedStatement#setBigDecimal(int, java.math.BigDecimal)
     */
    @Override
    public void setBigDecimal(int parameterIndex, BigDecimal x) throws SQLException {
        synchronized (checkClosed().getConnectionMutex()) {

            if (x == null) {
                setNull(parameterIndex, java.sql.Types.DECIMAL);
            } else {

                BindValue binding = getBinding(parameterIndex, false);
                setType(binding, MysqlaConstants.FIELD_TYPE_NEW_DECIMAL);

                binding.value = StringUtils.fixDecimalExponent(x.toPlainString());
                binding.isNull = false;
                binding.isLongData = false;
            }
        }
    }

    /**
     * @see java.sql.PreparedStatement#setBinaryStream(int, java.io.InputStream, int)
     */
    @Override
    public void setBinaryStream(int parameterIndex, InputStream x, int length) throws SQLException {
        synchronized (checkClosed().getConnectionMutex()) {

            if (x == null) {
                setNull(parameterIndex, java.sql.Types.BINARY);
            } else {
                BindValue binding = getBinding(parameterIndex, true);
                setType(binding, MysqlaConstants.FIELD_TYPE_BLOB);

                binding.value = x;
                binding.isNull = false;
                binding.isLongData = true;

                if (this.connection.getUseStreamLengthsInPrepStmts()) {
                    binding.bindLength = length;
                } else {
                    binding.bindLength = -1;
                }
            }
        }
    }

    /**
     * @see java.sql.PreparedStatement#setBlob(int, java.sql.Blob)
     */
    @Override
    public void setBlob(int parameterIndex, Blob x) throws SQLException {
        synchronized (checkClosed().getConnectionMutex()) {

            if (x == null) {
                setNull(parameterIndex, java.sql.Types.BINARY);
            } else {
                BindValue binding = getBinding(parameterIndex, true);
                setType(binding, MysqlaConstants.FIELD_TYPE_BLOB);

                binding.value = x;
                binding.isNull = false;
                binding.isLongData = true;

                if (this.connection.getUseStreamLengthsInPrepStmts()) {
                    binding.bindLength = x.length();
                } else {
                    binding.bindLength = -1;
                }
            }
        }
    }

    /**
     * @see java.sql.PreparedStatement#setBoolean(int, boolean)
     */
    @Override
    public void setBoolean(int parameterIndex, boolean x) throws SQLException {
        setByte(parameterIndex, (x ? (byte) 1 : (byte) 0));
    }

    /**
     * @see java.sql.PreparedStatement#setByte(int, byte)
     */
    @Override
    public void setByte(int parameterIndex, byte x) throws SQLException {
        checkClosed();

        BindValue binding = getBinding(parameterIndex, false);
        setType(binding, MysqlaConstants.FIELD_TYPE_TINY);

        binding.value = null;
        binding.longBinding = x;
        binding.isNull = false;
        binding.isLongData = false;
    }

    /**
     * @see java.sql.PreparedStatement#setBytes(int, byte)
     */
    @Override
    public void setBytes(int parameterIndex, byte[] x) throws SQLException {
        checkClosed();

        if (x == null) {
            setNull(parameterIndex, java.sql.Types.BINARY);
        } else {
            BindValue binding = getBinding(parameterIndex, false);
            setType(binding, MysqlaConstants.FIELD_TYPE_VAR_STRING);

            binding.value = x;
            binding.isNull = false;
            binding.isLongData = false;
        }
    }

    /**
     * @see java.sql.PreparedStatement#setCharacterStream(int, java.io.Reader, int)
     */
    @Override
    public void setCharacterStream(int parameterIndex, Reader reader, int length) throws SQLException {
        synchronized (checkClosed().getConnectionMutex()) {

            if (reader == null) {
                setNull(parameterIndex, java.sql.Types.BINARY);
            } else {
                BindValue binding = getBinding(parameterIndex, true);
                setType(binding, MysqlaConstants.FIELD_TYPE_BLOB);

                binding.value = reader;
                binding.isNull = false;
                binding.isLongData = true;

                if (this.connection.getUseStreamLengthsInPrepStmts()) {
                    binding.bindLength = length;
                } else {
                    binding.bindLength = -1;
                }
            }
        }
    }

    /**
     * @see java.sql.PreparedStatement#setClob(int, java.sql.Clob)
     */
    @Override
    public void setClob(int parameterIndex, Clob x) throws SQLException {
        synchronized (checkClosed().getConnectionMutex()) {

            if (x == null) {
                setNull(parameterIndex, java.sql.Types.BINARY);
            } else {
                BindValue binding = getBinding(parameterIndex, true);
                setType(binding, MysqlaConstants.FIELD_TYPE_BLOB);

                binding.value = x.getCharacterStream();
                binding.isNull = false;
                binding.isLongData = true;

                if (this.connection.getUseStreamLengthsInPrepStmts()) {
                    binding.bindLength = x.length();
                } else {
                    binding.bindLength = -1;
                }
            }
        }
    }

    /**
     * Set a parameter to a java.sql.Date value. The driver converts this to a
     * SQL DATE value when it sends it to the database.
     * 
     * @param parameterIndex
     *            the first parameter is 1, the second is 2, ...
     * @param x
     *            the parameter value
     * 
     * @exception SQLException
     *                if a database-access error occurs.
     */
    @Override
    public void setDate(int parameterIndex, Date x) throws SQLException {
        synchronized (checkClosed().getConnectionMutex()) {
            setDateInternal(parameterIndex, x, this.connection.getDefaultTimeZone());
        }
    }

    /**
     * Set a parameter to a java.sql.Date value. The driver converts this to a
     * SQL DATE value when it sends it to the database.
     * 
     * @param parameterIndex
     *            the first parameter is 1, the second is 2, ...
     * @param x
     *            the parameter value
     * @param cal
     *            the calendar to interpret the date with
     * 
     * @exception SQLException
     *                if a database-access error occurs.
     */
    @Override
    public void setDate(int parameterIndex, Date x, Calendar cal) throws SQLException {
        synchronized (checkClosed().getConnectionMutex()) {
            setDateInternal(parameterIndex, x, cal.getTimeZone());
        }
    }

    private void setDateInternal(int parameterIndex, Date x, TimeZone tz) throws SQLException {
        if (x == null) {
            setNull(parameterIndex, java.sql.Types.DATE);
        } else {
            BindValue binding = getBinding(parameterIndex, false);
            setType(binding, MysqlaConstants.FIELD_TYPE_DATE);

            binding.value = x;
            binding.tz = tz;
            binding.isNull = false;
            binding.isLongData = false;
        }
    }

    /**
     * @see java.sql.PreparedStatement#setDouble(int, double)
     */
    @Override
    public void setDouble(int parameterIndex, double x) throws SQLException {
        synchronized (checkClosed().getConnectionMutex()) {

            if (!this.connection.getAllowNanAndInf() && (x == Double.POSITIVE_INFINITY || x == Double.NEGATIVE_INFINITY || Double.isNaN(x))) {
                throw SQLError.createSQLException(Messages.getString("PreparedStatement.64", new Object[] { x }), SQLError.SQL_STATE_ILLEGAL_ARGUMENT,
                        getExceptionInterceptor());

            }

            BindValue binding = getBinding(parameterIndex, false);
            setType(binding, MysqlaConstants.FIELD_TYPE_DOUBLE);

            binding.value = null;
            binding.doubleBinding = x;
            binding.isNull = false;
            binding.isLongData = false;
        }
    }

    /**
     * @see java.sql.PreparedStatement#setFloat(int, float)
     */
    @Override
    public void setFloat(int parameterIndex, float x) throws SQLException {
        checkClosed();

        BindValue binding = getBinding(parameterIndex, false);
        setType(binding, MysqlaConstants.FIELD_TYPE_FLOAT);

        binding.value = null;
        binding.floatBinding = x;
        binding.isNull = false;
        binding.isLongData = false;
    }

    /**
     * @see java.sql.PreparedStatement#setInt(int, int)
     */
    @Override
    public void setInt(int parameterIndex, int x) throws SQLException {
        checkClosed();

        BindValue binding = getBinding(parameterIndex, false);
        setType(binding, MysqlaConstants.FIELD_TYPE_LONG);

        binding.value = null;
        binding.longBinding = x;
        binding.isNull = false;
        binding.isLongData = false;
    }

    /**
     * @see java.sql.PreparedStatement#setLong(int, long)
     */
    @Override
    public void setLong(int parameterIndex, long x) throws SQLException {
        checkClosed();

        BindValue binding = getBinding(parameterIndex, false);
        setType(binding, MysqlaConstants.FIELD_TYPE_LONGLONG);

        binding.value = null;
        binding.longBinding = x;
        binding.isNull = false;
        binding.isLongData = false;
    }

    /**
     * @see java.sql.PreparedStatement#setNull(int, int)
     */
    @Override
    public void setNull(int parameterIndex, int sqlType) throws SQLException {
        checkClosed();

        BindValue binding = getBinding(parameterIndex, false);

        //
        // Don't re-set types, but use something if this
        // parameter was never specified
        //
        if (binding.bufferType == 0) {
            setType(binding, MysqlaConstants.FIELD_TYPE_NULL);
        }

        binding.value = null;
        binding.isNull = true;
        binding.isLongData = false;
    }

    /**
     * @see java.sql.PreparedStatement#setNull(int, int, java.lang.String)
     */
    @Override
    public void setNull(int parameterIndex, int sqlType, String typeName) throws SQLException {
        checkClosed();

        BindValue binding = getBinding(parameterIndex, false);

        //
        // Don't re-set types, but use something if this parameter was never specified
        //
        if (binding.bufferType == 0) {
            setType(binding, MysqlaConstants.FIELD_TYPE_NULL);
        }

        binding.value = null;
        binding.isNull = true;
        binding.isLongData = false;
    }

    /**
     * @see java.sql.PreparedStatement#setRef(int, java.sql.Ref)
     */
    @Override
    public void setRef(int i, Ref x) throws SQLException {
        throw SQLError.notImplemented();
    }

    /**
     * @see java.sql.PreparedStatement#setShort(int, short)
     */
    @Override
    public void setShort(int parameterIndex, short x) throws SQLException {
        checkClosed();

        BindValue binding = getBinding(parameterIndex, false);
        setType(binding, MysqlaConstants.FIELD_TYPE_SHORT);

        binding.value = null;
        binding.longBinding = x;
        binding.isNull = false;
        binding.isLongData = false;
    }

    /**
     * @see java.sql.PreparedStatement#setString(int, java.lang.String)
     */
    @Override
    public void setString(int parameterIndex, String x) throws SQLException {
        checkClosed();

        if (x == null) {
            setNull(parameterIndex, java.sql.Types.CHAR);
        } else {
            BindValue binding = getBinding(parameterIndex, false);
            setType(binding, MysqlaConstants.FIELD_TYPE_VAR_STRING);

            binding.value = x;
            binding.isNull = false;
            binding.isLongData = false;
        }
    }

    /**
     * Set a parameter to a java.sql.Time value.
     * 
     * @param parameterIndex
     *            the first parameter is 1...));
     * @param x
     *            the parameter value
     * 
     * @throws SQLException
     *             if a database access error occurs
     */
    @Override
    public void setTime(int parameterIndex, Time x) throws SQLException {
        synchronized (checkClosed().getConnectionMutex()) {
            setTimeInternal(parameterIndex, x, this.connection.getDefaultTimeZone());
        }
    }

    /**
     * Set a parameter to a java.sql.Time value. The driver converts this to a
     * SQL TIME value when it sends it to the database, using the given
     * timezone.
     * 
     * @param parameterIndex
     *            the first parameter is 1...));
     * @param x
     *            the parameter value
     * @param cal
     *            the timezone to use
     * 
     * @throws SQLException
     *             if a database access error occurs
     */
    @Override
    public void setTime(int parameterIndex, Time x, Calendar cal) throws SQLException {
        synchronized (checkClosed().getConnectionMutex()) {
            setTimeInternal(parameterIndex, x, cal.getTimeZone());
        }
    }

    /**
     * Set a parameter to a java.sql.Time value. The driver converts this to a
     * SQL TIME value when it sends it to the database, using the given
     * timezone.
     * 
     * @param parameterIndex
     *            the first parameter is 1...));
     * @param x
     *            the parameter value
     * @param tz
     *            the timezone to use
     * 
     * @throws SQLException
     *             if a database access error occurs
     */
    private void setTimeInternal(int parameterIndex, Time x, TimeZone tz) throws SQLException {
        if (x == null) {
            setNull(parameterIndex, java.sql.Types.TIME);
        } else {
            BindValue binding = getBinding(parameterIndex, false);
            setType(binding, MysqlaConstants.FIELD_TYPE_TIME);

            binding.value = x;
            binding.tz = tz;

            binding.isNull = false;
            binding.isLongData = false;
        }
    }

    /**
     * Set a parameter to a java.sql.Timestamp value. The driver converts this
     * to a SQL TIMESTAMP value when it sends it to the database.
     * 
     * @param parameterIndex
     *            the first parameter is 1, the second is 2, ...
     * @param x
     *            the parameter value
     * 
     * @throws SQLException
     *             if a database-access error occurs.
     */
    @Override
    public void setTimestamp(int parameterIndex, java.sql.Timestamp x) throws SQLException {
        synchronized (checkClosed().getConnectionMutex()) {
            setTimestampInternal(parameterIndex, x, this.connection.getDefaultTimeZone());
        }
    }

    /**
     * Set a parameter to a java.sql.Timestamp value. The driver converts this
     * to a SQL TIMESTAMP value when it sends it to the database.
     * 
     * @param parameterIndex
     *            the first parameter is 1, the second is 2, ...
     * @param x
     *            the parameter value
     * @param cal
     *            the timezone to use
     * 
     * @throws SQLException
     *             if a database-access error occurs.
     */
    @Override
    public void setTimestamp(int parameterIndex, java.sql.Timestamp x, Calendar cal) throws SQLException {
        synchronized (checkClosed().getConnectionMutex()) {
            setTimestampInternal(parameterIndex, x, cal.getTimeZone());
        }
    }

    private void setTimestampInternal(int parameterIndex, java.sql.Timestamp x, TimeZone tz) throws SQLException {
        if (x == null) {
            setNull(parameterIndex, java.sql.Types.TIMESTAMP);
        } else {
            BindValue binding = getBinding(parameterIndex, false);
            setType(binding, MysqlaConstants.FIELD_TYPE_DATETIME);

            binding.value = x;
            binding.tz = tz;

            binding.isNull = false;
            binding.isLongData = false;
        }
    }

    protected void setType(BindValue oldValue, int bufferType) throws SQLException {
        synchronized (checkClosed().getConnectionMutex()) {
            if (oldValue.bufferType != bufferType) {
                this.sendTypesToServer = true;
            }

            oldValue.bufferType = bufferType;
        }
    }

    /**
     * @param parameterIndex
     * @param x
     * @param length
     * 
     * @throws SQLException
     * @throws SQLFeatureNotSupportedException
     * 
     * @see java.sql.PreparedStatement#setUnicodeStream(int, java.io.InputStream, int)
     * @deprecated
     */
    @Deprecated
    @Override
    public void setUnicodeStream(int parameterIndex, InputStream x, int length) throws SQLException {
        checkClosed();

        throw SQLError.notImplemented();
    }

    /**
     * @see java.sql.PreparedStatement#setURL(int, java.net.URL)
     */
    @Override
    public void setURL(int parameterIndex, URL x) throws SQLException {
        checkClosed();

        setString(parameterIndex, x.toString());
    }

    /**
     * Method storeBinding.
     * 
     * @param packet
     * @param bindValue
     * @param mysql
     * 
     * @throws SQLException
     */
    private void storeBinding(Buffer packet, BindValue bindValue, Protocol mysql) throws SQLException {
        synchronized (checkClosed().getConnectionMutex()) {
            try {
                Object value = bindValue.value;

                //
                // Handle primitives first
                //
                switch (bindValue.bufferType) {

                    case MysqlaConstants.FIELD_TYPE_TINY:
                        packet.writeByte((byte) bindValue.longBinding);
                        return;
                    case MysqlaConstants.FIELD_TYPE_SHORT:
                        packet.ensureCapacity(2);
                        packet.writeInt((int) bindValue.longBinding);
                        return;
                    case MysqlaConstants.FIELD_TYPE_LONG:
                        packet.ensureCapacity(4);
                        packet.writeLong((int) bindValue.longBinding);
                        return;
                    case MysqlaConstants.FIELD_TYPE_LONGLONG:
                        packet.ensureCapacity(8);
                        packet.writeLongLong(bindValue.longBinding);
                        return;
                    case MysqlaConstants.FIELD_TYPE_FLOAT:
                        packet.ensureCapacity(4);
                        packet.writeFloat(bindValue.floatBinding);
                        return;
                    case MysqlaConstants.FIELD_TYPE_DOUBLE:
                        packet.ensureCapacity(8);
                        packet.writeDouble(bindValue.doubleBinding);
                        return;
                    case MysqlaConstants.FIELD_TYPE_TIME:
                        storeTime(packet, (Time) value, bindValue.tz);
                        return;
                    case MysqlaConstants.FIELD_TYPE_DATE:
                    case MysqlaConstants.FIELD_TYPE_DATETIME:
                    case MysqlaConstants.FIELD_TYPE_TIMESTAMP:
                        storeDateTime(packet, (java.util.Date) value, bindValue.tz, mysql, bindValue.bufferType);
                        return;
                    case MysqlaConstants.FIELD_TYPE_VAR_STRING:
                    case MysqlaConstants.FIELD_TYPE_STRING:
                    case MysqlaConstants.FIELD_TYPE_VARCHAR:
                    case MysqlaConstants.FIELD_TYPE_DECIMAL:
                    case MysqlaConstants.FIELD_TYPE_NEW_DECIMAL:
                        if (value instanceof byte[]) {
                            packet.writeLenBytes((byte[]) value);
                        } else if (!this.isLoadDataQuery) {
<<<<<<< HEAD
                            packet.writeLenString((String) value, this.charEncoding);
=======
                            packet.writeLenString((String) value, this.charEncoding, this.charConverter, getExceptionInterceptor());
>>>>>>> 3193d991
                        } else {
                            packet.writeLenBytes(StringUtils.getBytes((String) value));
                        }

                        return;
                }

            } catch (SQLException | CJException uEE) {
                throw SQLError.createSQLException(Messages.getString("ServerPreparedStatement.22") + this.connection.getCharacterEncoding() + "'",
                        SQLError.SQL_STATE_GENERAL_ERROR, uEE, getExceptionInterceptor());
            }
        }
    }

    /**
     * @param intoBuf
     * @param dt
     * @param mysql
     * @param bufferType
     * @throws SQLException
     */
    private void storeDateTime(Buffer intoBuf, java.util.Date dt, TimeZone tz, Protocol mysql, int bufferType) throws SQLException {
        synchronized (checkClosed().getConnectionMutex()) {
            Calendar cal = Calendar.getInstance(tz);

            cal.setTime(dt);

            if (dt instanceof java.sql.Date) {
                cal.set(Calendar.HOUR_OF_DAY, 0);
                cal.set(Calendar.MINUTE, 0);
                cal.set(Calendar.SECOND, 0);
            }

            byte length = (byte) 7;

            if (dt instanceof java.sql.Timestamp) {
                length = (byte) 11;
            }

            intoBuf.ensureCapacity(length);

            intoBuf.writeByte(length); // length

            int year = cal.get(Calendar.YEAR);
            int month = cal.get(Calendar.MONTH) + 1;
            int date = cal.get(Calendar.DAY_OF_MONTH);

            intoBuf.writeInt(year);
            intoBuf.writeByte((byte) month);
            intoBuf.writeByte((byte) date);

            if (dt instanceof java.sql.Date) {
                intoBuf.writeByte((byte) 0);
                intoBuf.writeByte((byte) 0);
                intoBuf.writeByte((byte) 0);
            } else {
                intoBuf.writeByte((byte) cal.get(Calendar.HOUR_OF_DAY));
                intoBuf.writeByte((byte) cal.get(Calendar.MINUTE));
                intoBuf.writeByte((byte) cal.get(Calendar.SECOND));
            }

            if (length == 11) {
                //  MySQL expects microseconds, not nanos
                intoBuf.writeLong(((java.sql.Timestamp) dt).getNanos() / 1000);
            }
        }
    }

    //
    // TO DO: Investigate using NIO to do this faster
    //
    private void storeReader(Protocol protocol, int parameterIndex, Buffer packet, Reader inStream) throws SQLException {
        synchronized (checkClosed().getConnectionMutex()) {
            String forcedEncoding = this.connection.getClobCharacterEncoding();

            String clobEncoding = (forcedEncoding == null ? this.connection.getCharacterEncoding() : forcedEncoding);

            int maxBytesChar = 2;

            if (clobEncoding != null) {
                if (!clobEncoding.equals("UTF-16")) {
                    maxBytesChar = this.connection.getMaxBytesPerChar(clobEncoding);

                    if (maxBytesChar == 1) {
                        maxBytesChar = 2; // for safety
                    }
                } else {
                    maxBytesChar = 4;
                }
            }

            char[] buf = new char[BLOB_STREAM_READ_BUF_SIZE / maxBytesChar];

            int numRead = 0;

            int bytesInPacket = 0;
            int totalBytesRead = 0;
            int bytesReadAtLastSend = 0;
            int packetIsFullAt = this.connection.getBlobSendChunkSize();

            try {
                packet.clear();
                packet.setPosition(0);
                packet.writeByte((byte) MysqlaConstants.COM_STMT_SEND_LONG_DATA);
                packet.writeLong(this.serverStatementId);
                packet.writeInt((parameterIndex));

                boolean readAny = false;

                while ((numRead = inStream.read(buf)) != -1) {
                    readAny = true;

                    byte[] valueAsBytes = StringUtils.getBytes(buf, 0, numRead, clobEncoding);

                    packet.writeBytesNoNull(valueAsBytes, 0, valueAsBytes.length);

                    bytesInPacket += valueAsBytes.length;
                    totalBytesRead += valueAsBytes.length;

                    if (bytesInPacket >= packetIsFullAt) {
                        bytesReadAtLastSend = totalBytesRead;

                        protocol.sendCommand(MysqlaConstants.COM_STMT_SEND_LONG_DATA, null, packet, true, null, 0);

                        bytesInPacket = 0;
                        packet.clear();
                        packet.setPosition(0);
                        packet.writeByte((byte) MysqlaConstants.COM_STMT_SEND_LONG_DATA);
                        packet.writeLong(this.serverStatementId);
                        packet.writeInt((parameterIndex));
                    }
                }

                if (totalBytesRead != bytesReadAtLastSend) {
                    protocol.sendCommand(MysqlaConstants.COM_STMT_SEND_LONG_DATA, null, packet, true, null, 0);
                }

                if (!readAny) {
                    protocol.sendCommand(MysqlaConstants.COM_STMT_SEND_LONG_DATA, null, packet, true, null, 0);
                }
            } catch (IOException ioEx) {
                SQLException sqlEx = SQLError.createSQLException(Messages.getString("ServerPreparedStatement.24") + ioEx.toString(),
                        SQLError.SQL_STATE_GENERAL_ERROR, getExceptionInterceptor());
                sqlEx.initCause(ioEx);

                throw sqlEx;
            } finally {
                if (this.connection.getAutoClosePStmtStreams()) {
                    if (inStream != null) {
                        try {
                            inStream.close();
                        } catch (IOException ioEx) {
                            // ignore
                        }
                    }
                }
            }
        }
    }

    private void storeStream(Protocol protocol, int parameterIndex, Buffer packet, InputStream inStream) throws SQLException {
        synchronized (checkClosed().getConnectionMutex()) {
            byte[] buf = new byte[BLOB_STREAM_READ_BUF_SIZE];

            int numRead = 0;

            try {
                int bytesInPacket = 0;
                int totalBytesRead = 0;
                int bytesReadAtLastSend = 0;
                int packetIsFullAt = this.connection.getBlobSendChunkSize();

                packet.clear();
                packet.setPosition(0);
                packet.writeByte((byte) MysqlaConstants.COM_STMT_SEND_LONG_DATA);
                packet.writeLong(this.serverStatementId);
                packet.writeInt((parameterIndex));

                boolean readAny = false;

                while ((numRead = inStream.read(buf)) != -1) {

                    readAny = true;

                    packet.writeBytesNoNull(buf, 0, numRead);
                    bytesInPacket += numRead;
                    totalBytesRead += numRead;

                    if (bytesInPacket >= packetIsFullAt) {
                        bytesReadAtLastSend = totalBytesRead;

                        protocol.sendCommand(MysqlaConstants.COM_STMT_SEND_LONG_DATA, null, packet, true, null, 0);

                        bytesInPacket = 0;
                        packet.clear();
                        packet.setPosition(0);
                        packet.writeByte((byte) MysqlaConstants.COM_STMT_SEND_LONG_DATA);
                        packet.writeLong(this.serverStatementId);
                        packet.writeInt((parameterIndex));
                    }
                }

                if (totalBytesRead != bytesReadAtLastSend) {
                    protocol.sendCommand(MysqlaConstants.COM_STMT_SEND_LONG_DATA, null, packet, true, null, 0);
                }

                if (!readAny) {
                    protocol.sendCommand(MysqlaConstants.COM_STMT_SEND_LONG_DATA, null, packet, true, null, 0);
                }
            } catch (IOException ioEx) {
                SQLException sqlEx = SQLError.createSQLException(Messages.getString("ServerPreparedStatement.25") + ioEx.toString(),
                        SQLError.SQL_STATE_GENERAL_ERROR, getExceptionInterceptor());
                sqlEx.initCause(ioEx);

                throw sqlEx;
            } finally {
                if (this.connection.getAutoClosePStmtStreams()) {
                    if (inStream != null) {
                        try {
                            inStream.close();
                        } catch (IOException ioEx) {
                            // ignore
                        }
                    }
                }
            }
        }
    }

    /**
     * @see java.lang.Object#toString()
     */
    @Override
    public String toString() {
        StringBuilder toStringBuf = new StringBuilder();

        toStringBuf.append("com.mysql.jdbc.ServerPreparedStatement[");
        toStringBuf.append(this.serverStatementId);
        toStringBuf.append("] - ");

        try {
            toStringBuf.append(asSql());
        } catch (SQLException sqlEx) {
            toStringBuf.append(Messages.getString("ServerPreparedStatement.6"));
            toStringBuf.append(sqlEx);
        }

        return toStringBuf.toString();
    }

    protected long getServerStatementId() {
        return this.serverStatementId;
    }

    private boolean hasCheckedRewrite = false;
    private boolean canRewrite = false;

    @Override
    public boolean canRewriteAsMultiValueInsertAtSqlLevel() throws SQLException {
        synchronized (checkClosed().getConnectionMutex()) {
            if (!this.hasCheckedRewrite) {
                this.hasCheckedRewrite = true;
                this.canRewrite = canRewrite(this.originalSql, isOnDuplicateKeyUpdate(), getLocationOfOnDuplicateKeyUpdate(), 0);
                // We need to client-side parse this to get the VALUES clause, etc.
                this.parseInfo = new ParseInfo(this.originalSql, this.connection, this.connection.getMetaData(), this.charEncoding);
            }

            return this.canRewrite;
        }
    }

    public boolean canRewriteAsMultivalueInsertStatement() throws SQLException {
        synchronized (checkClosed().getConnectionMutex()) {
            if (!canRewriteAsMultiValueInsertAtSqlLevel()) {
                return false;
            }

            BindValue[] currentBindValues = null;
            BindValue[] previousBindValues = null;

            int nbrCommands = this.batchedArgs.size();

            // Can't have type changes between sets of bindings for this to work...

            for (int commandIndex = 0; commandIndex < nbrCommands; commandIndex++) {
                Object arg = this.batchedArgs.get(commandIndex);

                if (!(arg instanceof String)) {

                    currentBindValues = ((BatchedBindValues) arg).batchedParameterValues;

                    // We need to check types each time, as the user might have bound different types in each addBatch()

                    if (previousBindValues != null) {
                        for (int j = 0; j < this.parameterBindings.length; j++) {
                            if (currentBindValues[j].bufferType != previousBindValues[j].bufferType) {
                                return false;
                            }
                        }
                    }
                }
            }

            return true;
        }
    }

    private int locationOfOnDuplicateKeyUpdate = -2;

    @Override
    protected int getLocationOfOnDuplicateKeyUpdate() throws SQLException {
        synchronized (checkClosed().getConnectionMutex()) {
            if (this.locationOfOnDuplicateKeyUpdate == -2) {
                this.locationOfOnDuplicateKeyUpdate = getOnDuplicateKeyLocation(this.originalSql, this.connection.getDontCheckOnDuplicateKeyUpdateInSQL(),
                        this.connection.getRewriteBatchedStatements(), this.connection.isNoBackslashEscapesSet());
            }

            return this.locationOfOnDuplicateKeyUpdate;
        }
    }

    protected boolean isOnDuplicateKeyUpdate() throws SQLException {
        synchronized (checkClosed().getConnectionMutex()) {
            return getLocationOfOnDuplicateKeyUpdate() != -1;
        }
    }

    /**
     * Computes the maximum parameter set size, and entire batch size given
     * the number of arguments in the batch.
     * 
     * @throws SQLException
     */
    @Override
    protected long[] computeMaxParameterSetSizeAndBatchSize(int numBatchedArgs) throws SQLException {
        synchronized (checkClosed().getConnectionMutex()) {
            long sizeOfEntireBatch = 1 + /* com_execute */+4 /* stmt id */+ 1 /* flags */+ 4 /* batch count padding */;
            long maxSizeOfParameterSet = 0;

            for (int i = 0; i < numBatchedArgs; i++) {
                BindValue[] paramArg = ((BatchedBindValues) this.batchedArgs.get(i)).batchedParameterValues;

                long sizeOfParameterSet = 0;

                sizeOfParameterSet += (this.parameterCount + 7) / 8; // for isNull

                sizeOfParameterSet += this.parameterCount * 2; // have to send types

                for (int j = 0; j < this.parameterBindings.length; j++) {
                    if (!paramArg[j].isNull) {

                        long size = paramArg[j].getBoundLength();

                        if (paramArg[j].isLongData) {
                            if (size != -1) {
                                sizeOfParameterSet += size;
                            }
                        } else {
                            sizeOfParameterSet += size;
                        }
                    }
                }

                sizeOfEntireBatch += sizeOfParameterSet;

                if (sizeOfParameterSet > maxSizeOfParameterSet) {
                    maxSizeOfParameterSet = sizeOfParameterSet;
                }
            }

            return new long[] { maxSizeOfParameterSet, sizeOfEntireBatch };
        }
    }

    @Override
    protected int setOneBatchedParameterSet(java.sql.PreparedStatement batchedStatement, int batchedParamIndex, Object paramSet) throws SQLException {
        BindValue[] paramArg = ((BatchedBindValues) paramSet).batchedParameterValues;

        for (int j = 0; j < paramArg.length; j++) {
            if (paramArg[j].isNull) {
                batchedStatement.setNull(batchedParamIndex++, Types.NULL);
            } else {
                if (paramArg[j].isLongData) {
                    Object value = paramArg[j].value;

                    if (value instanceof InputStream) {
                        batchedStatement.setBinaryStream(batchedParamIndex++, (InputStream) value, (int) paramArg[j].bindLength);
                    } else {
                        batchedStatement.setCharacterStream(batchedParamIndex++, (Reader) value, (int) paramArg[j].bindLength);
                    }
                } else {

                    switch (paramArg[j].bufferType) {

                        case MysqlaConstants.FIELD_TYPE_TINY:
                            batchedStatement.setByte(batchedParamIndex++, (byte) paramArg[j].longBinding);
                            break;
                        case MysqlaConstants.FIELD_TYPE_SHORT:
                            batchedStatement.setShort(batchedParamIndex++, (short) paramArg[j].longBinding);
                            break;
                        case MysqlaConstants.FIELD_TYPE_LONG:
                            batchedStatement.setInt(batchedParamIndex++, (int) paramArg[j].longBinding);
                            break;
                        case MysqlaConstants.FIELD_TYPE_LONGLONG:
                            batchedStatement.setLong(batchedParamIndex++, paramArg[j].longBinding);
                            break;
                        case MysqlaConstants.FIELD_TYPE_FLOAT:
                            batchedStatement.setFloat(batchedParamIndex++, paramArg[j].floatBinding);
                            break;
                        case MysqlaConstants.FIELD_TYPE_DOUBLE:
                            batchedStatement.setDouble(batchedParamIndex++, paramArg[j].doubleBinding);
                            break;
                        case MysqlaConstants.FIELD_TYPE_TIME:
                            batchedStatement.setTime(batchedParamIndex++, (Time) paramArg[j].value);
                            break;
                        case MysqlaConstants.FIELD_TYPE_DATE:
                            batchedStatement.setDate(batchedParamIndex++, (Date) paramArg[j].value);
                            break;
                        case MysqlaConstants.FIELD_TYPE_DATETIME:
                        case MysqlaConstants.FIELD_TYPE_TIMESTAMP:
                            batchedStatement.setTimestamp(batchedParamIndex++, (Timestamp) paramArg[j].value);
                            break;
                        case MysqlaConstants.FIELD_TYPE_VAR_STRING:
                        case MysqlaConstants.FIELD_TYPE_STRING:
                        case MysqlaConstants.FIELD_TYPE_VARCHAR:
                        case MysqlaConstants.FIELD_TYPE_DECIMAL:
                        case MysqlaConstants.FIELD_TYPE_NEW_DECIMAL:
                            Object value = paramArg[j].value;

                            if (value instanceof byte[]) {
                                batchedStatement.setBytes(batchedParamIndex, (byte[]) value);
                            } else {
                                batchedStatement.setString(batchedParamIndex, (String) value);
                            }

                            // If we ended up here as a multi-statement, we're not working with a server prepared statement

                            if (batchedStatement instanceof ServerPreparedStatement) {
                                BindValue asBound = ((ServerPreparedStatement) batchedStatement).getBinding(batchedParamIndex, false);
                                asBound.bufferType = paramArg[j].bufferType;
                            }

                            batchedParamIndex++;

                            break;
                        default:
                            throw new IllegalArgumentException(Messages.getString("ServerPreparedStatement.26", new Object[] { batchedParamIndex }));
                    }
                }
            }
        }

        return batchedParamIndex;
    }

    @Override
    protected boolean containsOnDuplicateKeyUpdateInSQL() {
        return this.hasOnDuplicateKeyUpdate;
    }

    @Override
    protected PreparedStatement prepareBatchedInsertSQL(MysqlJdbcConnection localConn, int numBatches) throws SQLException {
        synchronized (checkClosed().getConnectionMutex()) {
            try {
                PreparedStatement pstmt = new ServerPreparedStatement(localConn, this.parseInfo.getSqlForBatch(numBatches), this.currentCatalog,
                        this.resultSetConcurrency, this.resultSetType);
                pstmt.setRetrieveGeneratedKeys(this.retrieveGeneratedKeys);

                return pstmt;
            } catch (UnsupportedEncodingException e) {
                SQLException sqlEx = SQLError.createSQLException(Messages.getString("ServerPreparedStatement.27"), SQLError.SQL_STATE_GENERAL_ERROR,
                        getExceptionInterceptor());
                sqlEx.initCause(e);

                throw sqlEx;
            }
        }
    }

    /**
     * @see java.sql.PreparedStatement#setNCharacterStream(int, java.io.Reader, long)
     */
    @Override
    public void setNCharacterStream(int parameterIndex, Reader reader, long length) throws SQLException {
        // can't take if characterEncoding isn't utf8
        if (!this.charEncoding.equalsIgnoreCase("UTF-8") && !this.charEncoding.equalsIgnoreCase("utf8")) {
            throw SQLError.createSQLException(Messages.getString("ServerPreparedStatement.28"), getExceptionInterceptor());
        }

        checkClosed();

        if (reader == null) {
            setNull(parameterIndex, java.sql.Types.BINARY);
        } else {
            BindValue binding = getBinding(parameterIndex, true);
            setType(binding, MysqlaConstants.FIELD_TYPE_BLOB);

            binding.value = reader;
            binding.isNull = false;
            binding.isLongData = true;

            if (this.connection.getUseStreamLengthsInPrepStmts()) {
                binding.bindLength = length;
            } else {
                binding.bindLength = -1;
            }
        }
    }

    /**
     * @see java.sql.PreparedStatement#setNClob(int, java.sql.NClob)
     */
    @Override
    public void setNClob(int parameterIndex, NClob x) throws SQLException {
        setNClob(parameterIndex, x.getCharacterStream(), this.connection.getUseStreamLengthsInPrepStmts() ? x.length() : -1);
    }

    /**
     * Set a NCLOB parameter.
     * 
     * @param parameterIndex
     *            the first parameter is 1, the second is 2, ...
     * @param reader
     *            the java reader which contains the UNICODE data
     * @param length
     *            the number of characters in the stream
     * 
     * @throws SQLException
     *             if a database error occurs
     */
    @Override
    public void setNClob(int parameterIndex, Reader reader, long length) throws SQLException {
        // can't take if characterEncoding isn't utf8
        if (!this.charEncoding.equalsIgnoreCase("UTF-8") && !this.charEncoding.equalsIgnoreCase("utf8")) {
            throw SQLError.createSQLException(Messages.getString("ServerPreparedStatement.29"), getExceptionInterceptor());
        }

        checkClosed();

        if (reader == null) {
            setNull(parameterIndex, java.sql.Types.NCLOB);
        } else {
            BindValue binding = getBinding(parameterIndex, true);
            setType(binding, MysqlaConstants.FIELD_TYPE_BLOB);

            binding.value = reader;
            binding.isNull = false;
            binding.isLongData = true;

            if (this.connection.getUseStreamLengthsInPrepStmts()) {
                binding.bindLength = length;
            } else {
                binding.bindLength = -1;
            }
        }
    }

    /**
     * @see java.sql.PreparedStatement#setNString(int, java.lang.String)
     */
    @Override
    public void setNString(int parameterIndex, String x) throws SQLException {
        if (this.charEncoding.equalsIgnoreCase("UTF-8") || this.charEncoding.equalsIgnoreCase("utf8")) {
            setString(parameterIndex, x);
        } else {
            throw SQLError.createSQLException(Messages.getString("ServerPreparedStatement.30"), getExceptionInterceptor());
        }
    }

    @Override
    public void setRowId(int parameterIndex, RowId x) throws SQLException {
        PreparedStatementHelper.setRowId(this, parameterIndex, x);
    }

    @Override
    public void setSQLXML(int parameterIndex, SQLXML xmlObject) throws SQLException {
        PreparedStatementHelper.setSQLXML(this, parameterIndex, xmlObject);
    }

}<|MERGE_RESOLUTION|>--- conflicted
+++ resolved
@@ -2148,11 +2148,7 @@
                         if (value instanceof byte[]) {
                             packet.writeLenBytes((byte[]) value);
                         } else if (!this.isLoadDataQuery) {
-<<<<<<< HEAD
                             packet.writeLenString((String) value, this.charEncoding);
-=======
-                            packet.writeLenString((String) value, this.charEncoding, this.charConverter, getExceptionInterceptor());
->>>>>>> 3193d991
                         } else {
                             packet.writeLenBytes(StringUtils.getBytes((String) value));
                         }
