--- conflicted
+++ resolved
@@ -56,780 +56,7 @@
  * @version $Id: CallableStatement.java,v 1.1.2.1 2005/05/13 18:58:38 mmatthews
  *          Exp $
  */
-<<<<<<< HEAD
-public class CallableStatement extends PreparedStatement implements
-		java.sql.CallableStatement {
-	
-	protected static class CallableStatementParam {
-		int desiredJdbcType;
-
-		int index;
-
-		int inOutModifier;
-
-		boolean isIn;
-
-		boolean isOut;
-
-		int jdbcType;
-
-		short nullability;
-
-		String paramName;
-
-		int precision;
-
-		int scale;
-
-		String typeName;
-
-		CallableStatementParam(String name, int idx, boolean in, boolean out,
-				int jdbcType, String typeName, int precision, int scale,
-				short nullability, int inOutModifier) {
-			this.paramName = name;
-			this.isIn = in;
-			this.isOut = out;
-			this.index = idx;
-
-			this.jdbcType = jdbcType;
-			this.typeName = typeName;
-			this.precision = precision;
-			this.scale = scale;
-			this.nullability = nullability;
-			this.inOutModifier = inOutModifier;
-		}
-
-		/*
-		 * (non-Javadoc)
-		 * 
-		 * @see java.lang.Object#clone()
-		 */
-		protected Object clone() throws CloneNotSupportedException {
-			return super.clone();
-		}
-	}
-
-	protected class CallableStatementParamInfo implements ParameterMetaData {
-		String catalogInUse;
-
-		boolean isFunctionCall;
-
-		String nativeSql;
-
-		int numParameters;
-
-		List<CallableStatementParam> parameterList;
-
-		Map<String, CallableStatementParam> parameterMap;
-
-		
-		/**
-		 * synchronized externally in checkReadOnlyProcedure()
-		 */
-		boolean isReadOnlySafeProcedure = false;
-		
-		/**
-		 * synchronized externally in checkReadOnlyProcedure()
-		 */
-		boolean isReadOnlySafeChecked = false;
-
-		/**
-		 * Constructor that converts a full list of parameter metadata into one
-		 * that only represents the placeholders present in the {CALL ()}.
-		 * 
-		 * @param fullParamInfo the metadata for all parameters for this stored 
-		 * procedure or function.
-		 */
-		CallableStatementParamInfo(CallableStatementParamInfo fullParamInfo) {
-			this.nativeSql = originalSql;
-			this.catalogInUse = currentCatalog;
-			isFunctionCall = fullParamInfo.isFunctionCall;
-			@SuppressWarnings("synthetic-access")
-			int[] localParameterMap = placeholderToParameterIndexMap;
-			int parameterMapLength = localParameterMap.length;
-			
-			this.isReadOnlySafeProcedure = fullParamInfo.isReadOnlySafeProcedure;
-			this.isReadOnlySafeChecked = fullParamInfo.isReadOnlySafeChecked;
-			parameterList = new ArrayList<CallableStatementParam>(fullParamInfo.numParameters);
-			parameterMap = new HashMap<String, CallableStatementParam>(fullParamInfo.numParameters);
-			
-			if (isFunctionCall) {
-				// Take the return value
-				parameterList.add(fullParamInfo.parameterList.get(0));
-			}
-			
-			int offset = isFunctionCall ? 1 : 0;
-			
-			for (int i = 0; i < parameterMapLength; i++) {
-				if (localParameterMap[i] != 0) {
-					CallableStatementParam param = fullParamInfo.parameterList.get(localParameterMap[i] + offset);
-					
-					parameterList.add(param);
-					parameterMap.put(param.paramName, param);
-				}
-			}
-			
-			this.numParameters = parameterList.size();
-		}
-		
-		@SuppressWarnings("synthetic-access")
-		CallableStatementParamInfo(java.sql.ResultSet paramTypesRs)
-				throws SQLException {
-			boolean hadRows = paramTypesRs.last();
-
-			this.nativeSql = originalSql;
-			this.catalogInUse = currentCatalog;
-			isFunctionCall = callingStoredFunction;
-
-			if (hadRows) {
-				this.numParameters = paramTypesRs.getRow();
-
-				this.parameterList = new ArrayList<CallableStatementParam>(this.numParameters);
-				this.parameterMap = new HashMap<String, CallableStatementParam>(this.numParameters);
-
-				paramTypesRs.beforeFirst();
-
-				addParametersFromDBMD(paramTypesRs);
-			} else {
-				this.numParameters = 0;
-			}
-			
-			if (isFunctionCall) {
-				this.numParameters += 1;
-		}
-		}
-
-		private void addParametersFromDBMD(java.sql.ResultSet paramTypesRs)
-				throws SQLException {
-			int i = 0;
-
-			while (paramTypesRs.next()) {
-				String paramName = paramTypesRs.getString(4);
-				int inOutModifier = paramTypesRs.getInt(5);
-
-				boolean isOutParameter = false;
-				boolean isInParameter = false;
-
-				if (i == 0 && isFunctionCall) {
-					isOutParameter = true;
-					isInParameter = false;
-				} else if (inOutModifier == DatabaseMetaData.procedureColumnInOut) {
-					isOutParameter = true;
-					isInParameter = true;
-				} else if (inOutModifier == DatabaseMetaData.procedureColumnIn) {
-					isOutParameter = false;
-					isInParameter = true;
-				} else if (inOutModifier == DatabaseMetaData.procedureColumnOut) {
-					isOutParameter = true;
-					isInParameter = false;
-				}
-
-				int jdbcType = paramTypesRs.getInt(6);
-				String typeName = paramTypesRs.getString(7);
-				int precision = paramTypesRs.getInt(8);
-				int scale = paramTypesRs.getInt(10);
-				short nullability = paramTypesRs.getShort(12);
-
-				CallableStatementParam paramInfoToAdd = new CallableStatementParam(
-						paramName, i++, isInParameter, isOutParameter,
-						jdbcType, typeName, precision, scale, nullability,
-						inOutModifier);
-
-				this.parameterList.add(paramInfoToAdd);
-				this.parameterMap.put(paramName, paramInfoToAdd);
-			}
-		}
-
-		protected void checkBounds(int paramIndex) throws SQLException {
-			int localParamIndex = paramIndex - 1;
-
-			if ((paramIndex < 0) || (localParamIndex >= this.numParameters)) {
-				throw SQLError.createSQLException(
-						Messages.getString("CallableStatement.11") + paramIndex //$NON-NLS-1$
-								+ Messages.getString("CallableStatement.12") + numParameters //$NON-NLS-1$
-								+ Messages.getString("CallableStatement.13"), SQLError.SQL_STATE_ILLEGAL_ARGUMENT, getExceptionInterceptor()); //$NON-NLS-1$
-			}
-		}
-
-		/*
-		 * (non-Javadoc)
-		 * 
-		 * @see java.lang.Object#clone()
-		 */
-		protected Object clone() throws CloneNotSupportedException {
-			return super.clone();
-		}
-
-		CallableStatementParam getParameter(int index) {
-			return this.parameterList.get(index);
-		}
-
-		CallableStatementParam getParameter(String name) {
-			return this.parameterMap.get(name);
-		}
-
-		public String getParameterClassName(int arg0) throws SQLException {
-			String mysqlTypeName = getParameterTypeName(arg0);
-			
-			boolean isBinaryOrBlob = StringUtils.indexOfIgnoreCase(mysqlTypeName, "BLOB") != -1 || 
-				StringUtils.indexOfIgnoreCase(mysqlTypeName, "BINARY") != -1;
-			
-			boolean isUnsigned = StringUtils.indexOfIgnoreCase(mysqlTypeName, "UNSIGNED") != -1;
-			
-			int mysqlTypeIfKnown = 0;
-			
-			if (StringUtils.startsWithIgnoreCase(mysqlTypeName, "MEDIUMINT")) {
-				mysqlTypeIfKnown = MysqlDefs.FIELD_TYPE_INT24;
-			}
-			
-			return ResultSetMetaData.getClassNameForJavaType(getParameterType(arg0), isUnsigned, mysqlTypeIfKnown,
-					isBinaryOrBlob, false, connection.getYearIsDateType());
-		}
-
-		public int getParameterCount() throws SQLException {
-			if (this.parameterList == null) {
-				return 0;
-			}
-			
-			return this.parameterList.size();
-		}
-
-		public int getParameterMode(int arg0) throws SQLException {
-			checkBounds(arg0);
-
-			return getParameter(arg0 - 1).inOutModifier;
-		}
-
-		public int getParameterType(int arg0) throws SQLException {
-			checkBounds(arg0);
-
-			return getParameter(arg0 - 1).jdbcType;
-		}
-
-		public String getParameterTypeName(int arg0) throws SQLException {
-			checkBounds(arg0);
-
-			return getParameter(arg0 - 1).typeName;
-		}
-
-		public int getPrecision(int arg0) throws SQLException {
-			checkBounds(arg0);
-
-			return getParameter(arg0 - 1).precision;
-		}
-
-		public int getScale(int arg0) throws SQLException {
-			checkBounds(arg0);
-
-			return getParameter(arg0 - 1).scale;
-		}
-
-		public int isNullable(int arg0) throws SQLException {
-			checkBounds(arg0);
-
-			return getParameter(arg0 - 1).nullability;
-		}
-
-		public boolean isSigned(int arg0) throws SQLException {
-			checkBounds(arg0);
-
-			return false;
-		}
-
-		Iterator<CallableStatementParam> iterator() {
-			return this.parameterList.iterator();
-		}
-
-		int numberOfParameters() {
-			return this.numParameters;
-		}
-
-		public <T> T unwrap(Class<T> iface) throws SQLException {
-			// TODO Auto-generated method stub
-			return null;
-		}
-
-		public boolean isWrapperFor(Class<?> iface) throws SQLException {
-			// TODO Auto-generated method stub
-			return false;
-		}
-	}
-
-	private final static int NOT_OUTPUT_PARAMETER_INDICATOR = Integer.MIN_VALUE;
-
-	private final static String PARAMETER_NAMESPACE_PREFIX = "@com_mysql_jdbc_outparam_"; //$NON-NLS-1$
-
-	private static String mangleParameterName(String origParameterName) {
-		//Fixed for 5.5+ in callers
-		if (origParameterName == null) {
-			return null;
-		}
-
-		int offset = 0;
-
-		if (origParameterName.length() > 0
-				&& origParameterName.charAt(0) == '@') {
-			offset = 1;
-		}
-
-		StringBuffer paramNameBuf = new StringBuffer(PARAMETER_NAMESPACE_PREFIX
-				.length()
-				+ origParameterName.length());
-		paramNameBuf.append(PARAMETER_NAMESPACE_PREFIX);
-		paramNameBuf.append(origParameterName.substring(offset));
-
-		return paramNameBuf.toString();
-	}
-
-	private boolean callingStoredFunction = false;
-
-	private ResultSetInternalMethods functionReturnValueResults;
-
-	private boolean hasOutputParams = false;
-
-	// private List parameterList;
-	// private Map parameterMap;
-	private ResultSetInternalMethods outputParameterResults;
-
-	protected boolean outputParamWasNull = false;
-
-	private int[] parameterIndexToRsIndex;
-
-	protected CallableStatementParamInfo paramInfo;
-
-	private CallableStatementParam returnValueParam;
-	
-	/**
-	 * Creates a new CallableStatement
-	 * 
-	 * @param conn
-	 *            the connection creating this statement
-	 * @param paramInfo
-	 *            the SQL to prepare
-	 * 
-	 * @throws SQLException
-	 *             if an error occurs
-	 */
-	public CallableStatement(MySQLConnection conn,
-			CallableStatementParamInfo paramInfo) throws SQLException {
-		super(conn, paramInfo.nativeSql, paramInfo.catalogInUse);
-
-		this.paramInfo = paramInfo;
-		this.callingStoredFunction = this.paramInfo.isFunctionCall;
-		
-		if (this.callingStoredFunction) {
-			this.parameterCount += 1;
-		}
-		
-		this.retrieveGeneratedKeys = true; // not provided for in the JDBC spec
-	}
-
-	/**
-	 * Creates a callable statement instance
-	 */
-
-	protected static CallableStatement getInstance(MySQLConnection conn, String sql,
-			String catalog, boolean isFunctionCall) throws SQLException {
-		return new CallableStatement(conn, sql, catalog, isFunctionCall);
-	}
-	
-	/**
-	 * Creates a callable statement instance
-	 */
-
-	protected static CallableStatement getInstance(MySQLConnection conn,
-			CallableStatementParamInfo paramInfo) throws SQLException {
-		return new CallableStatement(conn, paramInfo);
-	}
-	
-	private int[] placeholderToParameterIndexMap;
-	
-	private void generateParameterMap() throws SQLException {
-		synchronized (checkClosed().getConnectionMutex()) {
-			if (this.paramInfo == null) {
-				return;
-			}
-			
-			// if the user specified some parameters as literals, we need to
-			// provide a map from the specified placeholders to the actual
-			// parameter numbers
-			
-			int parameterCountFromMetaData = this.paramInfo.getParameterCount();
-			
-			// Ignore the first ? if this is a stored function, it doesn't count
-			
-			if (this.callingStoredFunction) {
-				parameterCountFromMetaData--;
-			}
-			
-			if (this.paramInfo != null &&
-					this.parameterCount != parameterCountFromMetaData) {
-				this.placeholderToParameterIndexMap = new int[this.parameterCount];
-				
-				int startPos = this.callingStoredFunction ? StringUtils.indexOfIgnoreCase(this.originalSql, 
-				"SELECT") : StringUtils.indexOfIgnoreCase(this.originalSql, "CALL");
-				
-				if (startPos != -1) {
-					int parenOpenPos = this.originalSql.indexOf('(', startPos + 4);
-					
-					if (parenOpenPos != -1) {
-						int parenClosePos = StringUtils.indexOfIgnoreCase(parenOpenPos, 
-								this.originalSql, ")", "'", "'", StringUtils.SEARCH_MODE__ALL);
-						
-						if (parenClosePos != -1) {
-							List<?> parsedParameters = StringUtils.split(this.originalSql.substring(parenOpenPos + 1, parenClosePos), ",", "'\"", "'\"", true);
-							
-							int numParsedParameters = parsedParameters.size();
-							
-							// sanity check
-							
-							if (numParsedParameters != this.parameterCount) {
-								// bail?
-							}
-							
-							int placeholderCount = 0;
-							
-							for (int i = 0; i < numParsedParameters; i++) {
-								if (((String)parsedParameters.get(i)).equals("?")) {
-									this.placeholderToParameterIndexMap[placeholderCount++] = i;
-								}
-							}
-						}
-					}
-				}
-			}
-		}
-	}
-	
-	/**
-	 * Creates a new CallableStatement
-	 * 
-	 * @param conn
-	 *            the connection creating this statement
-	 * @param sql
-	 *            the SQL to prepare
-	 * @param catalog
-	 *            the current catalog
-	 * 
-	 * @throws SQLException
-	 *             if an error occurs
-	 */
-	public CallableStatement(MySQLConnection conn, String sql, String catalog,
-			boolean isFunctionCall) throws SQLException {
-		super(conn, sql, catalog);
-
-		this.callingStoredFunction = isFunctionCall;
-
-		if (!this.callingStoredFunction) {
-			if (!StringUtils.startsWithIgnoreCaseAndWs(sql, "CALL")) {
-				// not really a stored procedure call
-				fakeParameterTypes(false);
-			} else {
-				determineParameterTypes();
-			}
-			
-			generateParameterMap();
-		} else {
-			determineParameterTypes();
-			generateParameterMap();
-			
-			this.parameterCount += 1;
-		}
-		
-		this.retrieveGeneratedKeys = true; // not provided for in the JDBC spec
-	}
-
-	/*
-	 * (non-Javadoc)
-	 * 
-	 * @see java.sql.PreparedStatement#addBatch()
-	 */
-	public void addBatch() throws SQLException {
-		setOutParams();
-
-		super.addBatch();
-	}
-
-	private CallableStatementParam checkIsOutputParam(int paramIndex)
-			throws SQLException {
-
-		synchronized (checkClosed().getConnectionMutex()) {
-			if (this.callingStoredFunction) {
-				if (paramIndex == 1) {
-	
-					if (this.returnValueParam == null) {
-						this.returnValueParam = new CallableStatementParam("", 0,
-								false, true, Types.VARCHAR, "VARCHAR", 0, 0,
-								DatabaseMetaData.attributeNullableUnknown,
-								DatabaseMetaData.procedureColumnReturn);
-					}
-	
-					return this.returnValueParam;
-				}
-	
-				// Move to position in output result set
-				paramIndex--;
-			}
-	
-			checkParameterIndexBounds(paramIndex);
-	
-			int localParamIndex = paramIndex - 1;
-	
-			if (this.placeholderToParameterIndexMap != null) {
-				localParamIndex = this.placeholderToParameterIndexMap[localParamIndex];
-			}
-			
-			CallableStatementParam paramDescriptor = this.paramInfo
-					.getParameter(localParamIndex);
-	
-			// We don't have reliable metadata in this case, trust
-			// the caller
-			
-			if (this.connection.getNoAccessToProcedureBodies()) {
-				paramDescriptor.isOut = true;
-				paramDescriptor.isIn = true;
-				paramDescriptor.inOutModifier = DatabaseMetaData.procedureColumnInOut;
-			} else if (!paramDescriptor.isOut) {
-				throw SQLError.createSQLException(
-						Messages.getString("CallableStatement.9") + paramIndex //$NON-NLS-1$
-								+ Messages.getString("CallableStatement.10"), //$NON-NLS-1$
-						SQLError.SQL_STATE_ILLEGAL_ARGUMENT, getExceptionInterceptor());
-			}
-	
-			this.hasOutputParams = true;
-	
-			return paramDescriptor;
-		}
-	}
-
-	/**
-	 * DOCUMENT ME!
-	 * 
-	 * @param paramIndex
-	 * 
-	 * @throws SQLException
-	 */
-	private void checkParameterIndexBounds(int paramIndex) throws SQLException {
-		synchronized (checkClosed().getConnectionMutex()) {
-			this.paramInfo.checkBounds(paramIndex);
-		}
-	}
-
-	/**
-	 * Checks whether or not this statement is supposed to be providing
-	 * streamable result sets...If output parameters are registered, the driver
-	 * can not stream the results.
-	 * 
-	 * @throws SQLException
-	 *             DOCUMENT ME!
-	 */
-	private void checkStreamability() throws SQLException {
-		if (this.hasOutputParams && createStreamingResultSet()) {
-			throw SQLError.createSQLException(Messages.getString("CallableStatement.14"), //$NON-NLS-1$
-					SQLError.SQL_STATE_DRIVER_NOT_CAPABLE, getExceptionInterceptor());
-		}
-	}
-
-	public void clearParameters() throws SQLException {
-		synchronized (checkClosed().getConnectionMutex()) {
-			super.clearParameters();
-	
-			try {
-				if (this.outputParameterResults != null) {
-					this.outputParameterResults.close();
-				}
-			} finally {
-				this.outputParameterResults = null;
-			}
-		}
-	}
-
-	/**
-	 * Used to fake up some metadata when we don't have access to 
-	 * SHOW CREATE PROCEDURE or mysql.proc.
-	 * 
-	 * @throws SQLException if we can't build the metadata.
-	 */
-	private void fakeParameterTypes(boolean isReallyProcedure) throws SQLException {
-		synchronized (checkClosed().getConnectionMutex()) {
-			Field[] fields = new Field[13];
-	
-			fields[0] = new Field("", "PROCEDURE_CAT", Types.CHAR, 0);
-			fields[1] = new Field("", "PROCEDURE_SCHEM", Types.CHAR, 0);
-			fields[2] = new Field("", "PROCEDURE_NAME", Types.CHAR, 0);
-			fields[3] = new Field("", "COLUMN_NAME", Types.CHAR, 0);
-			fields[4] = new Field("", "COLUMN_TYPE", Types.CHAR, 0);
-			fields[5] = new Field("", "DATA_TYPE", Types.SMALLINT, 0);
-			fields[6] = new Field("", "TYPE_NAME", Types.CHAR, 0);
-			fields[7] = new Field("", "PRECISION", Types.INTEGER, 0);
-			fields[8] = new Field("", "LENGTH", Types.INTEGER, 0);
-			fields[9] = new Field("", "SCALE", Types.SMALLINT, 0);
-			fields[10] = new Field("", "RADIX", Types.SMALLINT, 0);
-			fields[11] = new Field("", "NULLABLE", Types.SMALLINT, 0);
-			fields[12] = new Field("", "REMARKS", Types.CHAR, 0);
-	
-			String procName = isReallyProcedure ? extractProcedureName() : null;
-	
-			byte[] procNameAsBytes = null;
-	
-			try {
-				procNameAsBytes = procName == null ? null : StringUtils.getBytes(procName, "UTF-8");
-			} catch (UnsupportedEncodingException ueEx) {
-				procNameAsBytes = StringUtils.s2b(procName, this.connection);
-			}
-	
-			ArrayList<ResultSetRow> resultRows = new ArrayList<ResultSetRow>();
-	
-			for (int i = 0; i < this.parameterCount; i++) {
-				byte[][] row = new byte[13][];
-				row[0] = null; // PROCEDURE_CAT
-				row[1] = null; // PROCEDURE_SCHEM
-				row[2] = procNameAsBytes; // PROCEDURE/NAME
-				row[3] = StringUtils.s2b(String.valueOf(i), this.connection); // COLUMN_NAME
-	
-				row[4] = StringUtils.s2b(String
-						.valueOf(DatabaseMetaData.procedureColumnIn),
-						this.connection);
-	
-				row[5] = StringUtils.s2b(String.valueOf(Types.VARCHAR),
-						this.connection); // DATA_TYPE
-				row[6] = StringUtils.s2b("VARCHAR", this.connection); // TYPE_NAME
-				row[7] = StringUtils.s2b(Integer.toString(65535), this.connection); // PRECISION
-				row[8] = StringUtils.s2b(Integer.toString(65535), this.connection); // LENGTH
-				row[9] = StringUtils.s2b(Integer.toString(0), this.connection); // SCALE
-				row[10] = StringUtils.s2b(Integer.toString(10), this.connection); // RADIX
-	
-				row[11] = StringUtils.s2b(Integer
-						.toString(DatabaseMetaData.procedureNullableUnknown),
-						this.connection); // nullable
-	
-				row[12] = null;
-	
-				resultRows.add(new ByteArrayRow(row, getExceptionInterceptor()));
-			}
-	
-			java.sql.ResultSet paramTypesRs = DatabaseMetaData.buildResultSet(
-					fields, resultRows, this.connection);
-	
-			convertGetProcedureColumnsToInternalDescriptors(paramTypesRs);
-		}
-	}
-	
-	private void determineParameterTypes() throws SQLException {
-		synchronized (checkClosed().getConnectionMutex()) {
-			java.sql.ResultSet paramTypesRs = null;
-	
-			try {
-				//Bug#57022, we need to check for db.SPname notation first
-				//  and pass on only SPname
-				String procName = extractProcedureName();
-				String quotedId = "";
-				try {
-					quotedId = this.connection.supportsQuotedIdentifiers() ? 
-							this.connection.getMetaData().getIdentifierQuoteString()	: "";
-				} catch (SQLException sqlEx) {
-					// Forced by API, never thrown from getIdentifierQuoteString() in
-					// this implementation.
-					AssertionFailedException.shouldNotHappen(sqlEx);
-				}
-				
-				List<?> parseList = StringUtils.splitDBdotName(procName, "", 
-						quotedId , this.connection.isNoBackslashEscapesSet());
-				String tmpCatalog = "";
-				//There *should* be 2 rows, if any.
-				if (parseList.size() == 2) {
-					tmpCatalog = (String) parseList.get(0);
-					procName = (String) parseList.get(1);			
-				} else {
-					//keep values as they are
-				}
-				
-				java.sql.DatabaseMetaData dbmd = this.connection.getMetaData();
-	
-				boolean useCatalog = false;
-	
-				if (tmpCatalog.length() <= 0) {
-					useCatalog = true;
-				}
-				
-				paramTypesRs = dbmd.getProcedureColumns(this.connection
-						.versionMeetsMinimum(5, 0, 2)
-						&& useCatalog ? this.currentCatalog : tmpCatalog/*null*/, null, procName,
-						"%"); //$NON-NLS-1$
-				
-				boolean hasResults = false;
-				try {
-					if (paramTypesRs.next()) {
-						paramTypesRs.previous();
-						hasResults = true;
-					}
-				} catch (Exception e) {
-					// paramTypesRs is empty, proceed with fake params. swallow, was expected 
-				}
-				if (hasResults){
-					convertGetProcedureColumnsToInternalDescriptors(paramTypesRs);
-				} else {
-					fakeParameterTypes(true);
-				}
-			} finally {
-				SQLException sqlExRethrow = null;
-	
-				if (paramTypesRs != null) {
-					try {
-						paramTypesRs.close();
-					} catch (SQLException sqlEx) {
-						sqlExRethrow = sqlEx;
-					}
-	
-					paramTypesRs = null;
-				}
-	
-				if (sqlExRethrow != null) {
-					throw sqlExRethrow;
-				}
-			}
-		}
-	}
-
-	private void convertGetProcedureColumnsToInternalDescriptors(java.sql.ResultSet paramTypesRs) throws SQLException {
-		synchronized (checkClosed().getConnectionMutex()) {
-			this.paramInfo = new CallableStatementParamInfo(paramTypesRs);
-		}
-	}
-
-	/*
-	 * (non-Javadoc)
-	 * 
-	 * @see java.sql.PreparedStatement#execute()
-	 */
-	public boolean execute() throws SQLException {
-		synchronized (checkClosed().getConnectionMutex()) {
-			boolean returnVal = false;
-=======
 public class CallableStatement extends PreparedStatement implements java.sql.CallableStatement {
-    protected final static Constructor<?> JDBC_4_CSTMT_2_ARGS_CTOR;
-
-    protected final static Constructor<?> JDBC_4_CSTMT_4_ARGS_CTOR;
-
-    static {
-        if (Util.isJdbc4()) {
-            try {
-                JDBC_4_CSTMT_2_ARGS_CTOR = Class.forName("com.mysql.jdbc.JDBC4CallableStatement").getConstructor(
-                        new Class[] { MySQLConnection.class, CallableStatementParamInfo.class });
-                JDBC_4_CSTMT_4_ARGS_CTOR = Class.forName("com.mysql.jdbc.JDBC4CallableStatement").getConstructor(
-                        new Class[] { MySQLConnection.class, String.class, String.class, Boolean.TYPE });
-            } catch (SecurityException e) {
-                throw new RuntimeException(e);
-            } catch (NoSuchMethodException e) {
-                throw new RuntimeException(e);
-            } catch (ClassNotFoundException e) {
-                throw new RuntimeException(e);
-            }
-        } else {
-            JDBC_4_CSTMT_4_ARGS_CTOR = null;
-            JDBC_4_CSTMT_2_ARGS_CTOR = null;
-        }
-    }
 
     protected static class CallableStatementParam {
         int desiredJdbcType;
@@ -880,7 +107,7 @@
         }
     }
 
-    protected class CallableStatementParamInfo {
+    protected class CallableStatementParamInfo implements ParameterMetaData {
         String catalogInUse;
 
         boolean isFunctionCall;
@@ -1030,7 +257,6 @@
         CallableStatementParam getParameter(int index) {
             return this.parameterList.get(index);
         }
->>>>>>> 8d5e83e3
 
         CallableStatementParam getParameter(String name) {
             return this.parameterMap.get(name);
@@ -1110,73 +336,15 @@
         int numberOfParameters() {
             return this.numParameters;
         }
-    }
-
-    /**
-     * Can't implement this directly, as then you can't use callable statements
-     * on JDK-1.3.1, which unfortunately isn't EOL'd yet, and still present
-     * quite a bit out there in the wild (Websphere, FreeBSD, anyone?)
-     */
-
-    protected class CallableStatementParamInfoJDBC3 extends CallableStatementParamInfo implements ParameterMetaData {
-
-        CallableStatementParamInfoJDBC3(java.sql.ResultSet paramTypesRs) throws SQLException {
-            super(paramTypesRs);
-        }
-
-        public CallableStatementParamInfoJDBC3(CallableStatementParamInfo paramInfo) {
-            super(paramInfo);
-        }
-
-        /**
-         * Returns true if this either implements the interface argument or is directly or indirectly a wrapper
-         * for an object that does. Returns false otherwise. If this implements the interface then return true,
-         * else if this is a wrapper then return the result of recursively calling <code>isWrapperFor</code> on the wrapped
-         * object. If this does not implement the interface and is not a wrapper, return false.
-         * This method should be implemented as a low-cost operation compared to <code>unwrap</code> so that
-         * callers can use this method to avoid expensive <code>unwrap</code> calls that may fail. If this method
-         * returns true then calling <code>unwrap</code> with the same argument should succeed.
-         * 
-         * @param interfaces
-         *            a Class defining an interface.
-         * @return true if this implements the interface or directly or indirectly wraps an object that does.
-         * @throws java.sql.SQLException
-         *             if an error occurs while determining whether this is a wrapper
-         *             for an object with the given interface.
-         * @since 1.6
-         */
+
+        public <T> T unwrap(Class<T> iface) throws SQLException {
+            // TODO Auto-generated method stub
+            return null;
+        }
+
         public boolean isWrapperFor(Class<?> iface) throws SQLException {
-            checkClosed();
-
-            // This works for classes that aren't actually wrapping
-            // anything
-            return iface.isInstance(this);
-        }
-
-        /**
-         * Returns an object that implements the given interface to allow access to non-standard methods,
-         * or standard methods not exposed by the proxy.
-         * The result may be either the object found to implement the interface or a proxy for that object.
-         * If the receiver implements the interface then that is the object. If the receiver is a wrapper
-         * and the wrapped object implements the interface then that is the object. Otherwise the object is
-         * the result of calling <code>unwrap</code> recursively on the wrapped object. If the receiver is not a
-         * wrapper and does not implement the interface, then an <code>SQLException</code> is thrown.
-         * 
-         * @param iface
-         *            A Class defining an interface that the result must implement.
-         * @return an object that implements the interface. May be a proxy for the actual implementing object.
-         * @throws java.sql.SQLException
-         *             If no object found that implements the interface
-         * @since 1.6
-         */
-        public Object unwrap(Class<?> iface) throws java.sql.SQLException {
-            try {
-                // This works for classes that aren't actually wrapping
-                // anything
-                return Util.cast(iface, this);
-            } catch (ClassCastException cce) {
-                throw SQLError.createSQLException("Unable to unwrap to " + iface.toString(), SQLError.SQL_STATE_ILLEGAL_ARGUMENT, getExceptionInterceptor());
-            }
+            // TODO Auto-generated method stub
+            return false;
         }
     }
 
@@ -1246,35 +414,19 @@
     }
 
     /**
-     * Creates a callable statement instance -- We need to provide factory-style methods
-     * so we can support both JDBC3 (and older) and JDBC4 runtimes, otherwise
-     * the class verifier complains when it tries to load JDBC4-only interface
-     * classes that are present in JDBC4 method signatures.
+     * Creates a callable statement instance
      */
 
     protected static CallableStatement getInstance(MySQLConnection conn, String sql, String catalog, boolean isFunctionCall) throws SQLException {
-        if (!Util.isJdbc4()) {
-            return new CallableStatement(conn, sql, catalog, isFunctionCall);
-        }
-
-        return (CallableStatement) Util.handleNewInstance(JDBC_4_CSTMT_4_ARGS_CTOR, new Object[] { conn, sql, catalog, Boolean.valueOf(isFunctionCall) },
-                conn.getExceptionInterceptor());
-    }
-
-    /**
-     * Creates a callable statement instance -- We need to provide factory-style methods
-     * so we can support both JDBC3 (and older) and JDBC4 runtimes, otherwise
-     * the class verifier complains when it tries to load JDBC4-only interface
-     * classes that are present in JDBC4 method signatures.
+        return new CallableStatement(conn, sql, catalog, isFunctionCall);
+    }
+
+    /**
+     * Creates a callable statement instance
      */
 
     protected static CallableStatement getInstance(MySQLConnection conn, CallableStatementParamInfo paramInfo) throws SQLException {
-        if (!Util.isJdbc4()) {
-            return new CallableStatement(conn, paramInfo);
-        }
-
-        return (CallableStatement) Util.handleNewInstance(JDBC_4_CSTMT_2_ARGS_CTOR, new Object[] { conn, paramInfo }, conn.getExceptionInterceptor());
-
+        return new CallableStatement(conn, paramInfo);
     }
 
     private int[] placeholderToParameterIndexMap;
@@ -1613,11 +765,7 @@
 
     private void convertGetProcedureColumnsToInternalDescriptors(java.sql.ResultSet paramTypesRs) throws SQLException {
         synchronized (checkClosed().getConnectionMutex()) {
-            if (!this.connection.isRunningOnJDK13()) {
-                this.paramInfo = new CallableStatementParamInfoJDBC3(paramTypesRs);
-            } else {
-                this.paramInfo = new CallableStatementParamInfo(paramTypesRs);
-            }
+            this.paramInfo = new CallableStatementParamInfo(paramTypesRs);
         }
     }
 
@@ -1946,1222 +1094,6 @@
         }
     }
 
-<<<<<<< HEAD
-	/*
-	 * (non-Javadoc)
-	 * 
-	 * @see java.sql.PreparedStatement#executeUpdate()
-	 */
-	public int executeUpdate() throws SQLException {
-		synchronized (checkClosed().getConnectionMutex()) {
-			int returnVal = -1;
-	
-			
-			checkStreamability();
-	
-			if (this.callingStoredFunction) {
-				execute();
-	
-				return -1;
-			}
-
-			setInOutParamsOnServer();
-			setOutParams();
-
-			returnVal = super.executeUpdate();
-
-			retrieveOutParams();
-
-			return returnVal;
-		}
-	}
-
-	private String extractProcedureName() throws SQLException {
-		String sanitizedSql = StringUtils.stripComments(this.originalSql, 
-				"`\"'", "`\"'", true, false, true, true);
-		
-		// TODO: Do this with less memory allocation
-		int endCallIndex = StringUtils.indexOfIgnoreCase(sanitizedSql,
-				"CALL "); //$NON-NLS-1$
-		int offset = 5;
-
-		if (endCallIndex == -1) {
-			endCallIndex = StringUtils.indexOfIgnoreCase(sanitizedSql,
-					"SELECT ");
-			offset = 7;
-		}
-
-		if (endCallIndex != -1) {
-			StringBuffer nameBuf = new StringBuffer();
-
-			String trimmedStatement = sanitizedSql.substring(
-					endCallIndex + offset).trim();
-
-			int statementLength = trimmedStatement.length();
-
-			for (int i = 0; i < statementLength; i++) {
-				char c = trimmedStatement.charAt(i);
-
-				if (Character.isWhitespace(c) || (c == '(') || (c == '?')) {
-					break;
-				}
-				nameBuf.append(c);
-
-			}
-
-			return nameBuf.toString();
-		}
-		
-		throw SQLError.createSQLException(Messages.getString("CallableStatement.1"), //$NON-NLS-1$
-				SQLError.SQL_STATE_GENERAL_ERROR, getExceptionInterceptor());
-	}
-
-	/**
-	 * Adds 'at' symbol to beginning of parameter names if needed.
-	 * 
-	 * @param paramNameIn
-	 *            the parameter name to 'fix'
-	 * 
-	 * @return the parameter name with an 'a' prepended, if needed
-	 * 
-	 * @throws SQLException
-	 *             if the parameter name is null or empty.
-	 */
-	protected String fixParameterName(String paramNameIn) throws SQLException {
-		synchronized (checkClosed().getConnectionMutex()) {
-			//Fixed for 5.5+
-			if (((paramNameIn == null) || (paramNameIn.length() == 0)) && (!hasParametersView())) {
-				throw SQLError.createSQLException(
-						((Messages.getString("CallableStatement.0") + paramNameIn) == null) //$NON-NLS-1$
-								? Messages.getString("CallableStatement.15") : Messages.getString("CallableStatement.16"), SQLError.SQL_STATE_ILLEGAL_ARGUMENT, 
-										getExceptionInterceptor()); //$NON-NLS-1$ //$NON-NLS-2$
-			}
-	
-			if ((paramNameIn == null) && (hasParametersView())) {
-				paramNameIn = "nullpn";
-			};
-	
-			if (this.connection.getNoAccessToProcedureBodies()) {
-				throw SQLError.createSQLException("No access to parameters by name when connection has been configured not to access procedure bodies",
-						SQLError.SQL_STATE_ILLEGAL_ARGUMENT, getExceptionInterceptor());
-			}
-			
-			return mangleParameterName(paramNameIn);
-		}
-	}
-
-	/**
-	 * @see java.sql.CallableStatement#getArray(int)
-	 */
-	public Array getArray(int i) throws SQLException {
-		synchronized (checkClosed().getConnectionMutex()) {
-			ResultSetInternalMethods rs = getOutputParameters(i);
-	
-			Array retValue = rs.getArray(mapOutputParameterIndexToRsIndex(i));
-	
-			this.outputParamWasNull = rs.wasNull();
-	
-			return retValue;
-		}
-	}
-
-	/**
-	 * @see java.sql.CallableStatement#getArray(java.lang.String)
-	 */
-	public Array getArray(String parameterName)
-			throws SQLException {
-		synchronized (checkClosed().getConnectionMutex()) {
-			ResultSetInternalMethods rs = getOutputParameters(0); // definitely not going to be
-			// from ?=
-	
-			Array retValue = rs.getArray(fixParameterName(parameterName));
-	
-			this.outputParamWasNull = rs.wasNull();
-	
-			return retValue;
-		}
-	}
-
-	/**
-	 * @see java.sql.CallableStatement#getBigDecimal(int)
-	 */
-	public BigDecimal getBigDecimal(int parameterIndex)
-			throws SQLException {
-		synchronized (checkClosed().getConnectionMutex()) {
-			ResultSetInternalMethods rs = getOutputParameters(parameterIndex);
-	
-			BigDecimal retValue = rs
-					.getBigDecimal(mapOutputParameterIndexToRsIndex(parameterIndex));
-	
-			this.outputParamWasNull = rs.wasNull();
-	
-			return retValue;
-		}
-	}
-
-	/**
-	 * DOCUMENT ME!
-	 * 
-	 * @param parameterIndex
-	 *            DOCUMENT ME!
-	 * @param scale
-	 *            DOCUMENT ME!
-	 * 
-	 * @return DOCUMENT ME!
-	 * 
-	 * @throws SQLException
-	 *             DOCUMENT ME!
-	 * 
-	 * @see java.sql.CallableStatement#getBigDecimal(int, int)
-	 * @deprecated
-	 */
-	public BigDecimal getBigDecimal(int parameterIndex, int scale)
-			throws SQLException {
-		synchronized (checkClosed().getConnectionMutex()) {
-			ResultSetInternalMethods rs = getOutputParameters(parameterIndex);
-	
-			BigDecimal retValue = rs.getBigDecimal(
-					mapOutputParameterIndexToRsIndex(parameterIndex), scale);
-	
-			this.outputParamWasNull = rs.wasNull();
-	
-			return retValue;
-		}
-	}
-
-	/**
-	 * @see java.sql.CallableStatement#getBigDecimal(java.lang.String)
-	 */
-	public BigDecimal getBigDecimal(String parameterName)
-			throws SQLException {
-		synchronized (checkClosed().getConnectionMutex()) {
-			ResultSetInternalMethods rs = getOutputParameters(0); // definitely not going to be
-			// from ?=
-	
-			BigDecimal retValue = rs.getBigDecimal(fixParameterName(parameterName));
-	
-			this.outputParamWasNull = rs.wasNull();
-	
-			return retValue;
-		}
-	}
-
-	/**
-	 * @see java.sql.CallableStatement#getBlob(int)
-	 */
-	public Blob getBlob(int parameterIndex) throws SQLException {
-		synchronized (checkClosed().getConnectionMutex()) {
-			ResultSetInternalMethods rs = getOutputParameters(parameterIndex);
-	
-			Blob retValue = rs
-					.getBlob(mapOutputParameterIndexToRsIndex(parameterIndex));
-	
-			this.outputParamWasNull = rs.wasNull();
-	
-			return retValue;
-		}
-	}
-
-	/**
-	 * @see java.sql.CallableStatement#getBlob(java.lang.String)
-	 */
-	public Blob getBlob(String parameterName) throws SQLException {
-		synchronized (checkClosed().getConnectionMutex()) {
-			ResultSetInternalMethods rs = getOutputParameters(0); // definitely not going to be
-			// from ?=
-	
-			Blob retValue = rs.getBlob(fixParameterName(parameterName));
-	
-			this.outputParamWasNull = rs.wasNull();
-	
-			return retValue;
-		}
-	}
-
-	/**
-	 * @see java.sql.CallableStatement#getBoolean(int)
-	 */
-	public boolean getBoolean(int parameterIndex)
-			throws SQLException {
-		synchronized (checkClosed().getConnectionMutex()) {
-			ResultSetInternalMethods rs = getOutputParameters(parameterIndex);
-	
-			boolean retValue = rs
-					.getBoolean(mapOutputParameterIndexToRsIndex(parameterIndex));
-	
-			this.outputParamWasNull = rs.wasNull();
-	
-			return retValue;
-		}
-	}
-
-	/**
-	 * @see java.sql.CallableStatement#getBoolean(java.lang.String)
-	 */
-	public boolean getBoolean(String parameterName)
-			throws SQLException {
-		synchronized (checkClosed().getConnectionMutex()) {
-			ResultSetInternalMethods rs = getOutputParameters(0); // definitely not going to be
-			// from ?=
-	
-			boolean retValue = rs.getBoolean(fixParameterName(parameterName));
-	
-			this.outputParamWasNull = rs.wasNull();
-	
-			return retValue;
-		}
-	}
-
-	/**
-	 * @see java.sql.CallableStatement#getByte(int)
-	 */
-	public byte getByte(int parameterIndex) throws SQLException {
-		synchronized (checkClosed().getConnectionMutex()) {
-			ResultSetInternalMethods rs = getOutputParameters(parameterIndex);
-	
-			byte retValue = rs
-					.getByte(mapOutputParameterIndexToRsIndex(parameterIndex));
-	
-			this.outputParamWasNull = rs.wasNull();
-	
-			return retValue;
-		}
-	}
-
-	/**
-	 * @see java.sql.CallableStatement#getByte(java.lang.String)
-	 */
-	public byte getByte(String parameterName) throws SQLException {
-		synchronized (checkClosed().getConnectionMutex()) {
-			ResultSetInternalMethods rs = getOutputParameters(0); // definitely not going to be
-			// from ?=
-	
-			byte retValue = rs.getByte(fixParameterName(parameterName));
-	
-			this.outputParamWasNull = rs.wasNull();
-	
-			return retValue;
-		}
-	}
-
-	/**
-	 * @see java.sql.CallableStatement#getBytes(int)
-	 */
-	public byte[] getBytes(int parameterIndex) throws SQLException {
-		synchronized (checkClosed().getConnectionMutex()) {
-			ResultSetInternalMethods rs = getOutputParameters(parameterIndex);
-	
-			byte[] retValue = rs
-					.getBytes(mapOutputParameterIndexToRsIndex(parameterIndex));
-	
-			this.outputParamWasNull = rs.wasNull();
-	
-			return retValue;
-		}
-	}
-
-	/**
-	 * @see java.sql.CallableStatement#getBytes(java.lang.String)
-	 */
-	public byte[] getBytes(String parameterName)
-			throws SQLException {
-		synchronized (checkClosed().getConnectionMutex()) {
-			ResultSetInternalMethods rs = getOutputParameters(0); // definitely not going to be
-			// from ?=
-	
-			byte[] retValue = rs.getBytes(fixParameterName(parameterName));
-	
-			this.outputParamWasNull = rs.wasNull();
-	
-			return retValue;
-		}
-	}
-
-	/**
-	 * @see java.sql.CallableStatement#getClob(int)
-	 */
-	public Clob getClob(int parameterIndex) throws SQLException {
-		synchronized (checkClosed().getConnectionMutex()) {
-			ResultSetInternalMethods rs = getOutputParameters(parameterIndex);
-	
-			Clob retValue = rs
-					.getClob(mapOutputParameterIndexToRsIndex(parameterIndex));
-	
-			this.outputParamWasNull = rs.wasNull();
-	
-			return retValue;
-		}
-	}
-
-	/**
-	 * @see java.sql.CallableStatement#getClob(java.lang.String)
-	 */
-	public Clob getClob(String parameterName) throws SQLException {
-		synchronized (checkClosed().getConnectionMutex()) {
-			ResultSetInternalMethods rs = getOutputParameters(0); // definitely not going to be
-			// from ?=
-	
-			Clob retValue = rs.getClob(fixParameterName(parameterName));
-	
-			this.outputParamWasNull = rs.wasNull();
-	
-			return retValue;
-		}
-	}
-
-	/**
-	 * @see java.sql.CallableStatement#getDate(int)
-	 */
-	public Date getDate(int parameterIndex) throws SQLException {
-		synchronized (checkClosed().getConnectionMutex()) {
-			ResultSetInternalMethods rs = getOutputParameters(parameterIndex);
-	
-			Date retValue = rs
-					.getDate(mapOutputParameterIndexToRsIndex(parameterIndex));
-	
-			this.outputParamWasNull = rs.wasNull();
-	
-			return retValue;
-		}
-	}
-
-	/**
-	 * @see java.sql.CallableStatement#getDate(int, java.util.Calendar)
-	 */
-	public Date getDate(int parameterIndex, Calendar cal)
-			throws SQLException {
-		synchronized (checkClosed().getConnectionMutex()) {
-			ResultSetInternalMethods rs = getOutputParameters(parameterIndex);
-	
-			Date retValue = rs.getDate(
-					mapOutputParameterIndexToRsIndex(parameterIndex), cal);
-	
-			this.outputParamWasNull = rs.wasNull();
-	
-			return retValue;
-		}
-	}
-
-	/**
-	 * @see java.sql.CallableStatement#getDate(java.lang.String)
-	 */
-	public Date getDate(String parameterName) throws SQLException {
-		synchronized (checkClosed().getConnectionMutex()) {
-			ResultSetInternalMethods rs = getOutputParameters(0); // definitely not going to be
-			// from ?=
-	
-			Date retValue = rs.getDate(fixParameterName(parameterName));
-	
-			this.outputParamWasNull = rs.wasNull();
-	
-			return retValue;
-		}
-	}
-
-	/**
-	 * @see java.sql.CallableStatement#getDate(java.lang.String,
-	 *      java.util.Calendar)
-	 */
-	public Date getDate(String parameterName, Calendar cal)
-			throws SQLException {
-		synchronized (checkClosed().getConnectionMutex()) {
-			ResultSetInternalMethods rs = getOutputParameters(0); // definitely not going to be
-			// from ?=
-	
-			Date retValue = rs.getDate(fixParameterName(parameterName), cal);
-	
-			this.outputParamWasNull = rs.wasNull();
-	
-			return retValue;
-		}
-	}
-
-	/**
-	 * @see java.sql.CallableStatement#getDouble(int)
-	 */
-	public double getDouble(int parameterIndex)
-			throws SQLException {
-		synchronized (checkClosed().getConnectionMutex()) {
-			ResultSetInternalMethods rs = getOutputParameters(parameterIndex);
-	
-			double retValue = rs
-					.getDouble(mapOutputParameterIndexToRsIndex(parameterIndex));
-	
-			this.outputParamWasNull = rs.wasNull();
-	
-			return retValue;
-		}
-	}
-
-	/**
-	 * @see java.sql.CallableStatement#getDouble(java.lang.String)
-	 */
-	public double getDouble(String parameterName)
-			throws SQLException {
-		synchronized (checkClosed().getConnectionMutex()) {
-			ResultSetInternalMethods rs = getOutputParameters(0); // definitely not going to be
-			// from ?=
-	
-			double retValue = rs.getDouble(fixParameterName(parameterName));
-	
-			this.outputParamWasNull = rs.wasNull();
-	
-			return retValue;
-		}
-	}
-
-	/**
-	 * @see java.sql.CallableStatement#getFloat(int)
-	 */
-	public float getFloat(int parameterIndex) throws SQLException {
-		synchronized (checkClosed().getConnectionMutex()) {
-			ResultSetInternalMethods rs = getOutputParameters(parameterIndex);
-	
-			float retValue = rs
-					.getFloat(mapOutputParameterIndexToRsIndex(parameterIndex));
-	
-			this.outputParamWasNull = rs.wasNull();
-	
-			return retValue;
-		}
-	}
-
-	/**
-	 * @see java.sql.CallableStatement#getFloat(java.lang.String)
-	 */
-	public float getFloat(String parameterName)
-			throws SQLException {
-		synchronized (checkClosed().getConnectionMutex()) {
-			ResultSetInternalMethods rs = getOutputParameters(0); // definitely not going to be
-			// from ?=
-	
-			float retValue = rs.getFloat(fixParameterName(parameterName));
-	
-			this.outputParamWasNull = rs.wasNull();
-	
-			return retValue;
-		}
-	}
-
-	/**
-	 * @see java.sql.CallableStatement#getInt(int)
-	 */
-	public int getInt(int parameterIndex) throws SQLException {
-		synchronized (checkClosed().getConnectionMutex()) {
-			ResultSetInternalMethods rs = getOutputParameters(parameterIndex);
-	
-			int retValue = rs
-					.getInt(mapOutputParameterIndexToRsIndex(parameterIndex));
-	
-			this.outputParamWasNull = rs.wasNull();
-	
-			return retValue;
-		}
-	}
-
-	/**
-	 * @see java.sql.CallableStatement#getInt(java.lang.String)
-	 */
-	public int getInt(String parameterName) throws SQLException {
-		synchronized (checkClosed().getConnectionMutex()) {
-			ResultSetInternalMethods rs = getOutputParameters(0); // definitely not going to be
-			// from ?=
-	
-			int retValue = rs.getInt(fixParameterName(parameterName));
-	
-			this.outputParamWasNull = rs.wasNull();
-	
-			return retValue;
-		}
-	}
-
-	/**
-	 * @see java.sql.CallableStatement#getLong(int)
-	 */
-	public long getLong(int parameterIndex) throws SQLException {
-		synchronized (checkClosed().getConnectionMutex()) {
-			ResultSetInternalMethods rs = getOutputParameters(parameterIndex);
-	
-			long retValue = rs
-					.getLong(mapOutputParameterIndexToRsIndex(parameterIndex));
-	
-			this.outputParamWasNull = rs.wasNull();
-	
-			return retValue;
-		}
-	}
-
-	/**
-	 * @see java.sql.CallableStatement#getLong(java.lang.String)
-	 */
-	public long getLong(String parameterName) throws SQLException {
-		synchronized (checkClosed().getConnectionMutex()) {
-			ResultSetInternalMethods rs = getOutputParameters(0); // definitely not going to be
-			// from ?=
-	
-			long retValue = rs.getLong(fixParameterName(parameterName));
-	
-			this.outputParamWasNull = rs.wasNull();
-	
-			return retValue;
-		}
-	}
-
-	protected int getNamedParamIndex(String paramName, boolean forOut)
-	throws SQLException {
-		synchronized (checkClosed().getConnectionMutex()) {
-			if (this.connection.getNoAccessToProcedureBodies()) {
-				throw SQLError.createSQLException("No access to parameters by name when connection has been configured not to access procedure bodies",
-						SQLError.SQL_STATE_ILLEGAL_ARGUMENT, getExceptionInterceptor());
-			}
-			
-			//Fixed for 5.5+ in callers
-			if ((paramName == null) || (paramName.length() == 0)) {
-				throw SQLError.createSQLException(Messages.getString("CallableStatement.2"), //$NON-NLS-1$
-						SQLError.SQL_STATE_ILLEGAL_ARGUMENT, getExceptionInterceptor());
-			}
-	
-			if (this.paramInfo == null) {
-				throw SQLError.createSQLException(
-						Messages.getString("CallableStatement.3") + paramName + Messages.getString("CallableStatement.4"), //$NON-NLS-1$ //$NON-NLS-2$
-						SQLError.SQL_STATE_ILLEGAL_ARGUMENT, getExceptionInterceptor());
-			}
-	
-			CallableStatementParam namedParamInfo = this.paramInfo
-				.getParameter(paramName);
-	
-			if (forOut && !namedParamInfo.isOut) {
-				throw SQLError.createSQLException(
-						Messages.getString("CallableStatement.5") + paramName //$NON-NLS-1$
-						+ Messages.getString("CallableStatement.6"), //$NON-NLS-1$
-						SQLError.SQL_STATE_ILLEGAL_ARGUMENT, getExceptionInterceptor());
-			}
-	
-	
-			if (this.placeholderToParameterIndexMap == null) {
-				return namedParamInfo.index + 1; // JDBC indices are 1-based
-			} 
-	
-			for (int i = 0; i < this.placeholderToParameterIndexMap.length; i++) {
-				if (this.placeholderToParameterIndexMap[i] == namedParamInfo.index) {
-					return i + 1;
-				}
-			}
-	
-			throw SQLError.createSQLException("Can't find local placeholder mapping for parameter named \"" + 
-					paramName + "\".", SQLError.SQL_STATE_ILLEGAL_ARGUMENT, getExceptionInterceptor());
-		}
-	}
-
-	/**
-	 * @see java.sql.CallableStatement#getObject(int)
-	 */
-	public Object getObject(int parameterIndex)
-			throws SQLException {
-		synchronized (checkClosed().getConnectionMutex()) {
-			CallableStatementParam paramDescriptor = checkIsOutputParam(parameterIndex);
-	
-			ResultSetInternalMethods rs = getOutputParameters(parameterIndex);
-	
-			Object retVal = rs.getObjectStoredProc(
-					mapOutputParameterIndexToRsIndex(parameterIndex),
-					paramDescriptor.desiredJdbcType);
-	
-			this.outputParamWasNull = rs.wasNull();
-	
-			return retVal;
-		}
-	}
-
-	/**
-	 * @see java.sql.CallableStatement#getObject(int, java.util.Map)
-	 */
-	public Object getObject(int parameterIndex, Map<String, Class<?>> map)
-			throws SQLException {
-		synchronized (checkClosed().getConnectionMutex()) {
-			ResultSetInternalMethods rs = getOutputParameters(parameterIndex);
-	
-			Object retVal = rs.getObject(
-					mapOutputParameterIndexToRsIndex(parameterIndex), map);
-	
-			this.outputParamWasNull = rs.wasNull();
-	
-			return retVal;
-		}
-	}
-
-	/**
-	 * @see java.sql.CallableStatement#getObject(java.lang.String)
-	 */
-	public Object getObject(String parameterName)
-			throws SQLException {
-		synchronized (checkClosed().getConnectionMutex()) {
-			ResultSetInternalMethods rs = getOutputParameters(0); // definitely not going to be
-			// from ?=
-	
-			Object retValue = rs.getObject(fixParameterName(parameterName));
-	
-			this.outputParamWasNull = rs.wasNull();
-	
-			return retValue;
-		}
-	}
-
-	/**
-	 * @see java.sql.CallableStatement#getObject(java.lang.String,
-	 *      java.util.Map)
-	 */
-	public Object getObject(String parameterName, Map<String, Class<?>> map)
-			throws SQLException {
-		synchronized (checkClosed().getConnectionMutex()) {
-			ResultSetInternalMethods rs = getOutputParameters(0); // definitely not going to be
-			// from ?=
-	
-			Object retValue = rs.getObject(fixParameterName(parameterName), map);
-	
-			this.outputParamWasNull = rs.wasNull();
-	
-			return retValue;
-		}
-	}
-	
-	// JDBC-4.1
-	public <T> T getObject(int parameterIndex, Class<T> type) throws SQLException {
-		synchronized (checkClosed().getConnectionMutex()) {
-			ResultSetInternalMethods rs = getOutputParameters(parameterIndex);
-	
-			// remove cast once 1.5, 1.6 EOL'd
-			T retVal = ((ResultSetImpl)rs).getObject(
-					mapOutputParameterIndexToRsIndex(parameterIndex), type);
-	
-			this.outputParamWasNull = rs.wasNull();
-	
-			return retVal;
-		}
-	}
-	
-	public <T> T getObject(String parameterName, Class<T> type) throws SQLException {
-		synchronized (checkClosed().getConnectionMutex()) {
-			ResultSetInternalMethods rs = getOutputParameters(0); // definitely not going to be
-			// from ?=
-	
-			T retValue = ((ResultSetImpl)rs).getObject(fixParameterName(parameterName), type);
-	
-			this.outputParamWasNull = rs.wasNull();
-	
-			return retValue;
-		}
-	}
-
-	/**
-	 * Returns the ResultSet that holds the output parameters, or throws an
-	 * appropriate exception if none exist, or they weren't returned.
-	 * 
-	 * @return the ResultSet that holds the output parameters
-	 * 
-	 * @throws SQLException
-	 *             if no output parameters were defined, or if no output
-	 *             parameters were returned.
-	 */
-	protected ResultSetInternalMethods getOutputParameters(int paramIndex) throws SQLException {
-		synchronized (checkClosed().getConnectionMutex()) {
-			this.outputParamWasNull = false;
-	
-			if (paramIndex == 1 && this.callingStoredFunction
-					&& this.returnValueParam != null) {
-				return this.functionReturnValueResults;
-			}
-	
-			if (this.outputParameterResults == null) {
-				if (this.paramInfo.numberOfParameters() == 0) {
-					throw SQLError.createSQLException(Messages
-							.getString("CallableStatement.7"), //$NON-NLS-1$
-							SQLError.SQL_STATE_ILLEGAL_ARGUMENT, getExceptionInterceptor());
-				}
-				throw SQLError.createSQLException(Messages.getString("CallableStatement.8"), //$NON-NLS-1$
-						SQLError.SQL_STATE_GENERAL_ERROR, getExceptionInterceptor());
-			}
-	
-			return this.outputParameterResults;
-		}
-	}
-
-	public ParameterMetaData getParameterMetaData()
-			throws SQLException {
-		synchronized (checkClosed().getConnectionMutex()) {
-			if (this.placeholderToParameterIndexMap == null) {
-				return this.paramInfo;
-			}
-				
-			return new CallableStatementParamInfo(this.paramInfo);
-		}
-	}
-
-	/**
-	 * @see java.sql.CallableStatement#getRef(int)
-	 */
-	public Ref getRef(int parameterIndex) throws SQLException {
-		synchronized (checkClosed().getConnectionMutex()) {
-			ResultSetInternalMethods rs = getOutputParameters(parameterIndex);
-	
-			Ref retValue = rs
-					.getRef(mapOutputParameterIndexToRsIndex(parameterIndex));
-	
-			this.outputParamWasNull = rs.wasNull();
-	
-			return retValue;
-		}
-	}
-
-	/**
-	 * @see java.sql.CallableStatement#getRef(java.lang.String)
-	 */
-	public Ref getRef(String parameterName) throws SQLException {
-		synchronized (checkClosed().getConnectionMutex()) {
-			ResultSetInternalMethods rs = getOutputParameters(0); // definitely not going to be
-			// from ?=
-	
-			Ref retValue = rs.getRef(fixParameterName(parameterName));
-	
-			this.outputParamWasNull = rs.wasNull();
-	
-			return retValue;
-		}
-	}
-
-	/**
-	 * @see java.sql.CallableStatement#getShort(int)
-	 */
-	public short getShort(int parameterIndex) throws SQLException {
-		synchronized (checkClosed().getConnectionMutex()) {
-			ResultSetInternalMethods rs = getOutputParameters(parameterIndex);
-	
-			short retValue = rs
-					.getShort(mapOutputParameterIndexToRsIndex(parameterIndex));
-	
-			this.outputParamWasNull = rs.wasNull();
-	
-			return retValue;
-		}
-	}
-
-	/**
-	 * @see java.sql.CallableStatement#getShort(java.lang.String)
-	 */
-	public short getShort(String parameterName)
-			throws SQLException {
-		synchronized (checkClosed().getConnectionMutex()) {
-			ResultSetInternalMethods rs = getOutputParameters(0); // definitely not going to be
-			// from ?=
-	
-			short retValue = rs.getShort(fixParameterName(parameterName));
-	
-			this.outputParamWasNull = rs.wasNull();
-	
-			return retValue;
-		}
-	}
-
-	/**
-	 * @see java.sql.CallableStatement#getString(int)
-	 */
-	public String getString(int parameterIndex)
-			throws SQLException {
-		synchronized (checkClosed().getConnectionMutex()) {
-			ResultSetInternalMethods rs = getOutputParameters(parameterIndex);
-	
-			String retValue = rs
-					.getString(mapOutputParameterIndexToRsIndex(parameterIndex));
-	
-			this.outputParamWasNull = rs.wasNull();
-	
-			return retValue;
-		}
-	}
-
-	/**
-	 * @see java.sql.CallableStatement#getString(java.lang.String)
-	 */
-	public String getString(String parameterName)
-			throws SQLException {
-		synchronized (checkClosed().getConnectionMutex()) {
-			ResultSetInternalMethods rs = getOutputParameters(0); // definitely not going to be
-			// from ?=
-	
-			String retValue = rs.getString(fixParameterName(parameterName));
-	
-			this.outputParamWasNull = rs.wasNull();
-	
-			return retValue;
-		}
-	}
-
-	/**
-	 * @see java.sql.CallableStatement#getTime(int)
-	 */
-	public Time getTime(int parameterIndex) throws SQLException {
-		synchronized (checkClosed().getConnectionMutex()) {
-			ResultSetInternalMethods rs = getOutputParameters(parameterIndex);
-	
-			Time retValue = rs
-					.getTime(mapOutputParameterIndexToRsIndex(parameterIndex));
-	
-			this.outputParamWasNull = rs.wasNull();
-	
-			return retValue;
-		}
-	}
-
-	/**
-	 * @see java.sql.CallableStatement#getTime(int, java.util.Calendar)
-	 */
-	public Time getTime(int parameterIndex, Calendar cal)
-			throws SQLException {
-		synchronized (checkClosed().getConnectionMutex()) {
-			ResultSetInternalMethods rs = getOutputParameters(parameterIndex);
-	
-			Time retValue = rs.getTime(
-					mapOutputParameterIndexToRsIndex(parameterIndex), cal);
-	
-			this.outputParamWasNull = rs.wasNull();
-	
-			return retValue;
-		}
-	}
-
-	/**
-	 * @see java.sql.CallableStatement#getTime(java.lang.String)
-	 */
-	public Time getTime(String parameterName) throws SQLException {
-		synchronized (checkClosed().getConnectionMutex()) {
-			ResultSetInternalMethods rs = getOutputParameters(0); // definitely not going to be
-			// from ?=
-	
-			Time retValue = rs.getTime(fixParameterName(parameterName));
-	
-			this.outputParamWasNull = rs.wasNull();
-	
-			return retValue;
-		}
-	}
-
-	/**
-	 * @see java.sql.CallableStatement#getTime(java.lang.String,
-	 *      java.util.Calendar)
-	 */
-	public Time getTime(String parameterName, Calendar cal)
-			throws SQLException {
-		synchronized (checkClosed().getConnectionMutex()) {
-			ResultSetInternalMethods rs = getOutputParameters(0); // definitely not going to be
-			// from ?=
-	
-			Time retValue = rs.getTime(fixParameterName(parameterName), cal);
-	
-			this.outputParamWasNull = rs.wasNull();
-	
-			return retValue;
-		}
-	}
-
-	/**
-	 * @see java.sql.CallableStatement#getTimestamp(int)
-	 */
-	public Timestamp getTimestamp(int parameterIndex)
-			throws SQLException {
-		synchronized (checkClosed().getConnectionMutex()) {
-			ResultSetInternalMethods rs = getOutputParameters(parameterIndex);
-	
-			Timestamp retValue = rs
-					.getTimestamp(mapOutputParameterIndexToRsIndex(parameterIndex));
-	
-			this.outputParamWasNull = rs.wasNull();
-	
-			return retValue;
-		}
-	}
-
-	/**
-	 * @see java.sql.CallableStatement#getTimestamp(int, java.util.Calendar)
-	 */
-	public Timestamp getTimestamp(int parameterIndex, Calendar cal)
-			throws SQLException {
-		synchronized (checkClosed().getConnectionMutex()) {
-			ResultSetInternalMethods rs = getOutputParameters(parameterIndex);
-	
-			Timestamp retValue = rs.getTimestamp(
-					mapOutputParameterIndexToRsIndex(parameterIndex), cal);
-	
-			this.outputParamWasNull = rs.wasNull();
-	
-			return retValue;
-		}
-	}
-
-	/**
-	 * @see java.sql.CallableStatement#getTimestamp(java.lang.String)
-	 */
-	public Timestamp getTimestamp(String parameterName)
-			throws SQLException {
-		synchronized (checkClosed().getConnectionMutex()) {
-			ResultSetInternalMethods rs = getOutputParameters(0); // definitely not going to be
-			// from ?=
-	
-			Timestamp retValue = rs.getTimestamp(fixParameterName(parameterName));
-	
-			this.outputParamWasNull = rs.wasNull();
-	
-			return retValue;
-		}
-	}
-
-	/**
-	 * @see java.sql.CallableStatement#getTimestamp(java.lang.String,
-	 *      java.util.Calendar)
-	 */
-	public Timestamp getTimestamp(String parameterName,
-			Calendar cal) throws SQLException {
-		synchronized (checkClosed().getConnectionMutex()) {
-			ResultSetInternalMethods rs = getOutputParameters(0); // definitely not going to be
-			// from ?=
-	
-			Timestamp retValue = rs.getTimestamp(fixParameterName(parameterName),
-					cal);
-	
-			this.outputParamWasNull = rs.wasNull();
-	
-			return retValue;
-		}
-	}
-
-	/**
-	 * @see java.sql.CallableStatement#getURL(int)
-	 */
-	public URL getURL(int parameterIndex) throws SQLException {
-		synchronized (checkClosed().getConnectionMutex()) {
-			ResultSetInternalMethods rs = getOutputParameters(parameterIndex);
-	
-			URL retValue = rs
-					.getURL(mapOutputParameterIndexToRsIndex(parameterIndex));
-	
-			this.outputParamWasNull = rs.wasNull();
-	
-			return retValue;
-		}
-	}
-
-	/**
-	 * @see java.sql.CallableStatement#getURL(java.lang.String)
-	 */
-	public URL getURL(String parameterName) throws SQLException {
-		synchronized (checkClosed().getConnectionMutex()) {
-			ResultSetInternalMethods rs = getOutputParameters(0); // definitely not going to be
-			// from ?=
-	
-			URL retValue = rs.getURL(fixParameterName(parameterName));
-	
-			this.outputParamWasNull = rs.wasNull();
-	
-			return retValue;
-		}
-	}
-
-	protected int mapOutputParameterIndexToRsIndex(int paramIndex)
-			throws SQLException {
-
-		synchronized (checkClosed().getConnectionMutex()) {
-			if (this.returnValueParam != null && paramIndex == 1) {
-				return 1;
-			}
-	
-			checkParameterIndexBounds(paramIndex);
-	
-			int localParamIndex = paramIndex - 1;
-	
-			if (this.placeholderToParameterIndexMap != null) {
-				localParamIndex = this.placeholderToParameterIndexMap[localParamIndex];
-			}
-	
-			int rsIndex = this.parameterIndexToRsIndex[localParamIndex];
-	
-			if (rsIndex == NOT_OUTPUT_PARAMETER_INDICATOR) {
-				throw SQLError.createSQLException(
-						Messages.getString("CallableStatement.21") + paramIndex //$NON-NLS-1$
-								+ Messages.getString("CallableStatement.22"), //$NON-NLS-1$
-						SQLError.SQL_STATE_ILLEGAL_ARGUMENT, getExceptionInterceptor());
-			}
-	
-			return rsIndex + 1;
-		}
-	}
-
-	/**
-	 * @see java.sql.CallableStatement#registerOutParameter(int, int)
-	 */
-	public void registerOutParameter(int parameterIndex, int sqlType)
-			throws SQLException {
-		CallableStatementParam paramDescriptor = checkIsOutputParam(parameterIndex);
-		paramDescriptor.desiredJdbcType = sqlType;
-	}
-
-	/**
-	 * @see java.sql.CallableStatement#registerOutParameter(int, int, int)
-	 */
-	public void registerOutParameter(int parameterIndex, int sqlType, int scale)
-			throws SQLException {
-		registerOutParameter(parameterIndex, sqlType);
-	}
-
-	/**
-	 * @see java.sql.CallableStatement#registerOutParameter(int, int,
-	 *      java.lang.String)
-	 */
-	public void registerOutParameter(int parameterIndex, int sqlType,
-			String typeName) throws SQLException {
-		checkIsOutputParam(parameterIndex);
-	}
-
-	/**
-	 * @see java.sql.CallableStatement#registerOutParameter(java.lang.String,
-	 *      int)
-	 */
-	public void registerOutParameter(String parameterName,
-			int sqlType) throws SQLException {
-		synchronized (checkClosed().getConnectionMutex()) {
-			registerOutParameter(getNamedParamIndex(parameterName, true), sqlType);
-		}
-	}
-
-	/**
-	 * @see java.sql.CallableStatement#registerOutParameter(java.lang.String,
-	 *      int, int)
-	 */
-	public void registerOutParameter(String parameterName, int sqlType,
-			int scale) throws SQLException {
-		registerOutParameter(getNamedParamIndex(parameterName, true), sqlType);
-	}
-
-	/**
-	 * @see java.sql.CallableStatement#registerOutParameter(java.lang.String,
-	 *      int, java.lang.String)
-	 */
-	public void registerOutParameter(String parameterName, int sqlType,
-			String typeName) throws SQLException {
-		registerOutParameter(getNamedParamIndex(parameterName, true), sqlType,
-				typeName);
-	}
-
-	/**
-	 * Issues a second query to retrieve all output parameters.
-	 * 
-	 * @throws SQLException
-	 *             if an error occurs.
-	 */
-	private void retrieveOutParams() throws SQLException {
-		synchronized (checkClosed().getConnectionMutex()) {
-			int numParameters = this.paramInfo.numberOfParameters();
-	
-			this.parameterIndexToRsIndex = new int[numParameters];
-	
-			for (int i = 0; i < numParameters; i++) {
-				this.parameterIndexToRsIndex[i] = NOT_OUTPUT_PARAMETER_INDICATOR;
-			}
-	
-			int localParamIndex = 0;
-	
-			if (numParameters > 0) {
-				StringBuffer outParameterQuery = new StringBuffer("SELECT "); //$NON-NLS-1$
-	
-				boolean firstParam = true;
-				boolean hadOutputParams = false;
-	
-				for (Iterator<CallableStatementParam> paramIter = this.paramInfo.iterator(); paramIter
-						.hasNext();) {
-					CallableStatementParam retrParamInfo = paramIter
-							.next();
-	
-					if (retrParamInfo.isOut) {
-						hadOutputParams = true;
-	
-						this.parameterIndexToRsIndex[retrParamInfo.index] = localParamIndex++;
-	
-						if ((retrParamInfo.paramName == null) && (hasParametersView())) {
-							retrParamInfo.paramName = "nullnp" + retrParamInfo.index;
-						}
-						
-						String outParameterName = mangleParameterName(retrParamInfo.paramName);
-	
-						if (!firstParam) {
-							outParameterQuery.append(","); //$NON-NLS-1$
-						} else {
-							firstParam = false;
-						}
-	
-						if (!outParameterName.startsWith("@")) { //$NON-NLS-1$
-							outParameterQuery.append('@');
-						}
-	
-						outParameterQuery.append(outParameterName);
-					}
-				}
-	
-				if (hadOutputParams) {
-					// We can't use 'ourself' to execute this query, or any
-					// pending result sets would be overwritten
-					java.sql.Statement outParameterStmt = null;
-					java.sql.ResultSet outParamRs = null;
-	
-					try {
-						outParameterStmt = this.connection.createStatement();
-						outParamRs = outParameterStmt
-								.executeQuery(outParameterQuery.toString());
-						this.outputParameterResults = ((com.mysql.jdbc.ResultSetInternalMethods) outParamRs)
-								.copy();
-	
-						if (!this.outputParameterResults.next()) {
-							this.outputParameterResults.close();
-							this.outputParameterResults = null;
-						}
-					} finally {
-						if (outParameterStmt != null) {
-							outParameterStmt.close();
-						}
-					}
-				} else {
-					this.outputParameterResults = null;
-				}
-			} else {
-				this.outputParameterResults = null;
-			}
-		}
-	}
-
-	/**
-	 * @see java.sql.CallableStatement#setAsciiStream(java.lang.String,
-	 *      java.io.InputStream, int)
-	 */
-	public void setAsciiStream(String parameterName, InputStream x, int length)
-			throws SQLException {
-		setAsciiStream(getNamedParamIndex(parameterName, false), x, length);
-	}
-
-	/**
-	 * @see java.sql.CallableStatement#setBigDecimal(java.lang.String,
-	 *      java.math.BigDecimal)
-	 */
-	public void setBigDecimal(String parameterName, BigDecimal x)
-			throws SQLException {
-		setBigDecimal(getNamedParamIndex(parameterName, false), x);
-	}
-
-	/**
-	 * @see java.sql.CallableStatement#setBinaryStream(java.lang.String,
-	 *      java.io.InputStream, int)
-	 */
-	public void setBinaryStream(String parameterName, InputStream x, int length)
-			throws SQLException {
-		setBinaryStream(getNamedParamIndex(parameterName, false), x, length);
-	}
-=======
     /**
      * @see java.sql.CallableStatement#getByte(java.lang.String)
      */
@@ -3169,7 +1101,6 @@
         synchronized (checkClosed().getConnectionMutex()) {
             ResultSetInternalMethods rs = getOutputParameters(0); // definitely not going to be
             // from ?=
->>>>>>> 8d5e83e3
 
             byte retValue = rs.getByte(fixParameterName(parameterName));
 
@@ -3594,10 +1525,10 @@
     public ParameterMetaData getParameterMetaData() throws SQLException {
         synchronized (checkClosed().getConnectionMutex()) {
             if (this.placeholderToParameterIndexMap == null) {
-                return (CallableStatementParamInfoJDBC3) this.paramInfo;
-            }
-
-            return new CallableStatementParamInfoJDBC3(this.paramInfo);
+                return this.paramInfo;
+            }
+
+            return new CallableStatementParamInfo(this.paramInfo);
         }
     }
 
@@ -4082,278 +2013,6 @@
     /**
 	 * 
 	 */
-<<<<<<< HEAD
-	private boolean checkReadOnlyProcedure() throws SQLException {
-		synchronized (checkClosed().getConnectionMutex()) {
-			if (this.connection.getNoAccessToProcedureBodies()) {
-				return false;
-			}
-
-			if (this.paramInfo.isReadOnlySafeChecked) {
-				return this.paramInfo.isReadOnlySafeProcedure;
-			}
-
-			ResultSet rs = null;
-			java.sql.PreparedStatement ps = null;
-			
-			try {
-				String procName = extractProcedureName();
-
-				String catalog = this.currentCatalog;
-
-				if (procName.indexOf(".") != -1) {
-					catalog = procName.substring(0, procName.indexOf("."));
-					
-					if (StringUtils.startsWithIgnoreCaseAndWs(catalog, "`") && catalog.trim().endsWith("`")) {
-						catalog = catalog.substring(1, catalog.length() - 1);
-					}
-					
-					procName = procName.substring(procName.indexOf(".") + 1);
-					procName = StringUtils.toString(StringUtils.stripEnclosure(
-							StringUtils.getBytes(procName), "`", "`"));
-				}
-				ps = this.connection
-						.prepareStatement("SELECT SQL_DATA_ACCESS FROM "
-								+ " information_schema.routines "
-								+ " WHERE routine_schema = ? "
-								+ " AND routine_name = ?");
-				ps.setMaxRows(0);
-				ps.setFetchSize(0);
-
-				ps.setString(1, catalog);
-				ps.setString(2, procName);
-				rs = ps.executeQuery();
-				if (rs.next()) {
-					String sqlDataAccess = rs.getString(1);
-					if ("READS SQL DATA".equalsIgnoreCase(sqlDataAccess)
-							|| "NO SQL".equalsIgnoreCase(sqlDataAccess)) {
-						synchronized (this.paramInfo) {
-							this.paramInfo.isReadOnlySafeChecked = true;
-							this.paramInfo.isReadOnlySafeProcedure = true;
-						}
-						return true;
-					}
-				}
-			} catch (SQLException e) {
-				// swallow the Exception
-			} finally {
-				if(rs != null){
-					rs.close();
-				}
-				if(ps != null){
-					ps.close();
-				}
-				
-			}
-			this.paramInfo.isReadOnlySafeChecked = false;
-			this.paramInfo.isReadOnlySafeProcedure = false;
-		}
-		return false;
-					
-	}
-
-	protected boolean checkReadOnlySafeStatement() throws SQLException {
-		return (super.checkReadOnlySafeStatement() || this.checkReadOnlyProcedure());
-	}
-	
-	private boolean hasParametersView() throws SQLException {
-		synchronized (checkClosed().getConnectionMutex()) {
-			try {
-				if (this.connection.versionMeetsMinimum(5, 5, 0)) {
-					java.sql.DatabaseMetaData dbmd1 = new DatabaseMetaDataUsingInfoSchema(this.connection, this.connection.getCatalog());
-					return ((DatabaseMetaDataUsingInfoSchema)dbmd1).gethasParametersView();
-				}
-					
-				return false;
-			} catch (SQLException e) {
-				return false;
-			}
-		}
-	}
-
-	public RowId getRowId(int parameterIndex) throws SQLException {
-		ResultSetInternalMethods rs = getOutputParameters(parameterIndex);
-
-		RowId retValue = rs.getRowId(mapOutputParameterIndexToRsIndex(parameterIndex));
-
-		this.outputParamWasNull = rs.wasNull();
-
-		return retValue;
-	}
-
-	public RowId getRowId(String parameterName) throws SQLException {
-		ResultSetInternalMethods rs = getOutputParameters(0); // definitely
-																// not going to
-																// be
-		// from ?=
-
-		RowId retValue = rs.getRowId(fixParameterName(parameterName));
-
-		this.outputParamWasNull = rs.wasNull();
-
-		return retValue;
-	}
-
-	public void setRowId(String parameterName, RowId x) throws SQLException {
-		PreparedStatementHelper.setRowId(this, getNamedParamIndex(
-				parameterName, false), x);
-	}
-
-	public void setNString(String parameterName, String value)
-			throws SQLException {
-		setNString(getNamedParamIndex(parameterName, false), value);
-	}
-
-	public void setNClob(String parameterName, NClob value) throws SQLException {
-		PreparedStatementHelper.setNClob(this, getNamedParamIndex(
-				parameterName, false), value);
-
-	}
-
-	public void setNClob(String parameterName, Reader reader)
-			throws SQLException {
-		setNClob(getNamedParamIndex(parameterName, false), reader);
-
-	}
-
-	public void setNClob(String parameterName, Reader reader, long length)
-			throws SQLException {
-		setNClob(getNamedParamIndex(parameterName, false), reader, length);
-
-	}
-
-	public void setSQLXML(String parameterName, SQLXML xmlObject)
-			throws SQLException {
-		PreparedStatementHelper.setSQLXML(this, getNamedParamIndex(
-				parameterName, false), xmlObject);
-
-	}
-
-	public SQLXML getSQLXML(int parameterIndex) throws SQLException {
-		ResultSetInternalMethods rs = getOutputParameters(parameterIndex);
-
-		SQLXML retValue = rs.getSQLXML(mapOutputParameterIndexToRsIndex(parameterIndex));
-
-		this.outputParamWasNull = rs.wasNull();
-
-		return retValue;
-
-	}
-
-	public SQLXML getSQLXML(String parameterName) throws SQLException {
-		ResultSetInternalMethods rs = getOutputParameters(0); // definitely
-																// not going to
-																// be
-		// from ?=
-
-		SQLXML retValue = rs.getSQLXML(fixParameterName(parameterName));
-
-		this.outputParamWasNull = rs.wasNull();
-
-		return retValue;
-	}
-
-	public String getNString(int parameterIndex) throws SQLException {
-		ResultSetInternalMethods rs = getOutputParameters(parameterIndex);
-
-		String retValue = rs.getNString(mapOutputParameterIndexToRsIndex(parameterIndex));
-
-		this.outputParamWasNull = rs.wasNull();
-
-		return retValue;
-	}
-
-	public String getNString(String parameterName) throws SQLException {
-		ResultSetInternalMethods rs = getOutputParameters(0); // definitely
-																// not going to
-																// be
-		// from ?=
-
-		String retValue = rs.getNString(fixParameterName(parameterName));
-
-		this.outputParamWasNull = rs.wasNull();
-
-		return retValue;
-	}
-
-	public Reader getNCharacterStream(int parameterIndex) throws SQLException {
-		ResultSetInternalMethods rs = getOutputParameters(parameterIndex);
-
-		Reader retValue = rs.getNCharacterStream(mapOutputParameterIndexToRsIndex(parameterIndex));
-
-		this.outputParamWasNull = rs.wasNull();
-
-		return retValue;
-	}
-
-	public Reader getNCharacterStream(String parameterName) throws SQLException {
-		ResultSetInternalMethods rs = getOutputParameters(0); // definitely
-																// not going to
-																// be
-		// from ?=
-
-		Reader retValue = rs.getNCharacterStream(fixParameterName(parameterName));
-
-		this.outputParamWasNull = rs.wasNull();
-
-		return retValue;
-	}
-
-	/**
-	 * @see java.sql.CallableStatement#getCharacterStream(int)
-	 */
-	public Reader getCharacterStream(int parameterIndex) throws SQLException {
-		ResultSetInternalMethods rs = getOutputParameters(parameterIndex);
-
-		Reader retValue = rs
-				.getCharacterStream(mapOutputParameterIndexToRsIndex(parameterIndex));
-
-		this.outputParamWasNull = rs.wasNull();
-
-		return retValue;
-	}
-
-	/**
-	 * @see java.sql.CallableStatement#getCharacterStream(java.lang.String)
-	 */
-	public Reader getCharacterStream(String parameterName) throws SQLException {
-		ResultSetInternalMethods rs = getOutputParameters(0); // definitely
-																// not going to
-																// be
-		// from ?=
-
-		Reader retValue = rs
-				.getCharacterStream(fixParameterName(parameterName));
-
-		this.outputParamWasNull = rs.wasNull();
-
-		return retValue;
-	}
-
-	public NClob getNClob(int parameterIndex) throws SQLException {
-		ResultSetInternalMethods rs = getOutputParameters(parameterIndex);
-
-		NClob retValue = rs.getNClob(mapOutputParameterIndexToRsIndex(parameterIndex));
-
-		this.outputParamWasNull = rs.wasNull();
-
-		return retValue;
-	}
-
-	public NClob getNClob(String parameterName) throws SQLException {
-		ResultSetInternalMethods rs = getOutputParameters(0); // definitely
-																// not going to
-																// be
-		// from ?=
-
-		NClob retValue = rs.getNClob(fixParameterName(parameterName));
-
-		this.outputParamWasNull = rs.wasNull();
-
-		return retValue;
-	}
-
-=======
     private void setInOutParamsOnServer() throws SQLException {
         synchronized (checkClosed().getConnectionMutex()) {
             if (this.paramInfo.numParameters > 0) {
@@ -4753,5 +2412,178 @@
             }
         }
     }
->>>>>>> 8d5e83e3
+
+    public RowId getRowId(int parameterIndex) throws SQLException {
+        ResultSetInternalMethods rs = getOutputParameters(parameterIndex);
+
+        RowId retValue = rs.getRowId(mapOutputParameterIndexToRsIndex(parameterIndex));
+
+        this.outputParamWasNull = rs.wasNull();
+
+        return retValue;
+    }
+
+    public RowId getRowId(String parameterName) throws SQLException {
+        ResultSetInternalMethods rs = getOutputParameters(0); // definitely
+                                                              // not going to
+                                                              // be
+        // from ?=
+
+        RowId retValue = rs.getRowId(fixParameterName(parameterName));
+
+        this.outputParamWasNull = rs.wasNull();
+
+        return retValue;
+    }
+
+    public void setRowId(String parameterName, RowId x) throws SQLException {
+        PreparedStatementHelper.setRowId(this, getNamedParamIndex(parameterName, false), x);
+    }
+
+    public void setNString(String parameterName, String value) throws SQLException {
+        setNString(getNamedParamIndex(parameterName, false), value);
+    }
+
+    public void setNClob(String parameterName, NClob value) throws SQLException {
+        PreparedStatementHelper.setNClob(this, getNamedParamIndex(parameterName, false), value);
+
+    }
+
+    public void setNClob(String parameterName, Reader reader) throws SQLException {
+        setNClob(getNamedParamIndex(parameterName, false), reader);
+
+    }
+
+    public void setNClob(String parameterName, Reader reader, long length) throws SQLException {
+        setNClob(getNamedParamIndex(parameterName, false), reader, length);
+
+    }
+
+    public void setSQLXML(String parameterName, SQLXML xmlObject) throws SQLException {
+        PreparedStatementHelper.setSQLXML(this, getNamedParamIndex(parameterName, false), xmlObject);
+
+    }
+
+    public SQLXML getSQLXML(int parameterIndex) throws SQLException {
+        ResultSetInternalMethods rs = getOutputParameters(parameterIndex);
+
+        SQLXML retValue = rs.getSQLXML(mapOutputParameterIndexToRsIndex(parameterIndex));
+
+        this.outputParamWasNull = rs.wasNull();
+
+        return retValue;
+
+    }
+
+    public SQLXML getSQLXML(String parameterName) throws SQLException {
+        ResultSetInternalMethods rs = getOutputParameters(0); // definitely
+                                                              // not going to
+                                                              // be
+        // from ?=
+
+        SQLXML retValue = rs.getSQLXML(fixParameterName(parameterName));
+
+        this.outputParamWasNull = rs.wasNull();
+
+        return retValue;
+    }
+
+    public String getNString(int parameterIndex) throws SQLException {
+        ResultSetInternalMethods rs = getOutputParameters(parameterIndex);
+
+        String retValue = rs.getNString(mapOutputParameterIndexToRsIndex(parameterIndex));
+
+        this.outputParamWasNull = rs.wasNull();
+
+        return retValue;
+    }
+
+    public String getNString(String parameterName) throws SQLException {
+        ResultSetInternalMethods rs = getOutputParameters(0); // definitely
+                                                              // not going to
+                                                              // be
+        // from ?=
+
+        String retValue = rs.getNString(fixParameterName(parameterName));
+
+        this.outputParamWasNull = rs.wasNull();
+
+        return retValue;
+    }
+
+    public Reader getNCharacterStream(int parameterIndex) throws SQLException {
+        ResultSetInternalMethods rs = getOutputParameters(parameterIndex);
+
+        Reader retValue = rs.getNCharacterStream(mapOutputParameterIndexToRsIndex(parameterIndex));
+
+        this.outputParamWasNull = rs.wasNull();
+
+        return retValue;
+    }
+
+    public Reader getNCharacterStream(String parameterName) throws SQLException {
+        ResultSetInternalMethods rs = getOutputParameters(0); // definitely
+                                                              // not going to
+                                                              // be
+        // from ?=
+
+        Reader retValue = rs.getNCharacterStream(fixParameterName(parameterName));
+
+        this.outputParamWasNull = rs.wasNull();
+
+        return retValue;
+    }
+
+    /**
+     * @see java.sql.CallableStatement#getCharacterStream(int)
+     */
+    public Reader getCharacterStream(int parameterIndex) throws SQLException {
+        ResultSetInternalMethods rs = getOutputParameters(parameterIndex);
+
+        Reader retValue = rs.getCharacterStream(mapOutputParameterIndexToRsIndex(parameterIndex));
+
+        this.outputParamWasNull = rs.wasNull();
+
+        return retValue;
+    }
+
+    /**
+     * @see java.sql.CallableStatement#getCharacterStream(java.lang.String)
+     */
+    public Reader getCharacterStream(String parameterName) throws SQLException {
+        ResultSetInternalMethods rs = getOutputParameters(0); // definitely
+                                                              // not going to
+                                                              // be
+        // from ?=
+
+        Reader retValue = rs.getCharacterStream(fixParameterName(parameterName));
+
+        this.outputParamWasNull = rs.wasNull();
+
+        return retValue;
+    }
+
+    public NClob getNClob(int parameterIndex) throws SQLException {
+        ResultSetInternalMethods rs = getOutputParameters(parameterIndex);
+
+        NClob retValue = rs.getNClob(mapOutputParameterIndexToRsIndex(parameterIndex));
+
+        this.outputParamWasNull = rs.wasNull();
+
+        return retValue;
+    }
+
+    public NClob getNClob(String parameterName) throws SQLException {
+        ResultSetInternalMethods rs = getOutputParameters(0); // definitely
+                                                              // not going to
+                                                              // be
+        // from ?=
+
+        NClob retValue = rs.getNClob(fixParameterName(parameterName));
+
+        this.outputParamWasNull = rs.wasNull();
+
+        return retValue;
+    }
+
 }