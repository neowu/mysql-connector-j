/*
  Copyright (c) 2002, 2014, Oracle and/or its affiliates. All rights reserved.

  The MySQL Connector/J is licensed under the terms of the GPLv2
  <http://www.gnu.org/licenses/old-licenses/gpl-2.0.html>, like most MySQL Connectors.
  There are special exceptions to the terms and conditions of the GPLv2 as it is applied to
  this software, see the FLOSS License Exception
  <http://www.mysql.com/about/legal/licensing/foss-exception.html>.

  This program is free software; you can redistribute it and/or modify it under the terms
  of the GNU General Public License as published by the Free Software Foundation; version 2
  of the License.

  This program is distributed in the hope that it will be useful, but WITHOUT ANY WARRANTY;
  without even the implied warranty of MERCHANTABILITY or FITNESS FOR A PARTICULAR PURPOSE.
  See the GNU General Public License for more details.

  You should have received a copy of the GNU General Public License along with this
  program; if not, write to the Free Software Foundation, Inc., 51 Franklin St, Fifth
  Floor, Boston, MA 02110-1301  USA

 */

package com.mysql.jdbc;

import java.io.InputStream;
import java.io.Reader;
import java.io.UnsupportedEncodingException;
import java.math.BigDecimal;
import java.sql.NClob;
import java.sql.ResultSet;
import java.sql.RowId;
import java.sql.SQLException;
import java.sql.SQLFeatureNotSupportedException;
import java.sql.SQLXML;
import java.sql.Types;
import java.util.ArrayList;
import java.util.HashMap;
import java.util.List;
import java.util.Map;
import java.util.TreeMap;

import com.mysql.jdbc.profiler.ProfilerEvent;

/**
 * A result set that is updatable.
 *
 * @author Mark Matthews
 */
public class UpdatableResultSet extends ResultSetImpl {
    /** Marker for 'stream' data when doing INSERT rows */
    final static byte[] STREAM_DATA_MARKER = StringUtils.getBytes("** STREAM DATA **");

    protected SingleByteCharsetConverter charConverter;

    private String charEncoding;

    /** What is the default value for the column? */
    private byte[][] defaultColumnValue;

    /** PreparedStatement used to delete data */
    private com.mysql.jdbc.PreparedStatement deleter = null;

    private String deleteSQL = null;

    private boolean initializedCharConverter = false;

    /** PreparedStatement used to insert data */
    protected com.mysql.jdbc.PreparedStatement inserter = null;

    private String insertSQL = null;

    /** Is this result set updateable? */
    private boolean isUpdatable = false;

    /** Reason the result set is not updatable */
    private String notUpdatableReason = null;

    /** List of primary keys */
    private List<Integer> primaryKeyIndicies = null;

    private String qualifiedAndQuotedTableName;

    private String quotedIdChar = null;

    /** PreparedStatement used to refresh data */
    private com.mysql.jdbc.PreparedStatement refresher;

    private String refreshSQL = null;

    /** The binary data for the 'current' row */
    private ResultSetRow savedCurrentRow;

    /** PreparedStatement used to delete data */
    protected com.mysql.jdbc.PreparedStatement updater = null;

    /** SQL for in-place modifcation */
    private String updateSQL = null;

    private boolean populateInserterWithDefaultValues = false;

    private Map<String, Map<String, Map<String, Integer>>> databasesUsedToTablesUsed = null;

    /**
     * Creates a new ResultSet object.
     *
     * @param catalog
     *            the database in use when we were created
     * @param fields
     *            an array of Field objects (basically, the ResultSet MetaData)
     * @param tuples
     *            actual row data
     * @param conn
     *            the Connection that created us.
     * @param creatorStmt
<<<<<<< HEAD
     *            DOCUMENT ME!
     *
=======
     * 
>>>>>>> d8174ce4
     * @throws SQLException
     */
    protected UpdatableResultSet(String catalog, Field[] fields, RowData tuples, MySQLConnection conn, StatementImpl creatorStmt) throws SQLException {
        super(catalog, fields, tuples, conn, creatorStmt);
        checkUpdatability();
        this.populateInserterWithDefaultValues = this.connection.getPopulateInsertRowWithDefaultValues();
    }

    /**
     * JDBC 2.0
     *
     * <p>
     * Move to an absolute row number in the result set.
     * </p>
     *
     * <p>
     * If row is positive, moves to an absolute row with respect to the beginning of the result set. The first row is row 1, the second is row 2, etc.
     * </p>
     *
     * <p>
     * If row is negative, moves to an absolute row position with respect to the end of result set. For example, calling absolute(-1) positions the cursor on
     * the last row, absolute(-2) indicates the next-to-last row, etc.
     * </p>
     *
     * <p>
     * An attempt to position the cursor beyond the first/last row in the result set, leaves the cursor before/after the first/last row, respectively.
     * </p>
     *
     * <p>
     * Note: Calling absolute(1) is the same as calling first(). Calling absolute(-1) is the same as calling last().
     * </p>
     *
     * @param row
<<<<<<< HEAD
     *            DOCUMENT ME!
     *
=======
     * 
>>>>>>> d8174ce4
     * @return true if on the result set, false if off.
     *
     * @exception SQLException
     *                if a database-access error occurs, or row is 0, or result
     *                set type is TYPE_FORWARD_ONLY.
     */
    @Override
    public synchronized boolean absolute(int row) throws SQLException {
        return super.absolute(row);
    }

    /**
     * JDBC 2.0
     *
     * <p>
     * Moves to the end of the result set, just after the last row. Has no effect if the result set contains no rows.
     * </p>
     *
     * @exception SQLException
     *                if a database-access error occurs, or result set type is
     *                TYPE_FORWARD_ONLY.
     */
    @Override
    public synchronized void afterLast() throws SQLException {
        super.afterLast();
    }

    /**
     * JDBC 2.0
     *
     * <p>
     * Moves to the front of the result set, just before the first row. Has no effect if the result set contains no rows.
     * </p>
     *
     * @exception SQLException
     *                if a database-access error occurs, or result set type is
     *                TYPE_FORWARD_ONLY
     */
    @Override
    public synchronized void beforeFirst() throws SQLException {
        super.beforeFirst();
    }

    /**
     * JDBC 2.0 The cancelRowUpdates() method may be called after calling an
     * updateXXX() method(s) and before calling updateRow() to rollback the
     * updates made to a row. If no updates have been made or updateRow() has
     * already been called, then this method has no effect.
     *
     * @exception SQLException
     *                if a database-access error occurs, or if called when on
     *                the insert row.
     */
    @Override
    public synchronized void cancelRowUpdates() throws SQLException {
        checkClosed();

        if (this.doingUpdates) {
            this.doingUpdates = false;
            this.updater.clearParameters();
        }
    }

    /*
     * (non-Javadoc)
     * 
     * @see com.mysql.jdbc.ResultSet#checkRowPos()
     */
    @Override
    protected synchronized void checkRowPos() throws SQLException {
        checkClosed();

        if (!this.onInsertRow) {
            super.checkRowPos();
        }
    }

    /**
     * Is this ResultSet updateable?
     *
     * @throws SQLException
     */
    protected void checkUpdatability() throws SQLException {
        try {
            if (this.fields == null) {
                // we've been created to be populated with cached metadata, and we don't have the metadata yet, we'll be called again by
                // Connection.initializeResultsMetadataFromCache() when the metadata has been made available

                return;
            }

            String singleTableName = null;
            String catalogName = null;

            int primaryKeyCount = 0;

            // We can only do this if we know that there is a currently selected database, or if we're talking to a > 4.1 version of MySQL server (as it returns
            // database names in field info)
            if ((this.catalog == null) || (this.catalog.length() == 0)) {
                this.catalog = this.fields[0].getDatabaseName();

                if ((this.catalog == null) || (this.catalog.length() == 0)) {
<<<<<<< HEAD
                    throw SQLError.createSQLException(Messages.getString("UpdatableResultSet.43") //$NON-NLS-1$
                            , SQLError.SQL_STATE_ILLEGAL_ARGUMENT, getExceptionInterceptor());
=======
                    throw SQLError.createSQLException(Messages.getString("UpdatableResultSet.43"), SQLError.SQL_STATE_ILLEGAL_ARGUMENT,
                            getExceptionInterceptor());
>>>>>>> d8174ce4
                }
            }

            if (this.fields.length > 0) {
                singleTableName = this.fields[0].getOriginalTableName();
                catalogName = this.fields[0].getDatabaseName();

                if (singleTableName == null) {
                    singleTableName = this.fields[0].getTableName();
                    catalogName = this.catalog;
                }

                if (singleTableName != null && singleTableName.length() == 0) {
                    this.isUpdatable = false;
                    this.notUpdatableReason = Messages.getString("NotUpdatableReason.3");

                    return;
                }

                if (this.fields[0].isPrimaryKey()) {
                    primaryKeyCount++;
                }

                //
                // References only one table?
                //
                for (int i = 1; i < this.fields.length; i++) {
                    String otherTableName = this.fields[i].getOriginalTableName();
                    String otherCatalogName = this.fields[i].getDatabaseName();

                    if (otherTableName == null) {
                        otherTableName = this.fields[i].getTableName();
                        otherCatalogName = this.catalog;
                    }

                    if (otherTableName != null && otherTableName.length() == 0) {
                        this.isUpdatable = false;
                        this.notUpdatableReason = Messages.getString("NotUpdatableReason.3");

                        return;
                    }

                    if ((singleTableName == null) || !otherTableName.equals(singleTableName)) {
                        this.isUpdatable = false;
                        this.notUpdatableReason = Messages.getString("NotUpdatableReason.0");

                        return;
                    }

                    // Can't reference more than one database
                    if ((catalogName == null) || !otherCatalogName.equals(catalogName)) {
                        this.isUpdatable = false;
                        this.notUpdatableReason = Messages.getString("NotUpdatableReason.1");

                        return;
                    }

                    if (this.fields[i].isPrimaryKey()) {
                        primaryKeyCount++;
                    }
                }

                if ((singleTableName == null) || (singleTableName.length() == 0)) {
                    this.isUpdatable = false;
                    this.notUpdatableReason = Messages.getString("NotUpdatableReason.2");

                    return;
                }
            } else {
                this.isUpdatable = false;
                this.notUpdatableReason = Messages.getString("NotUpdatableReason.3");

                return;
            }

            if (this.connection.getStrictUpdates()) {
                java.sql.DatabaseMetaData dbmd = this.connection.getMetaData();

                java.sql.ResultSet rs = null;
                HashMap<String, String> primaryKeyNames = new HashMap<String, String>();

                try {
                    rs = dbmd.getPrimaryKeys(catalogName, null, singleTableName);

                    while (rs.next()) {
                        String keyName = rs.getString(4);
                        keyName = keyName.toUpperCase();
                        primaryKeyNames.put(keyName, keyName);
                    }
                } finally {
                    if (rs != null) {
                        try {
                            rs.close();
                        } catch (Exception ex) {
                            AssertionFailedException.shouldNotHappen(ex);
                        }

                        rs = null;
                    }
                }

                int existingPrimaryKeysCount = primaryKeyNames.size();

                if (existingPrimaryKeysCount == 0) {
                    this.isUpdatable = false;
                    this.notUpdatableReason = Messages.getString("NotUpdatableReason.5");

                    return; // we can't update tables w/o keys
                }

                //
                // Contains all primary keys?
                //
                for (int i = 0; i < this.fields.length; i++) {
                    if (this.fields[i].isPrimaryKey()) {
                        String columnNameUC = this.fields[i].getName().toUpperCase();

                        if (primaryKeyNames.remove(columnNameUC) == null) {
                            // try original name
                            String originalName = this.fields[i].getOriginalName();

                            if (originalName != null) {
                                if (primaryKeyNames.remove(originalName.toUpperCase()) == null) {
                                    // we don't know about this key, so give up :(
                                    this.isUpdatable = false;
                                    this.notUpdatableReason = Messages.getString("NotUpdatableReason.6", new Object[] { originalName });

                                    return;
                                }
                            }
                        }
                    }
                }

                this.isUpdatable = primaryKeyNames.isEmpty();

                if (!this.isUpdatable) {
                    if (existingPrimaryKeysCount > 1) {
                        this.notUpdatableReason = Messages.getString("NotUpdatableReason.7");
                    } else {
                        this.notUpdatableReason = Messages.getString("NotUpdatableReason.4");
                    }

                    return;
                }
            }

            //
            // Must have at least one primary key
            //
            if (primaryKeyCount == 0) {
                this.isUpdatable = false;
                this.notUpdatableReason = Messages.getString("NotUpdatableReason.4");

                return;
            }

            this.isUpdatable = true;
            this.notUpdatableReason = null;

            return;
        } catch (SQLException sqlEx) {
            this.isUpdatable = false;
            this.notUpdatableReason = sqlEx.getMessage();
        }
    }

    /**
     * JDBC 2.0 Delete the current row from the result set and the underlying
     * database. Cannot be called when on the insert row.
     *
     * @exception SQLException
     *                if a database-access error occurs, or if called when on
     *                the insert row.
     * @throws SQLException
     *             if the ResultSet is not updatable or some other error occurs
     */
    @Override
    public synchronized void deleteRow() throws SQLException {
        checkClosed();

        if (!this.isUpdatable) {
            throw new NotUpdatable(this.notUpdatableReason);
        }

        if (this.onInsertRow) {
            throw SQLError.createSQLException(Messages.getString("UpdatableResultSet.1"), getExceptionInterceptor());
        } else if (this.rowData.size() == 0) {
            throw SQLError.createSQLException(Messages.getString("UpdatableResultSet.2"), getExceptionInterceptor());
        } else if (isBeforeFirst()) {
            throw SQLError.createSQLException(Messages.getString("UpdatableResultSet.3"), getExceptionInterceptor());
        } else if (isAfterLast()) {
            throw SQLError.createSQLException(Messages.getString("UpdatableResultSet.4"), getExceptionInterceptor());
        }

        if (this.deleter == null) {
            if (this.deleteSQL == null) {
                generateStatements();
            }

            this.deleter = (PreparedStatement) this.connection.clientPrepareStatement(this.deleteSQL);
        }

        this.deleter.clearParameters();

        int numKeys = this.primaryKeyIndicies.size();

        if (numKeys == 1) {
            int index = this.primaryKeyIndicies.get(0).intValue();
            this.setParamValue(this.deleter, 1, this.thisRow, index, this.fields[index].getSQLType());
        } else {
            for (int i = 0; i < numKeys; i++) {
                int index = this.primaryKeyIndicies.get(i).intValue();
                this.setParamValue(this.deleter, i + 1, this.thisRow, index, this.fields[index].getSQLType());

            }
        }

        this.deleter.executeUpdate();
        this.rowData.removeRow(this.rowData.getCurrentRowNumber());

        // position on previous row - Bug#27431
        previous();

    }

    private synchronized void setParamValue(PreparedStatement ps, int psIdx, ResultSetRow row, int rsIdx, int sqlType) throws SQLException {

        byte[] val = row.getColumnValue(rsIdx);
        if (val == null) {
            ps.setNull(psIdx, Types.NULL);
            return;
        }
        switch (sqlType) {
            case Types.NULL:
                ps.setNull(psIdx, Types.NULL);
                break;
            case Types.TINYINT:
            case Types.SMALLINT:
            case Types.INTEGER:
                ps.setInt(psIdx, row.getInt(rsIdx));
                break;
            case Types.BIGINT:
                ps.setLong(psIdx, row.getLong(rsIdx));
                break;
            case Types.CHAR:
            case Types.VARCHAR:
            case Types.LONGVARCHAR:
            case Types.DECIMAL:
            case Types.NUMERIC:
                ps.setString(psIdx, row.getString(rsIdx, this.charEncoding, this.connection));
                break;
            case Types.DATE:
                ps.setDate(psIdx, row.getDateFast(rsIdx, this.connection, this, this.fastDateCal), this.fastDateCal);
                break;
            case Types.TIMESTAMP:
                ps.setTimestamp(psIdx, row.getTimestampFast(rsIdx, this.fastDateCal, this.defaultTimeZone, false, this.connection, this));
                break;
            case Types.TIME:
                ps.setTime(psIdx, row.getTimeFast(rsIdx, this.fastDateCal, this.defaultTimeZone, false, this.connection, this));
                break;
            case Types.FLOAT:
            case Types.DOUBLE:
            case Types.REAL:
            case Types.BOOLEAN:
                ps.setBytesNoEscapeNoQuotes(psIdx, val);
                break;
            /*
             * default, but also explicitly for following types:
             * case Types.BINARY:
             * case Types.BLOB:
             */
            default:
                ps.setBytes(psIdx, val);
                break;
        }

    }

    private synchronized void extractDefaultValues() throws SQLException {
        java.sql.DatabaseMetaData dbmd = this.connection.getMetaData();
        this.defaultColumnValue = new byte[this.fields.length][];

        java.sql.ResultSet columnsResultSet = null;

        for (Map.Entry<String, Map<String, Map<String, Integer>>> dbEntry : this.databasesUsedToTablesUsed.entrySet()) {
            //String databaseName = dbEntry.getKey().toString();
            for (Map.Entry<String, Map<String, Integer>> tableEntry : dbEntry.getValue().entrySet()) {
                String tableName = tableEntry.getKey();
                Map<String, Integer> columnNamesToIndices = tableEntry.getValue();

                try {
                    columnsResultSet = dbmd.getColumns(this.catalog, null, tableName, "%");

                    while (columnsResultSet.next()) {
                        String columnName = columnsResultSet.getString("COLUMN_NAME");
                        byte[] defaultValue = columnsResultSet.getBytes("COLUMN_DEF");

                        if (columnNamesToIndices.containsKey(columnName)) {
                            int localColumnIndex = columnNamesToIndices.get(columnName).intValue();

                            this.defaultColumnValue[localColumnIndex] = defaultValue;
                        } // else assert?
                    }
                } finally {
                    if (columnsResultSet != null) {
                        columnsResultSet.close();

                        columnsResultSet = null;
                    }
                }
            }
        }
    }

    /**
     * JDBC 2.0
     *
     * <p>
     * Moves to the first row in the result set.
     * </p>
     *
     * @return true if on a valid row, false if no rows in the result set.
     *
     * @exception SQLException
     *                if a database-access error occurs, or result set type is
     *                TYPE_FORWARD_ONLY.
     */
    @Override
    public synchronized boolean first() throws SQLException {
        return super.first();
    }

    /**
     * Figure out whether or not this ResultSet is updateable, and if so,
     * generate the PreparedStatements to support updates.
     *
     * @throws SQLException
     * @throws NotUpdatable
     */
    protected synchronized void generateStatements() throws SQLException {
        if (!this.isUpdatable) {
            this.doingUpdates = false;
            this.onInsertRow = false;

            throw new NotUpdatable(this.notUpdatableReason);
        }

        String quotedId = getQuotedIdChar();

        Map<String, String> tableNamesSoFar = null;

        if (this.connection.lowerCaseTableNames()) {
            tableNamesSoFar = new TreeMap<String, String>(String.CASE_INSENSITIVE_ORDER);
            this.databasesUsedToTablesUsed = new TreeMap<String, Map<String, Map<String, Integer>>>(String.CASE_INSENSITIVE_ORDER);
        } else {
            tableNamesSoFar = new TreeMap<String, String>();
            this.databasesUsedToTablesUsed = new TreeMap<String, Map<String, Map<String, Integer>>>();
        }

        this.primaryKeyIndicies = new ArrayList<Integer>();

        StringBuffer fieldValues = new StringBuffer();
        StringBuffer keyValues = new StringBuffer();
        StringBuffer columnNames = new StringBuffer();
        StringBuffer insertPlaceHolders = new StringBuffer();
        StringBuffer allTablesBuf = new StringBuffer();
        Map<Integer, String> columnIndicesToTable = new HashMap<Integer, String>();

        boolean firstTime = true;
        boolean keysFirstTime = true;

        String equalsStr = this.connection.versionMeetsMinimum(3, 23, 0) ? "<=>" : "=";

        for (int i = 0; i < this.fields.length; i++) {
            StringBuffer tableNameBuffer = new StringBuffer();
            Map<String, Integer> updColumnNameToIndex = null;

            // FIXME: What about no table?
            if (this.fields[i].getOriginalTableName() != null) {

                String databaseName = this.fields[i].getDatabaseName();

                if ((databaseName != null) && (databaseName.length() > 0)) {
                    tableNameBuffer.append(quotedId);
                    tableNameBuffer.append(databaseName);
                    tableNameBuffer.append(quotedId);
                    tableNameBuffer.append('.');
                }

                String tableOnlyName = this.fields[i].getOriginalTableName();

                tableNameBuffer.append(quotedId);
                tableNameBuffer.append(tableOnlyName);
                tableNameBuffer.append(quotedId);

                String fqTableName = tableNameBuffer.toString();

                if (!tableNamesSoFar.containsKey(fqTableName)) {
                    if (!tableNamesSoFar.isEmpty()) {
                        allTablesBuf.append(',');
                    }

                    allTablesBuf.append(fqTableName);
                    tableNamesSoFar.put(fqTableName, fqTableName);
                }

                columnIndicesToTable.put(Integer.valueOf(i), fqTableName);

                updColumnNameToIndex = getColumnsToIndexMapForTableAndDB(databaseName, tableOnlyName);
            } else {
                String tableOnlyName = this.fields[i].getTableName();

                if (tableOnlyName != null) {
                    tableNameBuffer.append(quotedId);
                    tableNameBuffer.append(tableOnlyName);
                    tableNameBuffer.append(quotedId);

                    String fqTableName = tableNameBuffer.toString();

                    if (!tableNamesSoFar.containsKey(fqTableName)) {
                        if (!tableNamesSoFar.isEmpty()) {
                            allTablesBuf.append(',');
                        }

                        allTablesBuf.append(fqTableName);
                        tableNamesSoFar.put(fqTableName, fqTableName);
                    }

                    columnIndicesToTable.put(Integer.valueOf(i), fqTableName);

                    updColumnNameToIndex = getColumnsToIndexMapForTableAndDB(this.catalog, tableOnlyName);
                }
            }

            String originalColumnName = this.fields[i].getOriginalName();
            String columnName = null;

            if (this.connection.getIO().hasLongColumnInfo() && (originalColumnName != null) && (originalColumnName.length() > 0)) {
                columnName = originalColumnName;
            } else {
                columnName = this.fields[i].getName();
            }

            if (updColumnNameToIndex != null && columnName != null) {
                updColumnNameToIndex.put(columnName, Integer.valueOf(i));
            }

            String originalTableName = this.fields[i].getOriginalTableName();
            String tableName = null;

            if (this.connection.getIO().hasLongColumnInfo() && (originalTableName != null) && (originalTableName.length() > 0)) {
                tableName = originalTableName;
            } else {
                tableName = this.fields[i].getTableName();
            }

            StringBuffer fqcnBuf = new StringBuffer();
            String databaseName = this.fields[i].getDatabaseName();

            if (databaseName != null && databaseName.length() > 0) {
                fqcnBuf.append(quotedId);
                fqcnBuf.append(databaseName);
                fqcnBuf.append(quotedId);
                fqcnBuf.append('.');
            }

            fqcnBuf.append(quotedId);
            fqcnBuf.append(tableName);
            fqcnBuf.append(quotedId);
            fqcnBuf.append('.');
            fqcnBuf.append(quotedId);
            fqcnBuf.append(columnName);
            fqcnBuf.append(quotedId);

            String qualifiedColumnName = fqcnBuf.toString();

            if (this.fields[i].isPrimaryKey()) {
                this.primaryKeyIndicies.add(Integer.valueOf(i));

                if (!keysFirstTime) {
                    keyValues.append(" AND ");
                } else {
                    keysFirstTime = false;
                }

                keyValues.append(qualifiedColumnName);
                keyValues.append(equalsStr);
                keyValues.append("?");
            }

            if (firstTime) {
                firstTime = false;
                fieldValues.append("SET ");
            } else {
                fieldValues.append(",");
                columnNames.append(",");
                insertPlaceHolders.append(",");
            }

            insertPlaceHolders.append("?");

            columnNames.append(qualifiedColumnName);

            fieldValues.append(qualifiedColumnName);
            fieldValues.append("=?");
        }

        this.qualifiedAndQuotedTableName = allTablesBuf.toString();

<<<<<<< HEAD
        this.updateSQL = "UPDATE " + this.qualifiedAndQuotedTableName + " " //$NON-NLS-1$ //$NON-NLS-2$
                + fieldValues.toString() + " WHERE " + keyValues.toString(); //$NON-NLS-1$
        this.insertSQL = "INSERT INTO " + this.qualifiedAndQuotedTableName //$NON-NLS-1$
                + " (" + columnNames.toString() //$NON-NLS-1$ 
                + ") VALUES (" + insertPlaceHolders.toString() + ")"; //$NON-NLS-1$ //$NON-NLS-2$
        this.refreshSQL = "SELECT " + columnNames.toString() + " FROM " //$NON-NLS-1$ //$NON-NLS-2$
                + this.qualifiedAndQuotedTableName + " WHERE " + keyValues.toString(); //$NON-NLS-1$
        this.deleteSQL = "DELETE FROM " + this.qualifiedAndQuotedTableName //$NON-NLS-1$
                + " WHERE " //$NON-NLS-1$ 
                + keyValues.toString();
=======
        this.updateSQL = "UPDATE " + this.qualifiedAndQuotedTableName + " " + fieldValues.toString() + " WHERE " + keyValues.toString();
        this.insertSQL = "INSERT INTO " + this.qualifiedAndQuotedTableName + " (" + columnNames.toString() + ") VALUES (" + insertPlaceHolders.toString() + ")";
        this.refreshSQL = "SELECT " + columnNames.toString() + " FROM " + this.qualifiedAndQuotedTableName + " WHERE " + keyValues.toString();
        this.deleteSQL = "DELETE FROM " + this.qualifiedAndQuotedTableName + " WHERE " + keyValues.toString();
>>>>>>> d8174ce4
    }

    private Map<String, Integer> getColumnsToIndexMapForTableAndDB(String databaseName, String tableName) {
        Map<String, Integer> nameToIndex;
        Map<String, Map<String, Integer>> tablesUsedToColumnsMap = this.databasesUsedToTablesUsed.get(databaseName);

        if (tablesUsedToColumnsMap == null) {
            if (this.connection.lowerCaseTableNames()) {
                tablesUsedToColumnsMap = new TreeMap<String, Map<String, Integer>>(String.CASE_INSENSITIVE_ORDER);
            } else {
                tablesUsedToColumnsMap = new TreeMap<String, Map<String, Integer>>();
            }

            this.databasesUsedToTablesUsed.put(databaseName, tablesUsedToColumnsMap);
        }

        nameToIndex = tablesUsedToColumnsMap.get(tableName);

        if (nameToIndex == null) {
            nameToIndex = new HashMap<String, Integer>();
            tablesUsedToColumnsMap.put(tableName, nameToIndex);
        }

        return nameToIndex;
    }

    private synchronized SingleByteCharsetConverter getCharConverter() throws SQLException {
        if (!this.initializedCharConverter) {
            this.initializedCharConverter = true;

            if (this.connection.getUseUnicode()) {
                this.charEncoding = this.connection.getEncoding();
                this.charConverter = this.connection.getCharsetConverter(this.charEncoding);
            }
        }

        return this.charConverter;
    }

    /**
     * JDBC 2.0 Return the concurrency of this result set. The concurrency used
     * is determined by the statement that created the result set.
     *
     * @return the concurrency type, CONCUR_READ_ONLY, etc.
     *
     * @exception SQLException
     *                if a database-access error occurs
     */
    @Override
    public int getConcurrency() throws SQLException {
        return (this.isUpdatable ? CONCUR_UPDATABLE : CONCUR_READ_ONLY);
    }

    private synchronized String getQuotedIdChar() throws SQLException {
        if (this.quotedIdChar == null) {
            boolean useQuotedIdentifiers = this.connection.supportsQuotedIdentifiers();

            if (useQuotedIdentifiers) {
                java.sql.DatabaseMetaData dbmd = this.connection.getMetaData();
                this.quotedIdChar = dbmd.getIdentifierQuoteString();
            } else {
                this.quotedIdChar = "";
            }
        }

        return this.quotedIdChar;
    }

    /**
     * JDBC 2.0 Insert the contents of the insert row into the result set and
     * the database. Must be on the insert row when this method is called.
     *
     * @exception SQLException
     *                if a database-access error occurs, if called when not on
     *                the insert row, or if all non-nullable columns in the
     *                insert row have not been given a value
     */
    @Override
    public synchronized void insertRow() throws SQLException {
        checkClosed();

        if (!this.onInsertRow) {
            throw SQLError.createSQLException(Messages.getString("UpdatableResultSet.7"), getExceptionInterceptor());
        }

        this.inserter.executeUpdate();

        long autoIncrementId = this.inserter.getLastInsertID();
        int numFields = this.fields.length;
        byte[][] newRow = new byte[numFields][];

        for (int i = 0; i < numFields; i++) {
            if (this.inserter.isNull(i)) {
                newRow[i] = null;
            } else {
                newRow[i] = this.inserter.getBytesRepresentation(i);
            }

            //
            // WARN: This non-variant only holds if MySQL never allows more than one auto-increment key (which is the way it is _today_)
            //
            if (this.fields[i].isAutoIncrement() && autoIncrementId > 0) {
                newRow[i] = StringUtils.getBytes(String.valueOf(autoIncrementId));
                this.inserter.setBytesNoEscapeNoQuotes(i + 1, newRow[i]);
            }
        }

        ResultSetRow resultSetRow = new ByteArrayRow(newRow, getExceptionInterceptor());

        refreshRow(this.inserter, resultSetRow);

        this.rowData.addRow(resultSetRow);
        resetInserter();
    }

    /**
     * JDBC 2.0
     *
     * <p>
     * Determine if the cursor is after the last row in the result set.
     * </p>
     *
     * @return true if after the last row, false otherwise. Returns false when
     *         the result set contains no rows.
     *
     * @exception SQLException
     *                if a database-access error occurs.
     */
    @Override
    public synchronized boolean isAfterLast() throws SQLException {
        return super.isAfterLast();
    }

    /**
     * JDBC 2.0
     *
     * <p>
     * Determine if the cursor is before the first row in the result set.
     * </p>
     *
     * @return true if before the first row, false otherwise. Returns false when
     *         the result set contains no rows.
     *
     * @exception SQLException
     *                if a database-access error occurs.
     */
    @Override
    public synchronized boolean isBeforeFirst() throws SQLException {
        return super.isBeforeFirst();
    }

    /**
     * JDBC 2.0
     *
     * <p>
     * Determine if the cursor is on the first row of the result set.
     * </p>
     *
     * @return true if on the first row, false otherwise.
     *
     * @exception SQLException
     *                if a database-access error occurs.
     */
    @Override
    public synchronized boolean isFirst() throws SQLException {
        return super.isFirst();
    }

    /**
     * JDBC 2.0
     *
     * <p>
     * Determine if the cursor is on the last row of the result set. Note: Calling isLast() may be expensive since the JDBC driver might need to fetch ahead one
     * row in order to determine whether the current row is the last row in the result set.
     * </p>
     *
     * @return true if on the last row, false otherwise.
     *
     * @exception SQLException
     *                if a database-access error occurs.
     */
    @Override
    public synchronized boolean isLast() throws SQLException {
        return super.isLast();
    }

    boolean isUpdatable() {
        return this.isUpdatable;
    }

    /**
     * JDBC 2.0
     *
     * <p>
     * Moves to the last row in the result set.
     * </p>
     *
     * @return true if on a valid row, false if no rows in the result set.
     *
     * @exception SQLException
     *                if a database-access error occurs, or result set type is
     *                TYPE_FORWARD_ONLY.
     */
    @Override
    public synchronized boolean last() throws SQLException {
        return super.last();
    }

    /**
     * JDBC 2.0 Move the cursor to the remembered cursor position, usually the
     * current row. Has no effect unless the cursor is on the insert row.
     *
     * @exception SQLException
     *                if a database-access error occurs, or the result set is
     *                not updatable
     * @throws SQLException
     *             if the ResultSet is not updatable or some other error occurs
     */
    @Override
    public synchronized void moveToCurrentRow() throws SQLException {
        checkClosed();

        if (!this.isUpdatable) {
            throw new NotUpdatable(this.notUpdatableReason);
        }

        if (this.onInsertRow) {
            this.onInsertRow = false;
            this.thisRow = this.savedCurrentRow;
        }
    }

    /**
     * JDBC 2.0 Move to the insert row. The current cursor position is
     * remembered while the cursor is positioned on the insert row. The insert
     * row is a special row associated with an updatable result set. It is
     * essentially a buffer where a new row may be constructed by calling the
     * updateXXX() methods prior to inserting the row into the result set. Only
     * the updateXXX(), getXXX(), and insertRow() methods may be called when the
     * cursor is on the insert row. All of the columns in a result set must be
     * given a value each time this method is called before calling insertRow().
     * UpdateXXX()must be called before getXXX() on a column.
     *
     * @exception SQLException
     *                if a database-access error occurs, or the result set is
     *                not updatable
     * @throws NotUpdatable
     */
    @Override
    public synchronized void moveToInsertRow() throws SQLException {
        checkClosed();

        if (!this.isUpdatable) {
            throw new NotUpdatable(this.notUpdatableReason);
        }

        if (this.inserter == null) {
            if (this.insertSQL == null) {
                generateStatements();
            }

            this.inserter = (PreparedStatement) this.connection.clientPrepareStatement(this.insertSQL);
            if (this.populateInserterWithDefaultValues) {
                extractDefaultValues();
            }

            resetInserter();
        } else {
            resetInserter();
        }

        int numFields = this.fields.length;

        this.onInsertRow = true;
        this.doingUpdates = false;
        this.savedCurrentRow = this.thisRow;
        byte[][] newRowData = new byte[numFields][];
        this.thisRow = new ByteArrayRow(newRowData, getExceptionInterceptor());

        for (int i = 0; i < numFields; i++) {
            if (!this.populateInserterWithDefaultValues) {
                this.inserter.setBytesNoEscapeNoQuotes(i + 1, StringUtils.getBytes("DEFAULT"));
                newRowData = null;
            } else {
                if (this.defaultColumnValue[i] != null) {
                    Field f = this.fields[i];

                    switch (f.getMysqlType()) {
                        case MysqlDefs.FIELD_TYPE_DATE:
                        case MysqlDefs.FIELD_TYPE_DATETIME:
                        case MysqlDefs.FIELD_TYPE_NEWDATE:
                        case MysqlDefs.FIELD_TYPE_TIME:
                        case MysqlDefs.FIELD_TYPE_TIMESTAMP:

                            if (this.defaultColumnValue[i].length > 7 && this.defaultColumnValue[i][0] == (byte) 'C'
                                    && this.defaultColumnValue[i][1] == (byte) 'U' && this.defaultColumnValue[i][2] == (byte) 'R'
                                    && this.defaultColumnValue[i][3] == (byte) 'R' && this.defaultColumnValue[i][4] == (byte) 'E'
                                    && this.defaultColumnValue[i][5] == (byte) 'N' && this.defaultColumnValue[i][6] == (byte) 'T'
                                    && this.defaultColumnValue[i][7] == (byte) '_') {
                                this.inserter.setBytesNoEscapeNoQuotes(i + 1, this.defaultColumnValue[i]);

                                break;
                            }
                        default:
                            this.inserter.setBytes(i + 1, this.defaultColumnValue[i], false, false);
                    }

                    // This value _could_ be changed from a getBytes(), so we need a copy....
                    byte[] defaultValueCopy = new byte[this.defaultColumnValue[i].length];
                    System.arraycopy(this.defaultColumnValue[i], 0, defaultValueCopy, 0, defaultValueCopy.length);
                    newRowData[i] = defaultValueCopy;
                } else {
                    this.inserter.setNull(i + 1, java.sql.Types.NULL);
                    newRowData[i] = null;
                }
            }
        }
    }

    // ---------------------------------------------------------------------
    // Updates
    // ---------------------------------------------------------------------

    /**
     * A ResultSet is initially positioned before its first row, the first call
     * to next makes the first row the current row; the second call makes the
     * second row the current row, etc.
     *
     * <p>
     * If an input stream from the previous row is open, it is implicitly closed. The ResultSet's warning chain is cleared when a new row is read
     * </p>
     *
     * @return true if the new current is valid; false if there are no more rows
     *
     * @exception SQLException
     *                if a database access error occurs
     */
    @Override
    public synchronized boolean next() throws SQLException {
        return super.next();
    }

    /**
     * The prev method is not part of JDBC, but because of the architecture of
     * this driver it is possible to move both forward and backward within the
     * result set.
     *
     * <p>
     * If an input stream from the previous row is open, it is implicitly closed. The ResultSet's warning chain is cleared when a new row is read
     * </p>
     *
     * @return true if the new current is valid; false if there are no more rows
     *
     * @exception SQLException
     *                if a database access error occurs
     */
    @Override
    public synchronized boolean prev() throws SQLException {
        return super.prev();
    }

    /**
     * JDBC 2.0
     *
     * <p>
     * Moves to the previous row in the result set.
     * </p>
     *
     * <p>
     * Note: previous() is not the same as relative(-1) since it makes sense to call previous() when there is no current row.
     * </p>
     *
     * @return true if on a valid row, false if off the result set.
     *
     * @exception SQLException
     *                if a database-access error occurs, or result set type is
     *                TYPE_FORWAR_DONLY.
     */
    @Override
    public synchronized boolean previous() throws SQLException {
        return super.previous();
    }

    /**
     * Closes this ResultSet and releases resources.
     * 
     * @param calledExplicitly
     *            was realClose called by the standard ResultSet.close() method, or was it closed internally by the
     *            driver?
     * 
     * @throws SQLException
     *             if an error occurs.
     */
    @Override
    public synchronized void realClose(boolean calledExplicitly) throws SQLException {
        if (this.isClosed) {
            return;
        }

        SQLException sqlEx = null;

        if (this.useUsageAdvisor) {
            if ((this.deleter == null) && (this.inserter == null) && (this.refresher == null) && (this.updater == null)) {
                this.eventSink = ProfilerEventHandlerFactory.getInstance(this.connection);

                String message = Messages.getString("UpdatableResultSet.34");

<<<<<<< HEAD
                this.eventSink.consumeEvent(new ProfilerEvent(ProfilerEvent.TYPE_WARN,
                        "", //$NON-NLS-1$
                        (this.owningStatement == null) ? "N/A" //$NON-NLS-1$
                                : this.owningStatement.currentCatalog, this.connectionId, (this.owningStatement == null) ? (-1) : this.owningStatement.getId(),
=======
                this.eventSink.consumeEvent(new ProfilerEvent(ProfilerEvent.TYPE_WARN, "", (this.owningStatement == null) ? "N/A"
                        : this.owningStatement.currentCatalog, this.connectionId, (this.owningStatement == null) ? (-1) : this.owningStatement.getId(),
>>>>>>> d8174ce4
                        this.resultId, System.currentTimeMillis(), 0, Constants.MILLIS_I18N, null, this.pointOfOrigin, message));
            }
        }

        try {
            if (this.deleter != null) {
                this.deleter.close();
            }
        } catch (SQLException ex) {
            sqlEx = ex;
        }

        try {
            if (this.inserter != null) {
                this.inserter.close();
            }
        } catch (SQLException ex) {
            sqlEx = ex;
        }

        try {
            if (this.refresher != null) {
                this.refresher.close();
            }
        } catch (SQLException ex) {
            sqlEx = ex;
        }

        try {
            if (this.updater != null) {
                this.updater.close();
            }
        } catch (SQLException ex) {
            sqlEx = ex;
        }

        super.realClose(calledExplicitly);

        if (sqlEx != null) {
            throw sqlEx;
        }
    }

    /**
     * JDBC 2.0 Refresh the value of the current row with its current value in
     * the database. Cannot be called when on the insert row. The refreshRow()
     * method provides a way for an application to explicitly tell the JDBC
     * driver to refetch a row(s) from the database. An application may want to
     * call refreshRow() when caching or prefetching is being done by the JDBC
     * driver to fetch the latest value of a row from the database. The JDBC
     * driver may actually refresh multiple rows at once if the fetch size is
     * greater than one. All values are refetched subject to the transaction
     * isolation level and cursor sensitivity. If refreshRow() is called after
     * calling updateXXX(), but before calling updateRow() then the updates made
     * to the row are lost. Calling refreshRow() frequently will likely slow
     * performance.
     *
     * @exception SQLException
     *                if a database-access error occurs, or if called when on
     *                the insert row.
     * @throws NotUpdatable
     */
    @Override
    public synchronized void refreshRow() throws SQLException {
        checkClosed();

        if (!this.isUpdatable) {
            throw SQLError.notUpdatable();
        }

        if (this.onInsertRow) {
            throw SQLError.createSQLException(Messages.getString("UpdatableResultSet.8"), getExceptionInterceptor());
        } else if (this.rowData.size() == 0) {
            throw SQLError.createSQLException(Messages.getString("UpdatableResultSet.9"), getExceptionInterceptor());
        } else if (isBeforeFirst()) {
            throw SQLError.createSQLException(Messages.getString("UpdatableResultSet.10"), getExceptionInterceptor());
        } else if (isAfterLast()) {
            throw SQLError.createSQLException(Messages.getString("UpdatableResultSet.11"), getExceptionInterceptor());
        }

        refreshRow(this.updater, this.thisRow);
    }

    private synchronized void refreshRow(PreparedStatement updateInsertStmt, ResultSetRow rowToRefresh) throws SQLException {
        if (this.refresher == null) {
            if (this.refreshSQL == null) {
                generateStatements();
            }

            this.refresher = (PreparedStatement) this.connection.clientPrepareStatement(this.refreshSQL);
        }

        this.refresher.clearParameters();

        int numKeys = this.primaryKeyIndicies.size();

        if (numKeys == 1) {
            byte[] dataFrom = null;
            int index = this.primaryKeyIndicies.get(0).intValue();

            if (!this.doingUpdates && !this.onInsertRow) {
                dataFrom = rowToRefresh.getColumnValue(index);
            } else {
                dataFrom = updateInsertStmt.getBytesRepresentation(index);

                // Primary keys not set?
                if (updateInsertStmt.isNull(index) || (dataFrom.length == 0)) {
                    dataFrom = rowToRefresh.getColumnValue(index);
                } else {
                    dataFrom = stripBinaryPrefix(dataFrom);
                }
            }

            if (this.fields[index].getvalueNeedsQuoting()) {
                this.refresher.setBytesNoEscape(1, dataFrom);
            } else {
                this.refresher.setBytesNoEscapeNoQuotes(1, dataFrom);
            }

        } else {
            for (int i = 0; i < numKeys; i++) {
                byte[] dataFrom = null;
                int index = this.primaryKeyIndicies.get(i).intValue();

                if (!this.doingUpdates && !this.onInsertRow) {
                    dataFrom = rowToRefresh.getColumnValue(index);
                } else {
                    dataFrom = updateInsertStmt.getBytesRepresentation(index);

                    // Primary keys not set?
                    if (updateInsertStmt.isNull(index) || (dataFrom.length == 0)) {
                        dataFrom = rowToRefresh.getColumnValue(index);
                    } else {
                        dataFrom = stripBinaryPrefix(dataFrom);
                    }
                }

                this.refresher.setBytesNoEscape(i + 1, dataFrom);
            }
        }

        java.sql.ResultSet rs = null;

        try {
            rs = this.refresher.executeQuery();

            int numCols = rs.getMetaData().getColumnCount();

            if (rs.next()) {
                for (int i = 0; i < numCols; i++) {
                    byte[] val = rs.getBytes(i + 1);

                    if ((val == null) || rs.wasNull()) {
                        rowToRefresh.setColumnValue(i, null);
                    } else {
                        rowToRefresh.setColumnValue(i, rs.getBytes(i + 1));
                    }
                }
            } else {
<<<<<<< HEAD
                throw SQLError.createSQLException(Messages.getString("UpdatableResultSet.12"), //$NON-NLS-1$
                        SQLError.SQL_STATE_GENERAL_ERROR, getExceptionInterceptor());
=======
                throw SQLError.createSQLException(Messages.getString("UpdatableResultSet.12"), SQLError.SQL_STATE_GENERAL_ERROR, getExceptionInterceptor());
>>>>>>> d8174ce4
            }
        } finally {
            if (rs != null) {
                try {
                    rs.close();
                } catch (SQLException ex) {
                    // ignore
                }
            }
        }
    }

    /**
     * JDBC 2.0
     *
     * <p>
     * Moves a relative number of rows, either positive or negative. Attempting to move beyond the first/last row in the result set positions the cursor
     * before/after the the first/last row. Calling relative(0) is valid, but does not change the cursor position.
     * </p>
     *
     * <p>
     * Note: Calling relative(1) is different than calling next() since is makes sense to call next() when there is no current row, for example, when the cursor
     * is positioned before the first row or after the last row of the result set.
     * </p>
     *
     * @param rows
<<<<<<< HEAD
     *            DOCUMENT ME!
     *
=======
     * 
>>>>>>> d8174ce4
     * @return true if on a row, false otherwise.
     *
     * @exception SQLException
     *                if a database-access error occurs, or there is no current
     *                row, or result set type is TYPE_FORWARD_ONLY.
     */
    @Override
    public synchronized boolean relative(int rows) throws SQLException {
        return super.relative(rows);
    }

    private void resetInserter() throws SQLException {
        this.inserter.clearParameters();

        for (int i = 0; i < this.fields.length; i++) {
            this.inserter.setNull(i + 1, 0);
        }
    }

    /**
     * JDBC 2.0 Determine if this row has been deleted. A deleted row may leave
     * a visible "hole" in a result set. This method can be used to detect holes
     * in a result set. The value returned depends on whether or not the result
     * set can detect deletions.
     *
     * @return true if deleted and deletes are detected
     *
     * @exception SQLException
     *                if a database-access error occurs
<<<<<<< HEAD
     * @throws SQLFeatureNotSupportedException
     *             DOCUMENT ME!
     *
=======
     * @throws NotImplemented
     * 
>>>>>>> d8174ce4
     * @see DatabaseMetaData#deletesAreDetected
     */
    @Override
    public synchronized boolean rowDeleted() throws SQLException {
        throw SQLError.notImplemented();
    }

    /**
     * JDBC 2.0 Determine if the current row has been inserted. The value
     * returned depends on whether or not the result set can detect visible
     * inserts.
     *
     * @return true if inserted and inserts are detected
     *
     * @exception SQLException
     *                if a database-access error occurs
<<<<<<< HEAD
     * @throws SQLFeatureNotSupportedException
     *             DOCUMENT ME!
     *
=======
     * @throws NotImplemented
     * 
>>>>>>> d8174ce4
     * @see DatabaseMetaData#insertsAreDetected
     */
    @Override
    public synchronized boolean rowInserted() throws SQLException {
        throw SQLError.notImplemented();
    }

    /**
     * JDBC 2.0 Determine if the current row has been updated. The value
     * returned depends on whether or not the result set can detect updates.
     *
     * @return true if the row has been visibly updated by the owner or another,
     *         and updates are detected
     *
     * @exception SQLException
     *                if a database-access error occurs
<<<<<<< HEAD
     * @throws SQLFeatureNotSupportedException
     *             DOCUMENT ME!
     *
=======
     * @throws NotImplemented
     * 
>>>>>>> d8174ce4
     * @see DatabaseMetaData#updatesAreDetected
     */
    @Override
    public synchronized boolean rowUpdated() throws SQLException {
        throw SQLError.notImplemented();
    }

    /**
     * Sets the concurrency type of this result set
     *
     * @param concurrencyFlag
     *            the type of concurrency that this ResultSet should support.
     */
    @Override
    protected void setResultSetConcurrency(int concurrencyFlag) {
        super.setResultSetConcurrency(concurrencyFlag);

        //
        // FIXME: Issue warning when asked for updateable result set, but result
        // set is not
        // updatable
        //
        // if ((concurrencyFlag == CONCUR_UPDATABLE) && !isUpdatable()) {
        // java.sql.SQLWarning warning = new java.sql.SQLWarning(
        // NotUpdatable.NOT_UPDATEABLE_MESSAGE);
        // }
    }

    private byte[] stripBinaryPrefix(byte[] dataFrom) {
        return StringUtils.stripEnclosure(dataFrom, "_binary'", "'");
    }

    /**
     * Reset UPDATE prepared statement to value in current row. This_Row MUST
     * point to current, valid row.
     *
     * @throws SQLException
     */
    protected synchronized void syncUpdate() throws SQLException {
        if (this.updater == null) {
            if (this.updateSQL == null) {
                generateStatements();
            }

            this.updater = (PreparedStatement) this.connection.clientPrepareStatement(this.updateSQL);
        }

        int numFields = this.fields.length;
        this.updater.clearParameters();

        for (int i = 0; i < numFields; i++) {
            if (this.thisRow.getColumnValue(i) != null) {

                if (this.fields[i].getvalueNeedsQuoting()) {
                    this.updater.setBytes(i + 1, this.thisRow.getColumnValue(i), this.fields[i].isBinary(), false);
                } else {
                    this.updater.setBytesNoEscapeNoQuotes(i + 1, this.thisRow.getColumnValue(i));
                }
            } else {
                this.updater.setNull(i + 1, 0);
            }
        }

        int numKeys = this.primaryKeyIndicies.size();

        if (numKeys == 1) {
            int index = this.primaryKeyIndicies.get(0).intValue();
            this.setParamValue(this.updater, numFields + 1, this.thisRow, index, this.fields[index].getSQLType());
        } else {
            for (int i = 0; i < numKeys; i++) {
                int idx = this.primaryKeyIndicies.get(i).intValue();
                this.setParamValue(this.updater, numFields + i + 1, this.thisRow, idx, this.fields[idx].getSQLType());
            }
        }
    }

    /**
     * JDBC 2.0 Update a column with an ascii stream value. The updateXXX()
     * methods are used to update column values in the current row, or the
     * insert row. The updateXXX() methods do not update the underlying
     * database, instead the updateRow() or insertRow() methods are called to
     * update the database.
     *
     * @param columnIndex
     *            the first column is 1, the second is 2, ...
     * @param x
     *            the new column value
     * @param length
     *            the length of the stream
     *
     * @exception SQLException
     *                if a database-access error occurs
     */
    @Override
    public synchronized void updateAsciiStream(int columnIndex, java.io.InputStream x, int length) throws SQLException {
        if (!this.onInsertRow) {
            if (!this.doingUpdates) {
                this.doingUpdates = true;
                syncUpdate();
            }

            this.updater.setAsciiStream(columnIndex, x, length);
        } else {
            this.inserter.setAsciiStream(columnIndex, x, length);
            this.thisRow.setColumnValue(columnIndex - 1, STREAM_DATA_MARKER);
        }
    }

    /**
     * JDBC 2.0 Update a column with an ascii stream value. The updateXXX()
     * methods are used to update column values in the current row, or the
     * insert row. The updateXXX() methods do not update the underlying
     * database, instead the updateRow() or insertRow() methods are called to
     * update the database.
     *
     * @param columnName
     *            the name of the column
     * @param x
     *            the new column value
     * @param length
     *            of the stream
     *
     * @exception SQLException
     *                if a database-access error occurs
     */
    @Override
    public synchronized void updateAsciiStream(String columnName, java.io.InputStream x, int length) throws SQLException {
        updateAsciiStream(findColumn(columnName), x, length);
    }

    /**
     * JDBC 2.0 Update a column with a BigDecimal value. The updateXXX() methods
     * are used to update column values in the current row, or the insert row.
     * The updateXXX() methods do not update the underlying database, instead
     * the updateRow() or insertRow() methods are called to update the database.
     *
     * @param columnIndex
     *            the first column is 1, the second is 2, ...
     * @param x
     *            the new column value
     *
     * @exception SQLException
     *                if a database-access error occurs
     */
    @Override
    public synchronized void updateBigDecimal(int columnIndex, BigDecimal x) throws SQLException {
        if (!this.onInsertRow) {
            if (!this.doingUpdates) {
                this.doingUpdates = true;
                syncUpdate();
            }

            this.updater.setBigDecimal(columnIndex, x);
        } else {
            this.inserter.setBigDecimal(columnIndex, x);

            if (x == null) {
                this.thisRow.setColumnValue(columnIndex - 1, null);
            } else {
                this.thisRow.setColumnValue(columnIndex - 1, StringUtils.getBytes(x.toString()));
            }
        }
    }

    /**
     * JDBC 2.0 Update a column with a BigDecimal value. The updateXXX() methods
     * are used to update column values in the current row, or the insert row.
     * The updateXXX() methods do not update the underlying database, instead
     * the updateRow() or insertRow() methods are called to update the database.
     *
     * @param columnName
     *            the name of the column
     * @param x
     *            the new column value
     *
     * @exception SQLException
     *                if a database-access error occurs
     */
    @Override
    public synchronized void updateBigDecimal(String columnName, BigDecimal x) throws SQLException {
        updateBigDecimal(findColumn(columnName), x);
    }

    /**
     * JDBC 2.0 Update a column with a binary stream value. The updateXXX()
     * methods are used to update column values in the current row, or the
     * insert row. The updateXXX() methods do not update the underlying
     * database, instead the updateRow() or insertRow() methods are called to
     * update the database.
     *
     * @param columnIndex
     *            the first column is 1, the second is 2, ...
     * @param x
     *            the new column value
     * @param length
     *            the length of the stream
     *
     * @exception SQLException
     *                if a database-access error occurs
     */
    @Override
    public synchronized void updateBinaryStream(int columnIndex, java.io.InputStream x, int length) throws SQLException {
        if (!this.onInsertRow) {
            if (!this.doingUpdates) {
                this.doingUpdates = true;
                syncUpdate();
            }

            this.updater.setBinaryStream(columnIndex, x, length);
        } else {
            this.inserter.setBinaryStream(columnIndex, x, length);

            if (x == null) {
                this.thisRow.setColumnValue(columnIndex - 1, null);
            } else {
                this.thisRow.setColumnValue(columnIndex - 1, STREAM_DATA_MARKER);
            }
        }
    }

    /**
     * JDBC 2.0 Update a column with a binary stream value. The updateXXX()
     * methods are used to update column values in the current row, or the
     * insert row. The updateXXX() methods do not update the underlying
     * database, instead the updateRow() or insertRow() methods are called to
     * update the database.
     *
     * @param columnName
     *            the name of the column
     * @param x
     *            the new column value
     * @param length
     *            of the stream
     *
     * @exception SQLException
     *                if a database-access error occurs
     */
    @Override
    public synchronized void updateBinaryStream(String columnName, java.io.InputStream x, int length) throws SQLException {
        updateBinaryStream(findColumn(columnName), x, length);
    }

    /**
     * @see ResultSetInternalMethods#updateBlob(int, Blob)
     */
    @Override
    public synchronized void updateBlob(int columnIndex, java.sql.Blob blob) throws SQLException {
        if (!this.onInsertRow) {
            if (!this.doingUpdates) {
                this.doingUpdates = true;
                syncUpdate();
            }

            this.updater.setBlob(columnIndex, blob);
        } else {
            this.inserter.setBlob(columnIndex, blob);

            if (blob == null) {
                this.thisRow.setColumnValue(columnIndex - 1, null);
            } else {
                this.thisRow.setColumnValue(columnIndex - 1, STREAM_DATA_MARKER);
            }
        }
    }

    /**
     * @see ResultSetInternalMethods#updateBlob(String, Blob)
     */
    @Override
    public synchronized void updateBlob(String columnName, java.sql.Blob blob) throws SQLException {
        updateBlob(findColumn(columnName), blob);
    }

    /**
     * JDBC 2.0 Update a column with a boolean value. The updateXXX() methods
     * are used to update column values in the current row, or the insert row.
     * The updateXXX() methods do not update the underlying database, instead
     * the updateRow() or insertRow() methods are called to update the database.
     *
     * @param columnIndex
     *            the first column is 1, the second is 2, ...
     * @param x
     *            the new column value
     *
     * @exception SQLException
     *                if a database-access error occurs
     */
    @Override
    public synchronized void updateBoolean(int columnIndex, boolean x) throws SQLException {
        if (!this.onInsertRow) {
            if (!this.doingUpdates) {
                this.doingUpdates = true;
                syncUpdate();
            }

            this.updater.setBoolean(columnIndex, x);
        } else {
            this.inserter.setBoolean(columnIndex, x);

            this.thisRow.setColumnValue(columnIndex - 1, this.inserter.getBytesRepresentation(columnIndex - 1));
        }
    }

    /**
     * JDBC 2.0 Update a column with a boolean value. The updateXXX() methods
     * are used to update column values in the current row, or the insert row.
     * The updateXXX() methods do not update the underlying database, instead
     * the updateRow() or insertRow() methods are called to update the database.
     *
     * @param columnName
     *            the name of the column
     * @param x
     *            the new column value
     *
     * @exception SQLException
     *                if a database-access error occurs
     */
    @Override
    public synchronized void updateBoolean(String columnName, boolean x) throws SQLException {
        updateBoolean(findColumn(columnName), x);
    }

    /**
     * JDBC 2.0 Update a column with a byte value. The updateXXX() methods are
     * used to update column values in the current row, or the insert row. The
     * updateXXX() methods do not update the underlying database, instead the
     * updateRow() or insertRow() methods are called to update the database.
     *
     * @param columnIndex
     *            the first column is 1, the second is 2, ...
     * @param x
     *            the new column value
     *
     * @exception SQLException
     *                if a database-access error occurs
     */
    @Override
    public synchronized void updateByte(int columnIndex, byte x) throws SQLException {
        if (!this.onInsertRow) {
            if (!this.doingUpdates) {
                this.doingUpdates = true;
                syncUpdate();
            }

            this.updater.setByte(columnIndex, x);
        } else {
            this.inserter.setByte(columnIndex, x);

            this.thisRow.setColumnValue(columnIndex - 1, this.inserter.getBytesRepresentation(columnIndex - 1));
        }
    }

    /**
     * JDBC 2.0 Update a column with a byte value. The updateXXX() methods are
     * used to update column values in the current row, or the insert row. The
     * updateXXX() methods do not update the underlying database, instead the
     * updateRow() or insertRow() methods are called to update the database.
     *
     * @param columnName
     *            the name of the column
     * @param x
     *            the new column value
     *
     * @exception SQLException
     *                if a database-access error occurs
     */
    @Override
    public synchronized void updateByte(String columnName, byte x) throws SQLException {
        updateByte(findColumn(columnName), x);
    }

    /**
     * JDBC 2.0 Update a column with a byte array value. The updateXXX() methods
     * are used to update column values in the current row, or the insert row.
     * The updateXXX() methods do not update the underlying database, instead
     * the updateRow() or insertRow() methods are called to update the database.
     *
     * @param columnIndex
     *            the first column is 1, the second is 2, ...
     * @param x
     *            the new column value
     *
     * @exception SQLException
     *                if a database-access error occurs
     */
    @Override
    public synchronized void updateBytes(int columnIndex, byte[] x) throws SQLException {
        if (!this.onInsertRow) {
            if (!this.doingUpdates) {
                this.doingUpdates = true;
                syncUpdate();
            }

            this.updater.setBytes(columnIndex, x);
        } else {
            this.inserter.setBytes(columnIndex, x);

            this.thisRow.setColumnValue(columnIndex - 1, x);
        }
    }

    /**
     * JDBC 2.0 Update a column with a byte array value. The updateXXX() methods
     * are used to update column values in the current row, or the insert row.
     * The updateXXX() methods do not update the underlying database, instead
     * the updateRow() or insertRow() methods are called to update the database.
     *
     * @param columnName
     *            the name of the column
     * @param x
     *            the new column value
     *
     * @exception SQLException
     *                if a database-access error occurs
     */
    @Override
    public synchronized void updateBytes(String columnName, byte[] x) throws SQLException {
        updateBytes(findColumn(columnName), x);
    }

    /**
     * JDBC 2.0 Update a column with a character stream value. The updateXXX()
     * methods are used to update column values in the current row, or the
     * insert row. The updateXXX() methods do not update the underlying
     * database, instead the updateRow() or insertRow() methods are called to
     * update the database.
     *
     * @param columnIndex
     *            the first column is 1, the second is 2, ...
     * @param x
     *            the new column value
     * @param length
     *            the length of the stream
     *
     * @exception SQLException
     *                if a database-access error occurs
     */
    @Override
    public synchronized void updateCharacterStream(int columnIndex, java.io.Reader x, int length) throws SQLException {
        if (!this.onInsertRow) {
            if (!this.doingUpdates) {
                this.doingUpdates = true;
                syncUpdate();
            }

            this.updater.setCharacterStream(columnIndex, x, length);
        } else {
            this.inserter.setCharacterStream(columnIndex, x, length);

            if (x == null) {
                this.thisRow.setColumnValue(columnIndex - 1, null);
            } else {
                this.thisRow.setColumnValue(columnIndex - 1, STREAM_DATA_MARKER);
            }
        }
    }

    /**
     * JDBC 2.0 Update a column with a character stream value. The updateXXX()
     * methods are used to update column values in the current row, or the
     * insert row. The updateXXX() methods do not update the underlying
     * database, instead the updateRow() or insertRow() methods are called to
     * update the database.
     *
     * @param columnName
     *            the name of the column
     * @param reader
     *            the new column value
     * @param length
     *            of the stream
     *
     * @exception SQLException
     *                if a database-access error occurs
     */
    @Override
    public synchronized void updateCharacterStream(String columnName, java.io.Reader reader, int length) throws SQLException {
        updateCharacterStream(findColumn(columnName), reader, length);
    }

    /**
     * @see ResultSetInternalMethods#updateClob(int, Clob)
     */
    @Override
    public void updateClob(int columnIndex, java.sql.Clob clob) throws SQLException {
        if (clob == null) {
            updateNull(columnIndex);
        } else {
            updateCharacterStream(columnIndex, clob.getCharacterStream(), (int) clob.length());
        }
    }

    /**
     * JDBC 2.0 Update a column with a Date value. The updateXXX() methods are
     * used to update column values in the current row, or the insert row. The
     * updateXXX() methods do not update the underlying database, instead the
     * updateRow() or insertRow() methods are called to update the database.
     *
     * @param columnIndex
     *            the first column is 1, the second is 2, ...
     * @param x
     *            the new column value
     *
     * @exception SQLException
     *                if a database-access error occurs
     */
    @Override
    public synchronized void updateDate(int columnIndex, java.sql.Date x) throws SQLException {
        if (!this.onInsertRow) {
            if (!this.doingUpdates) {
                this.doingUpdates = true;
                syncUpdate();
            }

            this.updater.setDate(columnIndex, x);
        } else {
            this.inserter.setDate(columnIndex, x);

            this.thisRow.setColumnValue(columnIndex - 1, this.inserter.getBytesRepresentation(columnIndex - 1));
        }
    }

    /**
     * JDBC 2.0 Update a column with a Date value. The updateXXX() methods are
     * used to update column values in the current row, or the insert row. The
     * updateXXX() methods do not update the underlying database, instead the
     * updateRow() or insertRow() methods are called to update the database.
     *
     * @param columnName
     *            the name of the column
     * @param x
     *            the new column value
     *
     * @exception SQLException
     *                if a database-access error occurs
     */
    @Override
    public synchronized void updateDate(String columnName, java.sql.Date x) throws SQLException {
        updateDate(findColumn(columnName), x);
    }

    /**
     * JDBC 2.0 Update a column with a Double value. The updateXXX() methods are
     * used to update column values in the current row, or the insert row. The
     * updateXXX() methods do not update the underlying database, instead the
     * updateRow() or insertRow() methods are called to update the database.
     *
     * @param columnIndex
     *            the first column is 1, the second is 2, ...
     * @param x
     *            the new column value
     *
     * @exception SQLException
     *                if a database-access error occurs
     */
    @Override
    public synchronized void updateDouble(int columnIndex, double x) throws SQLException {
        if (!this.onInsertRow) {
            if (!this.doingUpdates) {
                this.doingUpdates = true;
                syncUpdate();
            }

            this.updater.setDouble(columnIndex, x);
        } else {
            this.inserter.setDouble(columnIndex, x);

            this.thisRow.setColumnValue(columnIndex - 1, this.inserter.getBytesRepresentation(columnIndex - 1));
        }
    }

    /**
     * JDBC 2.0 Update a column with a double value. The updateXXX() methods are
     * used to update column values in the current row, or the insert row. The
     * updateXXX() methods do not update the underlying database, instead the
     * updateRow() or insertRow() methods are called to update the database.
     *
     * @param columnName
     *            the name of the column
     * @param x
     *            the new column value
     *
     * @exception SQLException
     *                if a database-access error occurs
     */
    @Override
    public synchronized void updateDouble(String columnName, double x) throws SQLException {
        updateDouble(findColumn(columnName), x);
    }

    /**
     * JDBC 2.0 Update a column with a float value. The updateXXX() methods are
     * used to update column values in the current row, or the insert row. The
     * updateXXX() methods do not update the underlying database, instead the
     * updateRow() or insertRow() methods are called to update the database.
     *
     * @param columnIndex
     *            the first column is 1, the second is 2, ...
     * @param x
     *            the new column value
     *
     * @exception SQLException
     *                if a database-access error occurs
     */
    @Override
    public synchronized void updateFloat(int columnIndex, float x) throws SQLException {
        if (!this.onInsertRow) {
            if (!this.doingUpdates) {
                this.doingUpdates = true;
                syncUpdate();
            }

            this.updater.setFloat(columnIndex, x);
        } else {
            this.inserter.setFloat(columnIndex, x);

            this.thisRow.setColumnValue(columnIndex - 1, this.inserter.getBytesRepresentation(columnIndex - 1));
        }
    }

    /**
     * JDBC 2.0 Update a column with a float value. The updateXXX() methods are
     * used to update column values in the current row, or the insert row. The
     * updateXXX() methods do not update the underlying database, instead the
     * updateRow() or insertRow() methods are called to update the database.
     *
     * @param columnName
     *            the name of the column
     * @param x
     *            the new column value
     *
     * @exception SQLException
     *                if a database-access error occurs
     */
    @Override
    public synchronized void updateFloat(String columnName, float x) throws SQLException {
        updateFloat(findColumn(columnName), x);
    }

    /**
     * JDBC 2.0 Update a column with an integer value. The updateXXX() methods
     * are used to update column values in the current row, or the insert row.
     * The updateXXX() methods do not update the underlying database, instead
     * the updateRow() or insertRow() methods are called to update the database.
     *
     * @param columnIndex
     *            the first column is 1, the second is 2, ...
     * @param x
     *            the new column value
     *
     * @exception SQLException
     *                if a database-access error occurs
     */
    @Override
    public synchronized void updateInt(int columnIndex, int x) throws SQLException {
        if (!this.onInsertRow) {
            if (!this.doingUpdates) {
                this.doingUpdates = true;
                syncUpdate();
            }

            this.updater.setInt(columnIndex, x);
        } else {
            this.inserter.setInt(columnIndex, x);

            this.thisRow.setColumnValue(columnIndex - 1, this.inserter.getBytesRepresentation(columnIndex - 1));
        }
    }

    /**
     * JDBC 2.0 Update a column with an integer value. The updateXXX() methods
     * are used to update column values in the current row, or the insert row.
     * The updateXXX() methods do not update the underlying database, instead
     * the updateRow() or insertRow() methods are called to update the database.
     *
     * @param columnName
     *            the name of the column
     * @param x
     *            the new column value
     *
     * @exception SQLException
     *                if a database-access error occurs
     */
    @Override
    public synchronized void updateInt(String columnName, int x) throws SQLException {
        updateInt(findColumn(columnName), x);
    }

    /**
     * JDBC 2.0 Update a column with a long value. The updateXXX() methods are
     * used to update column values in the current row, or the insert row. The
     * updateXXX() methods do not update the underlying database, instead the
     * updateRow() or insertRow() methods are called to update the database.
     *
     * @param columnIndex
     *            the first column is 1, the second is 2, ...
     * @param x
     *            the new column value
     *
     * @exception SQLException
     *                if a database-access error occurs
     */
    @Override
    public synchronized void updateLong(int columnIndex, long x) throws SQLException {
        if (!this.onInsertRow) {
            if (!this.doingUpdates) {
                this.doingUpdates = true;
                syncUpdate();
            }

            this.updater.setLong(columnIndex, x);
        } else {
            this.inserter.setLong(columnIndex, x);

            this.thisRow.setColumnValue(columnIndex - 1, this.inserter.getBytesRepresentation(columnIndex - 1));
        }
    }

    /**
     * JDBC 2.0 Update a column with a long value. The updateXXX() methods are
     * used to update column values in the current row, or the insert row. The
     * updateXXX() methods do not update the underlying database, instead the
     * updateRow() or insertRow() methods are called to update the database.
     *
     * @param columnName
     *            the name of the column
     * @param x
     *            the new column value
     *
     * @exception SQLException
     *                if a database-access error occurs
     */
    @Override
    public synchronized void updateLong(String columnName, long x) throws SQLException {
        updateLong(findColumn(columnName), x);
    }

    /**
     * JDBC 2.0 Give a nullable column a null value. The updateXXX() methods are
     * used to update column values in the current row, or the insert row. The
     * updateXXX() methods do not update the underlying database, instead the
     * updateRow() or insertRow() methods are called to update the database.
     *
     * @param columnIndex
     *            the first column is 1, the second is 2, ...
     *
     * @exception SQLException
     *                if a database-access error occurs
     */
    @Override
    public synchronized void updateNull(int columnIndex) throws SQLException {
        if (!this.onInsertRow) {
            if (!this.doingUpdates) {
                this.doingUpdates = true;
                syncUpdate();
            }

            this.updater.setNull(columnIndex, 0);
        } else {
            this.inserter.setNull(columnIndex, 0);

            this.thisRow.setColumnValue(columnIndex - 1, null);
        }
    }

    /**
     * JDBC 2.0 Update a column with a null value. The updateXXX() methods are
     * used to update column values in the current row, or the insert row. The
     * updateXXX() methods do not update the underlying database, instead the
     * updateRow() or insertRow() methods are called to update the database.
     *
     * @param columnName
     *            the name of the column
     *
     * @exception SQLException
     *                if a database-access error occurs
     */
    @Override
    public synchronized void updateNull(String columnName) throws SQLException {
        updateNull(findColumn(columnName));
    }

    /**
     * JDBC 2.0 Update a column with an Object value. The updateXXX() methods
     * are used to update column values in the current row, or the insert row.
     * The updateXXX() methods do not update the underlying database, instead
     * the updateRow() or insertRow() methods are called to update the database.
     *
     * @param columnIndex
     *            the first column is 1, the second is 2, ...
     * @param x
     *            the new column value
     *
     * @exception SQLException
     *                if a database-access error occurs
     */
    @Override
    public synchronized void updateObject(int columnIndex, Object x) throws SQLException {
        if (!this.onInsertRow) {
            if (!this.doingUpdates) {
                this.doingUpdates = true;
                syncUpdate();
            }

            this.updater.setObject(columnIndex, x);
        } else {
            this.inserter.setObject(columnIndex, x);

            this.thisRow.setColumnValue(columnIndex - 1, this.inserter.getBytesRepresentation(columnIndex - 1));
        }
    }

    /**
     * JDBC 2.0 Update a column with an Object value. The updateXXX() methods
     * are used to update column values in the current row, or the insert row.
     * The updateXXX() methods do not update the underlying database, instead
     * the updateRow() or insertRow() methods are called to update the database.
     *
     * @param columnIndex
     *            the first column is 1, the second is 2, ...
     * @param x
     *            the new column value
     * @param scale
     *            For java.sql.Types.DECIMAL or java.sql.Types.NUMERIC types
     *            this is the number of digits after the decimal. For all other
     *            types this value will be ignored.
     *
     * @exception SQLException
     *                if a database-access error occurs
     */
    @Override
    public synchronized void updateObject(int columnIndex, Object x, int scale) throws SQLException {
        if (!this.onInsertRow) {
            if (!this.doingUpdates) {
                this.doingUpdates = true;
                syncUpdate();
            }

            this.updater.setObject(columnIndex, x);
        } else {
            this.inserter.setObject(columnIndex, x);

            this.thisRow.setColumnValue(columnIndex - 1, this.inserter.getBytesRepresentation(columnIndex - 1));
        }
    }

    /**
     * JDBC 2.0 Update a column with an Object value. The updateXXX() methods
     * are used to update column values in the current row, or the insert row.
     * The updateXXX() methods do not update the underlying database, instead
     * the updateRow() or insertRow() methods are called to update the database.
     *
     * @param columnName
     *            the name of the column
     * @param x
     *            the new column value
     *
     * @exception SQLException
     *                if a database-access error occurs
     */
    @Override
    public synchronized void updateObject(String columnName, Object x) throws SQLException {
        updateObject(findColumn(columnName), x);
    }

    /**
     * JDBC 2.0 Update a column with an Object value. The updateXXX() methods
     * are used to update column values in the current row, or the insert row.
     * The updateXXX() methods do not update the underlying database, instead
     * the updateRow() or insertRow() methods are called to update the database.
     *
     * @param columnName
     *            the name of the column
     * @param x
     *            the new column value
     * @param scale
     *            For java.sql.Types.DECIMAL or java.sql.Types.NUMERIC types
     *            this is the number of digits after the decimal. For all other
     *            types this value will be ignored.
     *
     * @exception SQLException
     *                if a database-access error occurs
     */
    @Override
    public synchronized void updateObject(String columnName, Object x, int scale) throws SQLException {
        updateObject(findColumn(columnName), x);
    }

    /**
     * JDBC 2.0 Update the underlying database with the new contents of the
     * current row. Cannot be called when on the insert row.
     *
     * @exception SQLException
     *                if a database-access error occurs, or if called when on
     *                the insert row
     * @throws NotUpdatable
     */
    @Override
    public synchronized void updateRow() throws SQLException {
        if (!this.isUpdatable) {
            throw new NotUpdatable(this.notUpdatableReason);
        }

        if (this.doingUpdates) {
            this.updater.executeUpdate();
            refreshRow();
            this.doingUpdates = false;
        } else if (this.onInsertRow) {
            throw SQLError.createSQLException(Messages.getString("UpdatableResultSet.44"), getExceptionInterceptor());
        }

        //
        // fixes calling updateRow() and then doing more
        // updates on same row...
        syncUpdate();
    }

    /**
     * JDBC 2.0 Update a column with a short value. The updateXXX() methods are
     * used to update column values in the current row, or the insert row. The
     * updateXXX() methods do not update the underlying database, instead the
     * updateRow() or insertRow() methods are called to update the database.
     *
     * @param columnIndex
     *            the first column is 1, the second is 2, ...
     * @param x
     *            the new column value
     *
     * @exception SQLException
     *                if a database-access error occurs
     */
    @Override
    public synchronized void updateShort(int columnIndex, short x) throws SQLException {
        if (!this.onInsertRow) {
            if (!this.doingUpdates) {
                this.doingUpdates = true;
                syncUpdate();
            }

            this.updater.setShort(columnIndex, x);
        } else {
            this.inserter.setShort(columnIndex, x);

            this.thisRow.setColumnValue(columnIndex - 1, this.inserter.getBytesRepresentation(columnIndex - 1));
        }
    }

    /**
     * JDBC 2.0 Update a column with a short value. The updateXXX() methods are
     * used to update column values in the current row, or the insert row. The
     * updateXXX() methods do not update the underlying database, instead the
     * updateRow() or insertRow() methods are called to update the database.
     *
     * @param columnName
     *            the name of the column
     * @param x
     *            the new column value
     *
     * @exception SQLException
     *                if a database-access error occurs
     */
    @Override
    public synchronized void updateShort(String columnName, short x) throws SQLException {
        updateShort(findColumn(columnName), x);
    }

    /**
     * JDBC 2.0 Update a column with a String value. The updateXXX() methods are
     * used to update column values in the current row, or the insert row. The
     * updateXXX() methods do not update the underlying database, instead the
     * updateRow() or insertRow() methods are called to update the database.
     *
     * @param columnIndex
     *            the first column is 1, the second is 2, ...
     * @param x
     *            the new column value
     *
     * @exception SQLException
     *                if a database-access error occurs
     */
    @Override
    public synchronized void updateString(int columnIndex, String x) throws SQLException {
        checkClosed();

        if (!this.onInsertRow) {
            if (!this.doingUpdates) {
                this.doingUpdates = true;
                syncUpdate();
            }

            this.updater.setString(columnIndex, x);
        } else {
            this.inserter.setString(columnIndex, x);

            if (x == null) {
                this.thisRow.setColumnValue(columnIndex - 1, null);
            } else {
                if (getCharConverter() != null) {
                    this.thisRow.setColumnValue(
                            columnIndex - 1,
                            StringUtils.getBytes(x, this.charConverter, this.charEncoding, this.connection.getServerCharset(),
                                    this.connection.parserKnowsUnicode(), getExceptionInterceptor()));
                } else {
                    this.thisRow.setColumnValue(columnIndex - 1, StringUtils.getBytes(x));
                }
            }
        }
    }

    /**
     * JDBC 2.0 Update a column with a String value. The updateXXX() methods are
     * used to update column values in the current row, or the insert row. The
     * updateXXX() methods do not update the underlying database, instead the
     * updateRow() or insertRow() methods are called to update the database.
     *
     * @param columnName
     *            the name of the column
     * @param x
     *            the new column value
     *
     * @exception SQLException
     *                if a database-access error occurs
     */
    @Override
    public synchronized void updateString(String columnName, String x) throws SQLException {
        updateString(findColumn(columnName), x);
    }

    /**
     * JDBC 2.0 Update a column with a Time value. The updateXXX() methods are
     * used to update column values in the current row, or the insert row. The
     * updateXXX() methods do not update the underlying database, instead the
     * updateRow() or insertRow() methods are called to update the database.
     *
     * @param columnIndex
     *            the first column is 1, the second is 2, ...
     * @param x
     *            the new column value
     *
     * @exception SQLException
     *                if a database-access error occurs
     */
    @Override
    public synchronized void updateTime(int columnIndex, java.sql.Time x) throws SQLException {
        if (!this.onInsertRow) {
            if (!this.doingUpdates) {
                this.doingUpdates = true;
                syncUpdate();
            }

            this.updater.setTime(columnIndex, x);
        } else {
            this.inserter.setTime(columnIndex, x);

            this.thisRow.setColumnValue(columnIndex - 1, this.inserter.getBytesRepresentation(columnIndex - 1));
        }
    }

    /**
     * JDBC 2.0 Update a column with a Time value. The updateXXX() methods are
     * used to update column values in the current row, or the insert row. The
     * updateXXX() methods do not update the underlying database, instead the
     * updateRow() or insertRow() methods are called to update the database.
     *
     * @param columnName
     *            the name of the column
     * @param x
     *            the new column value
     *
     * @exception SQLException
     *                if a database-access error occurs
     */
    @Override
    public synchronized void updateTime(String columnName, java.sql.Time x) throws SQLException {
        updateTime(findColumn(columnName), x);
    }

    /**
     * JDBC 2.0 Update a column with a Timestamp value. The updateXXX() methods
     * are used to update column values in the current row, or the insert row.
     * The updateXXX() methods do not update the underlying database, instead
     * the updateRow() or insertRow() methods are called to update the database.
     *
     * @param columnIndex
     *            the first column is 1, the second is 2, ...
     * @param x
     *            the new column value
     *
     * @exception SQLException
     *                if a database-access error occurs
     */
    @Override
    public synchronized void updateTimestamp(int columnIndex, java.sql.Timestamp x) throws SQLException {
        if (!this.onInsertRow) {
            if (!this.doingUpdates) {
                this.doingUpdates = true;
                syncUpdate();
            }

            this.updater.setTimestamp(columnIndex, x);
        } else {
            this.inserter.setTimestamp(columnIndex, x);

            this.thisRow.setColumnValue(columnIndex - 1, this.inserter.getBytesRepresentation(columnIndex - 1));
        }
    }

    /**
     * JDBC 2.0 Update a column with a Timestamp value. The updateXXX() methods
     * are used to update column values in the current row, or the insert row.
     * The updateXXX() methods do not update the underlying database, instead
     * the updateRow() or insertRow() methods are called to update the database.
     *
     * @param columnName
     *            the name of the column
     * @param x
     *            the new column value
     *
     * @exception SQLException
     *                if a database-access error occurs
     */
    @Override
    public synchronized void updateTimestamp(String columnName, java.sql.Timestamp x) throws SQLException {
        updateTimestamp(findColumn(columnName), x);
    }

    @Override
    public void updateAsciiStream(int columnIndex, InputStream x) throws SQLException {
        throw SQLError.notUpdatable();

    }

    @Override
    public void updateAsciiStream(int columnIndex, InputStream x, long length) throws SQLException {
        throw SQLError.notUpdatable();

    }

    @Override
    public void updateBinaryStream(int columnIndex, InputStream x) throws SQLException {
        throw SQLError.notUpdatable();

    }

    @Override
    public void updateBinaryStream(int columnIndex, InputStream x, long length) throws SQLException {
        throw SQLError.notUpdatable();

    }

    @Override
    public void updateBlob(int columnIndex, InputStream inputStream) throws SQLException {
        throw SQLError.notUpdatable();
    }

    @Override
    public void updateBlob(int columnIndex, InputStream inputStream, long length) throws SQLException {
        throw SQLError.notUpdatable();

    }

    @Override
    public void updateCharacterStream(int columnIndex, Reader x) throws SQLException {
        throw SQLError.notUpdatable();

    }

    @Override
    public void updateCharacterStream(int columnIndex, Reader x, long length) throws SQLException {
        throw SQLError.notUpdatable();

    }

    @Override
    public void updateClob(int columnIndex, Reader reader) throws SQLException {
        throw SQLError.notUpdatable();

    }

    @Override
    public void updateClob(int columnIndex, Reader reader, long length) throws SQLException {
        throw SQLError.notUpdatable();

    }

    @Override
    public void updateNCharacterStream(int columnIndex, Reader x) throws SQLException {
        throw SQLError.notUpdatable();

    }

    @Override
    public void updateNCharacterStream(int columnIndex, Reader x, long length) throws SQLException {
        updateNCharacterStream(columnIndex, x, (int) length);

    }

    @Override
    public void updateNClob(int columnIndex, Reader reader) throws SQLException {
        throw SQLError.notUpdatable();

    }

    @Override
    public void updateNClob(int columnIndex, Reader reader, long length) throws SQLException {
        throw SQLError.notUpdatable();
    }

    @Override
    public void updateSQLXML(int columnIndex, SQLXML xmlObject) throws SQLException {
        throw SQLError.notUpdatable();

    }

    @Override
    public void updateRowId(int columnIndex, RowId x) throws SQLException {
        throw SQLError.notUpdatable();
    }

    @Override
    public void updateAsciiStream(String columnLabel, InputStream x) throws SQLException {
        updateAsciiStream(findColumn(columnLabel), x);
    }

    @Override
    public void updateAsciiStream(String columnLabel, InputStream x, long length) throws SQLException {
        updateAsciiStream(findColumn(columnLabel), x, length);
    }

    @Override
    public void updateBinaryStream(String columnLabel, InputStream x) throws SQLException {
        updateBinaryStream(findColumn(columnLabel), x);
    }

    @Override
    public void updateBinaryStream(String columnLabel, InputStream x, long length) throws SQLException {
        updateBinaryStream(findColumn(columnLabel), x, length);
    }

    @Override
    public void updateBlob(String columnLabel, InputStream inputStream) throws SQLException {
        updateBlob(findColumn(columnLabel), inputStream);
    }

    @Override
    public void updateBlob(String columnLabel, InputStream inputStream, long length) throws SQLException {
        updateBlob(findColumn(columnLabel), inputStream, length);
    }

    @Override
    public void updateCharacterStream(String columnLabel, Reader reader) throws SQLException {
        updateCharacterStream(findColumn(columnLabel), reader);
    }

    @Override
    public void updateCharacterStream(String columnLabel, Reader reader, long length) throws SQLException {
        updateCharacterStream(findColumn(columnLabel), reader, length);
    }

    @Override
    public void updateClob(String columnLabel, Reader reader) throws SQLException {
        updateClob(findColumn(columnLabel), reader);
    }

    @Override
    public void updateClob(String columnLabel, Reader reader, long length) throws SQLException {
        updateClob(findColumn(columnLabel), reader, length);
    }

    @Override
    public void updateNCharacterStream(String columnLabel, Reader reader) throws SQLException {
        updateNCharacterStream(findColumn(columnLabel), reader);

    }

    @Override
    public void updateNCharacterStream(String columnLabel, Reader reader, long length) throws SQLException {
        updateNCharacterStream(findColumn(columnLabel), reader, length);
    }

    @Override
    public void updateNClob(String columnLabel, Reader reader) throws SQLException {
        updateNClob(findColumn(columnLabel), reader);

    }

    @Override
    public void updateNClob(String columnLabel, Reader reader, long length) throws SQLException {
        updateNClob(findColumn(columnLabel), reader, length);
    }

    @Override
    public void updateSQLXML(String columnLabel, SQLXML xmlObject) throws SQLException {
        updateSQLXML(findColumn(columnLabel), xmlObject);

    }

    /**
     * JDBC 4.0 Update a column with a character stream value. The updateXXX()
     * methods are used to update column values in the current row, or the
     * insert row. The updateXXX() methods do not update the underlying
     * database, instead the updateRow() or insertRow() methods are called to
     * update the database.
     * 
     * @param columnIndex
     *            the first column is 1, the second is 2, ...
     * @param x
     *            the new column value
     * @param length
     *            the length of the stream
     * 
     * @exception SQLException
     *                if a database-access error occurs
     */
    @Override
    public synchronized void updateNCharacterStream(int columnIndex, java.io.Reader x, int length) throws SQLException {
        String fieldEncoding = this.fields[columnIndex - 1].getEncoding();
        if (fieldEncoding == null || !fieldEncoding.equals("UTF-8")) {
            throw new SQLException("Can not call updateNCharacterStream() when field's character set isn't UTF-8");
        }

        if (!this.onInsertRow) {
            if (!this.doingUpdates) {
                this.doingUpdates = true;
                syncUpdate();
            }

            this.updater.setNCharacterStream(columnIndex, x, length);
        } else {
            this.inserter.setNCharacterStream(columnIndex, x, length);

            if (x == null) {
                this.thisRow.setColumnValue(columnIndex - 1, null);
            } else {
                this.thisRow.setColumnValue(columnIndex - 1, STREAM_DATA_MARKER);
            }
        }
    }

    /**
     * JDBC 4.0 Update a column with a character stream value. The updateXXX()
     * methods are used to update column values in the current row, or the
     * insert row. The updateXXX() methods do not update the underlying
     * database, instead the updateRow() or insertRow() methods are called to
     * update the database.
     * 
     * @param columnName
     *            the name of the column
     * @param reader
     *            the new column value
     * @param length
     *            of the stream
     * 
     * @exception SQLException
     *                if a database-access error occurs
     */
    @Override
    public synchronized void updateNCharacterStream(String columnName, java.io.Reader reader, int length) throws SQLException {
        updateNCharacterStream(findColumn(columnName), reader, length);
    }

    /**
     * @see ResultSet#updateNClob(int, NClob)
     */
    @Override
    public void updateNClob(int columnIndex, java.sql.NClob nClob) throws SQLException {
        String fieldEncoding = this.fields[columnIndex - 1].getEncoding();
        if (fieldEncoding == null || !fieldEncoding.equals("UTF-8")) {
            throw new SQLException("Can not call updateNClob() when field's character set isn't UTF-8");
        }

        if (nClob == null) {
            updateNull(columnIndex);
        } else {
            updateNCharacterStream(columnIndex, nClob.getCharacterStream(), (int) nClob.length());
        }
    }

    /**
     * @see ResultSet#updateClob(int, Clob)
     */
    @Override
    public void updateNClob(String columnName, java.sql.NClob nClob) throws SQLException {
        updateNClob(findColumn(columnName), nClob);
    }

    /**
     * JDBC 4.0 Update a column with NATIONAL CHARACTER. The updateXXX() methods
     * are used to update column values in the current row, or the insert row.
     * The updateXXX() methods do not update the underlying database, instead
     * the updateRow() or insertRow() methods are called to update the database.
     * 
     * @param columnIndex
     *            the first column is 1, the second is 2, ...
     * @param x
     *            the new column value
     * 
     * @exception SQLException
     *                if a database-access error occurs
     */
    @Override
    public synchronized void updateNString(int columnIndex, String x) throws SQLException {
        String fieldEncoding = this.fields[columnIndex - 1].getEncoding();
        if (fieldEncoding == null || !fieldEncoding.equals("UTF-8")) {
            throw new SQLException("Can not call updateNString() when field's character set isn't UTF-8");
        }

        if (!this.onInsertRow) {
            if (!this.doingUpdates) {
                this.doingUpdates = true;
                syncUpdate();
            }

            this.updater.setNString(columnIndex, x);
        } else {
            this.inserter.setNString(columnIndex, x);

            if (x == null) {
                this.thisRow.setColumnValue(columnIndex - 1, null);
            } else {
                this.thisRow.setColumnValue(columnIndex - 1, StringUtils.getBytes(x, this.charConverter, fieldEncoding, this.connection.getServerCharset(),
                        this.connection.parserKnowsUnicode(), getExceptionInterceptor()));
            }
        }
    }

    /**
     * JDBC 4.0 Update a column with NATIONAL CHARACTER. The updateXXX() methods
     * are used to update column values in the current row, or the insert row.
     * The updateXXX() methods do not update the underlying database, instead
     * the updateRow() or insertRow() methods are called to update the database.
     * 
     * @param columnName
     *            the name of the column
     * @param x
     *            the new column value
     * 
     * @exception SQLException
     *                if a database-access error occurs
     */
    @Override
    public synchronized void updateNString(String columnName, String x) throws SQLException {
        updateNString(findColumn(columnName), x);
    }

    @Override
    public int getHoldability() throws SQLException {
        throw SQLError.notImplemented();
    }

    /**
     * JDBC 4.0 Get a NCLOB column.
     * 
     * @param columnIndex
     *            the first column is 1, the second is 2, ...
     * 
     * @return an object representing a NCLOB
     * 
     * @throws SQLException
     *             if an error occurs
     */
    @Override
    protected java.sql.NClob getNativeNClob(int columnIndex) throws SQLException {
        String stringVal = getStringForNClob(columnIndex);

        if (stringVal == null) {
            return null;
        }

        return getNClobFromString(stringVal, columnIndex);
    }

    /**
     * JDBC 4.0
     * 
     * <p>
     * Get the value of a column in the current row as a java.io.Reader.
     * </p>
     * 
     * @param columnIndex
     *            the column to get the value from
     * 
     * @return the value in the column as a java.io.Reader.
     * 
     * @throws SQLException
     *             if an error occurs
     */
    @Override
    public Reader getNCharacterStream(int columnIndex) throws SQLException {
        String fieldEncoding = this.fields[columnIndex - 1].getEncoding();
        if (fieldEncoding == null || !fieldEncoding.equals("UTF-8")) {
            throw new SQLException("Can not call getNCharacterStream() when field's charset isn't UTF-8");
        }

        return getCharacterStream(columnIndex);
    }

    /**
     * JDBC 4.0
     * 
     * <p>
     * Get the value of a column in the current row as a java.io.Reader.
     * </p>
     * 
     * @param columnName
     *            the column name to retrieve the value from
     * 
     * @return the value as a java.io.Reader
     * 
     * @throws SQLException
     *             if an error occurs
     */
    @Override
    public Reader getNCharacterStream(String columnName) throws SQLException {
        return getNCharacterStream(findColumn(columnName));
    }

    /**
     * JDBC 4.0 Get a NCLOB column.
     * 
     * @param i
     *            the first column is 1, the second is 2, ...
     * 
     * @return an object representing a NCLOB
     * 
     * @throws SQLException
     *             if an error occurs
     */
    @Override
    public NClob getNClob(int columnIndex) throws SQLException {
        String fieldEncoding = this.fields[columnIndex - 1].getEncoding();

        if (fieldEncoding == null || !fieldEncoding.equals("UTF-8")) {
            throw new SQLException("Can not call getNClob() when field's charset isn't UTF-8");
        }

        if (!this.isBinaryEncoded) {
            String asString = getStringForNClob(columnIndex);

            if (asString == null) {
                return null;
            }

            return new com.mysql.jdbc.NClob(asString, getExceptionInterceptor());
        }

        return getNativeNClob(columnIndex);
    }

    /**
     * JDBC 4.0 Get a NCLOB column.
     * 
     * @param colName
     *            the column name
     * 
     * @return an object representing a NCLOB
     * 
     * @throws SQLException
     *             if an error occurs
     */
    @Override
    public NClob getNClob(String columnName) throws SQLException {
        return getNClob(findColumn(columnName));
    }

    private final java.sql.NClob getNClobFromString(String stringVal, int columnIndex) throws SQLException {
        return new com.mysql.jdbc.NClob(stringVal, getExceptionInterceptor());
    }

    /**
     * JDBC 4.0
     * 
     * Get the value of a column in the current row as a Java String
     * 
     * @param columnIndex
     *            the first column is 1, the second is 2...
     * 
     * @return the column value, null for SQL NULL
     * 
     * @exception SQLException
     *                if a database access error occurs
     */
    @Override
    public String getNString(int columnIndex) throws SQLException {
        String fieldEncoding = this.fields[columnIndex - 1].getEncoding();

        if (fieldEncoding == null || !fieldEncoding.equals("UTF-8")) {
            throw new SQLException("Can not call getNString() when field's charset isn't UTF-8");
        }

        return getString(columnIndex);
    }

    /**
     * JDBC 4.0
     * 
     * The following routines simply convert the columnName into a columnIndex
     * and then call the appropriate routine above.
     * 
     * @param columnName
     *            is the SQL name of the column
     * 
     * @return the column value
     * 
     * @exception SQLException
     *                if a database access error occurs
     */
    @Override
    public String getNString(String columnName) throws SQLException {
        return getNString(findColumn(columnName));
    }

    @Override
    public RowId getRowId(int columnIndex) throws SQLException {
        throw SQLError.notImplemented();
    }

    @Override
    public RowId getRowId(String columnLabel) throws SQLException {
        return getRowId(findColumn(columnLabel));
    }

    @Override
    public SQLXML getSQLXML(int columnIndex) throws SQLException {
        return new MysqlSQLXML(this, columnIndex, getExceptionInterceptor());
    }

    @Override
    public SQLXML getSQLXML(String columnLabel) throws SQLException {
        return getSQLXML(findColumn(columnLabel));
    }

    private String getStringForNClob(int columnIndex) throws SQLException {
        String asString = null;

        String forcedEncoding = "UTF-8";

        try {
            byte[] asBytes = null;

            if (!this.isBinaryEncoded) {
                asBytes = getBytes(columnIndex);
            } else {
                asBytes = getNativeBytes(columnIndex, true);
            }

            if (asBytes != null) {
                asString = new String(asBytes, forcedEncoding);
            }
        } catch (UnsupportedEncodingException uee) {
            throw SQLError.createSQLException("Unsupported character encoding " + forcedEncoding, SQLError.SQL_STATE_ILLEGAL_ARGUMENT,
                    getExceptionInterceptor());
        }

        return asString;
    }

    @Override
    public synchronized boolean isClosed() throws SQLException {
        return this.isClosed;
    }

    /**
     * Returns true if this either implements the interface argument or is
     * directly or indirectly a wrapper for an object that does. Returns false
     * otherwise. If this implements the interface then return true, else if
     * this is a wrapper then return the result of recursively calling <code>isWrapperFor</code> on the wrapped object. If this does not
     * implement the interface and is not a wrapper, return false. This method
     * should be implemented as a low-cost operation compared to <code>unwrap</code> so that callers can use this method to avoid
     * expensive <code>unwrap</code> calls that may fail. If this method
     * returns true then calling <code>unwrap</code> with the same argument
     * should succeed.
     * 
     * @param interfaces
     *            a Class defining an interface.
     * @return true if this implements the interface or directly or indirectly
     *         wraps an object that does.
     * @throws java.sql.SQLException
     *             if an error occurs while determining whether this is a
     *             wrapper for an object with the given interface.
     * @since 1.6
     */
    @Override
    public boolean isWrapperFor(Class<?> iface) throws SQLException {
        checkClosed();

        // This works for classes that aren't actually wrapping
        // anything
        return iface.isInstance(this);
    }

    /**
     * Returns an object that implements the given interface to allow access to
     * non-standard methods, or standard methods not exposed by the proxy. The
     * result may be either the object found to implement the interface or a
     * proxy for that object. If the receiver implements the interface then that
     * is the object. If the receiver is a wrapper and the wrapped object
     * implements the interface then that is the object. Otherwise the object is
     * the result of calling <code>unwrap</code> recursively on the wrapped
     * object. If the receiver is not a wrapper and does not implement the
     * interface, then an <code>SQLException</code> is thrown.
     * 
     * @param iface
     *            A Class defining an interface that the result must implement.
     * @return an object that implements the interface. May be a proxy for the
     *         actual implementing object.
     * @throws java.sql.SQLException
     *             If no object found that implements the interface
     * @since 1.6
     */
    @Override
    public <T> T unwrap(java.lang.Class<T> iface) throws java.sql.SQLException {
        try {
            // This works for classes that aren't actually wrapping
            // anything
            return iface.cast(this);
        } catch (ClassCastException cce) {
            throw SQLError.createSQLException("Unable to unwrap to " + iface.toString(), SQLError.SQL_STATE_ILLEGAL_ARGUMENT, getExceptionInterceptor());
        }
    }

}<|MERGE_RESOLUTION|>--- conflicted
+++ resolved
@@ -113,12 +113,7 @@
      * @param conn
      *            the Connection that created us.
      * @param creatorStmt
-<<<<<<< HEAD
-     *            DOCUMENT ME!
-     *
-=======
-     * 
->>>>>>> d8174ce4
+     * 
      * @throws SQLException
      */
     protected UpdatableResultSet(String catalog, Field[] fields, RowData tuples, MySQLConnection conn, StatementImpl creatorStmt) throws SQLException {
@@ -152,12 +147,7 @@
      * </p>
      *
      * @param row
-<<<<<<< HEAD
-     *            DOCUMENT ME!
-     *
-=======
-     * 
->>>>>>> d8174ce4
+     * 
      * @return true if on the result set, false if off.
      *
      * @exception SQLException
@@ -260,13 +250,8 @@
                 this.catalog = this.fields[0].getDatabaseName();
 
                 if ((this.catalog == null) || (this.catalog.length() == 0)) {
-<<<<<<< HEAD
-                    throw SQLError.createSQLException(Messages.getString("UpdatableResultSet.43") //$NON-NLS-1$
-                            , SQLError.SQL_STATE_ILLEGAL_ARGUMENT, getExceptionInterceptor());
-=======
                     throw SQLError.createSQLException(Messages.getString("UpdatableResultSet.43"), SQLError.SQL_STATE_ILLEGAL_ARGUMENT,
                             getExceptionInterceptor());
->>>>>>> d8174ce4
                 }
             }
 
@@ -777,23 +762,10 @@
 
         this.qualifiedAndQuotedTableName = allTablesBuf.toString();
 
-<<<<<<< HEAD
-        this.updateSQL = "UPDATE " + this.qualifiedAndQuotedTableName + " " //$NON-NLS-1$ //$NON-NLS-2$
-                + fieldValues.toString() + " WHERE " + keyValues.toString(); //$NON-NLS-1$
-        this.insertSQL = "INSERT INTO " + this.qualifiedAndQuotedTableName //$NON-NLS-1$
-                + " (" + columnNames.toString() //$NON-NLS-1$ 
-                + ") VALUES (" + insertPlaceHolders.toString() + ")"; //$NON-NLS-1$ //$NON-NLS-2$
-        this.refreshSQL = "SELECT " + columnNames.toString() + " FROM " //$NON-NLS-1$ //$NON-NLS-2$
-                + this.qualifiedAndQuotedTableName + " WHERE " + keyValues.toString(); //$NON-NLS-1$
-        this.deleteSQL = "DELETE FROM " + this.qualifiedAndQuotedTableName //$NON-NLS-1$
-                + " WHERE " //$NON-NLS-1$ 
-                + keyValues.toString();
-=======
         this.updateSQL = "UPDATE " + this.qualifiedAndQuotedTableName + " " + fieldValues.toString() + " WHERE " + keyValues.toString();
         this.insertSQL = "INSERT INTO " + this.qualifiedAndQuotedTableName + " (" + columnNames.toString() + ") VALUES (" + insertPlaceHolders.toString() + ")";
         this.refreshSQL = "SELECT " + columnNames.toString() + " FROM " + this.qualifiedAndQuotedTableName + " WHERE " + keyValues.toString();
         this.deleteSQL = "DELETE FROM " + this.qualifiedAndQuotedTableName + " WHERE " + keyValues.toString();
->>>>>>> d8174ce4
     }
 
     private Map<String, Integer> getColumnsToIndexMapForTableAndDB(String databaseName, String tableName) {
@@ -1201,15 +1173,8 @@
 
                 String message = Messages.getString("UpdatableResultSet.34");
 
-<<<<<<< HEAD
-                this.eventSink.consumeEvent(new ProfilerEvent(ProfilerEvent.TYPE_WARN,
-                        "", //$NON-NLS-1$
-                        (this.owningStatement == null) ? "N/A" //$NON-NLS-1$
-                                : this.owningStatement.currentCatalog, this.connectionId, (this.owningStatement == null) ? (-1) : this.owningStatement.getId(),
-=======
                 this.eventSink.consumeEvent(new ProfilerEvent(ProfilerEvent.TYPE_WARN, "", (this.owningStatement == null) ? "N/A"
                         : this.owningStatement.currentCatalog, this.connectionId, (this.owningStatement == null) ? (-1) : this.owningStatement.getId(),
->>>>>>> d8174ce4
                         this.resultId, System.currentTimeMillis(), 0, Constants.MILLIS_I18N, null, this.pointOfOrigin, message));
             }
         }
@@ -1369,12 +1334,7 @@
                     }
                 }
             } else {
-<<<<<<< HEAD
-                throw SQLError.createSQLException(Messages.getString("UpdatableResultSet.12"), //$NON-NLS-1$
-                        SQLError.SQL_STATE_GENERAL_ERROR, getExceptionInterceptor());
-=======
                 throw SQLError.createSQLException(Messages.getString("UpdatableResultSet.12"), SQLError.SQL_STATE_GENERAL_ERROR, getExceptionInterceptor());
->>>>>>> d8174ce4
             }
         } finally {
             if (rs != null) {
@@ -1401,12 +1361,7 @@
      * </p>
      *
      * @param rows
-<<<<<<< HEAD
-     *            DOCUMENT ME!
-     *
-=======
-     * 
->>>>>>> d8174ce4
+     * 
      * @return true if on a row, false otherwise.
      *
      * @exception SQLException
@@ -1436,14 +1391,8 @@
      *
      * @exception SQLException
      *                if a database-access error occurs
-<<<<<<< HEAD
      * @throws SQLFeatureNotSupportedException
-     *             DOCUMENT ME!
-     *
-=======
-     * @throws NotImplemented
-     * 
->>>>>>> d8174ce4
+     *
      * @see DatabaseMetaData#deletesAreDetected
      */
     @Override
@@ -1460,14 +1409,8 @@
      *
      * @exception SQLException
      *                if a database-access error occurs
-<<<<<<< HEAD
      * @throws SQLFeatureNotSupportedException
-     *             DOCUMENT ME!
-     *
-=======
-     * @throws NotImplemented
-     * 
->>>>>>> d8174ce4
+     *
      * @see DatabaseMetaData#insertsAreDetected
      */
     @Override
@@ -1484,14 +1427,8 @@
      *
      * @exception SQLException
      *                if a database-access error occurs
-<<<<<<< HEAD
      * @throws SQLFeatureNotSupportedException
-     *             DOCUMENT ME!
-     *
-=======
-     * @throws NotImplemented
-     * 
->>>>>>> d8174ce4
+     *
      * @see DatabaseMetaData#updatesAreDetected
      */
     @Override
