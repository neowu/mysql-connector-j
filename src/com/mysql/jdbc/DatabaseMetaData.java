/*
  Copyright (c) 2002, 2014, Oracle and/or its affiliates. All rights reserved.

  The MySQL Connector/J is licensed under the terms of the GPLv2
  <http://www.gnu.org/licenses/old-licenses/gpl-2.0.html>, like most MySQL Connectors.
  There are special exceptions to the terms and conditions of the GPLv2 as it is applied to
  this software, see the FLOSS License Exception
  <http://www.mysql.com/about/legal/licensing/foss-exception.html>.

  This program is free software; you can redistribute it and/or modify it under the terms
  of the GNU General Public License as published by the Free Software Foundation; version 2
  of the License.

  This program is distributed in the hope that it will be useful, but WITHOUT ANY WARRANTY;
  without even the implied warranty of MERCHANTABILITY or FITNESS FOR A PARTICULAR PURPOSE.
  See the GNU General Public License for more details.

  You should have received a copy of the GNU General Public License along with this
  program; if not, write to the Free Software Foundation, Inc., 51 Franklin St, Fifth
  Floor, Boston, MA 02110-1301  USA

 */

package com.mysql.jdbc;

import static com.mysql.jdbc.DatabaseMetaData.ProcedureType.FUNCTION;
import static com.mysql.jdbc.DatabaseMetaData.ProcedureType.PROCEDURE;

import java.io.UnsupportedEncodingException;
<<<<<<< HEAD
=======
import java.lang.reflect.Constructor;
import java.sql.PreparedStatement;
>>>>>>> b8acfd59
import java.sql.ResultSet;
import java.sql.RowIdLifetime;
import java.sql.SQLException;
import java.sql.Statement;
import java.sql.Types;
import java.util.ArrayList;
import java.util.Arrays;
import java.util.Collections;
import java.util.HashMap;
import java.util.Iterator;
import java.util.List;
import java.util.Locale;
import java.util.Map;
import java.util.Set;
import java.util.SortedMap;
import java.util.StringTokenizer;
import java.util.TreeMap;
import java.util.TreeSet;

/**
 * JDBC Interface to Mysql functions
 * <p>
 * This class provides information about the database as a whole.
 * </p>
 * <p>
 * Many of the methods here return lists of information in ResultSets. You can use the normal ResultSet methods such as getString and getInt to retrieve the
 * data from these ResultSets. If a given form of metadata is not available, these methods show throw a SQLException.
 * </p>
 * <p>
 * Some of these methods take arguments that are String patterns. These methods all have names such as fooPattern. Within a pattern String "%" means match any
 * substring of 0 or more characters and "_" means match any one character.
 * </p>
 */
public class DatabaseMetaData implements java.sql.DatabaseMetaData {

    protected abstract class IteratorWithCleanup<T> {
        abstract void close() throws SQLException;

        abstract boolean hasNext() throws SQLException;

        abstract T next() throws SQLException;
    }

    class LocalAndReferencedColumns {
        String constraintName;

        List<String> localColumnsList;

        String referencedCatalog;

        List<String> referencedColumnsList;

        String referencedTable;

        LocalAndReferencedColumns(List<String> localColumns, List<String> refColumns, String constName, String refCatalog, String refTable) {
            this.localColumnsList = localColumns;
            this.referencedColumnsList = refColumns;
            this.constraintName = constName;
            this.referencedTable = refTable;
            this.referencedCatalog = refCatalog;
        }
    }

    protected class ResultSetIterator extends IteratorWithCleanup<String> {
        int colIndex;

        ResultSet resultSet;

        ResultSetIterator(ResultSet rs, int index) {
            this.resultSet = rs;
            this.colIndex = index;
        }

        @Override
        void close() throws SQLException {
            this.resultSet.close();
        }

        @Override
        boolean hasNext() throws SQLException {
            return this.resultSet.next();
        }

        @Override
        String next() throws SQLException {
            return this.resultSet.getObject(this.colIndex).toString();
        }
    }

    protected class SingleStringIterator extends IteratorWithCleanup<String> {
        boolean onFirst = true;

        String value;

        SingleStringIterator(String s) {
            this.value = s;
        }

        @Override
        void close() throws SQLException {
            // not needed

        }

        @Override
        boolean hasNext() throws SQLException {
            return this.onFirst;
        }

        @Override
        String next() throws SQLException {
            this.onFirst = false;
            return this.value;
        }
    }

    /**
     * Parses and represents common data type information used by various
     * column/parameter methods.
     */
    class TypeDescriptor {
        int bufferLength;

        int charOctetLength;

        Integer columnSize;

        short dataType;

        Integer decimalDigits;

        String isNullable;

        int nullability;

        int numPrecRadix = 10;

        String typeName;

        TypeDescriptor(String typeInfo, String nullabilityInfo) throws SQLException {
            if (typeInfo == null) {
                throw SQLError.createSQLException("NULL typeinfo not supported.", SQLError.SQL_STATE_ILLEGAL_ARGUMENT, getExceptionInterceptor());
            }

            String mysqlType = "";
            String fullMysqlType = null;

            if (typeInfo.indexOf("(") != -1) {
                mysqlType = typeInfo.substring(0, typeInfo.indexOf("("));
            } else {
                mysqlType = typeInfo;
            }

            int indexOfUnsignedInMysqlType = StringUtils.indexOfIgnoreCase(mysqlType, "unsigned");

            if (indexOfUnsignedInMysqlType != -1) {
                mysqlType = mysqlType.substring(0, (indexOfUnsignedInMysqlType - 1));
            }

            // Add unsigned to typename reported to enduser as 'native type', if present

            boolean isUnsigned = false;

            if ((StringUtils.indexOfIgnoreCase(typeInfo, "unsigned") != -1) && (StringUtils.indexOfIgnoreCase(typeInfo, "set") != 0)
                    && (StringUtils.indexOfIgnoreCase(typeInfo, "enum") != 0)) {
                fullMysqlType = mysqlType + " unsigned";
                isUnsigned = true;
            } else {
                fullMysqlType = mysqlType;
            }

            if (DatabaseMetaData.this.conn.getCapitalizeTypeNames()) {
                fullMysqlType = fullMysqlType.toUpperCase(Locale.ENGLISH);
            }

            this.dataType = (short) MysqlDefs.mysqlToJavaType(mysqlType);

            this.typeName = fullMysqlType;

            // Figure Out the Size

            if (StringUtils.startsWithIgnoreCase(typeInfo, "enum")) {
                String temp = typeInfo.substring(typeInfo.indexOf("("), typeInfo.lastIndexOf(")"));
                java.util.StringTokenizer tokenizer = new java.util.StringTokenizer(temp, ",");
                int maxLength = 0;

                while (tokenizer.hasMoreTokens()) {
                    maxLength = Math.max(maxLength, (tokenizer.nextToken().length() - 2));
                }

                this.columnSize = Integer.valueOf(maxLength);
                this.decimalDigits = null;
            } else if (StringUtils.startsWithIgnoreCase(typeInfo, "set")) {
                String temp = typeInfo.substring(typeInfo.indexOf("(") + 1, typeInfo.lastIndexOf(")"));
                java.util.StringTokenizer tokenizer = new java.util.StringTokenizer(temp, ",");
                int maxLength = 0;

                int numElements = tokenizer.countTokens();

                if (numElements > 0) {
                    maxLength += (numElements - 1);
                }

                while (tokenizer.hasMoreTokens()) {
                    String setMember = tokenizer.nextToken().trim();

                    if (setMember.startsWith("'") && setMember.endsWith("'")) {
                        maxLength += setMember.length() - 2;
                    } else {
                        maxLength += setMember.length();
                    }
                }

                this.columnSize = Integer.valueOf(maxLength);
                this.decimalDigits = null;
            } else if (typeInfo.indexOf(",") != -1) {
                // Numeric with decimals
                this.columnSize = Integer.valueOf(typeInfo.substring((typeInfo.indexOf("(") + 1), (typeInfo.indexOf(","))).trim());
                this.decimalDigits = Integer.valueOf(typeInfo.substring((typeInfo.indexOf(",") + 1), (typeInfo.indexOf(")"))).trim());
            } else {
                this.columnSize = null;
                this.decimalDigits = null;

                /* If the size is specified with the DDL, use that */
                if ((StringUtils.indexOfIgnoreCase(typeInfo, "char") != -1 || StringUtils.indexOfIgnoreCase(typeInfo, "text") != -1
                        || StringUtils.indexOfIgnoreCase(typeInfo, "blob") != -1 || StringUtils.indexOfIgnoreCase(typeInfo, "binary") != -1 || StringUtils
                        .indexOfIgnoreCase(typeInfo, "bit") != -1) && typeInfo.indexOf("(") != -1) {
                    int endParenIndex = typeInfo.indexOf(")");

                    if (endParenIndex == -1) {
                        endParenIndex = typeInfo.length();
                    }

                    this.columnSize = Integer.valueOf(typeInfo.substring((typeInfo.indexOf("(") + 1), endParenIndex).trim());

                    // Adjust for pseudo-boolean
                    if (DatabaseMetaData.this.conn.getTinyInt1isBit() && this.columnSize.intValue() == 1
                            && StringUtils.startsWithIgnoreCase(typeInfo, 0, "tinyint")) {
                        if (DatabaseMetaData.this.conn.getTransformedBitIsBoolean()) {
                            this.dataType = Types.BOOLEAN;
                            this.typeName = "BOOLEAN";
                        } else {
                            this.dataType = Types.BIT;
                            this.typeName = "BIT";
                        }
                    }
                } else if (StringUtils.startsWithIgnoreCaseAndWs(typeInfo, "tinyint")) {
                    if (DatabaseMetaData.this.conn.getTinyInt1isBit() && typeInfo.indexOf("(1)") != -1) {
                        if (DatabaseMetaData.this.conn.getTransformedBitIsBoolean()) {
                            this.dataType = Types.BOOLEAN;
                            this.typeName = "BOOLEAN";
                        } else {
                            this.dataType = Types.BIT;
                            this.typeName = "BIT";
                        }
                    } else {
                        this.columnSize = Integer.valueOf(3);
                        this.decimalDigits = Integer.valueOf(0);
                    }
                } else if (StringUtils.startsWithIgnoreCaseAndWs(typeInfo, "smallint")) {
                    this.columnSize = Integer.valueOf(5);
                    this.decimalDigits = Integer.valueOf(0);
                } else if (StringUtils.startsWithIgnoreCaseAndWs(typeInfo, "mediumint")) {
                    this.columnSize = Integer.valueOf(isUnsigned ? 8 : 7);
                    this.decimalDigits = Integer.valueOf(0);
                } else if (StringUtils.startsWithIgnoreCaseAndWs(typeInfo, "int")) {
                    this.columnSize = Integer.valueOf(10);
                    this.decimalDigits = Integer.valueOf(0);
                } else if (StringUtils.startsWithIgnoreCaseAndWs(typeInfo, "integer")) {
                    this.columnSize = Integer.valueOf(10);
                    this.decimalDigits = Integer.valueOf(0);
                } else if (StringUtils.startsWithIgnoreCaseAndWs(typeInfo, "bigint")) {
                    this.columnSize = Integer.valueOf(isUnsigned ? 20 : 19);
                    this.decimalDigits = Integer.valueOf(0);
                } else if (StringUtils.startsWithIgnoreCaseAndWs(typeInfo, "int24")) {
                    this.columnSize = Integer.valueOf(19);
                    this.decimalDigits = Integer.valueOf(0);
                } else if (StringUtils.startsWithIgnoreCaseAndWs(typeInfo, "real")) {
                    this.columnSize = Integer.valueOf(12);
                } else if (StringUtils.startsWithIgnoreCaseAndWs(typeInfo, "float")) {
                    this.columnSize = Integer.valueOf(12);
                } else if (StringUtils.startsWithIgnoreCaseAndWs(typeInfo, "decimal")) {
                    this.columnSize = Integer.valueOf(12);
                } else if (StringUtils.startsWithIgnoreCaseAndWs(typeInfo, "numeric")) {
                    this.columnSize = Integer.valueOf(12);
                } else if (StringUtils.startsWithIgnoreCaseAndWs(typeInfo, "double")) {
                    this.columnSize = Integer.valueOf(22);
                } else if (StringUtils.startsWithIgnoreCaseAndWs(typeInfo, "char")) {
                    this.columnSize = Integer.valueOf(1);
                } else if (StringUtils.startsWithIgnoreCaseAndWs(typeInfo, "varchar")) {
                    this.columnSize = Integer.valueOf(255);
                } else if (StringUtils.startsWithIgnoreCaseAndWs(typeInfo, "timestamp")) {
                    this.columnSize = Integer.valueOf(19);
                } else if (StringUtils.startsWithIgnoreCaseAndWs(typeInfo, "datetime")) {
                    this.columnSize = Integer.valueOf(19);
                } else if (StringUtils.startsWithIgnoreCaseAndWs(typeInfo, "date")) {
                    this.columnSize = Integer.valueOf(10);
                } else if (StringUtils.startsWithIgnoreCaseAndWs(typeInfo, "time")) {
                    this.columnSize = Integer.valueOf(8);

                } else if (StringUtils.startsWithIgnoreCaseAndWs(typeInfo, "tinyblob")) {
                    this.columnSize = Integer.valueOf(255);
                } else if (StringUtils.startsWithIgnoreCaseAndWs(typeInfo, "blob")) {
                    this.columnSize = Integer.valueOf(65535);
                } else if (StringUtils.startsWithIgnoreCaseAndWs(typeInfo, "mediumblob")) {
                    this.columnSize = Integer.valueOf(16777215);
                } else if (StringUtils.startsWithIgnoreCaseAndWs(typeInfo, "longblob")) {
                    this.columnSize = Integer.valueOf(Integer.MAX_VALUE);
                } else if (StringUtils.startsWithIgnoreCaseAndWs(typeInfo, "tinytext")) {
                    this.columnSize = Integer.valueOf(255);
                } else if (StringUtils.startsWithIgnoreCaseAndWs(typeInfo, "text")) {
                    this.columnSize = Integer.valueOf(65535);
                } else if (StringUtils.startsWithIgnoreCaseAndWs(typeInfo, "mediumtext")) {
                    this.columnSize = Integer.valueOf(16777215);
                } else if (StringUtils.startsWithIgnoreCaseAndWs(typeInfo, "longtext")) {
                    this.columnSize = Integer.valueOf(Integer.MAX_VALUE);
                } else if (StringUtils.startsWithIgnoreCaseAndWs(typeInfo, "enum")) {
                    this.columnSize = Integer.valueOf(255);
                } else if (StringUtils.startsWithIgnoreCaseAndWs(typeInfo, "set")) {
                    this.columnSize = Integer.valueOf(255);
                }

            }

            // BUFFER_LENGTH
            this.bufferLength = MysqlIO.getMaxBuf();

            // NUM_PREC_RADIX (is this right for char?)
            this.numPrecRadix = 10;

            // Nullable?
            if (nullabilityInfo != null) {
                if (nullabilityInfo.equals("YES")) {
                    this.nullability = java.sql.DatabaseMetaData.columnNullable;
                    this.isNullable = "YES";

                } else if (nullabilityInfo.equals("UNKNOWN")) {
                    this.nullability = java.sql.DatabaseMetaData.columnNullableUnknown;
                    this.isNullable = "";

                    // IS_NULLABLE
                } else {
                    this.nullability = java.sql.DatabaseMetaData.columnNoNulls;
                    this.isNullable = "NO";
                }
            } else {
                this.nullability = java.sql.DatabaseMetaData.columnNoNulls;
                this.isNullable = "NO";
            }
        }
    }

    /**
     * Helper class to provide means of comparing indexes by NON_UNIQUE, TYPE, INDEX_NAME, and ORDINAL_POSITION.
     */
    protected class IndexMetaDataKey implements Comparable<IndexMetaDataKey> {
        Boolean columnNonUnique;
        Short columnType;
        String columnIndexName;
        Short columnOrdinalPosition;

        IndexMetaDataKey(boolean columnNonUnique, short columnType, String columnIndexName, short columnOrdinalPosition) {
            this.columnNonUnique = columnNonUnique;
            this.columnType = columnType;
            this.columnIndexName = columnIndexName;
            this.columnOrdinalPosition = columnOrdinalPosition;
        }

        public int compareTo(IndexMetaDataKey indexInfoKey) {
            int compareResult;

            if ((compareResult = this.columnNonUnique.compareTo(indexInfoKey.columnNonUnique)) != 0) {
                return compareResult;
            }
            if ((compareResult = this.columnType.compareTo(indexInfoKey.columnType)) != 0) {
                return compareResult;
            }
            if ((compareResult = this.columnIndexName.compareTo(indexInfoKey.columnIndexName)) != 0) {
                return compareResult;
            }
            return this.columnOrdinalPosition.compareTo(indexInfoKey.columnOrdinalPosition);
        }

        @Override
        public boolean equals(Object obj) {
            if (obj == null) {
                return false;
            }

            if (obj == this) {
                return true;
            }

            if (!(obj instanceof IndexMetaDataKey)) {
                return false;
            }
            return compareTo((IndexMetaDataKey) obj) == 0;
        }
    }

    /**
     * Helper class to provide means of comparing tables by TABLE_TYPE, TABLE_CAT, TABLE_SCHEM and TABLE_NAME.
     */
    protected class TableMetaDataKey implements Comparable<TableMetaDataKey> {
        String tableType;
        String tableCat;
        String tableSchem;
        String tableName;

        TableMetaDataKey(String tableType, String tableCat, String tableSchem, String tableName) {
            this.tableType = tableType == null ? "" : tableType;
            this.tableCat = tableCat == null ? "" : tableCat;
            this.tableSchem = tableSchem == null ? "" : tableSchem;
            this.tableName = tableName == null ? "" : tableName;
        }

        public int compareTo(TableMetaDataKey tablesKey) {
            int compareResult;

            if ((compareResult = this.tableType.compareTo(tablesKey.tableType)) != 0) {
                return compareResult;
            }
            if ((compareResult = this.tableCat.compareTo(tablesKey.tableCat)) != 0) {
                return compareResult;
            }
            if ((compareResult = this.tableSchem.compareTo(tablesKey.tableSchem)) != 0) {
                return compareResult;
            }
            return this.tableName.compareTo(tablesKey.tableName);
        }

        @Override
        public boolean equals(Object obj) {
            if (obj == null) {
                return false;
            }

            if (obj == this) {
                return true;
            }

            if (!(obj instanceof TableMetaDataKey)) {
                return false;
            }
            return compareTo((TableMetaDataKey) obj) == 0;
        }
    }

    /**
     * Helper/wrapper class to provide means of sorting objects by using a sorting key.
     */
    protected class ComparableWrapper<K extends Object & Comparable<? super K>, V> implements Comparable<ComparableWrapper<K, V>> {
        K key;
        V value;

        public ComparableWrapper(K key, V value) {
            this.key = key;
            this.value = value;
        }

        public K getKey() {
            return this.key;
        }

        public V getValue() {
            return this.value;
        }

        public int compareTo(ComparableWrapper<K, V> other) {
            return getKey().compareTo(other.getKey());
        }

        @Override
        public boolean equals(Object obj) {
            if (obj == null) {
                return false;
            }

            if (obj == this) {
                return true;
            }

            if (!(obj instanceof ComparableWrapper<?, ?>)) {
                return false;
            }

            Object otherKey = ((ComparableWrapper<?, ?>) obj).getKey();
            return this.key.equals(otherKey);
        }

        @Override
        public String toString() {
            return "{KEY:" + this.key + "; VALUE:" + this.value + "}";
        }
    }

    /**
     * Enumeration for Table Types
     */
    protected enum TableType {
        LOCAL_TEMPORARY("LOCAL TEMPORARY"), SYSTEM_TABLE("SYSTEM TABLE"), SYSTEM_VIEW("SYSTEM VIEW"), TABLE("TABLE", new String[] { "BASE TABLE" }), VIEW(
                "VIEW"), UNKNOWN("UNKNOWN");

        private String name;
        private byte[] nameAsBytes;
        private String[] synonyms;

        TableType(String tableTypeName) {
            this(tableTypeName, null);
        }

        TableType(String tableTypeName, String[] tableTypeSynonyms) {
            this.name = tableTypeName;
            this.nameAsBytes = tableTypeName.getBytes();
            this.synonyms = tableTypeSynonyms;
        }

        String getName() {
            return this.name;
        }

        byte[] asBytes() {
            return this.nameAsBytes;
        }

        boolean equalsTo(String tableTypeName) {
            return this.name.equalsIgnoreCase(tableTypeName);
        }

        static TableType getTableTypeEqualTo(String tableTypeName) {
            for (TableType tableType : TableType.values()) {
                if (tableType.equalsTo(tableTypeName)) {
                    return tableType;
                }
            }
            return UNKNOWN;
        }

        boolean compliesWith(String tableTypeName) {
            if (equalsTo(tableTypeName)) {
                return true;
            }
            if (this.synonyms != null) {
                for (String synonym : this.synonyms) {
                    if (synonym.equalsIgnoreCase(tableTypeName)) {
                        return true;
                    }
                }
            }
            return false;
        }

        static TableType getTableTypeCompliantWith(String tableTypeName) {
            for (TableType tableType : TableType.values()) {
                if (tableType.compliesWith(tableTypeName)) {
                    return tableType;
                }
            }
            return UNKNOWN;
        }
    }

    /**
     * Enumeration for Procedure Types
     */
    protected enum ProcedureType {
        PROCEDURE, FUNCTION;
    }

    protected static final int MAX_IDENTIFIER_LENGTH = 64;

    private static final int DEFERRABILITY = 13;

    private static final int DELETE_RULE = 10;

    private static final int FK_NAME = 11;

    private static final int FKCOLUMN_NAME = 7;

    private static final int FKTABLE_CAT = 4;

    private static final int FKTABLE_NAME = 6;

    private static final int FKTABLE_SCHEM = 5;

    private static final int KEY_SEQ = 8;

    private static final int PK_NAME = 12;

    private static final int PKCOLUMN_NAME = 3;

    //
    // Column indexes used by all DBMD foreign key ResultSets
    //
    private static final int PKTABLE_CAT = 0;

    private static final int PKTABLE_NAME = 2;

    private static final int PKTABLE_SCHEM = 1;

    /** The table type for generic tables that support foreign keys. */
    private static final String SUPPORTS_FK = "SUPPORTS_FK";

    protected static final byte[] TABLE_AS_BYTES = "TABLE".getBytes();

    protected static final byte[] SYSTEM_TABLE_AS_BYTES = "SYSTEM TABLE".getBytes();

    private static final int UPDATE_RULE = 9;

    protected static final byte[] VIEW_AS_BYTES = "VIEW".getBytes();

    // MySQL reserved words (all versions superset)
    private static final String[] MYSQL_KEYWORDS = new String[] { "ACCESSIBLE", "ADD", "ALL", "ALTER", "ANALYZE", "AND", "AS", "ASC", "ASENSITIVE", "BEFORE",
            "BETWEEN", "BIGINT", "BINARY", "BLOB", "BOTH", "BY", "CALL", "CASCADE", "CASE", "CHANGE", "CHAR", "CHARACTER", "CHECK", "COLLATE", "COLUMN",
            "CONDITION", "CONSTRAINT", "CONTINUE", "CONVERT", "CREATE", "CROSS", "CURRENT_DATE", "CURRENT_TIME", "CURRENT_TIMESTAMP", "CURRENT_USER", "CURSOR",
            "DATABASE", "DATABASES", "DAY_HOUR", "DAY_MICROSECOND", "DAY_MINUTE", "DAY_SECOND", "DEC", "DECIMAL", "DECLARE", "DEFAULT", "DELAYED", "DELETE",
            "DESC", "DESCRIBE", "DETERMINISTIC", "DISTINCT", "DISTINCTROW", "DIV", "DOUBLE", "DROP", "DUAL", "EACH", "ELSE", "ELSEIF", "ENCLOSED", "ESCAPED",
            "EXISTS", "EXIT", "EXPLAIN", "FALSE", "FETCH", "FLOAT", "FLOAT4", "FLOAT8", "FOR", "FORCE", "FOREIGN", "FROM", "FULLTEXT", "GET", "GRANT", "GROUP",
            "HAVING", "HIGH_PRIORITY", "HOUR_MICROSECOND", "HOUR_MINUTE", "HOUR_SECOND", "IF", "IGNORE", "IN", "INDEX", "INFILE", "INNER", "INOUT",
            "INSENSITIVE", "INSERT", "INT", "INT1", "INT2", "INT3", "INT4", "INT8", "INTEGER", "INTERVAL", "INTO", "IO_AFTER_GTIDS", "IO_BEFORE_GTIDS", "IS",
            "ITERATE", "JOIN", "KEY", "KEYS", "KILL", "LEADING", "LEAVE", "LEFT", "LIKE", "LIMIT", "LINEAR", "LINES", "LOAD", "LOCALTIME", "LOCALTIMESTAMP",
            "LOCK", "LONG", "LONGBLOB", "LONGTEXT", "LOOP", "LOW_PRIORITY", "MASTER_BIND", "MASTER_SSL_VERIFY_SERVER_CERT", "MATCH", "MAXVALUE", "MEDIUMBLOB",
            "MEDIUMINT", "MEDIUMTEXT", "MIDDLEINT", "MINUTE_MICROSECOND", "MINUTE_SECOND", "MOD", "MODIFIES", "NATURAL", "NONBLOCKING", "NOT",
            "NO_WRITE_TO_BINLOG", "NULL", "NUMERIC", "ON", "OPTIMIZE", "OPTION", "OPTIONALLY", "OR", "ORDER", "OUT", "OUTER", "OUTFILE", "PARTITION",
            "PRECISION", "PRIMARY", "PROCEDURE", "PURGE", "RANGE", "READ", "READS", "READ_WRITE", "REAL", "REFERENCES", "REGEXP", "RELEASE", "RENAME",
            "REPEAT", "REPLACE", "REQUIRE", "RESIGNAL", "RESTRICT", "RETURN", "REVOKE", "RIGHT", "RLIKE", "SCHEMA", "SCHEMAS", "SECOND_MICROSECOND", "SELECT",
            "SENSITIVE", "SEPARATOR", "SET", "SHOW", "SIGNAL", "SMALLINT", "SPATIAL", "SPECIFIC", "SQL", "SQLEXCEPTION", "SQLSTATE", "SQLWARNING",
            "SQL_BIG_RESULT", "SQL_CALC_FOUND_ROWS", "SQL_SMALL_RESULT", "SSL", "STARTING", "STRAIGHT_JOIN", "TABLE", "TERMINATED", "THEN", "TINYBLOB",
            "TINYINT", "TINYTEXT", "TO", "TRAILING", "TRIGGER", "TRUE", "UNDO", "UNION", "UNIQUE", "UNLOCK", "UNSIGNED", "UPDATE", "USAGE", "USE", "USING",
            "UTC_DATE", "UTC_TIME", "UTC_TIMESTAMP", "VALUES", "VARBINARY", "VARCHAR", "VARCHARACTER", "VARYING", "WHEN", "WHERE", "WHILE", "WITH", "WRITE",
            "XOR", "YEAR_MONTH", "ZEROFILL" };

    // SQL:2003 reserved words from 'ISO/IEC 9075-2:2003 (E), 2003-07-25'
    private static final String[] SQL2003_KEYWORDS = new String[] { "ABS", "ALL", "ALLOCATE", "ALTER", "AND", "ANY", "ARE", "ARRAY", "AS", "ASENSITIVE",
            "ASYMMETRIC", "AT", "ATOMIC", "AUTHORIZATION", "AVG", "BEGIN", "BETWEEN", "BIGINT", "BINARY", "BLOB", "BOOLEAN", "BOTH", "BY", "CALL", "CALLED",
            "CARDINALITY", "CASCADED", "CASE", "CAST", "CEIL", "CEILING", "CHAR", "CHARACTER", "CHARACTER_LENGTH", "CHAR_LENGTH", "CHECK", "CLOB", "CLOSE",
            "COALESCE", "COLLATE", "COLLECT", "COLUMN", "COMMIT", "CONDITION", "CONNECT", "CONSTRAINT", "CONVERT", "CORR", "CORRESPONDING", "COUNT",
            "COVAR_POP", "COVAR_SAMP", "CREATE", "CROSS", "CUBE", "CUME_DIST", "CURRENT", "CURRENT_DATE", "CURRENT_DEFAULT_TRANSFORM_GROUP", "CURRENT_PATH",
            "CURRENT_ROLE", "CURRENT_TIME", "CURRENT_TIMESTAMP", "CURRENT_TRANSFORM_GROUP_FOR_TYPE", "CURRENT_USER", "CURSOR", "CYCLE", "DATE", "DAY",
            "DEALLOCATE", "DEC", "DECIMAL", "DECLARE", "DEFAULT", "DELETE", "DENSE_RANK", "DEREF", "DESCRIBE", "DETERMINISTIC", "DISCONNECT", "DISTINCT",
            "DOUBLE", "DROP", "DYNAMIC", "EACH", "ELEMENT", "ELSE", "END", "END-EXEC", "ESCAPE", "EVERY", "EXCEPT", "EXEC", "EXECUTE", "EXISTS", "EXP",
            "EXTERNAL", "EXTRACT", "FALSE", "FETCH", "FILTER", "FLOAT", "FLOOR", "FOR", "FOREIGN", "FREE", "FROM", "FULL", "FUNCTION", "FUSION", "GET",
            "GLOBAL", "GRANT", "GROUP", "GROUPING", "HAVING", "HOLD", "HOUR", "IDENTITY", "IN", "INDICATOR", "INNER", "INOUT", "INSENSITIVE", "INSERT", "INT",
            "INTEGER", "INTERSECT", "INTERSECTION", "INTERVAL", "INTO", "IS", "JOIN", "LANGUAGE", "LARGE", "LATERAL", "LEADING", "LEFT", "LIKE", "LN", "LOCAL",
            "LOCALTIME", "LOCALTIMESTAMP", "LOWER", "MATCH", "MAX", "MEMBER", "MERGE", "METHOD", "MIN", "MINUTE", "MOD", "MODIFIES", "MODULE", "MONTH",
            "MULTISET", "NATIONAL", "NATURAL", "NCHAR", "NCLOB", "NEW", "NO", "NONE", "NORMALIZE", "NOT", "NULL", "NULLIF", "NUMERIC", "OCTET_LENGTH", "OF",
            "OLD", "ON", "ONLY", "OPEN", "OR", "ORDER", "OUT", "OUTER", "OVER", "OVERLAPS", "OVERLAY", "PARAMETER", "PARTITION", "PERCENTILE_CONT",
            "PERCENTILE_DISC", "PERCENT_RANK", "POSITION", "POWER", "PRECISION", "PREPARE", "PRIMARY", "PROCEDURE", "RANGE", "RANK", "READS", "REAL",
            "RECURSIVE", "REF", "REFERENCES", "REFERENCING", "REGR_AVGX", "REGR_AVGY", "REGR_COUNT", "REGR_INTERCEPT", "REGR_R2", "REGR_SLOPE", "REGR_SXX",
            "REGR_SXY", "REGR_SYY", "RELEASE", "RESULT", "RETURN", "RETURNS", "REVOKE", "RIGHT", "ROLLBACK", "ROLLUP", "ROW", "ROWS", "ROW_NUMBER",
            "SAVEPOINT", "SCOPE", "SCROLL", "SEARCH", "SECOND", "SELECT", "SENSITIVE", "SESSION_USER", "SET", "SIMILAR", "SMALLINT", "SOME", "SPECIFIC",
            "SPECIFICTYPE", "SQL", "SQLEXCEPTION", "SQLSTATE", "SQLWARNING", "SQRT", "START", "STATIC", "STDDEV_POP", "STDDEV_SAMP", "SUBMULTISET",
            "SUBSTRING", "SUM", "SYMMETRIC", "SYSTEM", "SYSTEM_USER", "TABLE", "TABLESAMPLE", "THEN", "TIME", "TIMESTAMP", "TIMEZONE_HOUR", "TIMEZONE_MINUTE",
            "TO", "TRAILING", "TRANSLATE", "TRANSLATION", "TREAT", "TRIGGER", "TRIM", "TRUE", "UESCAPE", "UNION", "UNIQUE", "UNKNOWN", "UNNEST", "UPDATE",
            "UPPER", "USER", "USING", "VALUE", "VALUES", "VARCHAR", "VARYING", "VAR_POP", "VAR_SAMP", "WHEN", "WHENEVER", "WHERE", "WIDTH_BUCKET", "WINDOW",
            "WITH", "WITHIN", "WITHOUT", "YEAR" };

    private static volatile String mysqlKeywords = null;

    /** The connection to the database */
    protected MySQLConnection conn;

    /** The 'current' database name being used */
    protected String database = null;

    /** What character to use when quoting identifiers */
    protected final String quotedId;

    protected static DatabaseMetaData getInstance(MySQLConnection connToSet, String databaseToSet, boolean checkForInfoSchema) throws SQLException {
        if (checkForInfoSchema && connToSet != null && connToSet.getUseInformationSchema()) {
            return new DatabaseMetaDataUsingInfoSchema(connToSet, databaseToSet);
        }

        return new DatabaseMetaData(connToSet, databaseToSet);
    }

    /**
     * Creates a new DatabaseMetaData object.
     * 
     * @param connToSet
     * @param databaseToSet
     */
    protected DatabaseMetaData(MySQLConnection connToSet, String databaseToSet) {
        this.conn = connToSet;
        this.database = databaseToSet;
        this.exceptionInterceptor = this.conn.getExceptionInterceptor();

        String identifierQuote = null;
        try {
<<<<<<< HEAD
            this.quotedId = getIdentifierQuoteString();
=======
            identifierQuote = getIdentifierQuoteString();
>>>>>>> b8acfd59
        } catch (SQLException sqlEx) {
            // Forced by API, never thrown from getIdentifierQuoteString() in this implementation.
            AssertionFailedException.shouldNotHappen(sqlEx);
        } finally {
            this.quotedId = identifierQuote;
        }
    }

    /**
     * Can all the procedures returned by getProcedures be called by the current
     * user?
     * 
     * @return true if so
     * @throws SQLException
     */
    public boolean allProceduresAreCallable() throws SQLException {
        return false;
    }

    /**
     * Can all the tables returned by getTable be SELECTed by the current user?
     * 
     * @return true if so
     * @throws SQLException
     */
    public boolean allTablesAreSelectable() throws SQLException {
        return false;
    }

    private java.sql.ResultSet buildResultSet(com.mysql.jdbc.Field[] fields, java.util.ArrayList<ResultSetRow> rows) throws SQLException {
        return buildResultSet(fields, rows, this.conn);
    }

    static java.sql.ResultSet buildResultSet(com.mysql.jdbc.Field[] fields, java.util.ArrayList<ResultSetRow> rows, MySQLConnection c) throws SQLException {
        int fieldsLength = fields.length;

        for (int i = 0; i < fieldsLength; i++) {
            int jdbcType = fields[i].getSQLType();

            switch (jdbcType) {
                case Types.CHAR:
                case Types.VARCHAR:
                case Types.LONGVARCHAR:
                    fields[i].setEncoding(c.getCharacterSetMetadata(), c);
                    break;
                default:
                    // do nothing
            }

            fields[i].setConnection(c);
            fields[i].setUseOldNameMetadata(true);
        }

        return com.mysql.jdbc.ResultSetImpl.getInstance(c.getCatalog(), fields, new RowDataStatic(rows), c, null, false);
    }

    protected void convertToJdbcFunctionList(String catalog, ResultSet proceduresRs, boolean needsClientFiltering, String db,
            List<ComparableWrapper<String, ResultSetRow>> procedureRows, int nameIndex, Field[] fields) throws SQLException {
        while (proceduresRs.next()) {
            boolean shouldAdd = true;

            if (needsClientFiltering) {
                shouldAdd = false;

                String procDb = proceduresRs.getString(1);

                if (db == null && procDb == null) {
                    shouldAdd = true;
                } else if (db != null && db.equals(procDb)) {
                    shouldAdd = true;
                }
            }

            if (shouldAdd) {
                String functionName = proceduresRs.getString(nameIndex);

                byte[][] rowData = null;

                if (fields != null && fields.length == 9) {

                    rowData = new byte[9][];
                    rowData[0] = catalog == null ? null : s2b(catalog);         // PROCEDURE_CAT
                    rowData[1] = null;                                          // PROCEDURE_SCHEM
                    rowData[2] = s2b(functionName);                             // PROCEDURE_NAME
                    rowData[3] = null;                                          // reserved1
                    rowData[4] = null;                                          // reserved2
                    rowData[5] = null;                                          // reserved3
                    rowData[6] = s2b(proceduresRs.getString("comment"));        // REMARKS
                    rowData[7] = s2b(Integer.toString(procedureReturnsResult)); // PROCEDURE_TYPE
                    rowData[8] = s2b(functionName);
                } else {

                    rowData = new byte[6][];

                    rowData[0] = catalog == null ? null : s2b(catalog);  // FUNCTION_CAT
                    rowData[1] = null;                                   // FUNCTION_SCHEM
                    rowData[2] = s2b(functionName);                      // FUNCTION_NAME
                    rowData[3] = s2b(proceduresRs.getString("comment")); // REMARKS
                    rowData[4] = s2b(Integer.toString(getFunctionNoTableConstant())); // FUNCTION_TYPE
                    rowData[5] = s2b(functionName);                      // SPECFIC NAME
                }

                procedureRows.add(new ComparableWrapper<String, ResultSetRow>(functionName, new ByteArrayRow(rowData, getExceptionInterceptor())));
            }
        }
    }

    /**
<<<<<<< HEAD
     * Getter to DatabaseMetaData.functionNoTable constant.
     * 
     * @return java.sql.DatabaseMetaData#functionNoTable
=======
     * Getter to JDBC4 DatabaseMetaData.functionNoTable constant.
     * This method must be overridden by JDBC4 subclasses. This implementation should never be called.
     *
     * @return 0
>>>>>>> b8acfd59
     */
    protected int getFunctionNoTableConstant() {
        return functionNoTable;
    }

    protected void convertToJdbcProcedureList(boolean fromSelect, String catalog, ResultSet proceduresRs, boolean needsClientFiltering, String db,
            List<ComparableWrapper<String, ResultSetRow>> procedureRows, int nameIndex) throws SQLException {
        while (proceduresRs.next()) {
            boolean shouldAdd = true;

            if (needsClientFiltering) {
                shouldAdd = false;

                String procDb = proceduresRs.getString(1);

                if (db == null && procDb == null) {
                    shouldAdd = true;
                } else if (db != null && db.equals(procDb)) {
                    shouldAdd = true;
                }
            }

            if (shouldAdd) {
                String procedureName = proceduresRs.getString(nameIndex);
                byte[][] rowData = new byte[9][];
                rowData[0] = catalog == null ? null : s2b(catalog);
                rowData[1] = null;
                rowData[2] = s2b(procedureName);
                rowData[3] = null;
                rowData[4] = null;
                rowData[5] = null;
                rowData[6] = s2b(proceduresRs.getString("comment"));

                boolean isFunction = fromSelect ? "FUNCTION".equalsIgnoreCase(proceduresRs.getString("type")) : false;
                rowData[7] = s2b(isFunction ? Integer.toString(procedureReturnsResult) : Integer.toString(procedureNoResult));

                rowData[8] = s2b(procedureName);

                procedureRows.add(new ComparableWrapper<String, ResultSetRow>(procedureName, new ByteArrayRow(rowData, getExceptionInterceptor())));
            }
        }
    }

    private ResultSetRow convertTypeDescriptorToProcedureRow(byte[] procNameAsBytes, byte[] procCatAsBytes, String paramName, boolean isOutParam,
            boolean isInParam, boolean isReturnParam, TypeDescriptor typeDesc, boolean forGetFunctionColumns, int ordinal) throws SQLException {
        byte[][] row = forGetFunctionColumns ? new byte[17][] : new byte[20][];
        row[0] = procCatAsBytes; // PROCEDURE_CAT
        row[1] = null; // PROCEDURE_SCHEM
        row[2] = procNameAsBytes; // PROCEDURE/NAME
        row[3] = s2b(paramName); // COLUMN_NAME
        row[4] = s2b(String.valueOf(getColumnType(isOutParam, isInParam, isReturnParam, forGetFunctionColumns))); // COLUMN_TYPE
        row[5] = s2b(Short.toString(typeDesc.dataType)); // DATA_TYPE
        row[6] = s2b(typeDesc.typeName); // TYPE_NAME
        row[7] = typeDesc.columnSize == null ? null : s2b(typeDesc.columnSize.toString()); // PRECISION
        row[8] = row[7]; // LENGTH
        row[9] = typeDesc.decimalDigits == null ? null : s2b(typeDesc.decimalDigits.toString()); // SCALE
        row[10] = s2b(Integer.toString(typeDesc.numPrecRadix)); // RADIX
        // Map 'column****' to 'procedure****'
        switch (typeDesc.nullability) {
            case columnNoNulls:
                row[11] = s2b(String.valueOf(procedureNoNulls)); // NULLABLE
                break;

            case columnNullable:
                row[11] = s2b(String.valueOf(procedureNullable)); // NULLABLE
                break;

            case columnNullableUnknown:
                row[11] = s2b(String.valueOf(procedureNullableUnknown)); // NULLABLE
                break;

            default:
                throw SQLError.createSQLException("Internal error while parsing callable statement metadata (unknown nullability value fount)",
                        SQLError.SQL_STATE_GENERAL_ERROR, getExceptionInterceptor());
        }

        row[12] = null;

        if (forGetFunctionColumns) {
            // CHAR_OCTECT_LENGTH
            row[13] = null;

            // ORDINAL_POSITION
            row[14] = s2b(String.valueOf(ordinal));

            // IS_NULLABLE
            row[15] = s2b(typeDesc.isNullable);

            // SPECIFIC_NAME
            row[16] = procNameAsBytes;
        } else {
            // COLUMN_DEF
            row[13] = null;

            // SQL_DATA_TYPE (future use)
            row[14] = null;

            // SQL_DATETIME_SUB (future use)
            row[15] = null;

            // CHAR_OCTET_LENGTH
            row[16] = null;

            // ORDINAL_POSITION
            row[17] = s2b(String.valueOf(ordinal));

            // IS_NULLABLE
            row[18] = s2b(typeDesc.isNullable);

            // SPECIFIC_NAME
            row[19] = procNameAsBytes;
        }

        return new ByteArrayRow(row, getExceptionInterceptor());
    }

    /**
     * Determines the COLUMN_TYPE information based on parameter type (IN, OUT or INOUT) or function return parameter.
     * 
     * @param isOutParam
     *            Indicates whether it's an output parameter.
     * @param isInParam
     *            Indicates whether it's an input parameter.
     * @param isReturnParam
     *            Indicates whether it's a function return parameter.
     * @param forGetFunctionColumns
     *            Indicates whether the column belong to a function. This argument is required for JDBC4, in which case
     *            this method must be overridden to provide the correct functionality.
     * 
     * @return The corresponding COLUMN_TYPE as in java.sql.getProcedureColumns API.
     */
    protected int getColumnType(boolean isOutParam, boolean isInParam, boolean isReturnParam, boolean forGetFunctionColumns) {
        return getProcedureOrFunctionColumnType(isOutParam, isInParam, isReturnParam, forGetFunctionColumns);
    }

    /**
     * Determines the COLUMN_TYPE information based on parameter type (IN, OUT or INOUT) or function return parameter.
     * 
     * @param isOutParam
     *            Indicates whether it's an output parameter.
     * @param isInParam
     *            Indicates whether it's an input parameter.
     * @param isReturnParam
     *            Indicates whether it's a function return parameter.
     * @param forGetFunctionColumns
     *            Indicates whether the column belong to a function.
     * 
     * @return The corresponding COLUMN_TYPE as in java.sql.getProcedureColumns API.
     */
    protected static int getProcedureOrFunctionColumnType(boolean isOutParam, boolean isInParam, boolean isReturnParam, boolean forGetFunctionColumns) {

        if (isInParam && isOutParam) {
            return forGetFunctionColumns ? functionColumnInOut : procedureColumnInOut;
        } else if (isInParam) {
            return forGetFunctionColumns ? functionColumnIn : procedureColumnIn;
        } else if (isOutParam) {
            return forGetFunctionColumns ? functionColumnOut : procedureColumnOut;
        } else if (isReturnParam) {
            return forGetFunctionColumns ? functionReturn : procedureColumnReturn;
        } else {
            return forGetFunctionColumns ? functionColumnUnknown : procedureColumnUnknown;
        }
    }

    private ExceptionInterceptor exceptionInterceptor;

    protected ExceptionInterceptor getExceptionInterceptor() {
        return this.exceptionInterceptor;
    }

    /**
     * Does a data definition statement within a transaction force the
     * transaction to commit?
     * 
     * @return true if so
     * @throws SQLException
     */
    public boolean dataDefinitionCausesTransactionCommit() throws SQLException {
        return true;
    }

    /**
     * Is a data definition statement within a transaction ignored?
     * 
     * @return true if so
     * @throws SQLException
     */
    public boolean dataDefinitionIgnoredInTransactions() throws SQLException {
        return false;
    }

    /**
     * JDBC 2.0 Determine whether or not a visible row delete can be detected by
     * calling ResultSet.rowDeleted(). If deletesAreDetected() returns false,
     * then deleted rows are removed from the result set.
     * 
     * @param type
     *            set type, i.e. ResultSet.TYPE_XXX
     * @return true if changes are detected by the resultset type
     * @exception SQLException
     *                if a database-access error occurs.
     */
    public boolean deletesAreDetected(int type) throws SQLException {
        return false;
    }

    // ----------------------------------------------------------------------

    /**
     * Did getMaxRowSize() include LONGVARCHAR and LONGVARBINARY blobs?
     * 
     * @return true if so
     * @throws SQLException
     */
    public boolean doesMaxRowSizeIncludeBlobs() throws SQLException {
        return true;
    }

    /**
     * Extracts foreign key info for one table.
     * 
     * @param rows
     *            the list of rows to add to
     * @param rs
     *            the result set from 'SHOW CREATE TABLE'
     * @param catalog
     *            the database name
     * @return the list of rows with new rows added
     * @throws SQLException
     *             if a database access error occurs
     */
    public List<ResultSetRow> extractForeignKeyForTable(ArrayList<ResultSetRow> rows, java.sql.ResultSet rs, String catalog) throws SQLException {
        byte[][] row = new byte[3][];
        row[0] = rs.getBytes(1);
        row[1] = s2b(SUPPORTS_FK);

        String createTableString = rs.getString(2);
        StringTokenizer lineTokenizer = new StringTokenizer(createTableString, "\n");
        StringBuilder commentBuf = new StringBuilder("comment; ");
        boolean firstTime = true;

        while (lineTokenizer.hasMoreTokens()) {
            String line = lineTokenizer.nextToken().trim();

            String constraintName = null;

            if (StringUtils.startsWithIgnoreCase(line, "CONSTRAINT")) {
                boolean usingBackTicks = true;
                int beginPos = StringUtils.indexOfQuoteDoubleAware(line, this.quotedId, 0);

                if (beginPos == -1) {
                    beginPos = line.indexOf("\"");
                    usingBackTicks = false;
                }

                if (beginPos != -1) {
                    int endPos = -1;

                    if (usingBackTicks) {
                        endPos = StringUtils.indexOfQuoteDoubleAware(line, this.quotedId, beginPos + 1);
                    } else {
                        endPos = StringUtils.indexOfQuoteDoubleAware(line, "\"", beginPos + 1);
                    }

                    if (endPos != -1) {
                        constraintName = line.substring(beginPos + 1, endPos);
                        line = line.substring(endPos + 1, line.length()).trim();
                    }
                }
            }

            if (line.startsWith("FOREIGN KEY")) {
                if (line.endsWith(",")) {
                    line = line.substring(0, line.length() - 1);
                }

                int indexOfFK = line.indexOf("FOREIGN KEY");

                String localColumnName = null;
                String referencedCatalogName = StringUtils.quoteIdentifier(catalog, this.quotedId, this.conn.getPedantic());
                String referencedTableName = null;
                String referencedColumnName = null;

                if (indexOfFK != -1) {
                    int afterFk = indexOfFK + "FOREIGN KEY".length();

                    int indexOfRef = StringUtils.indexOfIgnoreCase(afterFk, line, "REFERENCES", this.quotedId, this.quotedId, StringUtils.SEARCH_MODE__ALL);

                    if (indexOfRef != -1) {

                        int indexOfParenOpen = line.indexOf('(', afterFk);
                        int indexOfParenClose = StringUtils.indexOfIgnoreCase(indexOfParenOpen, line, ")", this.quotedId, this.quotedId,
                                StringUtils.SEARCH_MODE__ALL);

                        if (indexOfParenOpen == -1 || indexOfParenClose == -1) {
                            // throw SQLError.createSQLException();
                        }

                        localColumnName = line.substring(indexOfParenOpen + 1, indexOfParenClose);

                        int afterRef = indexOfRef + "REFERENCES".length();

                        int referencedColumnBegin = StringUtils.indexOfIgnoreCase(afterRef, line, "(", this.quotedId, this.quotedId,
                                StringUtils.SEARCH_MODE__ALL);

                        if (referencedColumnBegin != -1) {
                            referencedTableName = line.substring(afterRef, referencedColumnBegin);

                            int referencedColumnEnd = StringUtils.indexOfIgnoreCase(referencedColumnBegin + 1, line, ")", this.quotedId, this.quotedId,
                                    StringUtils.SEARCH_MODE__ALL);

                            if (referencedColumnEnd != -1) {
                                referencedColumnName = line.substring(referencedColumnBegin + 1, referencedColumnEnd);
                            }

                            int indexOfCatalogSep = StringUtils.indexOfIgnoreCase(0, referencedTableName, ".", this.quotedId, this.quotedId,
                                    StringUtils.SEARCH_MODE__ALL);

                            if (indexOfCatalogSep != -1) {
                                referencedCatalogName = referencedTableName.substring(0, indexOfCatalogSep);
                                referencedTableName = referencedTableName.substring(indexOfCatalogSep + 1);
                            }
                        }
                    }
                }

                if (!firstTime) {
                    commentBuf.append("; ");
                } else {
                    firstTime = false;
                }

                if (constraintName != null) {
                    commentBuf.append(constraintName);
                } else {
                    commentBuf.append("not_available");
                }

                commentBuf.append("(");
                commentBuf.append(localColumnName);
                commentBuf.append(") REFER ");
                commentBuf.append(referencedCatalogName);
                commentBuf.append("/");
                commentBuf.append(referencedTableName);
                commentBuf.append("(");
                commentBuf.append(referencedColumnName);
                commentBuf.append(")");

                int lastParenIndex = line.lastIndexOf(")");

                if (lastParenIndex != (line.length() - 1)) {
                    String cascadeOptions = line.substring(lastParenIndex + 1);
                    commentBuf.append(" ");
                    commentBuf.append(cascadeOptions);
                }
            }
        }

        row[2] = s2b(commentBuf.toString());
        rows.add(new ByteArrayRow(row, getExceptionInterceptor()));

        return rows;
    }

    /**
     * Creates a result set similar enough to 'SHOW TABLE STATUS' to allow the
     * same code to work on extracting the foreign key data
     * 
     * @param connToUse
     *            the database connection to use
     * @param metadata
     *            the DatabaseMetaData instance calling this method
     * @param catalog
     *            the database name to extract foreign key info for
     * @param tableName
     *            the table to extract foreign key info for
     * @return A result set that has the structure of 'show table status'
     * @throws SQLException
     *             if a database access error occurs.
     */
    public ResultSet extractForeignKeyFromCreateTable(String catalog, String tableName) throws SQLException {
        ArrayList<String> tableList = new ArrayList<String>();
        java.sql.ResultSet rs = null;
        java.sql.Statement stmt = null;

        if (tableName != null) {
            tableList.add(tableName);
        } else {
            try {
                rs = getTables(catalog, "", "%", new String[] { "TABLE" });

                while (rs.next()) {
                    tableList.add(rs.getString("TABLE_NAME"));
                }
            } finally {
                if (rs != null) {
                    rs.close();
                }

                rs = null;
            }
        }

        ArrayList<ResultSetRow> rows = new ArrayList<ResultSetRow>();
        Field[] fields = new Field[3];
        fields[0] = new Field("", "Name", Types.CHAR, Integer.MAX_VALUE);
        fields[1] = new Field("", "Type", Types.CHAR, 255);
        fields[2] = new Field("", "Comment", Types.CHAR, Integer.MAX_VALUE);

        int numTables = tableList.size();
        stmt = this.conn.getMetadataSafeStatement();

        try {
            for (int i = 0; i < numTables; i++) {
                String tableToExtract = tableList.get(i);

                String query = new StringBuilder("SHOW CREATE TABLE ").append(StringUtils.quoteIdentifier(catalog, this.quotedId, this.conn.getPedantic()))
                        .append(".").append(StringUtils.quoteIdentifier(tableToExtract, this.quotedId, this.conn.getPedantic())).toString();

                try {
                    rs = stmt.executeQuery(query);
                } catch (SQLException sqlEx) {
                    // Table might've disappeared on us, not really an error
                    String sqlState = sqlEx.getSQLState();

                    if (!"42S02".equals(sqlState) && sqlEx.getErrorCode() != MysqlErrorNumbers.ER_NO_SUCH_TABLE) {
                        throw sqlEx;
                    }

                    continue;
                }

                while (rs.next()) {
                    extractForeignKeyForTable(rows, rs, catalog);
                }
            }
        } finally {
            if (rs != null) {
                rs.close();
            }

            rs = null;

            if (stmt != null) {
                stmt.close();
            }

            stmt = null;
        }

        return buildResultSet(fields, rows);
    }

    /**
     * @see DatabaseMetaData#getAttributes(String, String, String, String)
     */
    public java.sql.ResultSet getAttributes(String arg0, String arg1, String arg2, String arg3) throws SQLException {
        Field[] fields = new Field[21];
        fields[0] = new Field("", "TYPE_CAT", Types.CHAR, 32);
        fields[1] = new Field("", "TYPE_SCHEM", Types.CHAR, 32);
        fields[2] = new Field("", "TYPE_NAME", Types.CHAR, 32);
        fields[3] = new Field("", "ATTR_NAME", Types.CHAR, 32);
        fields[4] = new Field("", "DATA_TYPE", Types.SMALLINT, 32);
        fields[5] = new Field("", "ATTR_TYPE_NAME", Types.CHAR, 32);
        fields[6] = new Field("", "ATTR_SIZE", Types.INTEGER, 32);
        fields[7] = new Field("", "DECIMAL_DIGITS", Types.INTEGER, 32);
        fields[8] = new Field("", "NUM_PREC_RADIX", Types.INTEGER, 32);
        fields[9] = new Field("", "NULLABLE ", Types.INTEGER, 32);
        fields[10] = new Field("", "REMARKS", Types.CHAR, 32);
        fields[11] = new Field("", "ATTR_DEF", Types.CHAR, 32);
        fields[12] = new Field("", "SQL_DATA_TYPE", Types.INTEGER, 32);
        fields[13] = new Field("", "SQL_DATETIME_SUB", Types.INTEGER, 32);
        fields[14] = new Field("", "CHAR_OCTET_LENGTH", Types.INTEGER, 32);
        fields[15] = new Field("", "ORDINAL_POSITION", Types.INTEGER, 32);
        fields[16] = new Field("", "IS_NULLABLE", Types.CHAR, 32);
        fields[17] = new Field("", "SCOPE_CATALOG", Types.CHAR, 32);
        fields[18] = new Field("", "SCOPE_SCHEMA", Types.CHAR, 32);
        fields[19] = new Field("", "SCOPE_TABLE", Types.CHAR, 32);
        fields[20] = new Field("", "SOURCE_DATA_TYPE", Types.SMALLINT, 32);

        return buildResultSet(fields, new ArrayList<ResultSetRow>());
    }

    /**
     * Get a description of a table's optimal set of columns that uniquely
     * identifies a row. They are ordered by SCOPE.
     * <P>
     * Each column description has the following columns:
     * <OL>
     * <li><B>SCOPE</B> short => actual scope of result
     * <UL>
     * <li>bestRowTemporary - very temporary, while using row</li>
     * <li>bestRowTransaction - valid for remainder of current transaction</li>
     * <li>bestRowSession - valid for remainder of current session</li>
     * </ul>
     * </li>
     * <li><B>COLUMN_NAME</B> String => column name</li>
     * <li><B>DATA_TYPE</B> short => SQL data type from java.sql.Types</li>
     * <li><B>TYPE_NAME</B> String => Data source dependent type name</li>
     * <li><B>COLUMN_SIZE</B> int => precision</li>
     * <li><B>BUFFER_LENGTH</B> int => not used</li>
     * <li><B>DECIMAL_DIGITS</B> short => scale</li>
     * <li><B>PSEUDO_COLUMN</B> short => is this a pseudo column like an Oracle ROWID
     * <UL>
     * <li>bestRowUnknown - may or may not be pseudo column</li>
     * <li>bestRowNotPseudo - is NOT a pseudo column</li>
     * <li>bestRowPseudo - is a pseudo column</li>
     * </ul>
     * </li>
     * </ol>
     * </p>
     * 
     * @param catalog
     *            a catalog name; "" retrieves those without a catalog
     * @param schema
     *            a schema name; "" retrieves those without a schema
     * @param table
     *            a table name
     * @param scope
     *            the scope of interest; use same values as SCOPE
     * @param nullable
     *            include columns that are nullable?
     * @return ResultSet each row is a column description
     * @throws SQLException
     */
    public java.sql.ResultSet getBestRowIdentifier(String catalog, String schema, final String table, int scope, boolean nullable) throws SQLException {
        if (table == null) {
            throw SQLError.createSQLException("Table not specified.", SQLError.SQL_STATE_ILLEGAL_ARGUMENT, getExceptionInterceptor());
        }

        Field[] fields = new Field[8];
        fields[0] = new Field("", "SCOPE", Types.SMALLINT, 5);
        fields[1] = new Field("", "COLUMN_NAME", Types.CHAR, 32);
        fields[2] = new Field("", "DATA_TYPE", Types.INTEGER, 32);
        fields[3] = new Field("", "TYPE_NAME", Types.CHAR, 32);
        fields[4] = new Field("", "COLUMN_SIZE", Types.INTEGER, 10);
        fields[5] = new Field("", "BUFFER_LENGTH", Types.INTEGER, 10);
        fields[6] = new Field("", "DECIMAL_DIGITS", Types.SMALLINT, 10);
        fields[7] = new Field("", "PSEUDO_COLUMN", Types.SMALLINT, 5);

        final ArrayList<ResultSetRow> rows = new ArrayList<ResultSetRow>();
        final Statement stmt = this.conn.getMetadataSafeStatement();

        try {

            new IterateBlock<String>(getCatalogIterator(catalog)) {
                @Override
                void forEach(String catalogStr) throws SQLException {
                    ResultSet results = null;

                    try {
                        StringBuilder queryBuf = new StringBuilder("SHOW COLUMNS FROM ");
                        queryBuf.append(StringUtils.quoteIdentifier(table, DatabaseMetaData.this.quotedId, DatabaseMetaData.this.conn.getPedantic()));
                        queryBuf.append(" FROM ");
                        queryBuf.append(StringUtils.quoteIdentifier(catalogStr, DatabaseMetaData.this.quotedId, DatabaseMetaData.this.conn.getPedantic()));

                        results = stmt.executeQuery(queryBuf.toString());

                        while (results.next()) {
                            String keyType = results.getString("Key");

                            if (keyType != null) {
                                if (StringUtils.startsWithIgnoreCase(keyType, "PRI")) {
                                    byte[][] rowVal = new byte[8][];
                                    rowVal[0] = Integer.toString(java.sql.DatabaseMetaData.bestRowSession).getBytes();
                                    rowVal[1] = results.getBytes("Field");

                                    String type = results.getString("Type");
                                    int size = MysqlIO.getMaxBuf();
                                    int decimals = 0;

                                    /*
                                     * Parse the Type column from MySQL
                                     */
                                    if (type.indexOf("enum") != -1) {
                                        String temp = type.substring(type.indexOf("("), type.indexOf(")"));
                                        java.util.StringTokenizer tokenizer = new java.util.StringTokenizer(temp, ",");
                                        int maxLength = 0;

                                        while (tokenizer.hasMoreTokens()) {
                                            maxLength = Math.max(maxLength, (tokenizer.nextToken().length() - 2));
                                        }

                                        size = maxLength;
                                        decimals = 0;
                                        type = "enum";
                                    } else if (type.indexOf("(") != -1) {
                                        if (type.indexOf(",") != -1) {
                                            size = Integer.parseInt(type.substring(type.indexOf("(") + 1, type.indexOf(",")));
                                            decimals = Integer.parseInt(type.substring(type.indexOf(",") + 1, type.indexOf(")")));
                                        } else {
                                            size = Integer.parseInt(type.substring(type.indexOf("(") + 1, type.indexOf(")")));
                                        }

                                        type = type.substring(0, type.indexOf("("));
                                    }

                                    rowVal[2] = s2b(String.valueOf(MysqlDefs.mysqlToJavaType(type)));
                                    rowVal[3] = s2b(type);
                                    rowVal[4] = Integer.toString(size + decimals).getBytes();
                                    rowVal[5] = Integer.toString(size + decimals).getBytes();
                                    rowVal[6] = Integer.toString(decimals).getBytes();
                                    rowVal[7] = Integer.toString(java.sql.DatabaseMetaData.bestRowNotPseudo).getBytes();

                                    rows.add(new ByteArrayRow(rowVal, getExceptionInterceptor()));
                                }
                            }
                        }
                    } catch (SQLException sqlEx) {
                        if (!SQLError.SQL_STATE_BASE_TABLE_OR_VIEW_NOT_FOUND.equals(sqlEx.getSQLState())) {
                            throw sqlEx;
                        }
                    } finally {
                        if (results != null) {
                            try {
                                results.close();
                            } catch (Exception ex) {
                            }

                            results = null;
                        }
                    }
                }
            }.doForAll();
        } finally {
            if (stmt != null) {
                stmt.close();
            }
        }

        java.sql.ResultSet results = buildResultSet(fields, rows);

        return results;

    }

    /*
     * * Each row in the ResultSet is a parameter desription or column
     * description with the following fields: <OL> <li> <B>PROCEDURE_CAT</B>
     * String => procedure catalog (may be null) </li> <li> <B>PROCEDURE_SCHEM</B>
     * String => procedure schema (may be null) </li> <li> <B>PROCEDURE_NAME</B>
     * String => procedure name </li> <li> <B>COLUMN_NAME</B> String =>
     * column/parameter name </li> <li> <B>COLUMN_TYPE</B> Short => kind of
     * column/parameter: <UL> <li> procedureColumnUnknown - nobody knows </li>
     * <li> procedureColumnIn - IN parameter </li> <li> procedureColumnInOut -
     * INOUT parameter </li> <li> procedureColumnOut - OUT parameter </li> <li>
     * procedureColumnReturn - procedure return value </li> <li>
     * procedureColumnResult - result column in ResultSet </li> </ul> </li> <li>
     * <B>DATA_TYPE</B> short => SQL type from java.sql.Types </li> <li>
     * <B>TYPE_NAME</B> String => SQL type name </li> <li> <B>PRECISION</B>
     * int => precision </li> <li> <B>LENGTH</B> int => length in bytes of data
     * </li> <li> <B>SCALE</B> short => scale </li> <li> <B>RADIX</B> short =>
     * radix </li> <li> <B>NULLABLE</B> short => can it contain NULL? <UL> <li>
     * procedureNoNulls - does not allow NULL values </li> <li>
     * procedureNullable - allows NULL values </li> <li>
     * procedureNullableUnknown - nullability unknown </li> </ul> </li> <li>
     * <B>REMARKS</B> String => comment describing parameter/column </li> </ol>
     * </p> <P> <B>Note:</B> Some databases may not return the column
     * descriptions for a procedure. Additional columns beyond REMARKS can be
     * defined by the database. </p> @param catalog a catalog name; "" retrieves
     * those without a catalog @param schemaPattern a schema name pattern; ""
     * retrieves those without a schema @param procedureNamePattern a procedure
     * name pattern @param columnNamePattern a column name pattern @return
     * ResultSet each row is a stored procedure parameter or column description
     * 
     * @throws SQLException if a database access error occurs
     * 
     * @see #getSearchStringEscape
     */
    protected void getCallStmtParameterTypes(String catalog, String procName, ProcedureType procType, String parameterNamePattern, List<ResultSetRow> resultRows)
            throws SQLException {
        getCallStmtParameterTypes(catalog, procName, procType, parameterNamePattern, resultRows, false);
    }

    private void getCallStmtParameterTypes(String catalog, String procName, ProcedureType procType, String parameterNamePattern, List<ResultSetRow> resultRows,
            boolean forGetFunctionColumns) throws SQLException {
        java.sql.Statement paramRetrievalStmt = null;
        java.sql.ResultSet paramRetrievalRs = null;

        if (parameterNamePattern == null) {
            if (this.conn.getNullNamePatternMatchesAll()) {
                parameterNamePattern = "%";
            } else {
                throw SQLError.createSQLException("Parameter/Column name pattern can not be NULL or empty.", SQLError.SQL_STATE_ILLEGAL_ARGUMENT,
                        getExceptionInterceptor());
            }
        }

        String parameterDef = null;

        byte[] procNameAsBytes = null;
        byte[] procCatAsBytes = null;

        boolean isProcedureInAnsiMode = false;
        String storageDefnDelims = null;
        String storageDefnClosures = null;

        try {
            paramRetrievalStmt = this.conn.getMetadataSafeStatement();

            String oldCatalog = this.conn.getCatalog();
            if (this.conn.lowerCaseTableNames() && catalog != null && catalog.length() != 0 && oldCatalog != null && oldCatalog.length() != 0) {
                // Workaround for bug in server wrt. to  SHOW CREATE PROCEDURE not respecting lower-case table names

                ResultSet rs = null;

                try {
                    this.conn.setCatalog(StringUtils.unQuoteIdentifier(catalog, this.quotedId));
                    rs = paramRetrievalStmt.executeQuery("SELECT DATABASE()");
                    rs.next();

                    catalog = rs.getString(1);

                } finally {

                    this.conn.setCatalog(oldCatalog);

                    if (rs != null) {
                        rs.close();
                    }
                }
            }

            if (paramRetrievalStmt.getMaxRows() != 0) {
                paramRetrievalStmt.setMaxRows(0);
            }

            int dotIndex = -1;

            if (!" ".equals(this.quotedId)) {
                dotIndex = StringUtils.indexOfIgnoreCase(0, procName, ".", this.quotedId, this.quotedId,
                        this.conn.isNoBackslashEscapesSet() ? StringUtils.SEARCH_MODE__MRK_COM_WS : StringUtils.SEARCH_MODE__ALL);
            } else {
                dotIndex = procName.indexOf(".");
            }

            String dbName = null;

            if (dotIndex != -1 && (dotIndex + 1) < procName.length()) {
                dbName = procName.substring(0, dotIndex);
                procName = procName.substring(dotIndex + 1);
            } else {
                dbName = catalog;
            }

            // Moved from above so that procName is *without* database as expected by the rest of code
            // Removing QuoteChar to get output as it was before PROC_CAT fixes
            String tmpProcName = StringUtils.unQuoteIdentifier(procName, this.quotedId);
            try {
                procNameAsBytes = StringUtils.getBytes(tmpProcName, "UTF-8");
            } catch (UnsupportedEncodingException ueEx) {
                procNameAsBytes = s2b(tmpProcName);

                // Set all fields to connection encoding
            }

            tmpProcName = StringUtils.unQuoteIdentifier(dbName, this.quotedId);
            try {
                procCatAsBytes = StringUtils.getBytes(tmpProcName, "UTF-8");
            } catch (UnsupportedEncodingException ueEx) {
                procCatAsBytes = s2b(tmpProcName);

                // Set all fields to connection encoding
            }

            StringBuilder procNameBuf = new StringBuilder();
            procNameBuf.append(StringUtils.quoteIdentifier(dbName, this.quotedId, this.conn.getPedantic()));
            procNameBuf.append('.');
            procNameBuf.append(StringUtils.quoteIdentifier(procName, this.quotedId, this.conn.getPedantic()));

            String fieldName = null;
            if (procType == PROCEDURE) {
                paramRetrievalRs = paramRetrievalStmt.executeQuery("SHOW CREATE PROCEDURE " + procNameBuf.toString());
                fieldName = "Create Procedure";
            } else {
                paramRetrievalRs = paramRetrievalStmt.executeQuery("SHOW CREATE FUNCTION " + procNameBuf.toString());
                fieldName = "Create Function";
            }

            if (paramRetrievalRs.next()) {
                String procedureDef = paramRetrievalRs.getString(fieldName);

                if (!this.conn.getNoAccessToProcedureBodies() && (procedureDef == null || procedureDef.length() == 0)) {
                    throw SQLError.createSQLException("User does not have access to metadata required to determine "
                            + "stored procedure parameter types. If rights can not be granted, configure connection with \"noAccessToProcedureBodies=true\" "
                            + "to have driver generate parameters that represent INOUT strings irregardless of actual parameter types.",
                            SQLError.SQL_STATE_GENERAL_ERROR, getExceptionInterceptor());
                }

                try {
                    String sqlMode = paramRetrievalRs.getString("sql_mode");

                    if (StringUtils.indexOfIgnoreCase(sqlMode, "ANSI") != -1) {
                        isProcedureInAnsiMode = true;
                    }
                } catch (SQLException sqlEx) {
                    // doesn't exist
                }

                String identifierMarkers = isProcedureInAnsiMode ? "`\"" : "`";
                String identifierAndStringMarkers = "'" + identifierMarkers;
                storageDefnDelims = "(" + identifierMarkers;
                storageDefnClosures = ")" + identifierMarkers;

                if (procedureDef != null && procedureDef.length() != 0) {
                    // sanitize/normalize by stripping out comments
                    procedureDef = StringUtils.stripComments(procedureDef, identifierAndStringMarkers, identifierAndStringMarkers, true, false, true, true);

                    int openParenIndex = StringUtils.indexOfIgnoreCase(0, procedureDef, "(", this.quotedId, this.quotedId,
                            this.conn.isNoBackslashEscapesSet() ? StringUtils.SEARCH_MODE__MRK_COM_WS : StringUtils.SEARCH_MODE__ALL);
                    int endOfParamDeclarationIndex = 0;

                    endOfParamDeclarationIndex = endPositionOfParameterDeclaration(openParenIndex, procedureDef, this.quotedId);

                    if (procType == FUNCTION) {

                        // Grab the return column since it needs
                        // to go first in the output result set
                        int returnsIndex = StringUtils.indexOfIgnoreCase(0, procedureDef, " RETURNS ", this.quotedId, this.quotedId,
                                this.conn.isNoBackslashEscapesSet() ? StringUtils.SEARCH_MODE__MRK_COM_WS : StringUtils.SEARCH_MODE__ALL);

                        int endReturnsDef = findEndOfReturnsClause(procedureDef, this.quotedId, returnsIndex);

                        // Trim off whitespace after "RETURNS"

                        int declarationStart = returnsIndex + "RETURNS ".length();

                        while (declarationStart < procedureDef.length()) {
                            if (Character.isWhitespace(procedureDef.charAt(declarationStart))) {
                                declarationStart++;
                            } else {
                                break;
                            }
                        }

                        String returnsDefn = procedureDef.substring(declarationStart, endReturnsDef).trim();
                        TypeDescriptor returnDescriptor = new TypeDescriptor(returnsDefn, "YES");

                        resultRows.add(convertTypeDescriptorToProcedureRow(procNameAsBytes, procCatAsBytes, "", false, false, true, returnDescriptor,
                                forGetFunctionColumns, 0));
                    }

                    if ((openParenIndex == -1) || (endOfParamDeclarationIndex == -1)) {
                        // parse error?
                        throw SQLError.createSQLException("Internal error when parsing callable statement metadata", SQLError.SQL_STATE_GENERAL_ERROR,
                                getExceptionInterceptor());
                    }

                    parameterDef = procedureDef.substring(openParenIndex + 1, endOfParamDeclarationIndex);
                }

            }
        } finally {
            SQLException sqlExRethrow = null;

            if (paramRetrievalRs != null) {
                try {
                    paramRetrievalRs.close();
                } catch (SQLException sqlEx) {
                    sqlExRethrow = sqlEx;
                }

                paramRetrievalRs = null;
            }

            if (paramRetrievalStmt != null) {
                try {
                    paramRetrievalStmt.close();
                } catch (SQLException sqlEx) {
                    sqlExRethrow = sqlEx;
                }

                paramRetrievalStmt = null;
            }

            if (sqlExRethrow != null) {
                throw sqlExRethrow;
            }
        }

        if (parameterDef != null) {
            int ordinal = 1;

            List<String> parseList = StringUtils.split(parameterDef, ",", storageDefnDelims, storageDefnClosures, true);

            int parseListLen = parseList.size();

            for (int i = 0; i < parseListLen; i++) {
                String declaration = parseList.get(i);

                if (declaration.trim().length() == 0) {
                    break; // no parameters actually declared, but whitespace spans lines
                }

                // Bug#52167, tokenizer will break if declaration contains special characters like \n
                declaration = declaration.replaceAll("[\\t\\n\\x0B\\f\\r]", " ");
                StringTokenizer declarationTok = new StringTokenizer(declaration, " \t");

                String paramName = null;
                boolean isOutParam = false;
                boolean isInParam = false;

                if (declarationTok.hasMoreTokens()) {
                    String possibleParamName = declarationTok.nextToken();

                    if (possibleParamName.equalsIgnoreCase("OUT")) {
                        isOutParam = true;

                        if (declarationTok.hasMoreTokens()) {
                            paramName = declarationTok.nextToken();
                        } else {
                            throw SQLError.createSQLException("Internal error when parsing callable statement metadata (missing parameter name)",
                                    SQLError.SQL_STATE_GENERAL_ERROR, getExceptionInterceptor());
                        }
                    } else if (possibleParamName.equalsIgnoreCase("INOUT")) {
                        isOutParam = true;
                        isInParam = true;

                        if (declarationTok.hasMoreTokens()) {
                            paramName = declarationTok.nextToken();
                        } else {
                            throw SQLError.createSQLException("Internal error when parsing callable statement metadata (missing parameter name)",
                                    SQLError.SQL_STATE_GENERAL_ERROR, getExceptionInterceptor());
                        }
                    } else if (possibleParamName.equalsIgnoreCase("IN")) {
                        isOutParam = false;
                        isInParam = true;

                        if (declarationTok.hasMoreTokens()) {
                            paramName = declarationTok.nextToken();
                        } else {
                            throw SQLError.createSQLException("Internal error when parsing callable statement metadata (missing parameter name)",
                                    SQLError.SQL_STATE_GENERAL_ERROR, getExceptionInterceptor());
                        }
                    } else {
                        isOutParam = false;
                        isInParam = true;

                        paramName = possibleParamName;
                    }

                    TypeDescriptor typeDesc = null;

                    if (declarationTok.hasMoreTokens()) {
                        StringBuilder typeInfoBuf = new StringBuilder(declarationTok.nextToken());

                        while (declarationTok.hasMoreTokens()) {
                            typeInfoBuf.append(" ");
                            typeInfoBuf.append(declarationTok.nextToken());
                        }

                        String typeInfo = typeInfoBuf.toString();

                        typeDesc = new TypeDescriptor(typeInfo, "YES");
                    } else {
                        throw SQLError.createSQLException("Internal error when parsing callable statement metadata (missing parameter type)",
                                SQLError.SQL_STATE_GENERAL_ERROR, getExceptionInterceptor());
                    }

                    if ((paramName.startsWith("`") && paramName.endsWith("`"))
                            || (isProcedureInAnsiMode && paramName.startsWith("\"") && paramName.endsWith("\""))) {
                        paramName = paramName.substring(1, paramName.length() - 1);
                    }

                    int wildCompareRes = StringUtils.wildCompare(paramName, parameterNamePattern);

                    if (wildCompareRes != StringUtils.WILD_COMPARE_NO_MATCH) {
                        ResultSetRow row = convertTypeDescriptorToProcedureRow(procNameAsBytes, procCatAsBytes, paramName, isOutParam, isInParam, false,
                                typeDesc, forGetFunctionColumns, ordinal++);

                        resultRows.add(row);
                    }
                } else {
                    throw SQLError.createSQLException("Internal error when parsing callable statement metadata (unknown output from 'SHOW CREATE PROCEDURE')",
                            SQLError.SQL_STATE_GENERAL_ERROR, getExceptionInterceptor());
                }
            }
        } else {
            // Is this an error? JDBC spec doesn't make it clear if stored procedure doesn't exist, is it an error....
        }
    }

    /**
     * Finds the end of the parameter declaration from the output of "SHOW
     * CREATE PROCEDURE".
     * 
     * @param beginIndex
     *            should be the index of the procedure body that contains the
     *            first "(".
     * @param procedureDef
     *            the procedure body
     * @param quoteChar
     *            the identifier quote character in use
     * @return the ending index of the parameter declaration, not including the
     *         closing ")"
     * @throws SQLException
     *             if a parse error occurs.
     */
    private int endPositionOfParameterDeclaration(int beginIndex, String procedureDef, String quoteChar) throws SQLException {
        int currentPos = beginIndex + 1;
        int parenDepth = 1; // counting the first openParen

        while (parenDepth > 0 && currentPos < procedureDef.length()) {
            int closedParenIndex = StringUtils.indexOfIgnoreCase(currentPos, procedureDef, ")", quoteChar, quoteChar,
                    this.conn.isNoBackslashEscapesSet() ? StringUtils.SEARCH_MODE__MRK_COM_WS : StringUtils.SEARCH_MODE__ALL);

            if (closedParenIndex != -1) {
                int nextOpenParenIndex = StringUtils.indexOfIgnoreCase(currentPos, procedureDef, "(", quoteChar, quoteChar,
                        this.conn.isNoBackslashEscapesSet() ? StringUtils.SEARCH_MODE__MRK_COM_WS : StringUtils.SEARCH_MODE__ALL);

                if (nextOpenParenIndex != -1 && nextOpenParenIndex < closedParenIndex) {
                    parenDepth++;
                    currentPos = closedParenIndex + 1; // set after closed paren that increases depth
                } else {
                    parenDepth--;
                    currentPos = closedParenIndex; // start search from same position
                }
            } else {
                // we should always get closed paren of some sort
                throw SQLError.createSQLException("Internal error when parsing callable statement metadata", SQLError.SQL_STATE_GENERAL_ERROR,
                        getExceptionInterceptor());
            }
        }

        return currentPos;
    }

    /**
     * Finds the end of the RETURNS clause for SQL Functions by using any of the
     * keywords allowed after the RETURNS clause, or a label.
     * 
     * @param procedureDefn
     *            the function body containing the definition of the function
     * @param quoteChar
     *            the identifier quote string in use
     * @param positionOfReturnKeyword
     *            the position of "RETRUNS" in the definition
     * @return the end of the returns clause
     * @throws SQLException
     *             if a parse error occurs
     */
    private int findEndOfReturnsClause(String procedureDefn, String quoteChar, int positionOfReturnKeyword) throws SQLException {
        /*
         * characteristic: LANGUAGE SQL | [NOT] DETERMINISTIC | { CONTAINS SQL |
         * NO SQL | READS SQL DATA | MODIFIES SQL DATA } | SQL SECURITY {
         * DEFINER | INVOKER } | COMMENT 'string'
         */

        String[] tokens = new String[] { "LANGUAGE", "NOT", "DETERMINISTIC", "CONTAINS", "NO", "READ", "MODIFIES", "SQL", "COMMENT", "BEGIN", "RETURN" };

        int startLookingAt = positionOfReturnKeyword + "RETURNS".length() + 1;

        int endOfReturn = -1;

        for (int i = 0; i < tokens.length; i++) {
            int nextEndOfReturn = StringUtils.indexOfIgnoreCase(startLookingAt, procedureDefn, tokens[i], quoteChar, quoteChar,
                    this.conn.isNoBackslashEscapesSet() ? StringUtils.SEARCH_MODE__MRK_COM_WS : StringUtils.SEARCH_MODE__ALL);

            if (nextEndOfReturn != -1) {
                if (endOfReturn == -1 || (nextEndOfReturn < endOfReturn)) {
                    endOfReturn = nextEndOfReturn;
                }
            }
        }

        if (endOfReturn != -1) {
            return endOfReturn;
        }

        // Label?
        endOfReturn = StringUtils.indexOfIgnoreCase(startLookingAt, procedureDefn, ":", quoteChar, quoteChar,
                this.conn.isNoBackslashEscapesSet() ? StringUtils.SEARCH_MODE__MRK_COM_WS : StringUtils.SEARCH_MODE__ALL);

        if (endOfReturn != -1) {
            // seek back until whitespace
            for (int i = endOfReturn; i > 0; i--) {
                if (Character.isWhitespace(procedureDefn.charAt(i))) {
                    return i;
                }
            }
        }

        // We can't parse it.

        throw SQLError.createSQLException("Internal error when parsing callable statement metadata", SQLError.SQL_STATE_GENERAL_ERROR,
                getExceptionInterceptor());
    }

    /**
     * Parses the cascade option string and returns the DBMD constant that
     * represents it (for deletes)
     * 
     * @param cascadeOptions
     *            the comment from 'SHOW TABLE STATUS'
     * @return the DBMD constant that represents the cascade option
     */
    private int getCascadeDeleteOption(String cascadeOptions) {
        int onDeletePos = cascadeOptions.indexOf("ON DELETE");

        if (onDeletePos != -1) {
            String deleteOptions = cascadeOptions.substring(onDeletePos, cascadeOptions.length());

            if (deleteOptions.startsWith("ON DELETE CASCADE")) {
                return java.sql.DatabaseMetaData.importedKeyCascade;
            } else if (deleteOptions.startsWith("ON DELETE SET NULL")) {
                return java.sql.DatabaseMetaData.importedKeySetNull;
            } else if (deleteOptions.startsWith("ON DELETE RESTRICT")) {
                return java.sql.DatabaseMetaData.importedKeyRestrict;
            } else if (deleteOptions.startsWith("ON DELETE NO ACTION")) {
                return java.sql.DatabaseMetaData.importedKeyNoAction;
            }
        }

        return java.sql.DatabaseMetaData.importedKeyNoAction;
    }

    /**
     * Parses the cascade option string and returns the DBMD constant that
     * represents it (for Updates)
     * 
     * @param cascadeOptions
     *            the comment from 'SHOW TABLE STATUS'
     * @return the DBMD constant that represents the cascade option
     */
    private int getCascadeUpdateOption(String cascadeOptions) {
        int onUpdatePos = cascadeOptions.indexOf("ON UPDATE");

        if (onUpdatePos != -1) {
            String updateOptions = cascadeOptions.substring(onUpdatePos, cascadeOptions.length());

            if (updateOptions.startsWith("ON UPDATE CASCADE")) {
                return java.sql.DatabaseMetaData.importedKeyCascade;
            } else if (updateOptions.startsWith("ON UPDATE SET NULL")) {
                return java.sql.DatabaseMetaData.importedKeySetNull;
            } else if (updateOptions.startsWith("ON UPDATE RESTRICT")) {
                return java.sql.DatabaseMetaData.importedKeyRestrict;
            } else if (updateOptions.startsWith("ON UPDATE NO ACTION")) {
                return java.sql.DatabaseMetaData.importedKeyNoAction;
            }
        }

        return java.sql.DatabaseMetaData.importedKeyNoAction;
    }

    protected IteratorWithCleanup<String> getCatalogIterator(String catalogSpec) throws SQLException {
        IteratorWithCleanup<String> allCatalogsIter;
        if (catalogSpec != null) {
            if (!catalogSpec.equals("")) {
                if (this.conn.getPedantic()) {
                    allCatalogsIter = new SingleStringIterator(catalogSpec);
                } else {
                    allCatalogsIter = new SingleStringIterator(StringUtils.unQuoteIdentifier(catalogSpec, this.quotedId));
                }
            } else {
                // legacy mode of operation
                allCatalogsIter = new SingleStringIterator(this.database);
            }
        } else if (this.conn.getNullCatalogMeansCurrent()) {

            allCatalogsIter = new SingleStringIterator(this.database);
        } else {
            allCatalogsIter = new ResultSetIterator(getCatalogs(), 1);
        }

        return allCatalogsIter;
    }

    /**
     * Get the catalog names available in this database. The results are ordered
     * by catalog name.
     * <P>
     * The catalog column is:
     * <OL>
     * <li><B>TABLE_CAT</B> String => catalog name</li>
     * </ol>
     * </p>
     * 
     * @return ResultSet each row has a single String column that is a catalog
     *         name
     * @throws SQLException
     */
    public java.sql.ResultSet getCatalogs() throws SQLException {
        java.sql.ResultSet results = null;
        java.sql.Statement stmt = null;

        try {
            stmt = this.conn.getMetadataSafeStatement();
            results = stmt.executeQuery("SHOW DATABASES");

            java.sql.ResultSetMetaData resultsMD = results.getMetaData();
            Field[] fields = new Field[1];
            fields[0] = new Field("", "TABLE_CAT", Types.VARCHAR, resultsMD.getColumnDisplaySize(1));

            ArrayList<ResultSetRow> tuples = new ArrayList<ResultSetRow>();

            while (results.next()) {
                byte[][] rowVal = new byte[1][];
                rowVal[0] = results.getBytes(1);
                tuples.add(new ByteArrayRow(rowVal, getExceptionInterceptor()));
            }

            return buildResultSet(fields, tuples);
        } finally {
            if (results != null) {
                try {
                    results.close();
                } catch (SQLException sqlEx) {
                    AssertionFailedException.shouldNotHappen(sqlEx);
                }

                results = null;
            }

            if (stmt != null) {
                try {
                    stmt.close();
                } catch (SQLException sqlEx) {
                    AssertionFailedException.shouldNotHappen(sqlEx);
                }

                stmt = null;
            }
        }
    }

    /**
     * What's the separator between catalog and table name?
     * 
     * @return the separator string
     * @throws SQLException
     */
    public String getCatalogSeparator() throws SQLException {
        return ".";
    }

    // The following group of methods exposes various limitations based on the target database with the current driver. Unless otherwise specified, a result of
    // zero means there is no limit, or the limit is not known.

    /**
     * What's the database vendor's preferred term for "catalog"?
     * 
     * @return the vendor term
     * @throws SQLException
     */
    public String getCatalogTerm() throws SQLException {
        return "database";
    }

    /**
     * Get a description of the access rights for a table's columns.
     * <P>
     * Only privileges matching the column name criteria are returned. They are ordered by COLUMN_NAME and PRIVILEGE.
     * </p>
     * <P>
     * Each privilige description has the following columns:
     * <OL>
     * <li><B>TABLE_CAT</B> String => table catalog (may be null)</li>
     * <li><B>TABLE_SCHEM</B> String => table schema (may be null)</li>
     * <li><B>TABLE_NAME</B> String => table name</li>
     * <li><B>COLUMN_NAME</B> String => column name</li>
     * <li><B>GRANTOR</B> => grantor of access (may be null)</li>
     * <li><B>GRANTEE</B> String => grantee of access</li>
     * <li><B>PRIVILEGE</B> String => name of access (SELECT, INSERT, UPDATE, REFRENCES, ...)</li>
     * <li><B>IS_GRANTABLE</B> String => "YES" if grantee is permitted to grant to others; "NO" if not; null if unknown</li>
     * </ol>
     * </p>
     * 
     * @param catalog
     *            a catalog name; "" retrieves those without a catalog
     * @param schema
     *            a schema name; "" retrieves those without a schema
     * @param table
     *            a table name
     * @param columnNamePattern
     *            a column name pattern
     * @return ResultSet each row is a column privilege description
     * @throws SQLException
     *             if a database access error occurs
     * @see #getSearchStringEscape
     */
    public java.sql.ResultSet getColumnPrivileges(String catalog, String schema, String table, String columnNamePattern) throws SQLException {
        Field[] fields = new Field[8];
        fields[0] = new Field("", "TABLE_CAT", Types.CHAR, 64);
        fields[1] = new Field("", "TABLE_SCHEM", Types.CHAR, 1);
        fields[2] = new Field("", "TABLE_NAME", Types.CHAR, 64);
        fields[3] = new Field("", "COLUMN_NAME", Types.CHAR, 64);
        fields[4] = new Field("", "GRANTOR", Types.CHAR, 77);
        fields[5] = new Field("", "GRANTEE", Types.CHAR, 77);
        fields[6] = new Field("", "PRIVILEGE", Types.CHAR, 64);
        fields[7] = new Field("", "IS_GRANTABLE", Types.CHAR, 3);

        String grantQuery = "SELECT c.host, c.db, t.grantor, c.user, c.table_name, c.column_name, c.column_priv "
                + "FROM mysql.columns_priv c, mysql.tables_priv t WHERE c.host = t.host AND c.db = t.db AND "
                + "c.table_name = t.table_name AND c.db LIKE ? AND c.table_name = ? AND c.column_name LIKE ?";

        PreparedStatement pStmt = null;
        ResultSet results = null;
        ArrayList<ResultSetRow> grantRows = new ArrayList<ResultSetRow>();

        try {
            pStmt = prepareMetaDataSafeStatement(grantQuery);

            pStmt.setString(1, (catalog != null) && (catalog.length() != 0) ? catalog : "%");
            pStmt.setString(2, table);
            pStmt.setString(3, columnNamePattern);

            results = pStmt.executeQuery();

            while (results.next()) {
                String host = results.getString(1);
                String db = results.getString(2);
                String grantor = results.getString(3);
                String user = results.getString(4);

                if ((user == null) || (user.length() == 0)) {
                    user = "%";
                }

                StringBuilder fullUser = new StringBuilder(user);

                if ((host != null) && this.conn.getUseHostsInPrivileges()) {
                    fullUser.append("@");
                    fullUser.append(host);
                }

                String columnName = results.getString(6);
                String allPrivileges = results.getString(7);

                if (allPrivileges != null) {
                    allPrivileges = allPrivileges.toUpperCase(Locale.ENGLISH);

                    StringTokenizer st = new StringTokenizer(allPrivileges, ",");

                    while (st.hasMoreTokens()) {
                        String privilege = st.nextToken().trim();
                        byte[][] tuple = new byte[8][];
                        tuple[0] = s2b(db);
                        tuple[1] = null;
                        tuple[2] = s2b(table);
                        tuple[3] = s2b(columnName);

                        if (grantor != null) {
                            tuple[4] = s2b(grantor);
                        } else {
                            tuple[4] = null;
                        }

                        tuple[5] = s2b(fullUser.toString());
                        tuple[6] = s2b(privilege);
                        tuple[7] = null;
                        grantRows.add(new ByteArrayRow(tuple, getExceptionInterceptor()));
                    }
                }
            }
        } finally {
            if (results != null) {
                try {
                    results.close();
                } catch (Exception ex) {
                }

                results = null;
            }

            if (pStmt != null) {
                try {
                    pStmt.close();
                } catch (Exception ex) {
                }

                pStmt = null;
            }
        }

        return buildResultSet(fields, grantRows);
    }

    /**
     * Get a description of table columns available in a catalog.
     * <P>
     * Only column descriptions matching the catalog, schema, table and column name criteria are returned. They are ordered by TABLE_SCHEM, TABLE_NAME and
     * ORDINAL_POSITION.
     * </p>
     * <P>
     * Each column description has the following columns:
     * <OL>
     * <li><B>TABLE_CAT</B> String => table catalog (may be null)</li>
     * <li><B>TABLE_SCHEM</B> String => table schema (may be null)</li>
     * <li><B>TABLE_NAME</B> String => table name</li>
     * <li><B>COLUMN_NAME</B> String => column name</li>
     * <li><B>DATA_TYPE</B> short => SQL type from java.sql.Types</li>
     * <li><B>TYPE_NAME</B> String => Data source dependent type name</li>
     * <li><B>COLUMN_SIZE</B> int => column size. For char or date types this is the maximum number of characters, for numeric or decimal types this is
     * precision.</li>
     * <li><B>BUFFER_LENGTH</B> is not used.</li>
     * <li><B>DECIMAL_DIGITS</B> int => the number of fractional digits</li>
     * <li><B>NUM_PREC_RADIX</B> int => Radix (typically either 10 or 2)</li>
     * <li><B>NULLABLE</B> int => is NULL allowed?
     * <UL>
     * <li>columnNoNulls - might not allow NULL values</li>
     * <li>columnNullable - definitely allows NULL values</li>
     * <li>columnNullableUnknown - nullability unknown</li>
     * </ul>
     * </li>
     * <li><B>REMARKS</B> String => comment describing column (may be null)</li>
     * <li><B>COLUMN_DEF</B> String => default value (may be null)</li>
     * <li><B>SQL_DATA_TYPE</B> int => unused</li>
     * <li><B>SQL_DATETIME_SUB</B> int => unused</li>
     * <li><B>CHAR_OCTET_LENGTH</B> int => for char types the maximum number of bytes in the column</li>
     * <li><B>ORDINAL_POSITION</B> int => index of column in table (starting at 1)</li>
     * <li><B>IS_NULLABLE</B> String => "NO" means column definitely does not allow NULL values; "YES" means the column might allow NULL values. An empty string
     * means nobody knows.</li>
     * </ol>
     * </p>
     * 
     * @param catalog
     *            a catalog name; "" retrieves those without a catalog
     * @param schemaPattern
     *            a schema name pattern; "" retrieves those without a schema
     * @param tableNamePattern
     *            a table name pattern
     * @param columnNamePattern
     *            a column name pattern
     * @return ResultSet each row is a column description
     * @throws SQLException
     *             if a database access error occurs
     * @see #getSearchStringEscape
     */
    public java.sql.ResultSet getColumns(final String catalog, final String schemaPattern, final String tableNamePattern, String columnNamePattern)
            throws SQLException {

        if (columnNamePattern == null) {
            if (this.conn.getNullNamePatternMatchesAll()) {
                columnNamePattern = "%";
            } else {
                throw SQLError.createSQLException("Column name pattern can not be NULL or empty.", SQLError.SQL_STATE_ILLEGAL_ARGUMENT,
                        getExceptionInterceptor());
            }
        }

        final String colPattern = columnNamePattern;

        Field[] fields = createColumnsFields();

        final ArrayList<ResultSetRow> rows = new ArrayList<ResultSetRow>();
        final Statement stmt = this.conn.getMetadataSafeStatement();

        try {

            new IterateBlock<String>(getCatalogIterator(catalog)) {
                @Override
                void forEach(String catalogStr) throws SQLException {

                    ArrayList<String> tableNameList = new ArrayList<String>();

                    if (tableNamePattern == null) {
                        // Select from all tables
                        java.sql.ResultSet tables = null;

                        try {
                            tables = getTables(catalogStr, schemaPattern, "%", new String[0]);

                            while (tables.next()) {
                                String tableNameFromList = tables.getString("TABLE_NAME");
                                tableNameList.add(tableNameFromList);
                            }
                        } finally {
                            if (tables != null) {
                                try {
                                    tables.close();
                                } catch (Exception sqlEx) {
                                    AssertionFailedException.shouldNotHappen(sqlEx);
                                }

                                tables = null;
                            }
                        }
                    } else {
                        java.sql.ResultSet tables = null;

                        try {
                            tables = getTables(catalogStr, schemaPattern, tableNamePattern, new String[0]);

                            while (tables.next()) {
                                String tableNameFromList = tables.getString("TABLE_NAME");
                                tableNameList.add(tableNameFromList);
                            }
                        } finally {
                            if (tables != null) {
                                try {
                                    tables.close();
                                } catch (SQLException sqlEx) {
                                    AssertionFailedException.shouldNotHappen(sqlEx);
                                }

                                tables = null;
                            }
                        }
                    }

                    for (String tableName : tableNameList) {

                        ResultSet results = null;

                        try {
<<<<<<< HEAD
                            StringBuffer queryBuf = new StringBuffer("SHOW ");
                            queryBuf.append("FULL ");
=======
                            StringBuilder queryBuf = new StringBuilder("SHOW ");

                            if (DatabaseMetaData.this.conn.versionMeetsMinimum(4, 1, 0)) {
                                queryBuf.append("FULL ");
                            }

>>>>>>> b8acfd59
                            queryBuf.append("COLUMNS FROM ");
                            queryBuf.append(StringUtils.quoteIdentifier(tableName, DatabaseMetaData.this.quotedId, DatabaseMetaData.this.conn.getPedantic()));
                            queryBuf.append(" FROM ");
                            queryBuf.append(StringUtils.quoteIdentifier(catalogStr, DatabaseMetaData.this.quotedId, DatabaseMetaData.this.conn.getPedantic()));
                            queryBuf.append(" LIKE ");
                            queryBuf.append(StringUtils.quoteIdentifier(colPattern, "'", true));

                            // Return correct ordinals if column name pattern is not '%'
                            // Currently, MySQL doesn't show enough data to do this, so we do it the 'hard' way...Once _SYSTEM tables are in, this should be
                            // much easier
                            boolean fixUpOrdinalsRequired = false;
                            Map<String, Integer> ordinalFixUpMap = null;

                            if (!colPattern.equals("%")) {
                                fixUpOrdinalsRequired = true;

<<<<<<< HEAD
                                StringBuffer fullColumnQueryBuf = new StringBuffer("SHOW ");
                                fullColumnQueryBuf.append("FULL ");
=======
                                StringBuilder fullColumnQueryBuf = new StringBuilder("SHOW ");

                                if (DatabaseMetaData.this.conn.versionMeetsMinimum(4, 1, 0)) {
                                    fullColumnQueryBuf.append("FULL ");
                                }

>>>>>>> b8acfd59
                                fullColumnQueryBuf.append("COLUMNS FROM ");
                                fullColumnQueryBuf.append(StringUtils.quoteIdentifier(tableName, DatabaseMetaData.this.quotedId,
                                        DatabaseMetaData.this.conn.getPedantic()));
                                fullColumnQueryBuf.append(" FROM ");
                                fullColumnQueryBuf.append(StringUtils.quoteIdentifier(catalogStr, DatabaseMetaData.this.quotedId,
                                        DatabaseMetaData.this.conn.getPedantic()));

                                results = stmt.executeQuery(fullColumnQueryBuf.toString());

                                ordinalFixUpMap = new HashMap<String, Integer>();

                                int fullOrdinalPos = 1;

                                while (results.next()) {
                                    String fullOrdColName = results.getString("Field");

                                    ordinalFixUpMap.put(fullOrdColName, Integer.valueOf(fullOrdinalPos++));
                                }
                                results.close();
                            }

                            results = stmt.executeQuery(queryBuf.toString());

                            int ordPos = 1;

                            while (results.next()) {
                                byte[][] rowVal = new byte[24][];
                                rowVal[0] = s2b(catalogStr); // TABLE_CAT
                                rowVal[1] = null; // TABLE_SCHEM (No schemas
                                // in MySQL)

                                rowVal[2] = s2b(tableName); // TABLE_NAME
                                rowVal[3] = results.getBytes("Field");

                                TypeDescriptor typeDesc = new TypeDescriptor(results.getString("Type"), results.getString("Null"));

                                rowVal[4] = Short.toString(typeDesc.dataType).getBytes();

                                // DATA_TYPE (jdbc)
                                rowVal[5] = s2b(typeDesc.typeName); // TYPE_NAME
                                // (native)
                                if (typeDesc.columnSize == null) {
                                    rowVal[6] = null;
                                } else {
                                    String collation = results.getString("Collation");
                                    int mbminlen = 1;
                                    if (collation != null
                                            && ("TEXT".equals(typeDesc.typeName) || "TINYTEXT".equals(typeDesc.typeName) || "MEDIUMTEXT"
                                                    .equals(typeDesc.typeName))) {
                                        if (collation.indexOf("ucs2") > -1 || collation.indexOf("utf16") > -1) {
                                            mbminlen = 2;
                                        } else if (collation.indexOf("utf32") > -1) {
                                            mbminlen = 4;
                                        }
                                    }
                                    rowVal[6] = mbminlen == 1 ? s2b(typeDesc.columnSize.toString()) : s2b(((Integer) (typeDesc.columnSize / mbminlen))
                                            .toString());
                                }
                                rowVal[7] = s2b(Integer.toString(typeDesc.bufferLength));
                                rowVal[8] = typeDesc.decimalDigits == null ? null : s2b(typeDesc.decimalDigits.toString());
                                rowVal[9] = s2b(Integer.toString(typeDesc.numPrecRadix));
                                rowVal[10] = s2b(Integer.toString(typeDesc.nullability));

                                //
                                // Doesn't always have this field, depending on version
                                //
                                //
                                // REMARK column
                                //
                                try {
                                    rowVal[11] = results.getBytes("Comment");
                                } catch (Exception E) {
                                    rowVal[11] = new byte[0];
                                }

                                // COLUMN_DEF
                                rowVal[12] = results.getBytes("Default");

                                rowVal[13] = new byte[] { (byte) '0' }; // SQL_DATA_TYPE
                                rowVal[14] = new byte[] { (byte) '0' }; // SQL_DATE_TIME_SUB

                                if (StringUtils.indexOfIgnoreCase(typeDesc.typeName, "CHAR") != -1
                                        || StringUtils.indexOfIgnoreCase(typeDesc.typeName, "BLOB") != -1
                                        || StringUtils.indexOfIgnoreCase(typeDesc.typeName, "TEXT") != -1
                                        || StringUtils.indexOfIgnoreCase(typeDesc.typeName, "BINARY") != -1) {
                                    rowVal[15] = rowVal[6]; // CHAR_OCTET_LENGTH
                                } else {
                                    rowVal[15] = null;
                                }

                                // ORDINAL_POSITION
                                if (!fixUpOrdinalsRequired) {
                                    rowVal[16] = Integer.toString(ordPos++).getBytes();
                                } else {
                                    String origColName = results.getString("Field");
                                    Integer realOrdinal = ordinalFixUpMap.get(origColName);

                                    if (realOrdinal != null) {
                                        rowVal[16] = realOrdinal.toString().getBytes();
                                    } else {
                                        throw SQLError.createSQLException("Can not find column in full column list to determine true ordinal position.",
                                                SQLError.SQL_STATE_GENERAL_ERROR, getExceptionInterceptor());
                                    }
                                }

                                rowVal[17] = s2b(typeDesc.isNullable);

                                // We don't support REF or DISTINCT types
                                rowVal[18] = null;
                                rowVal[19] = null;
                                rowVal[20] = null;
                                rowVal[21] = null;

                                rowVal[22] = s2b("");

                                String extra = results.getString("Extra");

                                if (extra != null) {
                                    rowVal[22] = s2b(StringUtils.indexOfIgnoreCase(extra, "auto_increment") != -1 ? "YES" : "NO");
                                }
                                rowVal[23] = s2b("");

                                rows.add(new ByteArrayRow(rowVal, getExceptionInterceptor()));
                            }
                        } finally {
                            if (results != null) {
                                try {
                                    results.close();
                                } catch (Exception ex) {
                                }

                                results = null;
                            }
                        }
                    }
                }
            }.doForAll();
        } finally {
            if (stmt != null) {
                stmt.close();
            }
        }

        java.sql.ResultSet results = buildResultSet(fields, rows);

        return results;
    }

    protected Field[] createColumnsFields() {
        Field[] fields = new Field[24];
        fields[0] = new Field("", "TABLE_CAT", Types.CHAR, 255);
        fields[1] = new Field("", "TABLE_SCHEM", Types.CHAR, 0);
        fields[2] = new Field("", "TABLE_NAME", Types.CHAR, 255);
        fields[3] = new Field("", "COLUMN_NAME", Types.CHAR, 32);
        fields[4] = new Field("", "DATA_TYPE", Types.INTEGER, 5);
        fields[5] = new Field("", "TYPE_NAME", Types.CHAR, 16);
        fields[6] = new Field("", "COLUMN_SIZE", Types.INTEGER, Integer.toString(Integer.MAX_VALUE).length());
        fields[7] = new Field("", "BUFFER_LENGTH", Types.INTEGER, 10);
        fields[8] = new Field("", "DECIMAL_DIGITS", Types.INTEGER, 10);
        fields[9] = new Field("", "NUM_PREC_RADIX", Types.INTEGER, 10);
        fields[10] = new Field("", "NULLABLE", Types.INTEGER, 10);
        fields[11] = new Field("", "REMARKS", Types.CHAR, 0);
        fields[12] = new Field("", "COLUMN_DEF", Types.CHAR, 0);
        fields[13] = new Field("", "SQL_DATA_TYPE", Types.INTEGER, 10);
        fields[14] = new Field("", "SQL_DATETIME_SUB", Types.INTEGER, 10);
        fields[15] = new Field("", "CHAR_OCTET_LENGTH", Types.INTEGER, Integer.toString(Integer.MAX_VALUE).length());
        fields[16] = new Field("", "ORDINAL_POSITION", Types.INTEGER, 10);
        fields[17] = new Field("", "IS_NULLABLE", Types.CHAR, 3);
        fields[18] = new Field("", "SCOPE_CATALOG", Types.CHAR, 255);
        fields[19] = new Field("", "SCOPE_SCHEMA", Types.CHAR, 255);
        fields[20] = new Field("", "SCOPE_TABLE", Types.CHAR, 255);
        fields[21] = new Field("", "SOURCE_DATA_TYPE", Types.SMALLINT, 10);
        fields[22] = new Field("", "IS_AUTOINCREMENT", Types.CHAR, 3);
        fields[23] = new Field("", "IS_GENERATEDCOLUMN", Types.CHAR, 3);
        return fields;
    }

    /**
     * JDBC 2.0 Return the connection that produced this metadata object.
     * 
     * @return the connection that produced this metadata object.
     * @throws SQLException
     *             if a database error occurs
     */
    public java.sql.Connection getConnection() throws SQLException {
        return this.conn;
    }

    /**
     * Get a description of the foreign key columns in the foreign key table
     * that reference the primary key columns of the primary key table (describe
     * how one table imports another's key.) This should normally return a
     * single foreign key/primary key pair (most tables only import a foreign
     * key from a table once.) They are ordered by FKTABLE_CAT, FKTABLE_SCHEM,
     * FKTABLE_NAME, and KEY_SEQ.
     * <P>
     * Each foreign key column description has the following columns:
     * <OL>
     * <li><B>PKTABLE_CAT</B> String => primary key table catalog (may be null)</li>
     * <li><B>PKTABLE_SCHEM</B> String => primary key table schema (may be null)</li>
     * <li><B>PKTABLE_NAME</B> String => primary key table name</li>
     * <li><B>PKCOLUMN_NAME</B> String => primary key column name</li>
     * <li><B>FKTABLE_CAT</B> String => foreign key table catalog (may be null) being exported (may be null)</li>
     * <li><B>FKTABLE_SCHEM</B> String => foreign key table schema (may be null) being exported (may be null)</li>
     * <li><B>FKTABLE_NAME</B> String => foreign key table name being exported</li>
     * <li><B>FKCOLUMN_NAME</B> String => foreign key column name being exported</li>
     * <li><B>KEY_SEQ</B> short => sequence number within foreign key</li>
     * <li><B>UPDATE_RULE</B> short => What happens to foreign key when primary is updated:
     * <UL>
     * <li>importedKeyCascade - change imported key to agree with primary key update</li>
     * <li>importedKeyRestrict - do not allow update of primary key if it has been imported</li>
     * <li>importedKeySetNull - change imported key to NULL if its primary key has been updated</li>
     * </ul>
     * </li>
     * <li><B>DELETE_RULE</B> short => What happens to the foreign key when primary is deleted.
     * <UL>
     * <li>importedKeyCascade - delete rows that import a deleted key</li>
     * <li>importedKeyRestrict - do not allow delete of primary key if it has been imported</li>
     * <li>importedKeySetNull - change imported key to NULL if its primary key has been deleted</li>
     * </ul>
     * </li>
     * <li><B>FK_NAME</B> String => foreign key identifier (may be null)</li>
     * <li><B>PK_NAME</B> String => primary key identifier (may be null)</li>
     * </ol>
     * </p>
     * 
     * @param primaryCatalog
     *            a catalog name; "" retrieves those without a catalog
     * @param primarySchema
     *            a schema name pattern; "" retrieves those without a schema
     * @param primaryTable
     *            a table name
     * @param foreignCatalog
     *            a catalog name; "" retrieves those without a catalog
     * @param foreignSchema
     *            a schema name pattern; "" retrieves those without a schema
     * @param foreignTable
     *            a table name
     * @return ResultSet each row is a foreign key column description
     * @throws SQLException
     *             if a database access error occurs
     */
    public java.sql.ResultSet getCrossReference(final String primaryCatalog, final String primarySchema, final String primaryTable,
            final String foreignCatalog, final String foreignSchema, final String foreignTable) throws SQLException {
        if (primaryTable == null) {
            throw SQLError.createSQLException("Table not specified.", SQLError.SQL_STATE_ILLEGAL_ARGUMENT, getExceptionInterceptor());
        }

        Field[] fields = createFkMetadataFields();

        final ArrayList<ResultSetRow> tuples = new ArrayList<ResultSetRow>();

        final Statement stmt = this.conn.getMetadataSafeStatement();

        try {

            new IterateBlock<String>(getCatalogIterator(foreignCatalog)) {
                @Override
                void forEach(String catalogStr) throws SQLException {

                    ResultSet fkresults = null;

<<<<<<< HEAD
                    try {
=======
                            /*
                             * Get foreign key information for table
                             */
                            if (DatabaseMetaData.this.conn.versionMeetsMinimum(3, 23, 50)) {
                                fkresults = extractForeignKeyFromCreateTable(catalogStr, null);
                            } else {
                                StringBuilder queryBuf = new StringBuilder("SHOW TABLE STATUS FROM ");
                                queryBuf.append(StringUtils.quoteIdentifier(catalogStr, DatabaseMetaData.this.quotedId,
                                        DatabaseMetaData.this.conn.getPedantic()));
>>>>>>> b8acfd59

                        /*
                         * Get foreign key information for table
                         */
                        fkresults = extractForeignKeyFromCreateTable(catalogStr, null);

                        String foreignTableWithCase = getTableNameWithCase(foreignTable);
                        String primaryTableWithCase = getTableNameWithCase(primaryTable);

                        /*
                         * Parse imported foreign key information
                         */

                        String dummy;

                        while (fkresults.next()) {
                            String tableType = fkresults.getString("Type");

                            if ((tableType != null) && (tableType.equalsIgnoreCase("innodb") || tableType.equalsIgnoreCase(SUPPORTS_FK))) {
                                String comment = fkresults.getString("Comment").trim();

                                if (comment != null) {
                                    StringTokenizer commentTokens = new StringTokenizer(comment, ";", false);

                                    if (commentTokens.hasMoreTokens()) {
                                        dummy = commentTokens.nextToken();

                                        // Skip InnoDB comment
                                    }

                                    while (commentTokens.hasMoreTokens()) {
                                        String keys = commentTokens.nextToken();
                                        LocalAndReferencedColumns parsedInfo = parseTableStatusIntoLocalAndReferencedColumns(keys);

                                        int keySeq = 0;

                                        Iterator<String> referencingColumns = parsedInfo.localColumnsList.iterator();
                                        Iterator<String> referencedColumns = parsedInfo.referencedColumnsList.iterator();

<<<<<<< HEAD
                                        while (referencingColumns.hasNext()) {
                                            String referencingColumn = StringUtils.unQuoteIdentifier(referencingColumns.next(),
                                                    DatabaseMetaData.this.conn.useAnsiQuotedIdentifiers());
=======
                                            while (referencingColumns.hasNext()) {
                                                String referencingColumn = StringUtils.unQuoteIdentifier(referencingColumns.next(),
                                                        DatabaseMetaData.this.quotedId);
>>>>>>> b8acfd59

                                            // one tuple for each table between parenthesis
                                            byte[][] tuple = new byte[14][];
                                            tuple[4] = ((foreignCatalog == null) ? null : s2b(foreignCatalog));
                                            tuple[5] = ((foreignSchema == null) ? null : s2b(foreignSchema));
                                            dummy = fkresults.getString("Name"); // FKTABLE_NAME

                                            if (dummy.compareTo(foreignTableWithCase) != 0) {
                                                continue;
                                            }

                                            tuple[6] = s2b(dummy);

                                            tuple[7] = s2b(referencingColumn); // FKCOLUMN_NAME
                                            tuple[0] = ((primaryCatalog == null) ? null : s2b(primaryCatalog));
                                            tuple[1] = ((primarySchema == null) ? null : s2b(primarySchema));

                                            // Skip foreign key if it doesn't refer to the right table
                                            if (parsedInfo.referencedTable.compareTo(primaryTableWithCase) != 0) {
                                                continue;
                                            }

<<<<<<< HEAD
                                            tuple[2] = s2b(parsedInfo.referencedTable); // PKTABLE_NAME
                                            tuple[3] = s2b(StringUtils.unQuoteIdentifier(referencedColumns.next(),
                                                    DatabaseMetaData.this.conn.useAnsiQuotedIdentifiers())); // PKCOLUMN_NAME
                                            tuple[8] = Integer.toString(keySeq).getBytes(); // KEY_SEQ
=======
                                                tuple[2] = s2b(parsedInfo.referencedTable); // PKTABLE_NAME
                                                tuple[3] = s2b(StringUtils.unQuoteIdentifier(referencedColumns.next(), DatabaseMetaData.this.quotedId)); // PKCOLUMN_NAME
                                                tuple[8] = Integer.toString(keySeq).getBytes(); // KEY_SEQ
>>>>>>> b8acfd59

                                            int[] actions = getForeignKeyActions(keys);

                                            tuple[9] = Integer.toString(actions[1]).getBytes();
                                            tuple[10] = Integer.toString(actions[0]).getBytes();
                                            tuple[11] = null; // FK_NAME
                                            tuple[12] = null; // PK_NAME
                                            tuple[13] = Integer.toString(java.sql.DatabaseMetaData.importedKeyNotDeferrable).getBytes();
                                            tuples.add(new ByteArrayRow(tuple, getExceptionInterceptor()));
                                            keySeq++;
                                        }
                                    }
                                }
                            }
                        }

                    } finally {
                        if (fkresults != null) {
                            try {
                                fkresults.close();
                            } catch (Exception sqlEx) {
                                AssertionFailedException.shouldNotHappen(sqlEx);
                            }

                            fkresults = null;
                        }
                    }
                }
            }.doForAll();
        } finally {
            if (stmt != null) {
                stmt.close();
            }
        }

        java.sql.ResultSet results = buildResultSet(fields, tuples);

        return results;
    }

    protected Field[] createFkMetadataFields() {
        Field[] fields = new Field[14];
        fields[0] = new Field("", "PKTABLE_CAT", Types.CHAR, 255);
        fields[1] = new Field("", "PKTABLE_SCHEM", Types.CHAR, 0);
        fields[2] = new Field("", "PKTABLE_NAME", Types.CHAR, 255);
        fields[3] = new Field("", "PKCOLUMN_NAME", Types.CHAR, 32);
        fields[4] = new Field("", "FKTABLE_CAT", Types.CHAR, 255);
        fields[5] = new Field("", "FKTABLE_SCHEM", Types.CHAR, 0);
        fields[6] = new Field("", "FKTABLE_NAME", Types.CHAR, 255);
        fields[7] = new Field("", "FKCOLUMN_NAME", Types.CHAR, 32);
        fields[8] = new Field("", "KEY_SEQ", Types.SMALLINT, 2);
        fields[9] = new Field("", "UPDATE_RULE", Types.SMALLINT, 2);
        fields[10] = new Field("", "DELETE_RULE", Types.SMALLINT, 2);
        fields[11] = new Field("", "FK_NAME", Types.CHAR, 0);
        fields[12] = new Field("", "PK_NAME", Types.CHAR, 0);
        fields[13] = new Field("", "DEFERRABILITY", Types.SMALLINT, 2);
        return fields;
    }

    /**
     * @see DatabaseMetaData#getDatabaseMajorVersion()
     */
    public int getDatabaseMajorVersion() throws SQLException {
        return this.conn.getServerMajorVersion();
    }

    /**
     * @see DatabaseMetaData#getDatabaseMinorVersion()
     */
    public int getDatabaseMinorVersion() throws SQLException {
        return this.conn.getServerMinorVersion();
    }

    /**
     * What's the name of this database product?
     * 
     * @return database product name
     * @throws SQLException
     */
    public String getDatabaseProductName() throws SQLException {
        return "MySQL";
    }

    /**
     * What's the version of this database product?
     * 
     * @return database version
     * @throws SQLException
     */
    public String getDatabaseProductVersion() throws SQLException {
        return this.conn.getServerVersion();
    }

    /**
     * What's the database's default transaction isolation level? The values are
     * defined in java.sql.Connection.
     * 
     * @return the default isolation level
     * @throws SQLException
     *             if a database access error occurs
     * @see Connection
     */
    public int getDefaultTransactionIsolation() throws SQLException {
        return java.sql.Connection.TRANSACTION_READ_COMMITTED;
    }

    /**
     * What's this JDBC driver's major version number?
     * 
     * @return JDBC driver major version
     */
    public int getDriverMajorVersion() {
        return NonRegisteringDriver.getMajorVersionInternal();
    }

    /**
     * What's this JDBC driver's minor version number?
     * 
     * @return JDBC driver minor version number
     */
    public int getDriverMinorVersion() {
        return NonRegisteringDriver.getMinorVersionInternal();
    }

    /**
     * What's the name of this JDBC driver?
     * 
     * @return JDBC driver name
     * @throws SQLException
     */
    public String getDriverName() throws SQLException {
        return NonRegisteringDriver.NAME;
    }

    /**
     * What's the version of this JDBC driver?
     * 
     * @return JDBC driver version
     * @throws java.sql.SQLException
     */
    public String getDriverVersion() throws java.sql.SQLException {
        return "@MYSQL_CJ_FULL_PROD_NAME@ ( Revision: @MYSQL_CJ_REVISION@ )";
    }

    /**
     * Get a description of a foreign key columns that reference a table's
     * primary key columns (the foreign keys exported by a table). They are
     * ordered by FKTABLE_CAT, FKTABLE_SCHEM, FKTABLE_NAME, and KEY_SEQ.
     * <P>
     * Each foreign key column description has the following columns:
     * <OL>
     * <li><B>PKTABLE_CAT</B> String => primary key table catalog (may be null)</li>
     * <li><B>PKTABLE_SCHEM</B> String => primary key table schema (may be null)</li>
     * <li><B>PKTABLE_NAME</B> String => primary key table name</li>
     * <li><B>PKCOLUMN_NAME</B> String => primary key column name</li>
     * <li><B>FKTABLE_CAT</B> String => foreign key table catalog (may be null) being exported (may be null)</li>
     * <li><B>FKTABLE_SCHEM</B> String => foreign key table schema (may be null) being exported (may be null)</li>
     * <li><B>FKTABLE_NAME</B> String => foreign key table name being exported</li>
     * <li><B>FKCOLUMN_NAME</B> String => foreign key column name being exported</li>
     * <li><B>KEY_SEQ</B> short => sequence number within foreign key</li>
     * <li><B>UPDATE_RULE</B> short => What happens to foreign key when primary is updated:
     * <UL>
     * <li>importedKeyCascade - change imported key to agree with primary key update</li>
     * <li>importedKeyRestrict - do not allow update of primary key if it has been imported</li>
     * <li>importedKeySetNull - change imported key to NULL if its primary key has been updated</li>
     * </ul>
     * </li>
     * <li><B>DELETE_RULE</B> short => What happens to the foreign key when primary is deleted.
     * <UL>
     * <li>importedKeyCascade - delete rows that import a deleted key</li>
     * <li>importedKeyRestrict - do not allow delete of primary key if it has been imported</li>
     * <li>importedKeySetNull - change imported key to NULL if its primary key has been deleted</li>
     * </ul>
     * </li>
     * <li><B>FK_NAME</B> String => foreign key identifier (may be null)</li>
     * <li><B>PK_NAME</B> String => primary key identifier (may be null)</li>
     * </ol>
     * </p>
     * 
     * @param catalog
     *            a catalog name; "" retrieves those without a catalog
     * @param schema
     *            a schema name pattern; "" retrieves those without a schema
     * @param table
     *            a table name
     * @return ResultSet each row is a foreign key column description
     * @throws SQLException
     *             if a database access error occurs
     * @see #getImportedKeys
     */
    public java.sql.ResultSet getExportedKeys(String catalog, String schema, final String table) throws SQLException {
        if (table == null) {
            throw SQLError.createSQLException("Table not specified.", SQLError.SQL_STATE_ILLEGAL_ARGUMENT, getExceptionInterceptor());
        }

        Field[] fields = createFkMetadataFields();

        final ArrayList<ResultSetRow> rows = new ArrayList<ResultSetRow>();

        final Statement stmt = this.conn.getMetadataSafeStatement();

        try {

            new IterateBlock<String>(getCatalogIterator(catalog)) {
                @Override
                void forEach(String catalogStr) throws SQLException {
                    ResultSet fkresults = null;

<<<<<<< HEAD
                    try {
=======
                                fkresults = extractForeignKeyFromCreateTable(catalogStr, null);
                            } else {
                                StringBuilder queryBuf = new StringBuilder("SHOW TABLE STATUS FROM ");
                                queryBuf.append(StringUtils.quoteIdentifier(catalogStr, DatabaseMetaData.this.quotedId,
                                        DatabaseMetaData.this.conn.getPedantic()));
>>>>>>> b8acfd59

                        /*
                         * Get foreign key information for table
                         */
                        // we can use 'SHOW CREATE TABLE'
                        fkresults = extractForeignKeyFromCreateTable(catalogStr, null);

                        // lower-case table name might be turned on
                        String tableNameWithCase = getTableNameWithCase(table);

                        /*
                         * Parse imported foreign key information
                         */

                        while (fkresults.next()) {
                            String tableType = fkresults.getString("Type");

                            if ((tableType != null) && (tableType.equalsIgnoreCase("innodb") || tableType.equalsIgnoreCase(SUPPORTS_FK))) {
                                String comment = fkresults.getString("Comment").trim();

                                if (comment != null) {
                                    StringTokenizer commentTokens = new StringTokenizer(comment, ";", false);

                                    if (commentTokens.hasMoreTokens()) {
                                        commentTokens.nextToken(); // Skip
                                        // InnoDB
                                        // comment

                                        while (commentTokens.hasMoreTokens()) {
                                            String keys = commentTokens.nextToken();
                                            getExportKeyResults(catalogStr, tableNameWithCase, keys, rows, fkresults.getString("Name"));
                                        }
                                    }
                                }
                            }
                        }

                    } finally {
                        if (fkresults != null) {
                            try {
                                fkresults.close();
                            } catch (SQLException sqlEx) {
                                AssertionFailedException.shouldNotHappen(sqlEx);
                            }

                            fkresults = null;
                        }
                    }
                }
            }.doForAll();
        } finally {
            if (stmt != null) {
                stmt.close();
            }
        }

        java.sql.ResultSet results = buildResultSet(fields, rows);

        return results;
    }

    /**
     * Adds to the tuples list the exported keys of exportingTable based on the
     * keysComment from the 'show table status' sql command. KeysComment is that
     * part of the comment field that follows the "InnoDB free ...;" prefix.
     * 
     * @param catalog
     *            the database to use
     * @param exportingTable
     *            the table keys are being exported from
     * @param keysComment
     *            the comment from 'show table status'
     * @param tuples
     *            the rows to add results to
     * @param fkTableName
     *            the foreign key table name
     * @throws SQLException
     *             if a database access error occurs
     */
    protected void getExportKeyResults(String catalog, String exportingTable, String keysComment, List<ResultSetRow> tuples, String fkTableName)
            throws SQLException {
        getResultsImpl(catalog, exportingTable, keysComment, tuples, fkTableName, true);
    }

    /**
     * Get all the "extra" characters that can be used in unquoted identifier
     * names (those beyond a-z, 0-9 and _).
     * 
     * @return the string containing the extra characters
     * @throws SQLException
     */
    public String getExtraNameCharacters() throws SQLException {
        return "#@";
    }

    /**
     * Returns the DELETE and UPDATE foreign key actions from the given 'SHOW
     * TABLE STATUS' string, with the DELETE action being the first item in the
     * array, and the UPDATE action being the second.
     * 
     * @param commentString
     *            the comment from 'SHOW TABLE STATUS'
     * @return int[] [0] = delete action, [1] = update action
     */
    protected int[] getForeignKeyActions(String commentString) {
        int[] actions = new int[] { java.sql.DatabaseMetaData.importedKeyNoAction, java.sql.DatabaseMetaData.importedKeyNoAction };

        int lastParenIndex = commentString.lastIndexOf(")");

        if (lastParenIndex != (commentString.length() - 1)) {
            String cascadeOptions = commentString.substring(lastParenIndex + 1).trim().toUpperCase(Locale.ENGLISH);

            actions[0] = getCascadeDeleteOption(cascadeOptions);
            actions[1] = getCascadeUpdateOption(cascadeOptions);
        }

        return actions;
    }

    /**
     * What's the string used to quote SQL identifiers? This returns a space " "
     * if identifier quoting isn't supported. A JDBC compliant driver always
     * uses a double quote character.
     * 
     * @return the quoting string
     * @throws SQLException
     */
    public String getIdentifierQuoteString() throws SQLException {
<<<<<<< HEAD
        if (!this.conn.useAnsiQuotedIdentifiers()) {
            return "`";
        }

        return "\"";
=======
        if (this.conn.supportsQuotedIdentifiers()) {
            return this.conn.useAnsiQuotedIdentifiers() ? "\"" : "`";
        }

        // only versions below 3.23.6 don't support quoted identifiers.
        return " ";
>>>>>>> b8acfd59
    }

    /**
     * Get a description of the primary key columns that are referenced by a
     * table's foreign key columns (the primary keys imported by a table). They
     * are ordered by PKTABLE_CAT, PKTABLE_SCHEM, PKTABLE_NAME, and KEY_SEQ.
     * <P>
     * Each primary key column description has the following columns:
     * <OL>
     * <li><B>PKTABLE_CAT</B> String => primary key table catalog being imported (may be null)</li>
     * <li><B>PKTABLE_SCHEM</B> String => primary key table schema being imported (may be null)</li>
     * <li><B>PKTABLE_NAME</B> String => primary key table name being imported</li>
     * <li><B>PKCOLUMN_NAME</B> String => primary key column name being imported</li>
     * <li><B>FKTABLE_CAT</B> String => foreign key table catalog (may be null)</li>
     * <li><B>FKTABLE_SCHEM</B> String => foreign key table schema (may be null)</li>
     * <li><B>FKTABLE_NAME</B> String => foreign key table name</li>
     * <li><B>FKCOLUMN_NAME</B> String => foreign key column name</li>
     * <li><B>KEY_SEQ</B> short => sequence number within foreign key</li>
     * <li><B>UPDATE_RULE</B> short => What happens to foreign key when primary is updated:
     * <UL>
     * <li>importedKeyCascade - change imported key to agree with primary key update</li>
     * <li>importedKeyRestrict - do not allow update of primary key if it has been imported</li>
     * <li>importedKeySetNull - change imported key to NULL if its primary key has been updated</li>
     * </ul>
     * </li>
     * <li><B>DELETE_RULE</B> short => What happens to the foreign key when primary is deleted.
     * <UL>
     * <li>importedKeyCascade - delete rows that import a deleted key</li>
     * <li>importedKeyRestrict - do not allow delete of primary key if it has been imported</li>
     * <li>importedKeySetNull - change imported key to NULL if its primary key has been deleted</li>
     * </ul>
     * </li>
     * <li><B>FK_NAME</B> String => foreign key name (may be null)</li>
     * <li><B>PK_NAME</B> String => primary key name (may be null)</li>
     * </ol>
     * </p>
     * 
     * @param catalog
     *            a catalog name; "" retrieves those without a catalog
     * @param schema
     *            a schema name pattern; "" retrieves those without a schema
     * @param table
     *            a table name
     * @return ResultSet each row is a primary key column description
     * @throws SQLException
     *             if a database access error occurs
     * @see #getExportedKeys
     */
    public java.sql.ResultSet getImportedKeys(String catalog, String schema, final String table) throws SQLException {
        if (table == null) {
            throw SQLError.createSQLException("Table not specified.", SQLError.SQL_STATE_ILLEGAL_ARGUMENT, getExceptionInterceptor());
        }

        Field[] fields = createFkMetadataFields();

        final ArrayList<ResultSetRow> rows = new ArrayList<ResultSetRow>();

        final Statement stmt = this.conn.getMetadataSafeStatement();

        try {

            new IterateBlock<String>(getCatalogIterator(catalog)) {
                @Override
                void forEach(String catalogStr) throws SQLException {
                    ResultSet fkresults = null;

                    try {

<<<<<<< HEAD
                        /*
                         * Get foreign key information for table
                         */
                        // we can use 'SHOW CREATE TABLE'
                        fkresults = extractForeignKeyFromCreateTable(catalogStr, table);
=======
                                fkresults = extractForeignKeyFromCreateTable(catalogStr, table);
                            } else {
                                StringBuilder queryBuf = new StringBuilder("SHOW TABLE STATUS ");
                                queryBuf.append(" FROM ");
                                queryBuf.append(StringUtils.quoteIdentifier(catalogStr, DatabaseMetaData.this.quotedId,
                                        DatabaseMetaData.this.conn.getPedantic()));
                                queryBuf.append(" LIKE ");
                                queryBuf.append(StringUtils.quoteIdentifier(table, "'", true));

                                fkresults = stmt.executeQuery(queryBuf.toString());
                            }
>>>>>>> b8acfd59

                        /*
                         * Parse imported foreign key information
                         */

                        while (fkresults.next()) {
                            String tableType = fkresults.getString("Type");

                            if ((tableType != null) && (tableType.equalsIgnoreCase("innodb") || tableType.equalsIgnoreCase(SUPPORTS_FK))) {
                                String comment = fkresults.getString("Comment").trim();

                                if (comment != null) {
                                    StringTokenizer commentTokens = new StringTokenizer(comment, ";", false);

                                    if (commentTokens.hasMoreTokens()) {
                                        commentTokens.nextToken(); // Skip InnoDB comment

                                        while (commentTokens.hasMoreTokens()) {
                                            String keys = commentTokens.nextToken();
                                            getImportKeyResults(catalogStr, table, keys, rows);
                                        }
                                    }
                                }
                            }
                        }
                    } finally {
                        if (fkresults != null) {
                            try {
                                fkresults.close();
                            } catch (SQLException sqlEx) {
                                AssertionFailedException.shouldNotHappen(sqlEx);
                            }

                            fkresults = null;
                        }
                    }
                }
            }.doForAll();
        } finally {
            if (stmt != null) {
                stmt.close();
            }
        }

        java.sql.ResultSet results = buildResultSet(fields, rows);

        return results;
    }

    /**
     * Populates the tuples list with the imported keys of importingTable based
     * on the keysComment from the 'show table status' sql command. KeysComment
     * is that part of the comment field that follows the "InnoDB free ...;"
     * prefix.
     * 
     * @param catalog
     *            the database to use
     * @param importingTable
     *            the table keys are being imported to
     * @param keysComment
     *            the comment from 'show table status'
     * @param tuples
     *            the rows to add results to
     * @throws SQLException
     *             if a database access error occurs
     */
    protected void getImportKeyResults(String catalog, String importingTable, String keysComment, List<ResultSetRow> tuples) throws SQLException {
        getResultsImpl(catalog, importingTable, keysComment, tuples, null, false);
    }

    /**
     * Get a description of a table's indices and statistics. They are ordered
     * by NON_UNIQUE, TYPE, INDEX_NAME, and ORDINAL_POSITION.
     * <P>
     * Each index column description has the following columns:
     * <OL>
     * <li><B>TABLE_CAT</B> String => table catalog (may be null)</li>
     * <li><B>TABLE_SCHEM</B> String => table schema (may be null)</li>
     * <li><B>TABLE_NAME</B> String => table name</li>
     * <li><B>NON_UNIQUE</B> boolean => Can index values be non-unique? false when TYPE is tableIndexStatistic</li>
     * <li><B>INDEX_QUALIFIER</B> String => index catalog (may be null); null when TYPE is tableIndexStatistic</li>
     * <li><B>INDEX_NAME</B> String => index name; null when TYPE is tableIndexStatistic</li>
     * <li><B>TYPE</B> short => index type:
     * <UL>
     * <li>tableIndexStatistic - this identifies table statistics that are returned in conjuction with a table's index descriptions</li>
     * <li>tableIndexClustered - this is a clustered index</li>
     * <li>tableIndexHashed - this is a hashed index</li>
     * <li>tableIndexOther - this is some other style of index</li>
     * </ul>
     * </li>
     * <li><B>ORDINAL_POSITION</B> short => column sequence number within index; zero when TYPE is tableIndexStatistic</li>
     * <li><B>COLUMN_NAME</B> String => column name; null when TYPE is tableIndexStatistic</li>
     * <li><B>ASC_OR_DESC</B> String => column sort sequence, "A" => ascending, "D" => descending, may be null if sort sequence is not supported; null when TYPE
     * is tableIndexStatistic</li>
     * <li><B>CARDINALITY</B> int => When TYPE is tableIndexStatisic then this is the number of rows in the table; otherwise it is the number of unique values
     * in the index.</li>
     * <li><B>PAGES</B> int => When TYPE is tableIndexStatisic then this is the number of pages used for the table, otherwise it is the number of pages used for
     * the current index.</li>
     * <li><B>FILTER_CONDITION</B> String => Filter condition, if any. (may be null)</li>
     * </ol>
     * </p>
     * 
     * @param catalog
     *            a catalog name; "" retrieves those without a catalog
     * @param schema
     *            a schema name pattern; "" retrieves those without a schema
     * @param table
     *            a table name
     * @param unique
     *            when true, return only indices for unique values; when false,
     *            return indices regardless of whether unique or not
     * @param approximate
     *            when true, result is allowed to reflect approximate or out of
     *            data values; when false, results are requested to be accurate
     * @return ResultSet each row is an index column description
     * @throws SQLException
     */
    public java.sql.ResultSet getIndexInfo(String catalog, String schema, final String table, final boolean unique, boolean approximate) throws SQLException {
        /*
         * MySQL stores index information in the following fields: Table Non_unique Key_name Seq_in_index Column_name Collation Cardinality Sub_part
         */

        Field[] fields = createIndexInfoFields();

        final SortedMap<IndexMetaDataKey, ResultSetRow> sortedRows = new TreeMap<IndexMetaDataKey, ResultSetRow>();
        final ArrayList<ResultSetRow> rows = new ArrayList<ResultSetRow>();
        final Statement stmt = this.conn.getMetadataSafeStatement();

        try {

            new IterateBlock<String>(getCatalogIterator(catalog)) {
                @Override
                void forEach(String catalogStr) throws SQLException {

                    ResultSet results = null;

                    try {
                        StringBuilder queryBuf = new StringBuilder("SHOW INDEX FROM ");
                        queryBuf.append(StringUtils.quoteIdentifier(table, DatabaseMetaData.this.quotedId, DatabaseMetaData.this.conn.getPedantic()));
                        queryBuf.append(" FROM ");
                        queryBuf.append(StringUtils.quoteIdentifier(catalogStr, DatabaseMetaData.this.quotedId, DatabaseMetaData.this.conn.getPedantic()));

                        try {
                            results = stmt.executeQuery(queryBuf.toString());
                        } catch (SQLException sqlEx) {
                            int errorCode = sqlEx.getErrorCode();

                            // If SQLState is 42S02, ignore this SQLException it means the table doesn't exist....
                            if (!"42S02".equals(sqlEx.getSQLState())) {
                                // Sometimes not mapped correctly for pre-4.1 so use error code instead.
                                if (errorCode != MysqlErrorNumbers.ER_NO_SUCH_TABLE) {
                                    throw sqlEx;
                                }
                            }
                        }

                        while (results != null && results.next()) {
                            byte[][] row = new byte[14][];
                            row[0] = ((catalogStr == null) ? new byte[0] : s2b(catalogStr));
                            row[1] = null;
                            row[2] = results.getBytes("Table");

                            boolean indexIsUnique = results.getInt("Non_unique") == 0;

                            row[3] = (!indexIsUnique ? s2b("true") : s2b("false"));
                            row[4] = new byte[0];
                            row[5] = results.getBytes("Key_name");
                            short indexType = java.sql.DatabaseMetaData.tableIndexOther;
                            row[6] = Integer.toString(indexType).getBytes();
                            row[7] = results.getBytes("Seq_in_index");
                            row[8] = results.getBytes("Column_name");
                            row[9] = results.getBytes("Collation");

                            // Cardinality can be much larger than Integer's range, so we clamp it to conform to the API
                            long cardinality = results.getLong("Cardinality");

                            if (cardinality > Integer.MAX_VALUE) {
                                cardinality = Integer.MAX_VALUE;
                            }

                            row[10] = s2b(String.valueOf(cardinality));
                            row[11] = s2b("0");
                            row[12] = null;

                            IndexMetaDataKey indexInfoKey = new IndexMetaDataKey(!indexIsUnique, indexType, results.getString("Key_name").toLowerCase(),
                                    results.getShort("Seq_in_index"));

                            if (unique) {
                                if (indexIsUnique) {
                                    sortedRows.put(indexInfoKey, new ByteArrayRow(row, getExceptionInterceptor()));
                                }
                            } else {
                                // All rows match
                                sortedRows.put(indexInfoKey, new ByteArrayRow(row, getExceptionInterceptor()));
                            }
                        }
                    } finally {
                        if (results != null) {
                            try {
                                results.close();
                            } catch (Exception ex) {
                            }

                            results = null;
                        }
                    }
                }
            }.doForAll();

            Iterator<ResultSetRow> sortedRowsIterator = sortedRows.values().iterator();
            while (sortedRowsIterator.hasNext()) {
                rows.add(sortedRowsIterator.next());
            }

            java.sql.ResultSet indexInfo = buildResultSet(fields, rows);

            return indexInfo;
        } finally {
            if (stmt != null) {
                stmt.close();
            }
        }
    }

    protected Field[] createIndexInfoFields() {
        Field[] fields = new Field[13];
        fields[0] = new Field("", "TABLE_CAT", Types.CHAR, 255);
        fields[1] = new Field("", "TABLE_SCHEM", Types.CHAR, 0);
        fields[2] = new Field("", "TABLE_NAME", Types.CHAR, 255);
        fields[3] = new Field("", "NON_UNIQUE", Types.BOOLEAN, 4);
        fields[4] = new Field("", "INDEX_QUALIFIER", Types.CHAR, 1);
        fields[5] = new Field("", "INDEX_NAME", Types.CHAR, 32);
        fields[6] = new Field("", "TYPE", Types.SMALLINT, 32);
        fields[7] = new Field("", "ORDINAL_POSITION", Types.SMALLINT, 5);
        fields[8] = new Field("", "COLUMN_NAME", Types.CHAR, 32);
        fields[9] = new Field("", "ASC_OR_DESC", Types.CHAR, 1);
        fields[10] = new Field("", "CARDINALITY", Types.INTEGER, 20);
        fields[11] = new Field("", "PAGES", Types.INTEGER, 10);
        fields[12] = new Field("", "FILTER_CONDITION", Types.CHAR, 32);
        return fields;
    }

    /**
     * @see DatabaseMetaData#getJDBCMajorVersion()
     */
    public int getJDBCMajorVersion() throws SQLException {
        return 4;
    }

    /**
     * @see DatabaseMetaData#getJDBCMinorVersion()
     */
    public int getJDBCMinorVersion() throws SQLException {
        return 1;
    }

    /**
     * How many hex characters can you have in an inline binary literal?
     * 
     * @return max literal length
     * @throws SQLException
     */
    public int getMaxBinaryLiteralLength() throws SQLException {
        return 16777208;
    }

    /**
     * What's the maximum length of a catalog name?
     * 
     * @return max name length in bytes
     * @throws SQLException
     */
    public int getMaxCatalogNameLength() throws SQLException {
        return 32;
    }

    /**
     * What's the max length for a character literal?
     * 
     * @return max literal length
     * @throws SQLException
     */
    public int getMaxCharLiteralLength() throws SQLException {
        return 16777208;
    }

    /**
     * What's the limit on column name length?
     * 
     * @return max literal length
     * @throws SQLException
     */
    public int getMaxColumnNameLength() throws SQLException {
        return 64;
    }

    /**
     * What's the maximum number of columns in a "GROUP BY" clause?
     * 
     * @return max number of columns
     * @throws SQLException
     */
    public int getMaxColumnsInGroupBy() throws SQLException {
        return 64;
    }

    /**
     * What's the maximum number of columns allowed in an index?
     * 
     * @return max columns
     * @throws SQLException
     */
    public int getMaxColumnsInIndex() throws SQLException {
        return 16;
    }

    /**
     * What's the maximum number of columns in an "ORDER BY" clause?
     * 
     * @return max columns
     * @throws SQLException
     */
    public int getMaxColumnsInOrderBy() throws SQLException {
        return 64;
    }

    /**
     * What's the maximum number of columns in a "SELECT" list?
     * 
     * @return max columns
     * @throws SQLException
     */
    public int getMaxColumnsInSelect() throws SQLException {
        return 256;
    }

    /**
     * What's maximum number of columns in a table?
     * 
     * @return max columns
     * @throws SQLException
     */
    public int getMaxColumnsInTable() throws SQLException {
        return 512;
    }

    /**
     * How many active connections can we have at a time to this database?
     * 
     * @return max connections
     * @throws SQLException
     */
    public int getMaxConnections() throws SQLException {
        return 0;
    }

    /**
     * What's the maximum cursor name length?
     * 
     * @return max cursor name length in bytes
     * @throws SQLException
     */
    public int getMaxCursorNameLength() throws SQLException {
        return 64;
    }

    /**
     * What's the maximum length of an index (in bytes)?
     * 
     * @return max index length in bytes
     * @throws SQLException
     */
    public int getMaxIndexLength() throws SQLException {
        return 256;
    }

    /**
     * What's the maximum length of a procedure name?
     * 
     * @return max name length in bytes
     * @throws SQLException
     */
    public int getMaxProcedureNameLength() throws SQLException {
        return 0;
    }

    /**
     * What's the maximum length of a single row?
     * 
     * @return max row size in bytes
     * @throws SQLException
     */
    public int getMaxRowSize() throws SQLException {
        return Integer.MAX_VALUE - 8; // Max buffer size - HEADER
    }

    /**
     * What's the maximum length allowed for a schema name?
     * 
     * @return max name length in bytes
     * @throws SQLException
     */
    public int getMaxSchemaNameLength() throws SQLException {
        return 0;
    }

    /**
     * What's the maximum length of a SQL statement?
     * 
     * @return max length in bytes
     * @throws SQLException
     */
    public int getMaxStatementLength() throws SQLException {
        return MysqlIO.getMaxBuf() - 4; // Max buffer - header
    }

    /**
     * How many active statements can we have open at one time to this database?
     * 
     * @return the maximum
     * @throws SQLException
     */
    public int getMaxStatements() throws SQLException {
        return 0;
    }

    /**
     * What's the maximum length of a table name?
     * 
     * @return max name length in bytes
     * @throws SQLException
     */
    public int getMaxTableNameLength() throws SQLException {
        return 64;
    }

    /**
     * What's the maximum number of tables in a SELECT?
     * 
     * @return the maximum
     * @throws SQLException
     */
    public int getMaxTablesInSelect() throws SQLException {
        return 256;
    }

    /**
     * What's the maximum length of a user name?
     * 
     * @return max name length in bytes
     * @throws SQLException
     */
    public int getMaxUserNameLength() throws SQLException {
        return 16;
    }

    /**
     * Get a comma separated list of math functions.
     * 
     * @return the list
     * @throws SQLException
     */
    public String getNumericFunctions() throws SQLException {
        return "ABS,ACOS,ASIN,ATAN,ATAN2,BIT_COUNT,CEILING,COS,COT,DEGREES,EXP,FLOOR,LOG,LOG10,MAX,MIN,MOD,PI,POW,"
                + "POWER,RADIANS,RAND,ROUND,SIN,SQRT,TAN,TRUNCATE";
    }

    /**
     * Get a description of a table's primary key columns. They are ordered by
     * COLUMN_NAME.
     * <P>
     * Each column description has the following columns:
     * <OL>
     * <li><B>TABLE_CAT</B> String => table catalog (may be null)</li>
     * <li><B>TABLE_SCHEM</B> String => table schema (may be null)</li>
     * <li><B>TABLE_NAME</B> String => table name</li>
     * <li><B>COLUMN_NAME</B> String => column name</li>
     * <li><B>KEY_SEQ</B> short => sequence number within primary key</li>
     * <li><B>PK_NAME</B> String => primary key name (may be null)</li>
     * </ol>
     * </p>
     * 
     * @param catalog
     *            a catalog name; "" retrieves those without a catalog
     * @param schema
     *            a schema name pattern; "" retrieves those without a schema
     * @param table
     *            a table name
     * @return ResultSet each row is a primary key column description
     * @throws SQLException
     */
    public java.sql.ResultSet getPrimaryKeys(String catalog, String schema, final String table) throws SQLException {
        Field[] fields = new Field[6];
        fields[0] = new Field("", "TABLE_CAT", Types.CHAR, 255);
        fields[1] = new Field("", "TABLE_SCHEM", Types.CHAR, 0);
        fields[2] = new Field("", "TABLE_NAME", Types.CHAR, 255);
        fields[3] = new Field("", "COLUMN_NAME", Types.CHAR, 32);
        fields[4] = new Field("", "KEY_SEQ", Types.SMALLINT, 5);
        fields[5] = new Field("", "PK_NAME", Types.CHAR, 32);

        if (table == null) {
            throw SQLError.createSQLException("Table not specified.", SQLError.SQL_STATE_ILLEGAL_ARGUMENT, getExceptionInterceptor());
        }

        final ArrayList<ResultSetRow> rows = new ArrayList<ResultSetRow>();
        final Statement stmt = this.conn.getMetadataSafeStatement();

        try {

            new IterateBlock<String>(getCatalogIterator(catalog)) {
                @Override
                void forEach(String catalogStr) throws SQLException {
                    ResultSet rs = null;

                    try {

                        StringBuilder queryBuf = new StringBuilder("SHOW KEYS FROM ");
                        queryBuf.append(StringUtils.quoteIdentifier(table, DatabaseMetaData.this.quotedId, DatabaseMetaData.this.conn.getPedantic()));
                        queryBuf.append(" FROM ");
                        queryBuf.append(StringUtils.quoteIdentifier(catalogStr, DatabaseMetaData.this.quotedId, DatabaseMetaData.this.conn.getPedantic()));

                        rs = stmt.executeQuery(queryBuf.toString());

                        TreeMap<String, byte[][]> sortMap = new TreeMap<String, byte[][]>();

                        while (rs.next()) {
                            String keyType = rs.getString("Key_name");

                            if (keyType != null) {
                                if (keyType.equalsIgnoreCase("PRIMARY") || keyType.equalsIgnoreCase("PRI")) {
                                    byte[][] tuple = new byte[6][];
                                    tuple[0] = ((catalogStr == null) ? new byte[0] : s2b(catalogStr));
                                    tuple[1] = null;
                                    tuple[2] = s2b(table);

                                    String columnName = rs.getString("Column_name");
                                    tuple[3] = s2b(columnName);
                                    tuple[4] = s2b(rs.getString("Seq_in_index"));
                                    tuple[5] = s2b(keyType);
                                    sortMap.put(columnName, tuple);
                                }
                            }
                        }

                        // Now pull out in column name sorted order
                        Iterator<byte[][]> sortedIterator = sortMap.values().iterator();

                        while (sortedIterator.hasNext()) {
                            rows.add(new ByteArrayRow(sortedIterator.next(), getExceptionInterceptor()));
                        }

                    } finally {
                        if (rs != null) {
                            try {
                                rs.close();
                            } catch (Exception ex) {
                            }

                            rs = null;
                        }
                    }
                }
            }.doForAll();
        } finally {
            if (stmt != null) {
                stmt.close();
            }
        }

        java.sql.ResultSet results = buildResultSet(fields, rows);

        return results;
    }

    /**
     * Get a description of a catalog's stored procedure parameters and result
     * columns.
     * <P>
     * Only descriptions matching the schema, procedure and parameter name criteria are returned. They are ordered by PROCEDURE_SCHEM and PROCEDURE_NAME. Within
     * this, the return value, if any, is first. Next are the parameter descriptions in call order. The column descriptions follow in column number order.
     * </p>
     * <P>
     * Each row in the ResultSet is a parameter description or column description with the following fields:
     * <OL>
     * <li><B>PROCEDURE_CAT</B> String => procedure catalog (may be null)</li>
     * <li><B>PROCEDURE_SCHEM</B> String => procedure schema (may be null)</li>
     * <li><B>PROCEDURE_NAME</B> String => procedure name</li>
     * <li><B>COLUMN_NAME</B> String => column/parameter name</li>
     * <li><B>COLUMN_TYPE</B> Short => kind of column/parameter:
     * <UL>
     * <li>procedureColumnUnknown - nobody knows</li>
     * <li>procedureColumnIn - IN parameter</li>
     * <li>procedureColumnInOut - INOUT parameter</li>
     * <li>procedureColumnOut - OUT parameter</li>
     * <li>procedureColumnReturn - procedure return value</li>
     * <li>procedureColumnResult - result column in ResultSet</li>
     * </ul>
     * </li>
     * <li><B>DATA_TYPE</B> short => SQL type from java.sql.Types</li>
     * <li><B>TYPE_NAME</B> String => SQL type name</li>
     * <li><B>PRECISION</B> int => precision</li>
     * <li><B>LENGTH</B> int => length in bytes of data</li>
     * <li><B>SCALE</B> short => scale</li>
     * <li><B>RADIX</B> short => radix</li>
     * <li><B>NULLABLE</B> short => can it contain NULL?
     * <UL>
     * <li>procedureNoNulls - does not allow NULL values</li>
     * <li>procedureNullable - allows NULL values</li>
     * <li>procedureNullableUnknown - nullability unknown</li>
     * </ul>
     * </li>
     * <li><B>REMARKS</B> String => comment describing parameter/column</li>
     * <li><b>COLUMN_DEF</b> String => default value for the column (may be null)</li>
     * <li><b>SQL_DATA_TYPE</b> int => reserved for future use</li>
     * <li><b>SQL_DATETIME_SUB</b> int => reserved for future use</li>
     * <li><b>CHAR_OCTET_LENGTH</b> int => the maximum length of binary and character based columns. For any other datatype the returned value is a NULL</li>
     * <li><b>ORDINAL_POSITION</b> int => the ordinal position, starting from 1. A value of 0 is returned if this row describes the procedure's return value.</li>
     * <li><b>IS_NULLABLE</b> String => ISO rules are used to determine the nullability for a column.
     * <ul>
     * <li>YES --- if the parameter can include NULLs</li>
     * <li>NO --- if the parameter cannot include NULLs</li>
     * <li>empty string --- if the nullability for the parameter is unknown</li>
     * </ul>
     * </li>
     * <li>SPECIFIC_NAME String => the name which uniquely identifies this procedure within its schema.</li>
     * </ol>
     * </p>
     * <P>
     * <B>Note:</B> Some databases may not return the column descriptions for a procedure.
     * </p>
     * 
     * Changes in behavior introduced in JDBC4 when #getFunctionColumns became available. Overrides
     * DatabaseMetaData#getProcedureColumns
     * 
     * @param catalog
     *            a catalog name; "" retrieves those without a catalog
     * @param schemaPattern
     *            a schema name pattern; "" retrieves those without a schema
     * @param procedureNamePattern
     *            a procedure name pattern
     * @param columnNamePattern
     *            a column name pattern
     * @return ResultSet each row is a stored procedure parameter or column
     *         description
     * @throws SQLException
     *             if a database access error occurs
     * @see #getSearchStringEscape
     */
    public java.sql.ResultSet getProcedureColumns(String catalog, String schemaPattern, String procedureNamePattern, String columnNamePattern)
            throws SQLException {
        Field[] fields = createProcedureColumnsFields();

        return getProcedureOrFunctionColumns(fields, catalog, schemaPattern, procedureNamePattern, columnNamePattern, true,
                this.conn.getGetProceduresReturnsFunctions());
    }

    protected Field[] createProcedureColumnsFields() {
        Field[] fields = new Field[20];

        fields[0] = new Field("", "PROCEDURE_CAT", Types.CHAR, 512);
        fields[1] = new Field("", "PROCEDURE_SCHEM", Types.CHAR, 512);
        fields[2] = new Field("", "PROCEDURE_NAME", Types.CHAR, 512);
        fields[3] = new Field("", "COLUMN_NAME", Types.CHAR, 512);
        fields[4] = new Field("", "COLUMN_TYPE", Types.CHAR, 64);
        fields[5] = new Field("", "DATA_TYPE", Types.SMALLINT, 6);
        fields[6] = new Field("", "TYPE_NAME", Types.CHAR, 64);
        fields[7] = new Field("", "PRECISION", Types.INTEGER, 12);
        fields[8] = new Field("", "LENGTH", Types.INTEGER, 12);
        fields[9] = new Field("", "SCALE", Types.SMALLINT, 12);
        fields[10] = new Field("", "RADIX", Types.SMALLINT, 6);
        fields[11] = new Field("", "NULLABLE", Types.SMALLINT, 6);
        fields[12] = new Field("", "REMARKS", Types.CHAR, 512);
        fields[13] = new Field("", "COLUMN_DEF", Types.CHAR, 512);
        fields[14] = new Field("", "SQL_DATA_TYPE", Types.INTEGER, 12);
        fields[15] = new Field("", "SQL_DATETIME_SUB", Types.INTEGER, 12);
        fields[16] = new Field("", "CHAR_OCTET_LENGTH", Types.INTEGER, 12);
        fields[17] = new Field("", "ORDINAL_POSITION", Types.INTEGER, 12);
        fields[18] = new Field("", "IS_NULLABLE", Types.CHAR, 512);
        fields[19] = new Field("", "SPECIFIC_NAME", Types.CHAR, 512);
        return fields;
    }

    protected java.sql.ResultSet getProcedureOrFunctionColumns(Field[] fields, String catalog, String schemaPattern, String procedureOrFunctionNamePattern,
            String columnNamePattern, boolean returnProcedures, boolean returnFunctions) throws SQLException {

        List<ComparableWrapper<String, ProcedureType>> procsOrFuncsToExtractList = new ArrayList<ComparableWrapper<String, ProcedureType>>();
        //Main container to be passed to getProceduresAndOrFunctions
        ResultSet procsAndOrFuncsRs = null;

        try {
            //getProceduresAndOrFunctions does NOT expect procedureOrFunctionNamePattern  in form of DB_NAME.SP_NAME thus we need to remove it
            String tmpProcedureOrFunctionNamePattern = null;
            //Check if NOT a pattern first, then "sanitize"
            if ((procedureOrFunctionNamePattern != null) && (!procedureOrFunctionNamePattern.equals("%"))) {
                tmpProcedureOrFunctionNamePattern = StringUtils.sanitizeProcOrFuncName(procedureOrFunctionNamePattern);
            }

            //Sanity check, if NamePattern is still NULL, we have a wildcard and not the name
            if (tmpProcedureOrFunctionNamePattern == null) {
                tmpProcedureOrFunctionNamePattern = procedureOrFunctionNamePattern;
            } else {
                //So we have a name to check meaning more actual processing
                //Keep the Catalog parsed, maybe we'll need it at some point in the future...
                String tmpCatalog = catalog;
                List<String> parseList = StringUtils.splitDBdotName(tmpProcedureOrFunctionNamePattern, tmpCatalog, this.quotedId,
                        this.conn.isNoBackslashEscapesSet());

                //There *should* be 2 rows, if any.
                if (parseList.size() == 2) {
                    tmpCatalog = parseList.get(0);
                    tmpProcedureOrFunctionNamePattern = parseList.get(1);
                } else {
                    //keep values as they are
                }
            }

<<<<<<< HEAD
            procsAndOrFuncsRs = getProceduresAndOrFunctions(createFieldMetadataForGetProcedures(), catalog, schemaPattern, tmpProcedureOrFunctionNamePattern,
                    returnProcedures, returnFunctions);

            // Demand: PARAM_CAT for SP.
            // Goal: proceduresToExtractList has to have db.sp entries.

            // Due to https://intranet.mysql.com/secure/paste/displaypaste.php?codeid=10704 introducing new variables, ignoring ANSI mode

            String tmpstrPNameRs = null;
            String tmpstrCatNameRs = null;

            boolean hasResults = false;
            while (procsAndOrFuncsRs.next()) {
                tmpstrCatNameRs = procsAndOrFuncsRs.getString(1);
                tmpstrPNameRs = procsAndOrFuncsRs.getString(3);

                if (!((tmpstrCatNameRs.startsWith(this.quotedId) && tmpstrCatNameRs.endsWith(this.quotedId)) || (tmpstrCatNameRs.startsWith("\"") && tmpstrCatNameRs
                        .endsWith("\"")))) {
                    tmpstrCatNameRs = this.quotedId + tmpstrCatNameRs + this.quotedId;
=======
                procsAndOrFuncsRs = getProceduresAndOrFunctions(createFieldMetadataForGetProcedures(), catalog, schemaPattern,
                        tmpProcedureOrFunctionNamePattern, returnProcedures, returnFunctions);

                boolean hasResults = false;
                while (procsAndOrFuncsRs.next()) {
                    StringBuilder fullyQualifiedName = new StringBuilder(StringUtils.quoteIdentifier(procsAndOrFuncsRs.getString(1), this.quotedId,
                            this.conn.getPedantic()));
                    fullyQualifiedName.append('.');
                    fullyQualifiedName.append(StringUtils.quoteIdentifier(procsAndOrFuncsRs.getString(3), this.quotedId, this.conn.getPedantic()));

                    procsOrFuncsToExtractList.add(new ComparableWrapper<String, ProcedureType>(fullyQualifiedName.toString(),
                            procsAndOrFuncsRs.getShort(8) == procedureNoResult ? PROCEDURE : FUNCTION));
                    hasResults = true;
>>>>>>> b8acfd59
                }
                if (!((tmpstrPNameRs.startsWith(this.quotedId) && tmpstrPNameRs.endsWith(this.quotedId)) || (tmpstrPNameRs.startsWith("\"") && tmpstrPNameRs
                        .endsWith("\"")))) {
                    tmpstrPNameRs = this.quotedId + tmpstrPNameRs + this.quotedId;
                }

                procsOrFuncsToExtractList.add(new ComparableWrapper<String, ProcedureType>(tmpstrCatNameRs + "." + tmpstrPNameRs,
                        procsAndOrFuncsRs.getShort(8) == procedureNoResult ? PROCEDURE : FUNCTION));
                hasResults = true;
            }

            // FIX for Bug#56305, allowing the code to proceed with empty fields causing NPE later
            if (!hasResults) {
                // throw SQLError.createSQLException(
                // "User does not have access to metadata required to determine " +
                // "stored procedure parameter types. If rights can not be granted, configure connection with \"noAccessToProcedureBodies=true\" " +
                // "to have driver generate parameters that represent INOUT strings irregardless of actual parameter types.",
                // SQLError.SQL_STATE_GENERAL_ERROR, getExceptionInterceptor());
            } else {
                Collections.sort(procsOrFuncsToExtractList);
            }

            // Required to be sorted in name-order by JDBC spec, in 'normal' case getProcedures takes care of this for us, but if system tables are
            // inaccessible, we need to sort... so just do this to be safe...
            // Collections.sort(proceduresToExtractList);
        } finally {
            SQLException rethrowSqlEx = null;

            if (procsAndOrFuncsRs != null) {
                try {
                    procsAndOrFuncsRs.close();
                } catch (SQLException sqlEx) {
                    rethrowSqlEx = sqlEx;
                }
            }

            if (rethrowSqlEx != null) {
                throw rethrowSqlEx;
            }
        }

        ArrayList<ResultSetRow> resultRows = new ArrayList<ResultSetRow>();
        int idx = 0;
        String procNameToCall = "";

        for (ComparableWrapper<String, ProcedureType> procOrFunc : procsOrFuncsToExtractList) {
            String procName = procOrFunc.getKey();
            ProcedureType procType = procOrFunc.getValue();

            //Continuing from above (database_name.sp_name)
            if (!" ".equals(this.quotedId)) {
                idx = StringUtils.indexOfIgnoreCase(0, procName, ".", this.quotedId, this.quotedId,
                        this.conn.isNoBackslashEscapesSet() ? StringUtils.SEARCH_MODE__MRK_COM_WS : StringUtils.SEARCH_MODE__ALL);
            } else {
                idx = procName.indexOf(".");
            }

            if (idx > 0) {
                catalog = StringUtils.unQuoteIdentifier(procName.substring(0, idx), this.quotedId);
                procNameToCall = procName; // Leave as CAT.PROC, needed later
            } else {
                //No catalog. Not sure how to handle right now...
                procNameToCall = procName;
            }
            getCallStmtParameterTypes(catalog, procNameToCall, procType, columnNamePattern, resultRows, fields.length == 17 /* for getFunctionColumns */);
        }

        return buildResultSet(fields, resultRows);
    }

    /**
     * Get a description of stored procedures available in a catalog.
     * <P>
     * Only procedure descriptions matching the schema and procedure name criteria are returned. They are ordered by PROCEDURE_SCHEM, and PROCEDURE_NAME.
     * </p>
     * <P>
     * Each procedure description has the the following columns:
     * <OL>
     * <li><B>PROCEDURE_CAT</B> String => procedure catalog (may be null)</li>
     * <li><B>PROCEDURE_SCHEM</B> String => procedure schema (may be null)</li>
     * <li><B>PROCEDURE_NAME</B> String => procedure name</li>
     * <li>reserved for future use</li>
     * <li>reserved for future use</li>
     * <li>reserved for future use</li>
     * <li><B>REMARKS</B> String => explanatory comment on the procedure</li>
     * <li><B>PROCEDURE_TYPE</B> short => kind of procedure:
     * <UL>
     * <li>procedureResultUnknown - May return a result</li>
     * <li>procedureNoResult - Does not return a result</li>
     * <li>procedureReturnsResult - Returns a result</li>
     * </ul>
     * </li>
     * </ol>
     * </p>
     * 
     * Changes in behavior introduced in JDBC4 when #getFunctions became available. Overrides
     * DatabaseMetaData#getProcedures.
     * 
     * @param catalog
     *            a catalog name; "" retrieves those without a catalog
     * @param schemaPattern
     *            a schema name pattern; "" retrieves those without a schema
     * @param procedureNamePattern
     *            a procedure name pattern
     * @return ResultSet each row is a procedure description
     * @throws SQLException
     *             if a database access error occurs
     * @see #getSearchStringEscape
     */
    public java.sql.ResultSet getProcedures(String catalog, String schemaPattern, String procedureNamePattern) throws SQLException {
        Field[] fields = createFieldMetadataForGetProcedures();

        return getProceduresAndOrFunctions(fields, catalog, schemaPattern, procedureNamePattern, true, this.conn.getGetProceduresReturnsFunctions());
    }

    protected Field[] createFieldMetadataForGetProcedures() {
        Field[] fields = new Field[9];
        fields[0] = new Field("", "PROCEDURE_CAT", Types.CHAR, 255);
        fields[1] = new Field("", "PROCEDURE_SCHEM", Types.CHAR, 255);
        fields[2] = new Field("", "PROCEDURE_NAME", Types.CHAR, 255);
        fields[3] = new Field("", "reserved1", Types.CHAR, 0);
        fields[4] = new Field("", "reserved2", Types.CHAR, 0);
        fields[5] = new Field("", "reserved3", Types.CHAR, 0);
        fields[6] = new Field("", "REMARKS", Types.CHAR, 255);
        fields[7] = new Field("", "PROCEDURE_TYPE", Types.SMALLINT, 6);
        fields[8] = new Field("", "SPECIFIC_NAME", Types.CHAR, 255);

        return fields;
    }

    /**
     * @param fields
     * @param catalog
     * @param schemaPattern
     * @param procedureNamePattern
     * @param returnProcedures
     * @param returnFunctions
     * @throws SQLException
     */
    protected java.sql.ResultSet getProceduresAndOrFunctions(final Field[] fields, String catalog, String schemaPattern, String procedureNamePattern,
            final boolean returnProcedures, final boolean returnFunctions) throws SQLException {
        if ((procedureNamePattern == null) || (procedureNamePattern.length() == 0)) {
            if (this.conn.getNullNamePatternMatchesAll()) {
                procedureNamePattern = "%";
            } else {
                throw SQLError.createSQLException("Procedure name pattern can not be NULL or empty.", SQLError.SQL_STATE_ILLEGAL_ARGUMENT,
                        getExceptionInterceptor());
            }
        }

        final ArrayList<ResultSetRow> procedureRows = new ArrayList<ResultSetRow>();

        final String procNamePattern = procedureNamePattern;

        final List<ComparableWrapper<String, ResultSetRow>> procedureRowsToSort = new ArrayList<ComparableWrapper<String, ResultSetRow>>();

        new IterateBlock<String>(getCatalogIterator(catalog)) {
            @Override
            void forEach(String catalogStr) throws SQLException {
                String db = catalogStr;

                boolean fromSelect = false;
                ResultSet proceduresRs = null;
                boolean needsClientFiltering = true;

                StringBuffer selectFromMySQLProcSQL = new StringBuffer();

                selectFromMySQLProcSQL.append("SELECT name, type, comment FROM mysql.proc WHERE ");
                if (returnProcedures && !returnFunctions) {
                    selectFromMySQLProcSQL.append("type = 'PROCEDURE' and ");
                } else if (!returnProcedures && returnFunctions) {
                    selectFromMySQLProcSQL.append("type = 'FUNCTION' and ");
                }
                selectFromMySQLProcSQL.append("name like ? and db <=> ? ORDER BY name, type");

                java.sql.PreparedStatement proceduresStmt = DatabaseMetaData.this.conn.clientPrepareStatement(selectFromMySQLProcSQL.toString());

                try {
                    //
                    // Try using system tables first, as this is a little bit more efficient....
                    //

                    boolean hasTypeColumn = false;

                    if (db != null) {
                        if (DatabaseMetaData.this.conn.lowerCaseTableNames()) {
                            db = db.toLowerCase();
                        }
                        proceduresStmt.setString(2, db);
                    } else {
                        proceduresStmt.setNull(2, Types.VARCHAR);
                    }

<<<<<<< HEAD
                    int nameIndex = 1;
=======
                    StringBuilder selectFromMySQLProcSQL = new StringBuilder();
>>>>>>> b8acfd59

                    if (proceduresStmt.getMaxRows() != 0) {
                        proceduresStmt.setMaxRows(0);
                    }

<<<<<<< HEAD
                    proceduresStmt.setString(1, procNamePattern);
=======
                    java.sql.PreparedStatement proceduresStmt = prepareMetaDataSafeStatement(selectFromMySQLProcSQL.toString());
>>>>>>> b8acfd59

                    try {
                        proceduresRs = proceduresStmt.executeQuery();
                        fromSelect = true;
                        needsClientFiltering = false;
                        hasTypeColumn = true;
                    } catch (SQLException sqlEx) {

                        //
                        // Okay, system tables aren't accessible, so use 'SHOW ....'....
                        //
                        proceduresStmt.close();

                        fromSelect = false;

                        nameIndex = 2;

                        proceduresStmt = DatabaseMetaData.this.conn.clientPrepareStatement("SHOW PROCEDURE STATUS LIKE ?");

                        proceduresStmt.setString(1, procNamePattern);

<<<<<<< HEAD
                        proceduresRs = proceduresStmt.executeQuery();
                    }
=======
                        try {
                            proceduresRs = proceduresStmt.executeQuery();
                            fromSelect = true;
                            needsClientFiltering = false;
                            hasTypeColumn = true;
                        } catch (SQLException sqlEx) {

                            //
                            // Okay, system tables aren't accessible, so use 'SHOW ....'....
                            //
                            proceduresStmt.close();

                            fromSelect = false;

                            if (DatabaseMetaData.this.conn.versionMeetsMinimum(5, 0, 1)) {
                                nameIndex = 2;
                            } else {
                                nameIndex = 1;
                            }

                            proceduresStmt = prepareMetaDataSafeStatement("SHOW PROCEDURE STATUS LIKE ?");

                            proceduresStmt.setString(1, procNamePattern);
>>>>>>> b8acfd59

                    if (returnProcedures) {
                        convertToJdbcProcedureList(fromSelect, db, proceduresRs, needsClientFiltering, db, procedureRowsToSort, nameIndex);
                    }

                    if (!hasTypeColumn) {
                        // need to go after functions too...
                        if (proceduresStmt != null) {
                            proceduresStmt.close();
                        }

                        proceduresStmt = DatabaseMetaData.this.conn.clientPrepareStatement("SHOW FUNCTION STATUS LIKE ?");

<<<<<<< HEAD
                        if (proceduresStmt.getMaxRows() != 0) {
                            proceduresStmt.setMaxRows(0);
                        }
=======
                            proceduresStmt = prepareMetaDataSafeStatement("SHOW FUNCTION STATUS LIKE ?");
>>>>>>> b8acfd59

                        proceduresStmt.setString(1, procNamePattern);

                        proceduresRs = proceduresStmt.executeQuery();

                    }
                    //Should be here, not in IF block!
                    if (returnFunctions) {
                        convertToJdbcFunctionList(db, proceduresRs, needsClientFiltering, db, procedureRowsToSort, nameIndex, fields);
                    }

                    // Now, sort them
                    Collections.sort(procedureRowsToSort);
                    for (ComparableWrapper<String, ResultSetRow> procRow : procedureRowsToSort) {
                        procedureRows.add(procRow.getValue());
                    }
                } finally {
                    SQLException rethrowSqlEx = null;

                    if (proceduresRs != null) {
                        try {
                            proceduresRs.close();
                        } catch (SQLException sqlEx) {
                            rethrowSqlEx = sqlEx;
                        }
                    }

                    if (proceduresStmt != null) {
                        try {
                            proceduresStmt.close();
                        } catch (SQLException sqlEx) {
                            rethrowSqlEx = sqlEx;
                        }
                    }

                    if (rethrowSqlEx != null) {
                        throw rethrowSqlEx;
                    }
                }
            }
        }.doForAll();

        return buildResultSet(fields, procedureRows);
    }

    /**
     * What's the database vendor's preferred term for "procedure"?
     * 
     * @return the vendor term
     * @throws SQLException
     *             if an error occurs (don't know why it would in this case...)
     */
    public String getProcedureTerm() throws SQLException {
        return "PROCEDURE";
    }

    /**
     * @see DatabaseMetaData#getResultSetHoldability()
     */
    public int getResultSetHoldability() throws SQLException {
        return ResultSet.HOLD_CURSORS_OVER_COMMIT;
    }

    private void getResultsImpl(String catalog, String table, String keysComment, List<ResultSetRow> tuples, String fkTableName, boolean isExport)
            throws SQLException {

        LocalAndReferencedColumns parsedInfo = parseTableStatusIntoLocalAndReferencedColumns(keysComment);

        if (isExport && !parsedInfo.referencedTable.equals(table)) {
            return;
        }

        if (parsedInfo.localColumnsList.size() != parsedInfo.referencedColumnsList.size()) {
            throw SQLError.createSQLException("Error parsing foreign keys definition, number of local and referenced columns is not the same.",
                    SQLError.SQL_STATE_GENERAL_ERROR, getExceptionInterceptor());
        }

        Iterator<String> localColumnNames = parsedInfo.localColumnsList.iterator();
        Iterator<String> referColumnNames = parsedInfo.referencedColumnsList.iterator();

        int keySeqIndex = 1;

        while (localColumnNames.hasNext()) {
            byte[][] tuple = new byte[14][];
            String lColumnName = StringUtils.unQuoteIdentifier(localColumnNames.next(), this.quotedId);
            String rColumnName = StringUtils.unQuoteIdentifier(referColumnNames.next(), this.quotedId);
            tuple[FKTABLE_CAT] = ((catalog == null) ? new byte[0] : s2b(catalog));
            tuple[FKTABLE_SCHEM] = null;
            tuple[FKTABLE_NAME] = s2b((isExport) ? fkTableName : table);
            tuple[FKCOLUMN_NAME] = s2b(lColumnName);
            tuple[PKTABLE_CAT] = s2b(parsedInfo.referencedCatalog);
            tuple[PKTABLE_SCHEM] = null;
            tuple[PKTABLE_NAME] = s2b((isExport) ? table : parsedInfo.referencedTable);
            tuple[PKCOLUMN_NAME] = s2b(rColumnName);
            tuple[KEY_SEQ] = s2b(Integer.toString(keySeqIndex++));

            int[] actions = getForeignKeyActions(keysComment);

            tuple[UPDATE_RULE] = s2b(Integer.toString(actions[1]));
            tuple[DELETE_RULE] = s2b(Integer.toString(actions[0]));
            tuple[FK_NAME] = s2b(parsedInfo.constraintName);
            tuple[PK_NAME] = null; // not available from show table status
            tuple[DEFERRABILITY] = s2b(Integer.toString(java.sql.DatabaseMetaData.importedKeyNotDeferrable));
            tuples.add(new ByteArrayRow(tuple, getExceptionInterceptor()));
        }
    }

    /**
     * Get the schema names available in this database. The results are ordered
     * by schema name.
     * <P>
     * The schema column is:
     * <OL>
     * <li><B>TABLE_SCHEM</B> String => schema name</li>
     * </ol>
     * </p>
     * 
     * @return ResultSet each row has a single String column that is a schema
     *         name
     * @throws SQLException
     */
    public java.sql.ResultSet getSchemas() throws SQLException {
        Field[] fields = new Field[2];
        fields[0] = new Field("", "TABLE_SCHEM", java.sql.Types.CHAR, 0);
        fields[1] = new Field("", "TABLE_CATALOG", java.sql.Types.CHAR, 0);

        ArrayList<ResultSetRow> tuples = new ArrayList<ResultSetRow>();
        java.sql.ResultSet results = buildResultSet(fields, tuples);

        return results;
    }

    /**
     * What's the database vendor's preferred term for "schema"?
     * 
     * @return the vendor term
     * @throws SQLException
     */
    public String getSchemaTerm() throws SQLException {
        return "";
    }

    /**
     * This is the string that can be used to escape '_' or '%' in the string
     * pattern style catalog search parameters.
     * <P>
     * The '_' character represents any single character.
     * </p>
     * <P>
     * The '%' character represents any sequence of zero or more characters.
     * </p>
     * 
     * @return the string used to escape wildcard characters
     * @throws SQLException
     */
    public String getSearchStringEscape() throws SQLException {
        return "\\";
    }

    /**
     * Get a comma separated list of all a database's SQL keywords that are NOT also SQL92/SQL2003 keywords.
     * 
     * @return the list
     * @throws SQLException
     */
    public String getSQLKeywords() throws SQLException {
        if (mysqlKeywords != null) {
            return mysqlKeywords;
        }

        synchronized (DatabaseMetaData.class) {
            // double check, maybe it's already set
            if (mysqlKeywords != null) {
                return mysqlKeywords;
            }

            Set<String> mysqlKeywordSet = new TreeSet<String>();
            StringBuilder mysqlKeywordsBuffer = new StringBuilder();

            Collections.addAll(mysqlKeywordSet, MYSQL_KEYWORDS);
            mysqlKeywordSet.removeAll(Arrays.asList(SQL2003_KEYWORDS));

            for (String keyword : mysqlKeywordSet) {
                mysqlKeywordsBuffer.append(",").append(keyword);
            }

            mysqlKeywords = mysqlKeywordsBuffer.substring(1);
            return mysqlKeywords;
        }
    }

    /**
     * @see DatabaseMetaData#getSQLStateType()
     */
    public int getSQLStateType() throws SQLException {
        return java.sql.DatabaseMetaData.sqlStateSQL99;
    }

    /**
     * Get a comma separated list of string functions.
     * 
     * @return the list
     * @throws SQLException
     */
    public String getStringFunctions() throws SQLException {
        return "ASCII,BIN,BIT_LENGTH,CHAR,CHARACTER_LENGTH,CHAR_LENGTH,CONCAT,CONCAT_WS,CONV,ELT,EXPORT_SET,FIELD,FIND_IN_SET,HEX,INSERT,"
                + "INSTR,LCASE,LEFT,LENGTH,LOAD_FILE,LOCATE,LOCATE,LOWER,LPAD,LTRIM,MAKE_SET,MATCH,MID,OCT,OCTET_LENGTH,ORD,POSITION,"
                + "QUOTE,REPEAT,REPLACE,REVERSE,RIGHT,RPAD,RTRIM,SOUNDEX,SPACE,STRCMP,SUBSTRING,SUBSTRING,SUBSTRING,SUBSTRING,"
                + "SUBSTRING_INDEX,TRIM,UCASE,UPPER";
    }

    /**
     * @see DatabaseMetaData#getSuperTables(String, String, String)
     */
    public java.sql.ResultSet getSuperTables(String arg0, String arg1, String arg2) throws SQLException {
        Field[] fields = new Field[4];
        fields[0] = new Field("", "TABLE_CAT", Types.CHAR, 32);
        fields[1] = new Field("", "TABLE_SCHEM", Types.CHAR, 32);
        fields[2] = new Field("", "TABLE_NAME", Types.CHAR, 32);
        fields[3] = new Field("", "SUPERTABLE_NAME", Types.CHAR, 32);

        return buildResultSet(fields, new ArrayList<ResultSetRow>());
    }

    /**
     * @see DatabaseMetaData#getSuperTypes(String, String, String)
     */
    public java.sql.ResultSet getSuperTypes(String arg0, String arg1, String arg2) throws SQLException {
        Field[] fields = new Field[6];
        fields[0] = new Field("", "TYPE_CAT", Types.CHAR, 32);
        fields[1] = new Field("", "TYPE_SCHEM", Types.CHAR, 32);
        fields[2] = new Field("", "TYPE_NAME", Types.CHAR, 32);
        fields[3] = new Field("", "SUPERTYPE_CAT", Types.CHAR, 32);
        fields[4] = new Field("", "SUPERTYPE_SCHEM", Types.CHAR, 32);
        fields[5] = new Field("", "SUPERTYPE_NAME", Types.CHAR, 32);

        return buildResultSet(fields, new ArrayList<ResultSetRow>());
    }

    /**
     * Get a comma separated list of system functions.
     * 
     * @return the list
     * @throws SQLException
     */
    public String getSystemFunctions() throws SQLException {
        return "DATABASE,USER,SYSTEM_USER,SESSION_USER,PASSWORD,ENCRYPT,LAST_INSERT_ID,VERSION";
    }

    protected String getTableNameWithCase(String table) {
        String tableNameWithCase = (this.conn.lowerCaseTableNames() ? table.toLowerCase() : table);

        return tableNameWithCase;
    }

    /**
     * Get a description of the access rights for each table available in a
     * catalog.
     * <P>
     * Only privileges matching the schema and table name criteria are returned. They are ordered by TABLE_SCHEM, TABLE_NAME, and PRIVILEGE.
     * </p>
     * <P>
     * Each privilige description has the following columns:
     * <OL>
     * <li><B>TABLE_CAT</B> String => table catalog (may be null)</li>
     * <li><B>TABLE_SCHEM</B> String => table schema (may be null)</li>
     * <li><B>TABLE_NAME</B> String => table name</li>
     * <li><B>COLUMN_NAME</B> String => column name</li>
     * <li><B>GRANTOR</B> => grantor of access (may be null)</li>
     * <li><B>GRANTEE</B> String => grantee of access</li>
     * <li><B>PRIVILEGE</B> String => name of access (SELECT, INSERT, UPDATE, REFRENCES, ...)</li>
     * <li><B>IS_GRANTABLE</B> String => "YES" if grantee is permitted to grant to others; "NO" if not; null if unknown</li>
     * </ol>
     * </p>
     * 
     * @param catalog
     *            a catalog name; "" retrieves those without a catalog
     * @param schemaPattern
     *            a schema name pattern; "" retrieves those without a schema
     * @param tableNamePattern
     *            a table name pattern
     * @return ResultSet each row is a table privilege description
     * @throws SQLException
     *             if a database access error occurs
     * @see #getSearchStringEscape
     */
    public java.sql.ResultSet getTablePrivileges(String catalog, String schemaPattern, String tableNamePattern) throws SQLException {

        if (tableNamePattern == null) {
            if (this.conn.getNullNamePatternMatchesAll()) {
                tableNamePattern = "%";
            } else {
                throw SQLError.createSQLException("Table name pattern can not be NULL or empty.", SQLError.SQL_STATE_ILLEGAL_ARGUMENT,
                        getExceptionInterceptor());
            }
        }

        Field[] fields = new Field[7];
        fields[0] = new Field("", "TABLE_CAT", Types.CHAR, 64);
        fields[1] = new Field("", "TABLE_SCHEM", Types.CHAR, 1);
        fields[2] = new Field("", "TABLE_NAME", Types.CHAR, 64);
        fields[3] = new Field("", "GRANTOR", Types.CHAR, 77);
        fields[4] = new Field("", "GRANTEE", Types.CHAR, 77);
        fields[5] = new Field("", "PRIVILEGE", Types.CHAR, 64);
        fields[6] = new Field("", "IS_GRANTABLE", Types.CHAR, 3);

        String grantQuery = "SELECT host,db,table_name,grantor,user,table_priv FROM mysql.tables_priv WHERE db LIKE ? AND table_name LIKE ?";

        ResultSet results = null;
        ArrayList<ResultSetRow> grantRows = new ArrayList<ResultSetRow>();
        PreparedStatement pStmt = null;

        try {
            pStmt = prepareMetaDataSafeStatement(grantQuery);

            pStmt.setString(1, ((catalog != null) && (catalog.length() != 0)) ? catalog : "%");
            pStmt.setString(2, tableNamePattern);

            results = pStmt.executeQuery();

            while (results.next()) {
                String host = results.getString(1);
                String db = results.getString(2);
                String table = results.getString(3);
                String grantor = results.getString(4);
                String user = results.getString(5);

                if ((user == null) || (user.length() == 0)) {
                    user = "%";
                }

                StringBuffer fullUser = new StringBuffer(user);

                if ((host != null) && this.conn.getUseHostsInPrivileges()) {
                    fullUser.append("@");
                    fullUser.append(host);
                }

                String allPrivileges = results.getString(6);

                if (allPrivileges != null) {
                    allPrivileges = allPrivileges.toUpperCase(Locale.ENGLISH);

                    StringTokenizer st = new StringTokenizer(allPrivileges, ",");

                    while (st.hasMoreTokens()) {
                        String privilege = st.nextToken().trim();

                        // Loop through every column in the table
                        java.sql.ResultSet columnResults = null;

                        try {
                            columnResults = getColumns(catalog, schemaPattern, table, "%");

                            while (columnResults.next()) {
                                byte[][] tuple = new byte[8][];
                                tuple[0] = s2b(db);
                                tuple[1] = null;
                                tuple[2] = s2b(table);

                                if (grantor != null) {
                                    tuple[3] = s2b(grantor);
                                } else {
                                    tuple[3] = null;
                                }

                                tuple[4] = s2b(fullUser.toString());
                                tuple[5] = s2b(privilege);
                                tuple[6] = null;
                                grantRows.add(new ByteArrayRow(tuple, getExceptionInterceptor()));
                            }
                        } finally {
                            if (columnResults != null) {
                                try {
                                    columnResults.close();
                                } catch (Exception ex) {
                                }
                            }
                        }
                    }
                }
            }
        } finally {
            if (results != null) {
                try {
                    results.close();
                } catch (Exception ex) {
                }

                results = null;
            }

            if (pStmt != null) {
                try {
                    pStmt.close();
                } catch (Exception ex) {
                }

                pStmt = null;
            }
        }

        return buildResultSet(fields, grantRows);
    }

    /**
     * Get a description of tables available in a catalog.
     * <P>
     * Only table descriptions matching the catalog, schema, table name and type criteria are returned. They are ordered by TABLE_TYPE, TABLE_SCHEM and
     * TABLE_NAME.
     * </p>
     * <P>
     * Each table description has the following columns:
     * <OL>
     * <li><B>TABLE_CAT</B> String => table catalog (may be null)</li>
     * <li><B>TABLE_SCHEM</B> String => table schema (may be null)</li>
     * <li><B>TABLE_NAME</B> String => table name</li>
     * <li><B>TABLE_TYPE</B> String => table type. Typical types are "TABLE", "VIEW", "SYSTEM TABLE", "GLOBAL TEMPORARY", "LOCAL TEMPORARY", "ALIAS", "SYNONYM".
     * </li>
     * <li><B>REMARKS</B> String => explanatory comment on the table</li>
     * </ol>
     * </p>
     * <P>
     * <B>Note:</B> Some databases may not return information for all tables.
     * </p>
     * 
     * @param catalog
     *            a catalog name; "" retrieves those without a catalog
     * @param schemaPattern
     *            a schema name pattern; "" retrieves those without a schema
     * @param tableNamePattern
     *            a table name pattern
     * @param types
     *            a list of table types to include; null returns all types
     * @return ResultSet each row is a table description
     * @throws SQLException
     * @see #getSearchStringEscape
     */
    public java.sql.ResultSet getTables(String catalog, String schemaPattern, String tableNamePattern, final String[] types) throws SQLException {

        if (tableNamePattern == null) {
            if (this.conn.getNullNamePatternMatchesAll()) {
                tableNamePattern = "%";
            } else {
                throw SQLError.createSQLException("Table name pattern can not be NULL or empty.", SQLError.SQL_STATE_ILLEGAL_ARGUMENT,
                        getExceptionInterceptor());
            }
        }

        final SortedMap<TableMetaDataKey, ResultSetRow> sortedRows = new TreeMap<TableMetaDataKey, ResultSetRow>();
        final ArrayList<ResultSetRow> tuples = new ArrayList<ResultSetRow>();

        final Statement stmt = this.conn.getMetadataSafeStatement();

        final String tableNamePat;
        String tmpCat = "";

        if ((catalog == null) || (catalog.length() == 0)) {
            if (this.conn.getNullCatalogMeansCurrent()) {
                tmpCat = this.database;
            }
        } else {
            tmpCat = catalog;
        }

        List<String> parseList = StringUtils.splitDBdotName(tableNamePattern, tmpCat, this.quotedId, this.conn.isNoBackslashEscapesSet());
        //There *should* be 2 rows, if any.
        if (parseList.size() == 2) {
            tableNamePat = parseList.get(1);
        } else {
            tableNamePat = tableNamePattern;
        }

        try {
            new IterateBlock<String>(getCatalogIterator(catalog)) {
                @Override
                void forEach(String catalogStr) throws SQLException {
                    boolean operatingOnSystemDB = "information_schema".equalsIgnoreCase(catalogStr) || "mysql".equalsIgnoreCase(catalogStr)
                            || "performance_schema".equalsIgnoreCase(catalogStr);

                    ResultSet results = null;

                    try {

                        try {
<<<<<<< HEAD
                            results = stmt.executeQuery("SHOW FULL TABLES FROM "
                                    + StringUtils.quoteIdentifier(catalogStr, DatabaseMetaData.this.conn.getPedantic()) + " LIKE '" + tableNamePat + "'");
=======
                            results = stmt.executeQuery((!DatabaseMetaData.this.conn.versionMeetsMinimum(5, 0, 2) ? "SHOW TABLES FROM "
                                    : "SHOW FULL TABLES FROM ")
                                    + StringUtils.quoteIdentifier(catalogStr, DatabaseMetaData.this.quotedId, DatabaseMetaData.this.conn.getPedantic())
                                    + " LIKE " + StringUtils.quoteIdentifier(tableNamePat, "'", true));
>>>>>>> b8acfd59
                        } catch (SQLException sqlEx) {
                            if (SQLError.SQL_STATE_COMMUNICATION_LINK_FAILURE.equals(sqlEx.getSQLState())) {
                                throw sqlEx;
                            }

                            return;
                        }

                        boolean shouldReportTables = false;
                        boolean shouldReportViews = false;
                        boolean shouldReportSystemTables = false;
                        boolean shouldReportSystemViews = false;
                        boolean shouldReportLocalTemporaries = false;

                        if (types == null || types.length == 0) {
                            shouldReportTables = true;
                            shouldReportViews = true;
                            shouldReportSystemTables = true;
                            shouldReportSystemViews = true;
                            shouldReportLocalTemporaries = true;
                        } else {
                            for (int i = 0; i < types.length; i++) {
                                if (TableType.TABLE.equalsTo(types[i])) {
                                    shouldReportTables = true;

                                } else if (TableType.VIEW.equalsTo(types[i])) {
                                    shouldReportViews = true;

                                } else if (TableType.SYSTEM_TABLE.equalsTo(types[i])) {
                                    shouldReportSystemTables = true;

                                } else if (TableType.SYSTEM_VIEW.equalsTo(types[i])) {
                                    shouldReportSystemViews = true;

                                } else if (TableType.LOCAL_TEMPORARY.equalsTo(types[i])) {
                                    shouldReportLocalTemporaries = true;
                                }
                            }
                        }

                        int typeColumnIndex = 0;
                        boolean hasTableTypes = false;

                        try {
                            // Both column names have been in use in the source tree so far....
                            typeColumnIndex = results.findColumn("table_type");
                            hasTableTypes = true;
                        } catch (SQLException sqlEx) {

                            // We should probably check SQLState here, but that can change depending on the server version and user properties, however,
                            // we'll get a 'true' SQLException when we actually try to find the 'Type' column
                            // 
                            try {
                                typeColumnIndex = results.findColumn("Type");
                                hasTableTypes = true;
                            } catch (SQLException sqlEx2) {
                                hasTableTypes = false;
                            }
                        }

                        while (results.next()) {
                            byte[][] row = new byte[10][];
                            row[0] = (catalogStr == null) ? null : s2b(catalogStr);
                            row[1] = null;
                            row[2] = results.getBytes(1);
                            row[4] = new byte[0];
                            row[5] = null;
                            row[6] = null;
                            row[7] = null;
                            row[8] = null;
                            row[9] = null;

                            if (hasTableTypes) {
                                String tableType = results.getString(typeColumnIndex);

                                switch (TableType.getTableTypeCompliantWith(tableType)) {
                                    case TABLE:
                                        boolean reportTable = false;
                                        TableMetaDataKey tablesKey = null;

                                        if (operatingOnSystemDB && shouldReportSystemTables) {
                                            row[3] = TableType.SYSTEM_TABLE.asBytes();
                                            tablesKey = new TableMetaDataKey(TableType.SYSTEM_TABLE.getName(), catalogStr, null, results.getString(1));
                                            reportTable = true;

                                        } else if (!operatingOnSystemDB && shouldReportTables) {
                                            row[3] = TableType.TABLE.asBytes();
                                            tablesKey = new TableMetaDataKey(TableType.TABLE.getName(), catalogStr, null, results.getString(1));
                                            reportTable = true;
                                        }

                                        if (reportTable) {
                                            sortedRows.put(tablesKey, new ByteArrayRow(row, getExceptionInterceptor()));
                                        }
                                        break;

                                    case VIEW:
                                        if (shouldReportViews) {
                                            row[3] = TableType.VIEW.asBytes();
                                            sortedRows.put(new TableMetaDataKey(TableType.VIEW.getName(), catalogStr, null, results.getString(1)),
                                                    new ByteArrayRow(row, getExceptionInterceptor()));
                                        }
                                        break;

                                    case SYSTEM_TABLE:
                                        if (shouldReportSystemTables) {
                                            row[3] = TableType.SYSTEM_TABLE.asBytes();
                                            sortedRows.put(new TableMetaDataKey(TableType.SYSTEM_TABLE.getName(), catalogStr, null, results.getString(1)),
                                                    new ByteArrayRow(row, getExceptionInterceptor()));
                                        }
                                        break;

                                    case SYSTEM_VIEW:
                                        if (shouldReportSystemViews) {
                                            row[3] = TableType.SYSTEM_VIEW.asBytes();
                                            sortedRows.put(new TableMetaDataKey(TableType.SYSTEM_VIEW.getName(), catalogStr, null, results.getString(1)),
                                                    new ByteArrayRow(row, getExceptionInterceptor()));
                                        }
                                        break;

                                    case LOCAL_TEMPORARY:
                                        if (shouldReportLocalTemporaries) {
                                            row[3] = TableType.LOCAL_TEMPORARY.asBytes();
                                            sortedRows.put(new TableMetaDataKey(TableType.LOCAL_TEMPORARY.getName(), catalogStr, null, results.getString(1)),
                                                    new ByteArrayRow(row, getExceptionInterceptor()));
                                        }
                                        break;

                                    default:
                                        row[3] = TableType.TABLE.asBytes();
                                        sortedRows.put(new TableMetaDataKey(TableType.TABLE.getName(), catalogStr, null, results.getString(1)),
                                                new ByteArrayRow(row, getExceptionInterceptor()));
                                        break;
                                }
                            } else {
                                // TODO: Check if this branch is needed for 5.7 server (maybe refactor hasTableTypes)
                                if (shouldReportTables) {
                                    // Pre-MySQL-5.0.1, tables only
                                    row[3] = TableType.TABLE.asBytes();
                                    sortedRows.put(new TableMetaDataKey(TableType.TABLE.getName(), catalogStr, null, results.getString(1)), new ByteArrayRow(
                                            row, getExceptionInterceptor()));
                                }
                            }
                        }

                    } finally {
                        if (results != null) {
                            try {
                                results.close();
                            } catch (Exception ex) {
                            }

                            results = null;
                        }
                    }
                }
            }.doForAll();
        } finally {
            if (stmt != null) {
                stmt.close();
            }
        }

        tuples.addAll(sortedRows.values());
        java.sql.ResultSet tables = buildResultSet(createTablesFields(), tuples);

        return tables;
    }

    protected Field[] createTablesFields() {
        Field[] fields = new Field[10];
        fields[0] = new Field("", "TABLE_CAT", java.sql.Types.VARCHAR, 255);
        fields[1] = new Field("", "TABLE_SCHEM", java.sql.Types.VARCHAR, 0);
        fields[2] = new Field("", "TABLE_NAME", java.sql.Types.VARCHAR, 255);
        fields[3] = new Field("", "TABLE_TYPE", java.sql.Types.VARCHAR, 5);
        fields[4] = new Field("", "REMARKS", java.sql.Types.VARCHAR, 0);
        fields[5] = new Field("", "TYPE_CAT", java.sql.Types.VARCHAR, 0);
        fields[6] = new Field("", "TYPE_SCHEM", java.sql.Types.VARCHAR, 0);
        fields[7] = new Field("", "TYPE_NAME", java.sql.Types.VARCHAR, 0);
        fields[8] = new Field("", "SELF_REFERENCING_COL_NAME", java.sql.Types.VARCHAR, 0);
        fields[9] = new Field("", "REF_GENERATION", java.sql.Types.VARCHAR, 0);
        return fields;
    }

    /**
     * Get the table types available in this database. The results are ordered
     * by table type.
     * <P>
     * The table type is:
     * <OL>
     * <li><B>TABLE_TYPE</B> String => table type. Typical types are "TABLE", "VIEW", "SYSTEM TABLE", "GLOBAL TEMPORARY", "LOCAL TEMPORARY", "ALIAS", "SYNONYM".
     * </li>
     * </ol>
     * </p>
     * 
     * @return ResultSet each row has a single String column that is a table
     *         type
     * @throws SQLException
     */
    public java.sql.ResultSet getTableTypes() throws SQLException {
        ArrayList<ResultSetRow> tuples = new ArrayList<ResultSetRow>();
        Field[] fields = new Field[] { new Field("", "TABLE_TYPE", Types.VARCHAR, 256) };

        tuples.add(new ByteArrayRow(new byte[][] { TableType.LOCAL_TEMPORARY.asBytes() }, getExceptionInterceptor()));
        tuples.add(new ByteArrayRow(new byte[][] { TableType.SYSTEM_TABLE.asBytes() }, getExceptionInterceptor()));
        tuples.add(new ByteArrayRow(new byte[][] { TableType.SYSTEM_VIEW.asBytes() }, getExceptionInterceptor()));
        tuples.add(new ByteArrayRow(new byte[][] { TableType.TABLE.asBytes() }, getExceptionInterceptor()));
        tuples.add(new ByteArrayRow(new byte[][] { TableType.VIEW.asBytes() }, getExceptionInterceptor()));

        return buildResultSet(fields, tuples);
    }

    /**
     * Get a comma separated list of time and date functions.
     * 
     * @return the list
     * @throws SQLException
     */
    public String getTimeDateFunctions() throws SQLException {
        return "DAYOFWEEK,WEEKDAY,DAYOFMONTH,DAYOFYEAR,MONTH,DAYNAME,MONTHNAME,QUARTER,WEEK,YEAR,HOUR,MINUTE,SECOND,PERIOD_ADD,"
                + "PERIOD_DIFF,TO_DAYS,FROM_DAYS,DATE_FORMAT,TIME_FORMAT,CURDATE,CURRENT_DATE,CURTIME,CURRENT_TIME,NOW,SYSDATE,"
                + "CURRENT_TIMESTAMP,UNIX_TIMESTAMP,FROM_UNIXTIME,SEC_TO_TIME,TIME_TO_SEC";
    }

    /**
     * Get a description of all the standard SQL types supported by this
     * database. They are ordered by DATA_TYPE and then by how closely the data
     * type maps to the corresponding JDBC SQL type.
     * <P>
     * Each type description has the following columns:
     * <OL>
     * <li><B>TYPE_NAME</B> String => Type name</li>
     * <li><B>DATA_TYPE</B> short => SQL data type from java.sql.Types</li>
     * <li><B>PRECISION</B> int => maximum precision</li>
     * <li><B>LITERAL_PREFIX</B> String => prefix used to quote a literal (may be null)</li>
     * <li><B>LITERAL_SUFFIX</B> String => suffix used to quote a literal (may be null)</li>
     * <li><B>CREATE_PARAMS</B> String => parameters used in creating the type (may be null)</li>
     * <li><B>NULLABLE</B> short => can you use NULL for this type?
     * <UL>
     * <li>typeNoNulls - does not allow NULL values</li>
     * <li>typeNullable - allows NULL values</li>
     * <li>typeNullableUnknown - nullability unknown</li>
     * </ul>
     * </li>
     * <li><B>CASE_SENSITIVE</B> boolean=> is it case sensitive?</li>
     * <li><B>SEARCHABLE</B> short => can you use "WHERE" based on this type:
     * <UL>
     * <li>typePredNone - No support</li>
     * <li>typePredChar - Only supported with WHERE .. LIKE</li>
     * <li>typePredBasic - Supported except for WHERE .. LIKE</li>
     * <li>typeSearchable - Supported for all WHERE ..</li>
     * </ul>
     * </li>
     * <li><B>UNSIGNED_ATTRIBUTE</B> boolean => is it unsigned?</li>
     * <li><B>FIXED_PREC_SCALE</B> boolean => can it be a money value?</li>
     * <li><B>AUTO_INCREMENT</B> boolean => can it be used for an auto-increment value?</li>
     * <li><B>LOCAL_TYPE_NAME</B> String => localized version of type name (may be null)</li>
     * <li><B>MINIMUM_SCALE</B> short => minimum scale supported</li>
     * <li><B>MAXIMUM_SCALE</B> short => maximum scale supported</li>
     * <li><B>SQL_DATA_TYPE</B> int => unused</li>
     * <li><B>SQL_DATETIME_SUB</B> int => unused</li>
     * <li><B>NUM_PREC_RADIX</B> int => usually 2 or 10</li>
     * </ol>
     * </p>
     * 
     * @return ResultSet each row is a SQL type description
     * @throws SQLException
     */
    /**
     * Get a description of all the standard SQL types supported by this
     * database. They are ordered by DATA_TYPE and then by how closely the data
     * type maps to the corresponding JDBC SQL type.
     * <P>
     * Each type description has the following columns:
     * <OL>
     * <li><B>TYPE_NAME</B> String => Type name</li>
     * <li><B>DATA_TYPE</B> short => SQL data type from java.sql.Types</li>
     * <li><B>PRECISION</B> int => maximum precision</li>
     * <li><B>LITERAL_PREFIX</B> String => prefix used to quote a literal (may be null)</li>
     * <li><B>LITERAL_SUFFIX</B> String => suffix used to quote a literal (may be null)</li>
     * <li><B>CREATE_PARAMS</B> String => parameters used in creating the type (may be null)</li>
     * <li><B>NULLABLE</B> short => can you use NULL for this type?
     * <UL>
     * <li>typeNoNulls - does not allow NULL values</li>
     * <li>typeNullable - allows NULL values</li>
     * <li>typeNullableUnknown - nullability unknown</li>
     * </ul>
     * </li>
     * <li><B>CASE_SENSITIVE</B> boolean=> is it case sensitive?</li>
     * <li><B>SEARCHABLE</B> short => can you use "WHERE" based on this type:
     * <UL>
     * <li>typePredNone - No support</li>
     * <li>typePredChar - Only supported with WHERE .. LIKE</li>
     * <li>typePredBasic - Supported except for WHERE .. LIKE</li>
     * <li>typeSearchable - Supported for all WHERE ..</li>
     * </ul>
     * </li>
     * <li><B>UNSIGNED_ATTRIBUTE</B> boolean => is it unsigned?</li>
     * <li><B>FIXED_PREC_SCALE</B> boolean => can it be a money value?</li>
     * <li><B>AUTO_INCREMENT</B> boolean => can it be used for an auto-increment value?</li>
     * <li><B>LOCAL_TYPE_NAME</B> String => localized version of type name (may be null)</li>
     * <li><B>MINIMUM_SCALE</B> short => minimum scale supported</li>
     * <li><B>MAXIMUM_SCALE</B> short => maximum scale supported</li>
     * <li><B>SQL_DATA_TYPE</B> int => unused</li>
     * <li><B>SQL_DATETIME_SUB</B> int => unused</li>
     * <li><B>NUM_PREC_RADIX</B> int => usually 2 or 10</li>
     * </ol>
     * </p>
     * 
     * @return ResultSet each row is a SQL type description
     * @throws SQLException
     */
    public java.sql.ResultSet getTypeInfo() throws SQLException {
        Field[] fields = new Field[18];
        fields[0] = new Field("", "TYPE_NAME", Types.CHAR, 32);
        fields[1] = new Field("", "DATA_TYPE", Types.INTEGER, 5);
        fields[2] = new Field("", "PRECISION", Types.INTEGER, 10);
        fields[3] = new Field("", "LITERAL_PREFIX", Types.CHAR, 4);
        fields[4] = new Field("", "LITERAL_SUFFIX", Types.CHAR, 4);
        fields[5] = new Field("", "CREATE_PARAMS", Types.CHAR, 32);
        fields[6] = new Field("", "NULLABLE", Types.SMALLINT, 5);
        fields[7] = new Field("", "CASE_SENSITIVE", Types.BOOLEAN, 3);
        fields[8] = new Field("", "SEARCHABLE", Types.SMALLINT, 3);
        fields[9] = new Field("", "UNSIGNED_ATTRIBUTE", Types.BOOLEAN, 3);
        fields[10] = new Field("", "FIXED_PREC_SCALE", Types.BOOLEAN, 3);
        fields[11] = new Field("", "AUTO_INCREMENT", Types.BOOLEAN, 3);
        fields[12] = new Field("", "LOCAL_TYPE_NAME", Types.CHAR, 32);
        fields[13] = new Field("", "MINIMUM_SCALE", Types.SMALLINT, 5);
        fields[14] = new Field("", "MAXIMUM_SCALE", Types.SMALLINT, 5);
        fields[15] = new Field("", "SQL_DATA_TYPE", Types.INTEGER, 10);
        fields[16] = new Field("", "SQL_DATETIME_SUB", Types.INTEGER, 10);
        fields[17] = new Field("", "NUM_PREC_RADIX", Types.INTEGER, 10);

        byte[][] rowVal = null;
        ArrayList<ResultSetRow> tuples = new ArrayList<ResultSetRow>();

        /*
         * The following are ordered by java.sql.Types, and then by how closely the MySQL type matches the JDBC Type (per spec)
         */
        /*
         * MySQL Type: BIT (silently converted to TINYINT(1)) JDBC Type: BIT
         */
        rowVal = new byte[18][];
        rowVal[0] = s2b("BIT");
        rowVal[1] = Integer.toString(java.sql.Types.BIT).getBytes();

        // JDBC Data type
        rowVal[2] = s2b("1"); // Precision
        rowVal[3] = s2b(""); // Literal Prefix
        rowVal[4] = s2b(""); // Literal Suffix
        rowVal[5] = s2b(""); // Create Params
        rowVal[6] = Integer.toString(java.sql.DatabaseMetaData.typeNullable).getBytes();

        // Nullable
        rowVal[7] = s2b("true"); // Case Sensitive
        rowVal[8] = Integer.toString(java.sql.DatabaseMetaData.typeSearchable).getBytes();

        // Searchable
        rowVal[9] = s2b("false"); // Unsignable
        rowVal[10] = s2b("false"); // Fixed Prec Scale
        rowVal[11] = s2b("false"); // Auto Increment
        rowVal[12] = s2b("BIT"); // Locale Type Name
        rowVal[13] = s2b("0"); // Minimum Scale
        rowVal[14] = s2b("0"); // Maximum Scale
        rowVal[15] = s2b("0"); // SQL Data Type (not used)
        rowVal[16] = s2b("0"); // SQL DATETIME SUB (not used)
        rowVal[17] = s2b("10"); // NUM_PREC_RADIX (2 or 10)
        tuples.add(new ByteArrayRow(rowVal, getExceptionInterceptor()));

        /*
         * MySQL Type: BOOL (silently converted to TINYINT(1)) JDBC Type: BIT
         */
        rowVal = new byte[18][];
        rowVal[0] = s2b("BOOL");
        rowVal[1] = Integer.toString(java.sql.Types.BIT).getBytes();

        // JDBC Data type
        rowVal[2] = s2b("1"); // Precision
        rowVal[3] = s2b(""); // Literal Prefix
        rowVal[4] = s2b(""); // Literal Suffix
        rowVal[5] = s2b(""); // Create Params
        rowVal[6] = Integer.toString(java.sql.DatabaseMetaData.typeNullable).getBytes();

        // Nullable
        rowVal[7] = s2b("true"); // Case Sensitive
        rowVal[8] = Integer.toString(java.sql.DatabaseMetaData.typeSearchable).getBytes();

        // Searchable
        rowVal[9] = s2b("false"); // Unsignable
        rowVal[10] = s2b("false"); // Fixed Prec Scale
        rowVal[11] = s2b("false"); // Auto Increment
        rowVal[12] = s2b("BOOL"); // Locale Type Name
        rowVal[13] = s2b("0"); // Minimum Scale
        rowVal[14] = s2b("0"); // Maximum Scale
        rowVal[15] = s2b("0"); // SQL Data Type (not used)
        rowVal[16] = s2b("0"); // SQL DATETIME SUB (not used)
        rowVal[17] = s2b("10"); // NUM_PREC_RADIX (2 or 10)
        tuples.add(new ByteArrayRow(rowVal, getExceptionInterceptor()));

        /*
         * MySQL Type: TINYINT JDBC Type: TINYINT
         */
        rowVal = new byte[18][];
        rowVal[0] = s2b("TINYINT");
        rowVal[1] = Integer.toString(java.sql.Types.TINYINT).getBytes();

        // JDBC Data type
        rowVal[2] = s2b("3"); // Precision
        rowVal[3] = s2b(""); // Literal Prefix
        rowVal[4] = s2b(""); // Literal Suffix
        rowVal[5] = s2b("[(M)] [UNSIGNED] [ZEROFILL]"); // Create Params
        rowVal[6] = Integer.toString(java.sql.DatabaseMetaData.typeNullable).getBytes();

        // Nullable
        rowVal[7] = s2b("false"); // Case Sensitive
        rowVal[8] = Integer.toString(java.sql.DatabaseMetaData.typeSearchable).getBytes();

        // Searchable
        rowVal[9] = s2b("true"); // Unsignable
        rowVal[10] = s2b("false"); // Fixed Prec Scale
        rowVal[11] = s2b("true"); // Auto Increment
        rowVal[12] = s2b("TINYINT"); // Locale Type Name
        rowVal[13] = s2b("0"); // Minimum Scale
        rowVal[14] = s2b("0"); // Maximum Scale
        rowVal[15] = s2b("0"); // SQL Data Type (not used)
        rowVal[16] = s2b("0"); // SQL DATETIME SUB (not used)
        rowVal[17] = s2b("10"); // NUM_PREC_RADIX (2 or 10)
        tuples.add(new ByteArrayRow(rowVal, getExceptionInterceptor()));

        rowVal = new byte[18][];
        rowVal[0] = s2b("TINYINT UNSIGNED");
        rowVal[1] = Integer.toString(java.sql.Types.TINYINT).getBytes();

        // JDBC Data type
        rowVal[2] = s2b("3"); // Precision
        rowVal[3] = s2b(""); // Literal Prefix
        rowVal[4] = s2b(""); // Literal Suffix
        rowVal[5] = s2b("[(M)] [UNSIGNED] [ZEROFILL]"); // Create Params
        rowVal[6] = Integer.toString(java.sql.DatabaseMetaData.typeNullable).getBytes();

        // Nullable
        rowVal[7] = s2b("false"); // Case Sensitive
        rowVal[8] = Integer.toString(java.sql.DatabaseMetaData.typeSearchable).getBytes();

        // Searchable
        rowVal[9] = s2b("true"); // Unsignable
        rowVal[10] = s2b("false"); // Fixed Prec Scale
        rowVal[11] = s2b("true"); // Auto Increment
        rowVal[12] = s2b("TINYINT UNSIGNED"); // Locale Type Name
        rowVal[13] = s2b("0"); // Minimum Scale
        rowVal[14] = s2b("0"); // Maximum Scale
        rowVal[15] = s2b("0"); // SQL Data Type (not used)
        rowVal[16] = s2b("0"); // SQL DATETIME SUB (not used)
        rowVal[17] = s2b("10"); // NUM_PREC_RADIX (2 or 10)
        tuples.add(new ByteArrayRow(rowVal, getExceptionInterceptor()));

        /*
         * MySQL Type: BIGINT JDBC Type: BIGINT
         */
        rowVal = new byte[18][];
        rowVal[0] = s2b("BIGINT");
        rowVal[1] = Integer.toString(java.sql.Types.BIGINT).getBytes();

        // JDBC Data type
        rowVal[2] = s2b("19"); // Precision
        rowVal[3] = s2b(""); // Literal Prefix
        rowVal[4] = s2b(""); // Literal Suffix
        rowVal[5] = s2b("[(M)] [UNSIGNED] [ZEROFILL]"); // Create Params
        rowVal[6] = Integer.toString(java.sql.DatabaseMetaData.typeNullable).getBytes();

        // Nullable
        rowVal[7] = s2b("false"); // Case Sensitive
        rowVal[8] = Integer.toString(java.sql.DatabaseMetaData.typeSearchable).getBytes();

        // Searchable
        rowVal[9] = s2b("true"); // Unsignable
        rowVal[10] = s2b("false"); // Fixed Prec Scale
        rowVal[11] = s2b("true"); // Auto Increment
        rowVal[12] = s2b("BIGINT"); // Locale Type Name
        rowVal[13] = s2b("0"); // Minimum Scale
        rowVal[14] = s2b("0"); // Maximum Scale
        rowVal[15] = s2b("0"); // SQL Data Type (not used)
        rowVal[16] = s2b("0"); // SQL DATETIME SUB (not used)
        rowVal[17] = s2b("10"); // NUM_PREC_RADIX (2 or 10)
        tuples.add(new ByteArrayRow(rowVal, getExceptionInterceptor()));

        rowVal = new byte[18][];
        rowVal[0] = s2b("BIGINT UNSIGNED");
        rowVal[1] = Integer.toString(java.sql.Types.BIGINT).getBytes();

        // JDBC Data type
        rowVal[2] = s2b("20"); // Precision
        rowVal[3] = s2b(""); // Literal Prefix
        rowVal[4] = s2b(""); // Literal Suffix
        rowVal[5] = s2b("[(M)] [ZEROFILL]"); // Create Params
        rowVal[6] = Integer.toString(java.sql.DatabaseMetaData.typeNullable).getBytes();

        // Nullable
        rowVal[7] = s2b("false"); // Case Sensitive
        rowVal[8] = Integer.toString(java.sql.DatabaseMetaData.typeSearchable).getBytes();

        // Searchable
        rowVal[9] = s2b("true"); // Unsignable
        rowVal[10] = s2b("false"); // Fixed Prec Scale
        rowVal[11] = s2b("true"); // Auto Increment
        rowVal[12] = s2b("BIGINT UNSIGNED"); // Locale Type Name
        rowVal[13] = s2b("0"); // Minimum Scale
        rowVal[14] = s2b("0"); // Maximum Scale
        rowVal[15] = s2b("0"); // SQL Data Type (not used)
        rowVal[16] = s2b("0"); // SQL DATETIME SUB (not used)
        rowVal[17] = s2b("10"); // NUM_PREC_RADIX (2 or 10)
        tuples.add(new ByteArrayRow(rowVal, getExceptionInterceptor()));

        /*
         * MySQL Type: LONG VARBINARY JDBC Type: LONGVARBINARY
         */
        rowVal = new byte[18][];
        rowVal[0] = s2b("LONG VARBINARY");
        rowVal[1] = Integer.toString(java.sql.Types.LONGVARBINARY).getBytes();

        // JDBC Data type
        rowVal[2] = s2b("16777215"); // Precision
        rowVal[3] = s2b("'"); // Literal Prefix
        rowVal[4] = s2b("'"); // Literal Suffix
        rowVal[5] = s2b(""); // Create Params
        rowVal[6] = Integer.toString(java.sql.DatabaseMetaData.typeNullable).getBytes();

        // Nullable
        rowVal[7] = s2b("true"); // Case Sensitive
        rowVal[8] = Integer.toString(java.sql.DatabaseMetaData.typeSearchable).getBytes();

        // Searchable
        rowVal[9] = s2b("false"); // Unsignable
        rowVal[10] = s2b("false"); // Fixed Prec Scale
        rowVal[11] = s2b("false"); // Auto Increment
        rowVal[12] = s2b("LONG VARBINARY"); // Locale Type Name
        rowVal[13] = s2b("0"); // Minimum Scale
        rowVal[14] = s2b("0"); // Maximum Scale
        rowVal[15] = s2b("0"); // SQL Data Type (not used)
        rowVal[16] = s2b("0"); // SQL DATETIME SUB (not used)
        rowVal[17] = s2b("10"); // NUM_PREC_RADIX (2 or 10)
        tuples.add(new ByteArrayRow(rowVal, getExceptionInterceptor()));

        /*
         * MySQL Type: MEDIUMBLOB JDBC Type: LONGVARBINARY
         */
        rowVal = new byte[18][];
        rowVal[0] = s2b("MEDIUMBLOB");
        rowVal[1] = Integer.toString(java.sql.Types.LONGVARBINARY).getBytes();

        // JDBC Data type
        rowVal[2] = s2b("16777215"); // Precision
        rowVal[3] = s2b("'"); // Literal Prefix
        rowVal[4] = s2b("'"); // Literal Suffix
        rowVal[5] = s2b(""); // Create Params
        rowVal[6] = Integer.toString(java.sql.DatabaseMetaData.typeNullable).getBytes();

        // Nullable
        rowVal[7] = s2b("true"); // Case Sensitive
        rowVal[8] = Integer.toString(java.sql.DatabaseMetaData.typeSearchable).getBytes();

        // Searchable
        rowVal[9] = s2b("false"); // Unsignable
        rowVal[10] = s2b("false"); // Fixed Prec Scale
        rowVal[11] = s2b("false"); // Auto Increment
        rowVal[12] = s2b("MEDIUMBLOB"); // Locale Type Name
        rowVal[13] = s2b("0"); // Minimum Scale
        rowVal[14] = s2b("0"); // Maximum Scale
        rowVal[15] = s2b("0"); // SQL Data Type (not used)
        rowVal[16] = s2b("0"); // SQL DATETIME SUB (not used)
        rowVal[17] = s2b("10"); // NUM_PREC_RADIX (2 or 10)
        tuples.add(new ByteArrayRow(rowVal, getExceptionInterceptor()));

        /*
         * MySQL Type: LONGBLOB JDBC Type: LONGVARBINARY
         */
        rowVal = new byte[18][];
        rowVal[0] = s2b("LONGBLOB");
        rowVal[1] = Integer.toString(java.sql.Types.LONGVARBINARY).getBytes();

        // JDBC Data type
        rowVal[2] = Integer.toString(Integer.MAX_VALUE).getBytes();

        // Precision
        rowVal[3] = s2b("'"); // Literal Prefix
        rowVal[4] = s2b("'"); // Literal Suffix
        rowVal[5] = s2b(""); // Create Params
        rowVal[6] = Integer.toString(java.sql.DatabaseMetaData.typeNullable).getBytes();

        // Nullable
        rowVal[7] = s2b("true"); // Case Sensitive
        rowVal[8] = Integer.toString(java.sql.DatabaseMetaData.typeSearchable).getBytes();

        // Searchable
        rowVal[9] = s2b("false"); // Unsignable
        rowVal[10] = s2b("false"); // Fixed Prec Scale
        rowVal[11] = s2b("false"); // Auto Increment
        rowVal[12] = s2b("LONGBLOB"); // Locale Type Name
        rowVal[13] = s2b("0"); // Minimum Scale
        rowVal[14] = s2b("0"); // Maximum Scale
        rowVal[15] = s2b("0"); // SQL Data Type (not used)
        rowVal[16] = s2b("0"); // SQL DATETIME SUB (not used)
        rowVal[17] = s2b("10"); // NUM_PREC_RADIX (2 or 10)
        tuples.add(new ByteArrayRow(rowVal, getExceptionInterceptor()));

        /*
         * MySQL Type: BLOB JDBC Type: LONGVARBINARY
         */
        rowVal = new byte[18][];
        rowVal[0] = s2b("BLOB");
        rowVal[1] = Integer.toString(java.sql.Types.LONGVARBINARY).getBytes();

        // JDBC Data type
        rowVal[2] = s2b("65535"); // Precision
        rowVal[3] = s2b("'"); // Literal Prefix
        rowVal[4] = s2b("'"); // Literal Suffix
        rowVal[5] = s2b(""); // Create Params
        rowVal[6] = Integer.toString(java.sql.DatabaseMetaData.typeNullable).getBytes();

        // Nullable
        rowVal[7] = s2b("true"); // Case Sensitive
        rowVal[8] = Integer.toString(java.sql.DatabaseMetaData.typeSearchable).getBytes();

        // Searchable
        rowVal[9] = s2b("false"); // Unsignable
        rowVal[10] = s2b("false"); // Fixed Prec Scale
        rowVal[11] = s2b("false"); // Auto Increment
        rowVal[12] = s2b("BLOB"); // Locale Type Name
        rowVal[13] = s2b("0"); // Minimum Scale
        rowVal[14] = s2b("0"); // Maximum Scale
        rowVal[15] = s2b("0"); // SQL Data Type (not used)
        rowVal[16] = s2b("0"); // SQL DATETIME SUB (not used)
        rowVal[17] = s2b("10"); // NUM_PREC_RADIX (2 or 10)
        tuples.add(new ByteArrayRow(rowVal, getExceptionInterceptor()));

        /*
         * MySQL Type: TINYBLOB JDBC Type: LONGVARBINARY
         */
        rowVal = new byte[18][];
        rowVal[0] = s2b("TINYBLOB");
        rowVal[1] = Integer.toString(java.sql.Types.LONGVARBINARY).getBytes();

        // JDBC Data type
        rowVal[2] = s2b("255"); // Precision
        rowVal[3] = s2b("'"); // Literal Prefix
        rowVal[4] = s2b("'"); // Literal Suffix
        rowVal[5] = s2b(""); // Create Params
        rowVal[6] = Integer.toString(java.sql.DatabaseMetaData.typeNullable).getBytes();

        // Nullable
        rowVal[7] = s2b("true"); // Case Sensitive
        rowVal[8] = Integer.toString(java.sql.DatabaseMetaData.typeSearchable).getBytes();

        // Searchable
        rowVal[9] = s2b("false"); // Unsignable
        rowVal[10] = s2b("false"); // Fixed Prec Scale
        rowVal[11] = s2b("false"); // Auto Increment
        rowVal[12] = s2b("TINYBLOB"); // Locale Type Name
        rowVal[13] = s2b("0"); // Minimum Scale
        rowVal[14] = s2b("0"); // Maximum Scale
        rowVal[15] = s2b("0"); // SQL Data Type (not used)
        rowVal[16] = s2b("0"); // SQL DATETIME SUB (not used)
        rowVal[17] = s2b("10"); // NUM_PREC_RADIX (2 or 10)
        tuples.add(new ByteArrayRow(rowVal, getExceptionInterceptor()));

        /*
         * MySQL Type: VARBINARY (sliently converted to VARCHAR(M) BINARY) JDBC
         * Type: VARBINARY
         */
        rowVal = new byte[18][];
        rowVal[0] = s2b("VARBINARY");
        rowVal[1] = Integer.toString(java.sql.Types.VARBINARY).getBytes();

        // JDBC Data type
        rowVal[2] = s2b("255"); // Precision
        rowVal[3] = s2b("'"); // Literal Prefix
        rowVal[4] = s2b("'"); // Literal Suffix
        rowVal[5] = s2b("(M)"); // Create Params
        rowVal[6] = Integer.toString(java.sql.DatabaseMetaData.typeNullable).getBytes();

        // Nullable
        rowVal[7] = s2b("true"); // Case Sensitive
        rowVal[8] = Integer.toString(java.sql.DatabaseMetaData.typeSearchable).getBytes();

        // Searchable
        rowVal[9] = s2b("false"); // Unsignable
        rowVal[10] = s2b("false"); // Fixed Prec Scale
        rowVal[11] = s2b("false"); // Auto Increment
        rowVal[12] = s2b("VARBINARY"); // Locale Type Name
        rowVal[13] = s2b("0"); // Minimum Scale
        rowVal[14] = s2b("0"); // Maximum Scale
        rowVal[15] = s2b("0"); // SQL Data Type (not used)
        rowVal[16] = s2b("0"); // SQL DATETIME SUB (not used)
        rowVal[17] = s2b("10"); // NUM_PREC_RADIX (2 or 10)
        tuples.add(new ByteArrayRow(rowVal, getExceptionInterceptor()));

        /*
         * MySQL Type: BINARY (silently converted to CHAR(M) BINARY) JDBC Type:
         * BINARY
         */
        rowVal = new byte[18][];
        rowVal[0] = s2b("BINARY");
        rowVal[1] = Integer.toString(java.sql.Types.BINARY).getBytes();

        // JDBC Data type
        rowVal[2] = s2b("255"); // Precision
        rowVal[3] = s2b("'"); // Literal Prefix
        rowVal[4] = s2b("'"); // Literal Suffix
        rowVal[5] = s2b("(M)"); // Create Params
        rowVal[6] = Integer.toString(java.sql.DatabaseMetaData.typeNullable).getBytes();

        // Nullable
        rowVal[7] = s2b("true"); // Case Sensitive
        rowVal[8] = Integer.toString(java.sql.DatabaseMetaData.typeSearchable).getBytes();

        // Searchable
        rowVal[9] = s2b("false"); // Unsignable
        rowVal[10] = s2b("false"); // Fixed Prec Scale
        rowVal[11] = s2b("false"); // Auto Increment
        rowVal[12] = s2b("BINARY"); // Locale Type Name
        rowVal[13] = s2b("0"); // Minimum Scale
        rowVal[14] = s2b("0"); // Maximum Scale
        rowVal[15] = s2b("0"); // SQL Data Type (not used)
        rowVal[16] = s2b("0"); // SQL DATETIME SUB (not used)
        rowVal[17] = s2b("10"); // NUM_PREC_RADIX (2 or 10)
        tuples.add(new ByteArrayRow(rowVal, getExceptionInterceptor()));

        /*
         * MySQL Type: LONG VARCHAR JDBC Type: LONGVARCHAR
         */
        rowVal = new byte[18][];
        rowVal[0] = s2b("LONG VARCHAR");
        rowVal[1] = Integer.toString(java.sql.Types.LONGVARCHAR).getBytes();

        // JDBC Data type
        rowVal[2] = s2b("16777215"); // Precision
        rowVal[3] = s2b("'"); // Literal Prefix
        rowVal[4] = s2b("'"); // Literal Suffix
        rowVal[5] = s2b(""); // Create Params
        rowVal[6] = Integer.toString(java.sql.DatabaseMetaData.typeNullable).getBytes();

        // Nullable
        rowVal[7] = s2b("false"); // Case Sensitive
        rowVal[8] = Integer.toString(java.sql.DatabaseMetaData.typeSearchable).getBytes();

        // Searchable
        rowVal[9] = s2b("false"); // Unsignable
        rowVal[10] = s2b("false"); // Fixed Prec Scale
        rowVal[11] = s2b("false"); // Auto Increment
        rowVal[12] = s2b("LONG VARCHAR"); // Locale Type Name
        rowVal[13] = s2b("0"); // Minimum Scale
        rowVal[14] = s2b("0"); // Maximum Scale
        rowVal[15] = s2b("0"); // SQL Data Type (not used)
        rowVal[16] = s2b("0"); // SQL DATETIME SUB (not used)
        rowVal[17] = s2b("10"); // NUM_PREC_RADIX (2 or 10)
        tuples.add(new ByteArrayRow(rowVal, getExceptionInterceptor()));

        /*
         * MySQL Type: MEDIUMTEXT JDBC Type: LONGVARCHAR
         */
        rowVal = new byte[18][];
        rowVal[0] = s2b("MEDIUMTEXT");
        rowVal[1] = Integer.toString(java.sql.Types.LONGVARCHAR).getBytes();

        // JDBC Data type
        rowVal[2] = s2b("16777215"); // Precision
        rowVal[3] = s2b("'"); // Literal Prefix
        rowVal[4] = s2b("'"); // Literal Suffix
        rowVal[5] = s2b(""); // Create Params
        rowVal[6] = Integer.toString(java.sql.DatabaseMetaData.typeNullable).getBytes();

        // Nullable
        rowVal[7] = s2b("false"); // Case Sensitive
        rowVal[8] = Integer.toString(java.sql.DatabaseMetaData.typeSearchable).getBytes();

        // Searchable
        rowVal[9] = s2b("false"); // Unsignable
        rowVal[10] = s2b("false"); // Fixed Prec Scale
        rowVal[11] = s2b("false"); // Auto Increment
        rowVal[12] = s2b("MEDIUMTEXT"); // Locale Type Name
        rowVal[13] = s2b("0"); // Minimum Scale
        rowVal[14] = s2b("0"); // Maximum Scale
        rowVal[15] = s2b("0"); // SQL Data Type (not used)
        rowVal[16] = s2b("0"); // SQL DATETIME SUB (not used)
        rowVal[17] = s2b("10"); // NUM_PREC_RADIX (2 or 10)
        tuples.add(new ByteArrayRow(rowVal, getExceptionInterceptor()));

        /*
         * MySQL Type: LONGTEXT JDBC Type: LONGVARCHAR
         */
        rowVal = new byte[18][];
        rowVal[0] = s2b("LONGTEXT");
        rowVal[1] = Integer.toString(java.sql.Types.LONGVARCHAR).getBytes();

        // JDBC Data type
        rowVal[2] = Integer.toString(Integer.MAX_VALUE).getBytes();

        // Precision
        rowVal[3] = s2b("'"); // Literal Prefix
        rowVal[4] = s2b("'"); // Literal Suffix
        rowVal[5] = s2b(""); // Create Params
        rowVal[6] = Integer.toString(java.sql.DatabaseMetaData.typeNullable).getBytes();

        // Nullable
        rowVal[7] = s2b("false"); // Case Sensitive
        rowVal[8] = Integer.toString(java.sql.DatabaseMetaData.typeSearchable).getBytes();

        // Searchable
        rowVal[9] = s2b("false"); // Unsignable
        rowVal[10] = s2b("false"); // Fixed Prec Scale
        rowVal[11] = s2b("false"); // Auto Increment
        rowVal[12] = s2b("LONGTEXT"); // Locale Type Name
        rowVal[13] = s2b("0"); // Minimum Scale
        rowVal[14] = s2b("0"); // Maximum Scale
        rowVal[15] = s2b("0"); // SQL Data Type (not used)
        rowVal[16] = s2b("0"); // SQL DATETIME SUB (not used)
        rowVal[17] = s2b("10"); // NUM_PREC_RADIX (2 or 10)
        tuples.add(new ByteArrayRow(rowVal, getExceptionInterceptor()));

        /*
         * MySQL Type: TEXT JDBC Type: LONGVARCHAR
         */
        rowVal = new byte[18][];
        rowVal[0] = s2b("TEXT");
        rowVal[1] = Integer.toString(java.sql.Types.LONGVARCHAR).getBytes();

        // JDBC Data type
        rowVal[2] = s2b("65535"); // Precision
        rowVal[3] = s2b("'"); // Literal Prefix
        rowVal[4] = s2b("'"); // Literal Suffix
        rowVal[5] = s2b(""); // Create Params
        rowVal[6] = Integer.toString(java.sql.DatabaseMetaData.typeNullable).getBytes();

        // Nullable
        rowVal[7] = s2b("false"); // Case Sensitive
        rowVal[8] = Integer.toString(java.sql.DatabaseMetaData.typeSearchable).getBytes();

        // Searchable
        rowVal[9] = s2b("false"); // Unsignable
        rowVal[10] = s2b("false"); // Fixed Prec Scale
        rowVal[11] = s2b("false"); // Auto Increment
        rowVal[12] = s2b("TEXT"); // Locale Type Name
        rowVal[13] = s2b("0"); // Minimum Scale
        rowVal[14] = s2b("0"); // Maximum Scale
        rowVal[15] = s2b("0"); // SQL Data Type (not used)
        rowVal[16] = s2b("0"); // SQL DATETIME SUB (not used)
        rowVal[17] = s2b("10"); // NUM_PREC_RADIX (2 or 10)
        tuples.add(new ByteArrayRow(rowVal, getExceptionInterceptor()));

        /*
         * MySQL Type: TINYTEXT JDBC Type: LONGVARCHAR
         */
        rowVal = new byte[18][];
        rowVal[0] = s2b("TINYTEXT");
        rowVal[1] = Integer.toString(java.sql.Types.LONGVARCHAR).getBytes();

        // JDBC Data type
        rowVal[2] = s2b("255"); // Precision
        rowVal[3] = s2b("'"); // Literal Prefix
        rowVal[4] = s2b("'"); // Literal Suffix
        rowVal[5] = s2b(""); // Create Params
        rowVal[6] = Integer.toString(java.sql.DatabaseMetaData.typeNullable).getBytes();

        // Nullable
        rowVal[7] = s2b("false"); // Case Sensitive
        rowVal[8] = Integer.toString(java.sql.DatabaseMetaData.typeSearchable).getBytes();

        // Searchable
        rowVal[9] = s2b("false"); // Unsignable
        rowVal[10] = s2b("false"); // Fixed Prec Scale
        rowVal[11] = s2b("false"); // Auto Increment
        rowVal[12] = s2b("TINYTEXT"); // Locale Type Name
        rowVal[13] = s2b("0"); // Minimum Scale
        rowVal[14] = s2b("0"); // Maximum Scale
        rowVal[15] = s2b("0"); // SQL Data Type (not used)
        rowVal[16] = s2b("0"); // SQL DATETIME SUB (not used)
        rowVal[17] = s2b("10"); // NUM_PREC_RADIX (2 or 10)
        tuples.add(new ByteArrayRow(rowVal, getExceptionInterceptor()));

        /*
         * MySQL Type: CHAR JDBC Type: CHAR
         */
        rowVal = new byte[18][];
        rowVal[0] = s2b("CHAR");
        rowVal[1] = Integer.toString(java.sql.Types.CHAR).getBytes();

        // JDBC Data type
        rowVal[2] = s2b("255"); // Precision
        rowVal[3] = s2b("'"); // Literal Prefix
        rowVal[4] = s2b("'"); // Literal Suffix
        rowVal[5] = s2b("(M)"); // Create Params
        rowVal[6] = Integer.toString(java.sql.DatabaseMetaData.typeNullable).getBytes();

        // Nullable
        rowVal[7] = s2b("false"); // Case Sensitive
        rowVal[8] = Integer.toString(java.sql.DatabaseMetaData.typeSearchable).getBytes();

        // Searchable
        rowVal[9] = s2b("false"); // Unsignable
        rowVal[10] = s2b("false"); // Fixed Prec Scale
        rowVal[11] = s2b("false"); // Auto Increment
        rowVal[12] = s2b("CHAR"); // Locale Type Name
        rowVal[13] = s2b("0"); // Minimum Scale
        rowVal[14] = s2b("0"); // Maximum Scale
        rowVal[15] = s2b("0"); // SQL Data Type (not used)
        rowVal[16] = s2b("0"); // SQL DATETIME SUB (not used)
        rowVal[17] = s2b("10"); // NUM_PREC_RADIX (2 or 10)
        tuples.add(new ByteArrayRow(rowVal, getExceptionInterceptor()));

        int decimalPrecision = 65; // The maximum number of digits for DECIMAL or NUMERIC

        /*
         * MySQL Type: NUMERIC (silently converted to DECIMAL) JDBC Type: NUMERIC
         */
        rowVal = new byte[18][];
        rowVal[0] = s2b("NUMERIC");
        rowVal[1] = Integer.toString(java.sql.Types.NUMERIC).getBytes();

        // JDBC Data type
        rowVal[2] = s2b(String.valueOf(decimalPrecision)); // Precision
        rowVal[3] = s2b(""); // Literal Prefix
        rowVal[4] = s2b(""); // Literal Suffix
        rowVal[5] = s2b("[(M[,D])] [ZEROFILL]"); // Create Params
        rowVal[6] = Integer.toString(java.sql.DatabaseMetaData.typeNullable).getBytes();

        // Nullable
        rowVal[7] = s2b("false"); // Case Sensitive
        rowVal[8] = Integer.toString(java.sql.DatabaseMetaData.typeSearchable).getBytes();

        // Searchable
        rowVal[9] = s2b("false"); // Unsignable
        rowVal[10] = s2b("false"); // Fixed Prec Scale
        rowVal[11] = s2b("true"); // Auto Increment
        rowVal[12] = s2b("NUMERIC"); // Locale Type Name
        rowVal[13] = s2b("-308"); // Minimum Scale
        rowVal[14] = s2b("308"); // Maximum Scale
        rowVal[15] = s2b("0"); // SQL Data Type (not used)
        rowVal[16] = s2b("0"); // SQL DATETIME SUB (not used)
        rowVal[17] = s2b("10"); // NUM_PREC_RADIX (2 or 10)
        tuples.add(new ByteArrayRow(rowVal, getExceptionInterceptor()));

        /*
         * MySQL Type: DECIMAL JDBC Type: DECIMAL
         */
        rowVal = new byte[18][];
        rowVal[0] = s2b("DECIMAL");
        rowVal[1] = Integer.toString(java.sql.Types.DECIMAL).getBytes();

        // JDBC Data type
        rowVal[2] = s2b(String.valueOf(decimalPrecision)); // Precision
        rowVal[3] = s2b(""); // Literal Prefix
        rowVal[4] = s2b(""); // Literal Suffix
        rowVal[5] = s2b("[(M[,D])] [ZEROFILL]"); // Create Params
        rowVal[6] = Integer.toString(java.sql.DatabaseMetaData.typeNullable).getBytes();

        // Nullable
        rowVal[7] = s2b("false"); // Case Sensitive
        rowVal[8] = Integer.toString(java.sql.DatabaseMetaData.typeSearchable).getBytes();

        // Searchable
        rowVal[9] = s2b("false"); // Unsignable
        rowVal[10] = s2b("false"); // Fixed Prec Scale
        rowVal[11] = s2b("true"); // Auto Increment
        rowVal[12] = s2b("DECIMAL"); // Locale Type Name
        rowVal[13] = s2b("-308"); // Minimum Scale
        rowVal[14] = s2b("308"); // Maximum Scale
        rowVal[15] = s2b("0"); // SQL Data Type (not used)
        rowVal[16] = s2b("0"); // SQL DATETIME SUB (not used)
        rowVal[17] = s2b("10"); // NUM_PREC_RADIX (2 or 10)
        tuples.add(new ByteArrayRow(rowVal, getExceptionInterceptor()));

        /*
         * MySQL Type: INTEGER JDBC Type: INTEGER
         */
        rowVal = new byte[18][];
        rowVal[0] = s2b("INTEGER");
        rowVal[1] = Integer.toString(java.sql.Types.INTEGER).getBytes();

        // JDBC Data type
        rowVal[2] = s2b("10"); // Precision
        rowVal[3] = s2b(""); // Literal Prefix
        rowVal[4] = s2b(""); // Literal Suffix
        rowVal[5] = s2b("[(M)] [UNSIGNED] [ZEROFILL]"); // Create Params
        rowVal[6] = Integer.toString(java.sql.DatabaseMetaData.typeNullable).getBytes();

        // Nullable
        rowVal[7] = s2b("false"); // Case Sensitive
        rowVal[8] = Integer.toString(java.sql.DatabaseMetaData.typeSearchable).getBytes();

        // Searchable
        rowVal[9] = s2b("true"); // Unsignable
        rowVal[10] = s2b("false"); // Fixed Prec Scale
        rowVal[11] = s2b("true"); // Auto Increment
        rowVal[12] = s2b("INTEGER"); // Locale Type Name
        rowVal[13] = s2b("0"); // Minimum Scale
        rowVal[14] = s2b("0"); // Maximum Scale
        rowVal[15] = s2b("0"); // SQL Data Type (not used)
        rowVal[16] = s2b("0"); // SQL DATETIME SUB (not used)
        rowVal[17] = s2b("10"); // NUM_PREC_RADIX (2 or 10)
        tuples.add(new ByteArrayRow(rowVal, getExceptionInterceptor()));

        rowVal = new byte[18][];
        rowVal[0] = s2b("INTEGER UNSIGNED");
        rowVal[1] = Integer.toString(java.sql.Types.INTEGER).getBytes();

        // JDBC Data type
        rowVal[2] = s2b("10"); // Precision
        rowVal[3] = s2b(""); // Literal Prefix
        rowVal[4] = s2b(""); // Literal Suffix
        rowVal[5] = s2b("[(M)] [ZEROFILL]"); // Create Params
        rowVal[6] = Integer.toString(java.sql.DatabaseMetaData.typeNullable).getBytes();

        // Nullable
        rowVal[7] = s2b("false"); // Case Sensitive
        rowVal[8] = Integer.toString(java.sql.DatabaseMetaData.typeSearchable).getBytes();

        // Searchable
        rowVal[9] = s2b("true"); // Unsignable
        rowVal[10] = s2b("false"); // Fixed Prec Scale
        rowVal[11] = s2b("true"); // Auto Increment
        rowVal[12] = s2b("INTEGER UNSIGNED"); // Locale Type Name
        rowVal[13] = s2b("0"); // Minimum Scale
        rowVal[14] = s2b("0"); // Maximum Scale
        rowVal[15] = s2b("0"); // SQL Data Type (not used)
        rowVal[16] = s2b("0"); // SQL DATETIME SUB (not used)
        rowVal[17] = s2b("10"); // NUM_PREC_RADIX (2 or 10)
        tuples.add(new ByteArrayRow(rowVal, getExceptionInterceptor()));

        /*
         * MySQL Type: INT JDBC Type: INTEGER
         */
        rowVal = new byte[18][];
        rowVal[0] = s2b("INT");
        rowVal[1] = Integer.toString(java.sql.Types.INTEGER).getBytes();

        // JDBC Data type
        rowVal[2] = s2b("10"); // Precision
        rowVal[3] = s2b(""); // Literal Prefix
        rowVal[4] = s2b(""); // Literal Suffix
        rowVal[5] = s2b("[(M)] [UNSIGNED] [ZEROFILL]"); // Create Params
        rowVal[6] = Integer.toString(java.sql.DatabaseMetaData.typeNullable).getBytes();

        // Nullable
        rowVal[7] = s2b("false"); // Case Sensitive
        rowVal[8] = Integer.toString(java.sql.DatabaseMetaData.typeSearchable).getBytes();

        // Searchable
        rowVal[9] = s2b("true"); // Unsignable
        rowVal[10] = s2b("false"); // Fixed Prec Scale
        rowVal[11] = s2b("true"); // Auto Increment
        rowVal[12] = s2b("INT"); // Locale Type Name
        rowVal[13] = s2b("0"); // Minimum Scale
        rowVal[14] = s2b("0"); // Maximum Scale
        rowVal[15] = s2b("0"); // SQL Data Type (not used)
        rowVal[16] = s2b("0"); // SQL DATETIME SUB (not used)
        rowVal[17] = s2b("10"); // NUM_PREC_RADIX (2 or 10)
        tuples.add(new ByteArrayRow(rowVal, getExceptionInterceptor()));

        rowVal = new byte[18][];
        rowVal[0] = s2b("INT UNSIGNED");
        rowVal[1] = Integer.toString(java.sql.Types.INTEGER).getBytes();

        // JDBC Data type
        rowVal[2] = s2b("10"); // Precision
        rowVal[3] = s2b(""); // Literal Prefix
        rowVal[4] = s2b(""); // Literal Suffix
        rowVal[5] = s2b("[(M)] [ZEROFILL]"); // Create Params
        rowVal[6] = Integer.toString(java.sql.DatabaseMetaData.typeNullable).getBytes();

        // Nullable
        rowVal[7] = s2b("false"); // Case Sensitive
        rowVal[8] = Integer.toString(java.sql.DatabaseMetaData.typeSearchable).getBytes();

        // Searchable
        rowVal[9] = s2b("true"); // Unsignable
        rowVal[10] = s2b("false"); // Fixed Prec Scale
        rowVal[11] = s2b("true"); // Auto Increment
        rowVal[12] = s2b("INT UNSIGNED"); // Locale Type Name
        rowVal[13] = s2b("0"); // Minimum Scale
        rowVal[14] = s2b("0"); // Maximum Scale
        rowVal[15] = s2b("0"); // SQL Data Type (not used)
        rowVal[16] = s2b("0"); // SQL DATETIME SUB (not used)
        rowVal[17] = s2b("10"); // NUM_PREC_RADIX (2 or 10)
        tuples.add(new ByteArrayRow(rowVal, getExceptionInterceptor()));

        /*
         * MySQL Type: MEDIUMINT JDBC Type: INTEGER
         */
        rowVal = new byte[18][];
        rowVal[0] = s2b("MEDIUMINT");
        rowVal[1] = Integer.toString(java.sql.Types.INTEGER).getBytes();

        // JDBC Data type
        rowVal[2] = s2b("7"); // Precision
        rowVal[3] = s2b(""); // Literal Prefix
        rowVal[4] = s2b(""); // Literal Suffix
        rowVal[5] = s2b("[(M)] [UNSIGNED] [ZEROFILL]"); // Create Params
        rowVal[6] = Integer.toString(java.sql.DatabaseMetaData.typeNullable).getBytes();

        // Nullable
        rowVal[7] = s2b("false"); // Case Sensitive
        rowVal[8] = Integer.toString(java.sql.DatabaseMetaData.typeSearchable).getBytes();

        // Searchable
        rowVal[9] = s2b("true"); // Unsignable
        rowVal[10] = s2b("false"); // Fixed Prec Scale
        rowVal[11] = s2b("true"); // Auto Increment
        rowVal[12] = s2b("MEDIUMINT"); // Locale Type Name
        rowVal[13] = s2b("0"); // Minimum Scale
        rowVal[14] = s2b("0"); // Maximum Scale
        rowVal[15] = s2b("0"); // SQL Data Type (not used)
        rowVal[16] = s2b("0"); // SQL DATETIME SUB (not used)
        rowVal[17] = s2b("10"); // NUM_PREC_RADIX (2 or 10)
        tuples.add(new ByteArrayRow(rowVal, getExceptionInterceptor()));

        rowVal = new byte[18][];
        rowVal[0] = s2b("MEDIUMINT UNSIGNED");
        rowVal[1] = Integer.toString(java.sql.Types.INTEGER).getBytes();

        // JDBC Data type
        rowVal[2] = s2b("8"); // Precision
        rowVal[3] = s2b(""); // Literal Prefix
        rowVal[4] = s2b(""); // Literal Suffix
        rowVal[5] = s2b("[(M)] [ZEROFILL]"); // Create Params
        rowVal[6] = Integer.toString(java.sql.DatabaseMetaData.typeNullable).getBytes();

        // Nullable
        rowVal[7] = s2b("false"); // Case Sensitive
        rowVal[8] = Integer.toString(java.sql.DatabaseMetaData.typeSearchable).getBytes();

        // Searchable
        rowVal[9] = s2b("true"); // Unsignable
        rowVal[10] = s2b("false"); // Fixed Prec Scale
        rowVal[11] = s2b("true"); // Auto Increment
        rowVal[12] = s2b("MEDIUMINT UNSIGNED"); // Locale Type Name
        rowVal[13] = s2b("0"); // Minimum Scale
        rowVal[14] = s2b("0"); // Maximum Scale
        rowVal[15] = s2b("0"); // SQL Data Type (not used)
        rowVal[16] = s2b("0"); // SQL DATETIME SUB (not used)
        rowVal[17] = s2b("10"); // NUM_PREC_RADIX (2 or 10)
        tuples.add(new ByteArrayRow(rowVal, getExceptionInterceptor()));

        /*
         * MySQL Type: SMALLINT JDBC Type: SMALLINT
         */
        rowVal = new byte[18][];
        rowVal[0] = s2b("SMALLINT");
        rowVal[1] = Integer.toString(java.sql.Types.SMALLINT).getBytes();

        // JDBC Data type
        rowVal[2] = s2b("5"); // Precision
        rowVal[3] = s2b(""); // Literal Prefix
        rowVal[4] = s2b(""); // Literal Suffix
        rowVal[5] = s2b("[(M)] [UNSIGNED] [ZEROFILL]"); // Create Params
        rowVal[6] = Integer.toString(java.sql.DatabaseMetaData.typeNullable).getBytes();

        // Nullable
        rowVal[7] = s2b("false"); // Case Sensitive
        rowVal[8] = Integer.toString(java.sql.DatabaseMetaData.typeSearchable).getBytes();

        // Searchable
        rowVal[9] = s2b("true"); // Unsignable
        rowVal[10] = s2b("false"); // Fixed Prec Scale
        rowVal[11] = s2b("true"); // Auto Increment
        rowVal[12] = s2b("SMALLINT"); // Locale Type Name
        rowVal[13] = s2b("0"); // Minimum Scale
        rowVal[14] = s2b("0"); // Maximum Scale
        rowVal[15] = s2b("0"); // SQL Data Type (not used)
        rowVal[16] = s2b("0"); // SQL DATETIME SUB (not used)
        rowVal[17] = s2b("10"); // NUM_PREC_RADIX (2 or 10)
        tuples.add(new ByteArrayRow(rowVal, getExceptionInterceptor()));

        rowVal = new byte[18][];
        rowVal[0] = s2b("SMALLINT UNSIGNED");
        rowVal[1] = Integer.toString(java.sql.Types.SMALLINT).getBytes();

        // JDBC Data type
        rowVal[2] = s2b("5"); // Precision
        rowVal[3] = s2b(""); // Literal Prefix
        rowVal[4] = s2b(""); // Literal Suffix
        rowVal[5] = s2b("[(M)] [ZEROFILL]"); // Create Params
        rowVal[6] = Integer.toString(java.sql.DatabaseMetaData.typeNullable).getBytes();

        // Nullable
        rowVal[7] = s2b("false"); // Case Sensitive
        rowVal[8] = Integer.toString(java.sql.DatabaseMetaData.typeSearchable).getBytes();

        // Searchable
        rowVal[9] = s2b("true"); // Unsignable
        rowVal[10] = s2b("false"); // Fixed Prec Scale
        rowVal[11] = s2b("true"); // Auto Increment
        rowVal[12] = s2b("SMALLINT UNSIGNED"); // Locale Type Name
        rowVal[13] = s2b("0"); // Minimum Scale
        rowVal[14] = s2b("0"); // Maximum Scale
        rowVal[15] = s2b("0"); // SQL Data Type (not used)
        rowVal[16] = s2b("0"); // SQL DATETIME SUB (not used)
        rowVal[17] = s2b("10"); // NUM_PREC_RADIX (2 or 10)
        tuples.add(new ByteArrayRow(rowVal, getExceptionInterceptor()));

        /*
         * MySQL Type: FLOAT JDBC Type: REAL (this is the SINGLE PERCISION
         * floating point type)
         */
        rowVal = new byte[18][];
        rowVal[0] = s2b("FLOAT");
        rowVal[1] = Integer.toString(java.sql.Types.REAL).getBytes();

        // JDBC Data type
        rowVal[2] = s2b("10"); // Precision
        rowVal[3] = s2b(""); // Literal Prefix
        rowVal[4] = s2b(""); // Literal Suffix
        rowVal[5] = s2b("[(M,D)] [ZEROFILL]"); // Create Params
        rowVal[6] = Integer.toString(java.sql.DatabaseMetaData.typeNullable).getBytes();

        // Nullable
        rowVal[7] = s2b("false"); // Case Sensitive
        rowVal[8] = Integer.toString(java.sql.DatabaseMetaData.typeSearchable).getBytes();

        // Searchable
        rowVal[9] = s2b("false"); // Unsignable
        rowVal[10] = s2b("false"); // Fixed Prec Scale
        rowVal[11] = s2b("true"); // Auto Increment
        rowVal[12] = s2b("FLOAT"); // Locale Type Name
        rowVal[13] = s2b("-38"); // Minimum Scale
        rowVal[14] = s2b("38"); // Maximum Scale
        rowVal[15] = s2b("0"); // SQL Data Type (not used)
        rowVal[16] = s2b("0"); // SQL DATETIME SUB (not used)
        rowVal[17] = s2b("10"); // NUM_PREC_RADIX (2 or 10)
        tuples.add(new ByteArrayRow(rowVal, getExceptionInterceptor()));

        /*
         * MySQL Type: DOUBLE JDBC Type: DOUBLE
         */
        rowVal = new byte[18][];
        rowVal[0] = s2b("DOUBLE");
        rowVal[1] = Integer.toString(java.sql.Types.DOUBLE).getBytes();

        // JDBC Data type
        rowVal[2] = s2b("17"); // Precision
        rowVal[3] = s2b(""); // Literal Prefix
        rowVal[4] = s2b(""); // Literal Suffix
        rowVal[5] = s2b("[(M,D)] [ZEROFILL]"); // Create Params
        rowVal[6] = Integer.toString(java.sql.DatabaseMetaData.typeNullable).getBytes();

        // Nullable
        rowVal[7] = s2b("false"); // Case Sensitive
        rowVal[8] = Integer.toString(java.sql.DatabaseMetaData.typeSearchable).getBytes();

        // Searchable
        rowVal[9] = s2b("false"); // Unsignable
        rowVal[10] = s2b("false"); // Fixed Prec Scale
        rowVal[11] = s2b("true"); // Auto Increment
        rowVal[12] = s2b("DOUBLE"); // Locale Type Name
        rowVal[13] = s2b("-308"); // Minimum Scale
        rowVal[14] = s2b("308"); // Maximum Scale
        rowVal[15] = s2b("0"); // SQL Data Type (not used)
        rowVal[16] = s2b("0"); // SQL DATETIME SUB (not used)
        rowVal[17] = s2b("10"); // NUM_PREC_RADIX (2 or 10)
        tuples.add(new ByteArrayRow(rowVal, getExceptionInterceptor()));

        /*
         * MySQL Type: DOUBLE PRECISION JDBC Type: DOUBLE
         */
        rowVal = new byte[18][];
        rowVal[0] = s2b("DOUBLE PRECISION");
        rowVal[1] = Integer.toString(java.sql.Types.DOUBLE).getBytes();

        // JDBC Data type
        rowVal[2] = s2b("17"); // Precision
        rowVal[3] = s2b(""); // Literal Prefix
        rowVal[4] = s2b(""); // Literal Suffix
        rowVal[5] = s2b("[(M,D)] [ZEROFILL]"); // Create Params
        rowVal[6] = Integer.toString(java.sql.DatabaseMetaData.typeNullable).getBytes();

        // Nullable
        rowVal[7] = s2b("false"); // Case Sensitive
        rowVal[8] = Integer.toString(java.sql.DatabaseMetaData.typeSearchable).getBytes();

        // Searchable
        rowVal[9] = s2b("false"); // Unsignable
        rowVal[10] = s2b("false"); // Fixed Prec Scale
        rowVal[11] = s2b("true"); // Auto Increment
        rowVal[12] = s2b("DOUBLE PRECISION"); // Locale Type Name
        rowVal[13] = s2b("-308"); // Minimum Scale
        rowVal[14] = s2b("308"); // Maximum Scale
        rowVal[15] = s2b("0"); // SQL Data Type (not used)
        rowVal[16] = s2b("0"); // SQL DATETIME SUB (not used)
        rowVal[17] = s2b("10"); // NUM_PREC_RADIX (2 or 10)
        tuples.add(new ByteArrayRow(rowVal, getExceptionInterceptor()));

        /*
         * MySQL Type: REAL (does not map to Types.REAL) JDBC Type: DOUBLE
         */
        rowVal = new byte[18][];
        rowVal[0] = s2b("REAL");
        rowVal[1] = Integer.toString(java.sql.Types.DOUBLE).getBytes();

        // JDBC Data type
        rowVal[2] = s2b("17"); // Precision
        rowVal[3] = s2b(""); // Literal Prefix
        rowVal[4] = s2b(""); // Literal Suffix
        rowVal[5] = s2b("[(M,D)] [ZEROFILL]"); // Create Params
        rowVal[6] = Integer.toString(java.sql.DatabaseMetaData.typeNullable).getBytes();

        // Nullable
        rowVal[7] = s2b("false"); // Case Sensitive
        rowVal[8] = Integer.toString(java.sql.DatabaseMetaData.typeSearchable).getBytes();

        // Searchable
        rowVal[9] = s2b("false"); // Unsignable
        rowVal[10] = s2b("false"); // Fixed Prec Scale
        rowVal[11] = s2b("true"); // Auto Increment
        rowVal[12] = s2b("REAL"); // Locale Type Name
        rowVal[13] = s2b("-308"); // Minimum Scale
        rowVal[14] = s2b("308"); // Maximum Scale
        rowVal[15] = s2b("0"); // SQL Data Type (not used)
        rowVal[16] = s2b("0"); // SQL DATETIME SUB (not used)
        rowVal[17] = s2b("10"); // NUM_PREC_RADIX (2 or 10)
        tuples.add(new ByteArrayRow(rowVal, getExceptionInterceptor()));

        /*
         * MySQL Type: VARCHAR JDBC Type: VARCHAR
         */
        rowVal = new byte[18][];
        rowVal[0] = s2b("VARCHAR");
        rowVal[1] = Integer.toString(java.sql.Types.VARCHAR).getBytes();

        // JDBC Data type
        rowVal[2] = s2b("255"); // Precision
        rowVal[3] = s2b("'"); // Literal Prefix
        rowVal[4] = s2b("'"); // Literal Suffix
        rowVal[5] = s2b("(M)"); // Create Params
        rowVal[6] = Integer.toString(java.sql.DatabaseMetaData.typeNullable).getBytes();

        // Nullable
        rowVal[7] = s2b("false"); // Case Sensitive
        rowVal[8] = Integer.toString(java.sql.DatabaseMetaData.typeSearchable).getBytes();

        // Searchable
        rowVal[9] = s2b("false"); // Unsignable
        rowVal[10] = s2b("false"); // Fixed Prec Scale
        rowVal[11] = s2b("false"); // Auto Increment
        rowVal[12] = s2b("VARCHAR"); // Locale Type Name
        rowVal[13] = s2b("0"); // Minimum Scale
        rowVal[14] = s2b("0"); // Maximum Scale
        rowVal[15] = s2b("0"); // SQL Data Type (not used)
        rowVal[16] = s2b("0"); // SQL DATETIME SUB (not used)
        rowVal[17] = s2b("10"); // NUM_PREC_RADIX (2 or 10)
        tuples.add(new ByteArrayRow(rowVal, getExceptionInterceptor()));

        /*
         * MySQL Type: ENUM JDBC Type: VARCHAR
         */
        rowVal = new byte[18][];
        rowVal[0] = s2b("ENUM");
        rowVal[1] = Integer.toString(java.sql.Types.VARCHAR).getBytes();

        // JDBC Data type
        rowVal[2] = s2b("65535"); // Precision
        rowVal[3] = s2b("'"); // Literal Prefix
        rowVal[4] = s2b("'"); // Literal Suffix
        rowVal[5] = s2b(""); // Create Params
        rowVal[6] = Integer.toString(java.sql.DatabaseMetaData.typeNullable).getBytes();

        // Nullable
        rowVal[7] = s2b("false"); // Case Sensitive
        rowVal[8] = Integer.toString(java.sql.DatabaseMetaData.typeSearchable).getBytes();

        // Searchable
        rowVal[9] = s2b("false"); // Unsignable
        rowVal[10] = s2b("false"); // Fixed Prec Scale
        rowVal[11] = s2b("false"); // Auto Increment
        rowVal[12] = s2b("ENUM"); // Locale Type Name
        rowVal[13] = s2b("0"); // Minimum Scale
        rowVal[14] = s2b("0"); // Maximum Scale
        rowVal[15] = s2b("0"); // SQL Data Type (not used)
        rowVal[16] = s2b("0"); // SQL DATETIME SUB (not used)
        rowVal[17] = s2b("10"); // NUM_PREC_RADIX (2 or 10)
        tuples.add(new ByteArrayRow(rowVal, getExceptionInterceptor()));

        /*
         * MySQL Type: SET JDBC Type: VARCHAR
         */
        rowVal = new byte[18][];
        rowVal[0] = s2b("SET");
        rowVal[1] = Integer.toString(java.sql.Types.VARCHAR).getBytes();

        // JDBC Data type
        rowVal[2] = s2b("64"); // Precision
        rowVal[3] = s2b("'"); // Literal Prefix
        rowVal[4] = s2b("'"); // Literal Suffix
        rowVal[5] = s2b(""); // Create Params
        rowVal[6] = Integer.toString(java.sql.DatabaseMetaData.typeNullable).getBytes();

        // Nullable
        rowVal[7] = s2b("false"); // Case Sensitive
        rowVal[8] = Integer.toString(java.sql.DatabaseMetaData.typeSearchable).getBytes();

        // Searchable
        rowVal[9] = s2b("false"); // Unsignable
        rowVal[10] = s2b("false"); // Fixed Prec Scale
        rowVal[11] = s2b("false"); // Auto Increment
        rowVal[12] = s2b("SET"); // Locale Type Name
        rowVal[13] = s2b("0"); // Minimum Scale
        rowVal[14] = s2b("0"); // Maximum Scale
        rowVal[15] = s2b("0"); // SQL Data Type (not used)
        rowVal[16] = s2b("0"); // SQL DATETIME SUB (not used)
        rowVal[17] = s2b("10"); // NUM_PREC_RADIX (2 or 10)
        tuples.add(new ByteArrayRow(rowVal, getExceptionInterceptor()));

        /*
         * MySQL Type: DATE JDBC Type: DATE
         */
        rowVal = new byte[18][];
        rowVal[0] = s2b("DATE");
        rowVal[1] = Integer.toString(java.sql.Types.DATE).getBytes();

        // JDBC Data type
        rowVal[2] = s2b("0"); // Precision
        rowVal[3] = s2b("'"); // Literal Prefix
        rowVal[4] = s2b("'"); // Literal Suffix
        rowVal[5] = s2b(""); // Create Params
        rowVal[6] = Integer.toString(java.sql.DatabaseMetaData.typeNullable).getBytes();

        // Nullable
        rowVal[7] = s2b("false"); // Case Sensitive
        rowVal[8] = Integer.toString(java.sql.DatabaseMetaData.typeSearchable).getBytes();

        // Searchable
        rowVal[9] = s2b("false"); // Unsignable
        rowVal[10] = s2b("false"); // Fixed Prec Scale
        rowVal[11] = s2b("false"); // Auto Increment
        rowVal[12] = s2b("DATE"); // Locale Type Name
        rowVal[13] = s2b("0"); // Minimum Scale
        rowVal[14] = s2b("0"); // Maximum Scale
        rowVal[15] = s2b("0"); // SQL Data Type (not used)
        rowVal[16] = s2b("0"); // SQL DATETIME SUB (not used)
        rowVal[17] = s2b("10"); // NUM_PREC_RADIX (2 or 10)
        tuples.add(new ByteArrayRow(rowVal, getExceptionInterceptor()));

        /*
         * MySQL Type: TIME JDBC Type: TIME
         */
        rowVal = new byte[18][];
        rowVal[0] = s2b("TIME");
        rowVal[1] = Integer.toString(java.sql.Types.TIME).getBytes();

        // JDBC Data type
        rowVal[2] = s2b("0"); // Precision
        rowVal[3] = s2b("'"); // Literal Prefix
        rowVal[4] = s2b("'"); // Literal Suffix
        rowVal[5] = s2b(""); // Create Params
        rowVal[6] = Integer.toString(java.sql.DatabaseMetaData.typeNullable).getBytes();

        // Nullable
        rowVal[7] = s2b("false"); // Case Sensitive
        rowVal[8] = Integer.toString(java.sql.DatabaseMetaData.typeSearchable).getBytes();

        // Searchable
        rowVal[9] = s2b("false"); // Unsignable
        rowVal[10] = s2b("false"); // Fixed Prec Scale
        rowVal[11] = s2b("false"); // Auto Increment
        rowVal[12] = s2b("TIME"); // Locale Type Name
        rowVal[13] = s2b("0"); // Minimum Scale
        rowVal[14] = s2b("0"); // Maximum Scale
        rowVal[15] = s2b("0"); // SQL Data Type (not used)
        rowVal[16] = s2b("0"); // SQL DATETIME SUB (not used)
        rowVal[17] = s2b("10"); // NUM_PREC_RADIX (2 or 10)
        tuples.add(new ByteArrayRow(rowVal, getExceptionInterceptor()));

        /*
         * MySQL Type: DATETIME JDBC Type: TIMESTAMP
         */
        rowVal = new byte[18][];
        rowVal[0] = s2b("DATETIME");
        rowVal[1] = Integer.toString(java.sql.Types.TIMESTAMP).getBytes();

        // JDBC Data type
        rowVal[2] = s2b("0"); // Precision
        rowVal[3] = s2b("'"); // Literal Prefix
        rowVal[4] = s2b("'"); // Literal Suffix
        rowVal[5] = s2b(""); // Create Params
        rowVal[6] = Integer.toString(java.sql.DatabaseMetaData.typeNullable).getBytes();

        // Nullable
        rowVal[7] = s2b("false"); // Case Sensitive
        rowVal[8] = Integer.toString(java.sql.DatabaseMetaData.typeSearchable).getBytes();

        // Searchable
        rowVal[9] = s2b("false"); // Unsignable
        rowVal[10] = s2b("false"); // Fixed Prec Scale
        rowVal[11] = s2b("false"); // Auto Increment
        rowVal[12] = s2b("DATETIME"); // Locale Type Name
        rowVal[13] = s2b("0"); // Minimum Scale
        rowVal[14] = s2b("0"); // Maximum Scale
        rowVal[15] = s2b("0"); // SQL Data Type (not used)
        rowVal[16] = s2b("0"); // SQL DATETIME SUB (not used)
        rowVal[17] = s2b("10"); // NUM_PREC_RADIX (2 or 10)
        tuples.add(new ByteArrayRow(rowVal, getExceptionInterceptor()));

        /*
         * MySQL Type: TIMESTAMP JDBC Type: TIMESTAMP
         */
        rowVal = new byte[18][];
        rowVal[0] = s2b("TIMESTAMP");
        rowVal[1] = Integer.toString(java.sql.Types.TIMESTAMP).getBytes();

        // JDBC Data type
        rowVal[2] = s2b("0"); // Precision
        rowVal[3] = s2b("'"); // Literal Prefix
        rowVal[4] = s2b("'"); // Literal Suffix
        rowVal[5] = s2b("[(M)]"); // Create Params
        rowVal[6] = Integer.toString(java.sql.DatabaseMetaData.typeNullable).getBytes();

        // Nullable
        rowVal[7] = s2b("false"); // Case Sensitive
        rowVal[8] = Integer.toString(java.sql.DatabaseMetaData.typeSearchable).getBytes();

        // Searchable
        rowVal[9] = s2b("false"); // Unsignable
        rowVal[10] = s2b("false"); // Fixed Prec Scale
        rowVal[11] = s2b("false"); // Auto Increment
        rowVal[12] = s2b("TIMESTAMP"); // Locale Type Name
        rowVal[13] = s2b("0"); // Minimum Scale
        rowVal[14] = s2b("0"); // Maximum Scale
        rowVal[15] = s2b("0"); // SQL Data Type (not used)
        rowVal[16] = s2b("0"); // SQL DATETIME SUB (not used)
        rowVal[17] = s2b("10"); // NUM_PREC_RADIX (2 or 10)
        tuples.add(new ByteArrayRow(rowVal, getExceptionInterceptor()));

        return buildResultSet(fields, tuples);
    }

    /**
     * JDBC 2.0 Get a description of the user-defined types defined in a
     * particular schema. Schema specific UDTs may have type JAVA_OBJECT,
     * STRUCT, or DISTINCT.
     * <P>
     * Only types matching the catalog, schema, type name and type criteria are returned. They are ordered by DATA_TYPE, TYPE_SCHEM and TYPE_NAME. The type name
     * parameter may be a fully qualified name. In this case, the catalog and schemaPattern parameters are ignored.
     * </p>
     * <P>
     * Each type description has the following columns:
     * <OL>
     * <li><B>TYPE_CAT</B> String => the type's catalog (may be null)</li>
     * <li><B>TYPE_SCHEM</B> String => type's schema (may be null)</li>
     * <li><B>TYPE_NAME</B> String => type name</li>
     * <li><B>CLASS_NAME</B> String => Java class name</li>
     * <li><B>DATA_TYPE</B> String => type value defined in java.sql.Types. One of JAVA_OBJECT, STRUCT, or DISTINCT</li>
     * <li><B>REMARKS</B> String => explanatory comment on the type</li>
     * </ol>
     * </p>
     * <P>
     * <B>Note:</B> If the driver does not support UDTs then an empty result set is returned.
     * </p>
     * 
     * @param catalog
     *            a catalog name; "" retrieves those without a catalog; null
     *            means drop catalog name from the selection criteria
     * @param schemaPattern
     *            a schema name pattern; "" retrieves those without a schema
     * @param typeNamePattern
     *            a type name pattern; may be a fully qualified name
     * @param types
     *            a list of user-named types to include (JAVA_OBJECT, STRUCT, or
     *            DISTINCT); null returns all types
     * @return ResultSet - each row is a type description
     * @exception SQLException
     *                if a database-access error occurs.
     */
    public java.sql.ResultSet getUDTs(String catalog, String schemaPattern, String typeNamePattern, int[] types) throws SQLException {
        Field[] fields = new Field[7];
        fields[0] = new Field("", "TYPE_CAT", Types.VARCHAR, 32);
        fields[1] = new Field("", "TYPE_SCHEM", Types.VARCHAR, 32);
        fields[2] = new Field("", "TYPE_NAME", Types.VARCHAR, 32);
        fields[3] = new Field("", "CLASS_NAME", Types.VARCHAR, 32);
        fields[4] = new Field("", "DATA_TYPE", Types.INTEGER, 10);
        fields[5] = new Field("", "REMARKS", Types.VARCHAR, 32);
        fields[6] = new Field("", "BASE_TYPE", Types.SMALLINT, 10);

        ArrayList<ResultSetRow> tuples = new ArrayList<ResultSetRow>();

        return buildResultSet(fields, tuples);
    }

    /**
     * What's the url for this database?
     * 
     * @return the url or null if it can't be generated
     * @throws SQLException
     */
    public String getURL() throws SQLException {
        return this.conn.getURL();
    }

    /**
     * What's our user name as known to the database?
     * 
     * @return our database user name
     * @throws SQLException
     */
    public String getUserName() throws SQLException {
        if (this.conn.getUseHostsInPrivileges()) {
            Statement stmt = null;
            ResultSet rs = null;

            try {
                stmt = this.conn.getMetadataSafeStatement();

                rs = stmt.executeQuery("SELECT USER()");
                rs.next();

                return rs.getString(1);
            } finally {
                if (rs != null) {
                    try {
                        rs.close();
                    } catch (Exception ex) {
                        AssertionFailedException.shouldNotHappen(ex);
                    }

                    rs = null;
                }

                if (stmt != null) {
                    try {
                        stmt.close();
                    } catch (Exception ex) {
                        AssertionFailedException.shouldNotHappen(ex);
                    }

                    stmt = null;
                }
            }
        }

        return this.conn.getUser();
    }

    /**
     * Get a description of a table's columns that are automatically updated
     * when any value in a row is updated. They are unordered.
     * <P>
     * Each column description has the following columns:
     * <OL>
     * <li><B>SCOPE</B> short => is not used</li>
     * <li><B>COLUMN_NAME</B> String => column name</li>
     * <li><B>DATA_TYPE</B> short => SQL data type from java.sql.Types</li>
     * <li><B>TYPE_NAME</B> String => Data source dependent type name</li>
     * <li><B>COLUMN_SIZE</B> int => precision</li>
     * <li><B>BUFFER_LENGTH</B> int => length of column value in bytes</li>
     * <li><B>DECIMAL_DIGITS</B> short => scale</li>
     * <li><B>PSEUDO_COLUMN</B> short => is this a pseudo column like an Oracle ROWID
     * <UL>
     * <li>versionColumnUnknown - may or may not be pseudo column</li>
     * <li>versionColumnNotPseudo - is NOT a pseudo column</li>
     * <li>versionColumnPseudo - is a pseudo column</li>
     * </ul>
     * </li>
     * </ol>
     * </p>
     * 
     * @param catalog
     *            a catalog name; "" retrieves those without a catalog
     * @param schema
     *            a schema name; "" retrieves those without a schema
     * @param table
     *            a table name
     * @return ResultSet each row is a column description
     * @throws SQLException
     */
    public java.sql.ResultSet getVersionColumns(String catalog, String schema, final String table) throws SQLException {

        if (table == null) {
            throw SQLError.createSQLException("Table not specified.", SQLError.SQL_STATE_ILLEGAL_ARGUMENT, getExceptionInterceptor());
        }

        Field[] fields = new Field[8];
        fields[0] = new Field("", "SCOPE", Types.SMALLINT, 5);
        fields[1] = new Field("", "COLUMN_NAME", Types.CHAR, 32);
        fields[2] = new Field("", "DATA_TYPE", Types.INTEGER, 5);
        fields[3] = new Field("", "TYPE_NAME", Types.CHAR, 16);
        fields[4] = new Field("", "COLUMN_SIZE", Types.INTEGER, 16);
        fields[5] = new Field("", "BUFFER_LENGTH", Types.INTEGER, 16);
        fields[6] = new Field("", "DECIMAL_DIGITS", Types.SMALLINT, 16);
        fields[7] = new Field("", "PSEUDO_COLUMN", Types.SMALLINT, 5);

        final ArrayList<ResultSetRow> rows = new ArrayList<ResultSetRow>();

        final Statement stmt = this.conn.getMetadataSafeStatement();

        try {

            new IterateBlock<String>(getCatalogIterator(catalog)) {
                @Override
                void forEach(String catalogStr) throws SQLException {

                    ResultSet results = null;

                    try {
                        StringBuilder whereBuf = new StringBuilder(" Extra LIKE '%on update CURRENT_TIMESTAMP%'");
                        List<String> rsFields = new ArrayList<String>();

<<<<<<< HEAD
=======
                        // for versions prior to 5.1.23 we can get "on update CURRENT_TIMESTAMP"
                        // only from SHOW CREATE TABLE
                        if (!DatabaseMetaData.this.conn.versionMeetsMinimum(5, 1, 23)) {

                            whereBuf = new StringBuilder();
                            boolean firstTime = true;

                            String query = new StringBuilder("SHOW CREATE TABLE ")
                                    .append(StringUtils.quoteIdentifier(catalogStr, DatabaseMetaData.this.quotedId, DatabaseMetaData.this.conn.getPedantic()))
                                    .append(".")
                                    .append(StringUtils.quoteIdentifier(table, DatabaseMetaData.this.quotedId, DatabaseMetaData.this.conn.getPedantic()))
                                    .toString();

                            results = stmt.executeQuery(query);
                            while (results.next()) {
                                String createTableString = results.getString(2);
                                StringTokenizer lineTokenizer = new StringTokenizer(createTableString, "\n");

                                while (lineTokenizer.hasMoreTokens()) {
                                    String line = lineTokenizer.nextToken().trim();
                                    if (StringUtils.indexOfIgnoreCase(line, "on update CURRENT_TIMESTAMP") > -1) {
                                        boolean usingBackTicks = true;
                                        int beginPos = line.indexOf(DatabaseMetaData.this.quotedId);

                                        if (beginPos == -1) {
                                            beginPos = line.indexOf("\"");
                                            usingBackTicks = false;
                                        }

                                        if (beginPos != -1) {
                                            int endPos = -1;

                                            if (usingBackTicks) {
                                                endPos = line.indexOf(DatabaseMetaData.this.quotedId, beginPos + 1);
                                            } else {
                                                endPos = line.indexOf("\"", beginPos + 1);
                                            }

                                            if (endPos != -1) {
                                                if (with_where) {
                                                    if (!firstTime) {
                                                        whereBuf.append(" or");
                                                    } else {
                                                        firstTime = false;
                                                    }
                                                    whereBuf.append(" Field='");
                                                    whereBuf.append(line.substring(beginPos + 1, endPos));
                                                    whereBuf.append("'");
                                                } else {
                                                    rsFields.add(line.substring(beginPos + 1, endPos));
                                                }
                                            }
                                        }
                                    }
                                }
                            }
                        }

>>>>>>> b8acfd59
                        if (whereBuf.length() > 0 || rsFields.size() > 0) {
                            StringBuilder queryBuf = new StringBuilder("SHOW COLUMNS FROM ");
                            queryBuf.append(StringUtils.quoteIdentifier(table, DatabaseMetaData.this.quotedId, DatabaseMetaData.this.conn.getPedantic()));
                            queryBuf.append(" FROM ");
<<<<<<< HEAD
                            queryBuf.append(StringUtils.quoteIdentifier(catalogStr, DatabaseMetaData.this.conn.getPedantic()));
                            queryBuf.append(" WHERE");
                            queryBuf.append(whereBuf.toString());
=======
                            queryBuf.append(StringUtils.quoteIdentifier(catalogStr, DatabaseMetaData.this.quotedId, DatabaseMetaData.this.conn.getPedantic()));
                            if (with_where) {
                                queryBuf.append(" WHERE");
                                queryBuf.append(whereBuf.toString());
                            }
>>>>>>> b8acfd59

                            results = stmt.executeQuery(queryBuf.toString());

                            while (results.next()) {
                                TypeDescriptor typeDesc = new TypeDescriptor(results.getString("Type"), results.getString("Null"));
                                byte[][] rowVal = new byte[8][];
                                // SCOPE is not used
                                rowVal[0] = null;
                                // COLUMN_NAME
                                rowVal[1] = results.getBytes("Field");
                                // DATA_TYPE
                                rowVal[2] = Short.toString(typeDesc.dataType).getBytes();
                                // TYPE_NAME
                                rowVal[3] = s2b(typeDesc.typeName);
                                // COLUMN_SIZE
                                rowVal[4] = typeDesc.columnSize == null ? null : s2b(typeDesc.columnSize.toString());
                                // BUFFER_LENGTH
                                rowVal[5] = s2b(Integer.toString(typeDesc.bufferLength));
                                // DECIMAL_DIGITS
                                rowVal[6] = typeDesc.decimalDigits == null ? null : s2b(typeDesc.decimalDigits.toString());
                                // PSEUDO_COLUMN
                                rowVal[7] = Integer.toString(java.sql.DatabaseMetaData.versionColumnNotPseudo).getBytes();

                                rows.add(new ByteArrayRow(rowVal, getExceptionInterceptor()));
                            }
                        }
                    } catch (SQLException sqlEx) {
                        if (!SQLError.SQL_STATE_BASE_TABLE_OR_VIEW_NOT_FOUND.equals(sqlEx.getSQLState())) {
                            throw sqlEx;
                        }
                    } finally {
                        if (results != null) {
                            try {
                                results.close();
                            } catch (Exception ex) {
                            }

                            results = null;
                        }
                    }

                }
            }.doForAll();
        } finally {
            if (stmt != null) {
                stmt.close();
            }
        }

        return buildResultSet(fields, rows);
    }

    /**
     * JDBC 2.0 Determine whether or not a visible row insert can be detected by
     * calling ResultSet.rowInserted().
     * 
     * @param type
     *            set type, i.e. ResultSet.TYPE_XXX
     * @return true if changes are detected by the resultset type
     * @exception SQLException
     *                if a database-access error occurs.
     */
    public boolean insertsAreDetected(int type) throws SQLException {
        return false;
    }

    /**
     * Does a catalog appear at the start of a qualified table name? (Otherwise
     * it appears at the end)
     * 
     * @return true if it appears at the start
     * @throws SQLException
     */
    public boolean isCatalogAtStart() throws SQLException {
        return true;
    }

    /**
     * Is the database in read-only mode?
     * 
     * @return true if so
     * @throws SQLException
     */
    public boolean isReadOnly() throws SQLException {
        return false;
    }

    /**
     * @see DatabaseMetaData#locatorsUpdateCopy()
     */
    public boolean locatorsUpdateCopy() throws SQLException {
        return !this.conn.getEmulateLocators();
    }

    /**
     * Are concatenations between NULL and non-NULL values NULL? A JDBC
     * compliant driver always returns true.
     * 
     * @return true if so
     * @throws SQLException
     */
    public boolean nullPlusNonNullIsNull() throws SQLException {
        return true;
    }

    /**
     * Are NULL values sorted at the end regardless of sort order?
     * 
     * @return true if so
     * @throws SQLException
     */
    public boolean nullsAreSortedAtEnd() throws SQLException {
        return false;
    }

    /**
     * Are NULL values sorted at the start regardless of sort order?
     * 
     * @return true if so
     * @throws SQLException
     */
    public boolean nullsAreSortedAtStart() throws SQLException {
        return false;
    }

    /**
     * Are NULL values sorted high?
     * 
     * @return true if so
     * @throws SQLException
     */
    public boolean nullsAreSortedHigh() throws SQLException {
        return false;
    }

    /**
     * Are NULL values sorted low?
     * 
     * @return true if so
     * @throws SQLException
     */
    public boolean nullsAreSortedLow() throws SQLException {
        return !nullsAreSortedHigh();
    }

    /**
     * @param type
     * @throws SQLException
     */
    public boolean othersDeletesAreVisible(int type) throws SQLException {
        return false;
    }

    /**
     * @param type
     * @throws SQLException
     */
    public boolean othersInsertsAreVisible(int type) throws SQLException {
        return false;
    }

    /**
     * JDBC 2.0 Determine whether changes made by others are visible.
     * 
     * @param type
     *            set type, i.e. ResultSet.TYPE_XXX
     * @return true if changes are visible for the result set type
     * @exception SQLException
     *                if a database-access error occurs.
     */
    public boolean othersUpdatesAreVisible(int type) throws SQLException {
        return false;
    }

    /**
     * @param type
     * @throws SQLException
     */
    public boolean ownDeletesAreVisible(int type) throws SQLException {
        return false;
    }

    /**
     * @param type
     * @throws SQLException
     */
    public boolean ownInsertsAreVisible(int type) throws SQLException {
        return false;
    }

    /**
     * JDBC 2.0 Determine whether a result set's own changes visible.
     * 
     * @param type
     *            set type, i.e. ResultSet.TYPE_XXX
     * @return true if changes are visible for the result set type
     * @exception SQLException
     *                if a database-access error occurs.
     */
    public boolean ownUpdatesAreVisible(int type) throws SQLException {
        return false;
    }

    protected LocalAndReferencedColumns parseTableStatusIntoLocalAndReferencedColumns(String keysComment) throws SQLException {
        // keys will equal something like this: (parent_service_id child_service_id) REFER ds/subservices(parent_service_id child_service_id)
        //
        // simple-columned keys: (m) REFER airline/tt(a)
        //
        // multi-columned keys : (m n) REFER airline/vv(a b)
        //
        // parse of the string into three phases:
        // 1: parse the opening parentheses to determine how many results there will be
        // 2: read in the schema name/table name
        // 3: parse the closing parentheses

        String columnsDelimitter = ","; // what version did this change in?

        int indexOfOpenParenLocalColumns = StringUtils.indexOfIgnoreCase(0, keysComment, "(", this.quotedId, this.quotedId, StringUtils.SEARCH_MODE__ALL);

        if (indexOfOpenParenLocalColumns == -1) {
            throw SQLError.createSQLException("Error parsing foreign keys definition, couldn't find start of local columns list.",
                    SQLError.SQL_STATE_GENERAL_ERROR, getExceptionInterceptor());
        }

        String constraintName = StringUtils.unQuoteIdentifier(keysComment.substring(0, indexOfOpenParenLocalColumns).trim(), this.quotedId);
        keysComment = keysComment.substring(indexOfOpenParenLocalColumns, keysComment.length());

        String keysCommentTrimmed = keysComment.trim();

        int indexOfCloseParenLocalColumns = StringUtils.indexOfIgnoreCase(0, keysCommentTrimmed, ")", this.quotedId, this.quotedId,
                StringUtils.SEARCH_MODE__ALL);

        if (indexOfCloseParenLocalColumns == -1) {
            throw SQLError.createSQLException("Error parsing foreign keys definition, couldn't find end of local columns list.",
                    SQLError.SQL_STATE_GENERAL_ERROR, getExceptionInterceptor());
        }

        String localColumnNamesString = keysCommentTrimmed.substring(1, indexOfCloseParenLocalColumns);

        int indexOfRefer = StringUtils.indexOfIgnoreCase(0, keysCommentTrimmed, "REFER ", this.quotedId, this.quotedId, StringUtils.SEARCH_MODE__ALL);

        if (indexOfRefer == -1) {
            throw SQLError.createSQLException("Error parsing foreign keys definition, couldn't find start of referenced tables list.",
                    SQLError.SQL_STATE_GENERAL_ERROR, getExceptionInterceptor());
        }

        int indexOfOpenParenReferCol = StringUtils.indexOfIgnoreCase(indexOfRefer, keysCommentTrimmed, "(", this.quotedId, this.quotedId,
                StringUtils.SEARCH_MODE__MRK_COM_WS);

        if (indexOfOpenParenReferCol == -1) {
            throw SQLError.createSQLException("Error parsing foreign keys definition, couldn't find start of referenced columns list.",
                    SQLError.SQL_STATE_GENERAL_ERROR, getExceptionInterceptor());
        }

        String referCatalogTableString = keysCommentTrimmed.substring(indexOfRefer + "REFER ".length(), indexOfOpenParenReferCol);

        int indexOfSlash = StringUtils.indexOfIgnoreCase(0, referCatalogTableString, "/", this.quotedId, this.quotedId, StringUtils.SEARCH_MODE__MRK_COM_WS);

        if (indexOfSlash == -1) {
            throw SQLError.createSQLException("Error parsing foreign keys definition, couldn't find name of referenced catalog.",
                    SQLError.SQL_STATE_GENERAL_ERROR, getExceptionInterceptor());
        }

        String referCatalog = StringUtils.unQuoteIdentifier(referCatalogTableString.substring(0, indexOfSlash), this.quotedId);
        String referTable = StringUtils.unQuoteIdentifier(referCatalogTableString.substring(indexOfSlash + 1).trim(), this.quotedId);

        int indexOfCloseParenRefer = StringUtils.indexOfIgnoreCase(indexOfOpenParenReferCol, keysCommentTrimmed, ")", this.quotedId, this.quotedId,
                StringUtils.SEARCH_MODE__ALL);

        if (indexOfCloseParenRefer == -1) {
            throw SQLError.createSQLException("Error parsing foreign keys definition, couldn't find end of referenced columns list.",
                    SQLError.SQL_STATE_GENERAL_ERROR, getExceptionInterceptor());
        }

        String referColumnNamesString = keysCommentTrimmed.substring(indexOfOpenParenReferCol + 1, indexOfCloseParenRefer);

        List<String> referColumnsList = StringUtils.split(referColumnNamesString, columnsDelimitter, this.quotedId, this.quotedId, false);
        List<String> localColumnsList = StringUtils.split(localColumnNamesString, columnsDelimitter, this.quotedId, this.quotedId, false);

        return new LocalAndReferencedColumns(localColumnsList, referColumnsList, constraintName, referCatalog, referTable);
    }

    /**
     * Converts the given string to bytes, using the connection's character
     * encoding, or if not available, the JVM default encoding.
     * 
     * @param s
     */
    protected byte[] s2b(String s) throws SQLException {
        if (s == null) {
            return null;
        }

        return StringUtils.getBytes(s, this.conn.getCharacterSetMetadata(), this.conn, getExceptionInterceptor());
    }

    /**
     * Does the database store mixed case unquoted SQL identifiers in lower
     * case?
     * 
     * @return true if so
     * @throws SQLException
     */
    public boolean storesLowerCaseIdentifiers() throws SQLException {
        return this.conn.storesLowerCaseTableName();
    }

    /**
     * Does the database store mixed case quoted SQL identifiers in lower case?
     * A JDBC compliant driver will always return false.
     * 
     * @return true if so
     * @throws SQLException
     */
    public boolean storesLowerCaseQuotedIdentifiers() throws SQLException {
        return this.conn.storesLowerCaseTableName();
    }

    /**
     * Does the database store mixed case unquoted SQL identifiers in mixed
     * case?
     * 
     * @return true if so
     * @throws SQLException
     */
    public boolean storesMixedCaseIdentifiers() throws SQLException {
        return !this.conn.storesLowerCaseTableName();
    }

    /**
     * Does the database store mixed case quoted SQL identifiers in mixed case?
     * A JDBC compliant driver will always return false.
     * 
     * @return true if so
     * @throws SQLException
     */
    public boolean storesMixedCaseQuotedIdentifiers() throws SQLException {
        return !this.conn.storesLowerCaseTableName();
    }

    /**
     * Does the database store mixed case unquoted SQL identifiers in upper
     * case?
     * 
     * @return true if so
     * @throws SQLException
     */
    public boolean storesUpperCaseIdentifiers() throws SQLException {
        return false;
    }

    /**
     * Does the database store mixed case quoted SQL identifiers in upper case?
     * A JDBC compliant driver will always return true.
     * 
     * @return true if so
     * @throws SQLException
     */
    public boolean storesUpperCaseQuotedIdentifiers() throws SQLException {
        return true; // not actually true, but required by JDBC spec!?
    }

    /**
     * Is "ALTER TABLE" with add column supported?
     * 
     * @return true if so
     * @throws SQLException
     */
    public boolean supportsAlterTableWithAddColumn() throws SQLException {
        return true;
    }

    /**
     * Is "ALTER TABLE" with drop column supported?
     * 
     * @return true if so
     * @throws SQLException
     */
    public boolean supportsAlterTableWithDropColumn() throws SQLException {
        return true;
    }

    /**
     * Is the ANSI92 entry level SQL grammar supported? All JDBC compliant
     * drivers must return true.
     * 
     * @return true if so
     * @throws SQLException
     */
    public boolean supportsANSI92EntryLevelSQL() throws SQLException {
        return true;
    }

    /**
     * Is the ANSI92 full SQL grammar supported?
     * 
     * @return true if so
     * @throws SQLException
     */
    public boolean supportsANSI92FullSQL() throws SQLException {
        return false;
    }

    /**
     * Is the ANSI92 intermediate SQL grammar supported?
     * 
     * @return true if so
     * @throws SQLException
     */
    public boolean supportsANSI92IntermediateSQL() throws SQLException {
        return false;
    }

    /**
     * JDBC 2.0 Return true if the driver supports batch updates, else return
     * false.
     * 
     * @throws SQLException
     */
    public boolean supportsBatchUpdates() throws SQLException {
        return true;
    }

    /**
     * Can a catalog name be used in a data manipulation statement?
     * 
     * @return true if so
     * @throws SQLException
     */
    public boolean supportsCatalogsInDataManipulation() throws SQLException {
        return true;
    }

    /**
     * Can a catalog name be used in a index definition statement?
     * 
     * @return true if so
     * @throws SQLException
     */
    public boolean supportsCatalogsInIndexDefinitions() throws SQLException {
        return true;
    }

    /**
     * Can a catalog name be used in a privilege definition statement?
     * 
     * @return true if so
     * @throws SQLException
     */
    public boolean supportsCatalogsInPrivilegeDefinitions() throws SQLException {
        return true;
    }

    /**
     * Can a catalog name be used in a procedure call statement?
     * 
     * @return true if so
     * @throws SQLException
     */
    public boolean supportsCatalogsInProcedureCalls() throws SQLException {
        return true;
    }

    /**
     * Can a catalog name be used in a table definition statement?
     * 
     * @return true if so
     * @throws SQLException
     */
    public boolean supportsCatalogsInTableDefinitions() throws SQLException {
        return true;
    }

    /**
     * Is column aliasing supported?
     * <P>
     * If so, the SQL AS clause can be used to provide names for computed columns or to provide alias names for columns as required. A JDBC compliant driver
     * always returns true.
     * </p>
     * 
     * @return true if so
     * @throws SQLException
     */
    public boolean supportsColumnAliasing() throws SQLException {
        return true;
    }

    /**
     * Is the CONVERT function between SQL types supported?
     * 
     * @return true if so
     * @throws SQLException
     */
    public boolean supportsConvert() throws SQLException {
        return false;
    }

    /**
     * Is CONVERT between the given SQL types supported?
     * 
     * @param fromType
     *            the type to convert from
     * @param toType
     *            the type to convert to
     * @return true if so
     * @throws SQLException
     *             if an error occurs
     * @see Types
     */
    public boolean supportsConvert(int fromType, int toType) throws SQLException {
        switch (fromType) {
        /*
         * The char/binary types can be converted to pretty much anything.
         */
            case java.sql.Types.CHAR:
            case java.sql.Types.VARCHAR:
            case java.sql.Types.LONGVARCHAR:
            case java.sql.Types.BINARY:
            case java.sql.Types.VARBINARY:
            case java.sql.Types.LONGVARBINARY:

                switch (toType) {
                    case java.sql.Types.DECIMAL:
                    case java.sql.Types.NUMERIC:
                    case java.sql.Types.REAL:
                    case java.sql.Types.TINYINT:
                    case java.sql.Types.SMALLINT:
                    case java.sql.Types.INTEGER:
                    case java.sql.Types.BIGINT:
                    case java.sql.Types.FLOAT:
                    case java.sql.Types.DOUBLE:
                    case java.sql.Types.CHAR:
                    case java.sql.Types.VARCHAR:
                    case java.sql.Types.LONGVARCHAR:
                    case java.sql.Types.BINARY:
                    case java.sql.Types.VARBINARY:
                    case java.sql.Types.LONGVARBINARY:
                    case java.sql.Types.OTHER:
                    case java.sql.Types.DATE:
                    case java.sql.Types.TIME:
                    case java.sql.Types.TIMESTAMP:
                        return true;

                    default:
                        return false;
                }

                /*
                 * We don't handle the BIT type yet.
                 */
            case java.sql.Types.BIT:
                return false;

                /*
                 * The numeric types. Basically they can convert among themselves, and with char/binary types.
                 */
            case java.sql.Types.DECIMAL:
            case java.sql.Types.NUMERIC:
            case java.sql.Types.REAL:
            case java.sql.Types.TINYINT:
            case java.sql.Types.SMALLINT:
            case java.sql.Types.INTEGER:
            case java.sql.Types.BIGINT:
            case java.sql.Types.FLOAT:
            case java.sql.Types.DOUBLE:

                switch (toType) {
                    case java.sql.Types.DECIMAL:
                    case java.sql.Types.NUMERIC:
                    case java.sql.Types.REAL:
                    case java.sql.Types.TINYINT:
                    case java.sql.Types.SMALLINT:
                    case java.sql.Types.INTEGER:
                    case java.sql.Types.BIGINT:
                    case java.sql.Types.FLOAT:
                    case java.sql.Types.DOUBLE:
                    case java.sql.Types.CHAR:
                    case java.sql.Types.VARCHAR:
                    case java.sql.Types.LONGVARCHAR:
                    case java.sql.Types.BINARY:
                    case java.sql.Types.VARBINARY:
                    case java.sql.Types.LONGVARBINARY:
                        return true;

                    default:
                        return false;
                }

                /* MySQL doesn't support a NULL type. */
            case java.sql.Types.NULL:
                return false;

                /*
                 * With this driver, this will always be a serialized object, so the char/binary types will work.
                 */
            case java.sql.Types.OTHER:

                switch (toType) {
                    case java.sql.Types.CHAR:
                    case java.sql.Types.VARCHAR:
                    case java.sql.Types.LONGVARCHAR:
                    case java.sql.Types.BINARY:
                    case java.sql.Types.VARBINARY:
                    case java.sql.Types.LONGVARBINARY:
                        return true;

                    default:
                        return false;
                }

                /* Dates can be converted to char/binary types. */
            case java.sql.Types.DATE:

                switch (toType) {
                    case java.sql.Types.CHAR:
                    case java.sql.Types.VARCHAR:
                    case java.sql.Types.LONGVARCHAR:
                    case java.sql.Types.BINARY:
                    case java.sql.Types.VARBINARY:
                    case java.sql.Types.LONGVARBINARY:
                        return true;

                    default:
                        return false;
                }

                /* Time can be converted to char/binary types */
            case java.sql.Types.TIME:

                switch (toType) {
                    case java.sql.Types.CHAR:
                    case java.sql.Types.VARCHAR:
                    case java.sql.Types.LONGVARCHAR:
                    case java.sql.Types.BINARY:
                    case java.sql.Types.VARBINARY:
                    case java.sql.Types.LONGVARBINARY:
                        return true;

                    default:
                        return false;
                }

                /*
                 * Timestamp can be converted to char/binary types and date/time types (with loss of precision).
                 */
            case java.sql.Types.TIMESTAMP:

                switch (toType) {
                    case java.sql.Types.CHAR:
                    case java.sql.Types.VARCHAR:
                    case java.sql.Types.LONGVARCHAR:
                    case java.sql.Types.BINARY:
                    case java.sql.Types.VARBINARY:
                    case java.sql.Types.LONGVARBINARY:
                    case java.sql.Types.TIME:
                    case java.sql.Types.DATE:
                        return true;

                    default:
                        return false;
                }

                /* We shouldn't get here! */
            default:
                return false; // not sure
        }
    }

    /**
     * Is the ODBC Core SQL grammar supported?
     * 
     * @return true if so
     * @throws SQLException
     */
    public boolean supportsCoreSQLGrammar() throws SQLException {
        return true;
    }

    /**
     * Are correlated subqueries supported? A JDBC compliant driver always
     * returns true.
     * 
     * @return true if so
     * @throws SQLException
     */
    public boolean supportsCorrelatedSubqueries() throws SQLException {
        return true;
    }

    /**
     * Are both data definition and data manipulation statements within a
     * transaction supported?
     * 
     * @return true if so
     * @throws SQLException
     */
    public boolean supportsDataDefinitionAndDataManipulationTransactions() throws SQLException {
        return false;
    }

    /**
     * Are only data manipulation statements within a transaction supported?
     * 
     * @return true if so
     * @throws SQLException
     */
    public boolean supportsDataManipulationTransactionsOnly() throws SQLException {
        return false;
    }

    /**
     * If table correlation names are supported, are they restricted to be
     * different from the names of the tables? A JDBC compliant driver always
     * returns true.
     * 
     * @return true if so
     * @throws SQLException
     */
    public boolean supportsDifferentTableCorrelationNames() throws SQLException {
        return true;
    }

    /**
     * Are expressions in "ORDER BY" lists supported?
     * 
     * @return true if so
     * @throws SQLException
     */
    public boolean supportsExpressionsInOrderBy() throws SQLException {
        return true;
    }

    /**
     * Is the ODBC Extended SQL grammar supported?
     * 
     * @return true if so
     * @throws SQLException
     */
    public boolean supportsExtendedSQLGrammar() throws SQLException {
        return false;
    }

    /**
     * Are full nested outer joins supported?
     * 
     * @return true if so
     * @throws SQLException
     */
    public boolean supportsFullOuterJoins() throws SQLException {
        return false;
    }

    public boolean supportsGetGeneratedKeys() {
        return true;
    }

    /**
     * Is some form of "GROUP BY" clause supported?
     * 
     * @return true if so
     * @throws SQLException
     */
    public boolean supportsGroupBy() throws SQLException {
        return true;
    }

    /**
     * Can a "GROUP BY" clause add columns not in the SELECT provided it
     * specifies all the columns in the SELECT?
     * 
     * @return true if so
     * @throws SQLException
     */
    public boolean supportsGroupByBeyondSelect() throws SQLException {
        return true;
    }

    /**
     * Can a "GROUP BY" clause use columns not in the SELECT?
     * 
     * @return true if so
     * @throws SQLException
     */
    public boolean supportsGroupByUnrelated() throws SQLException {
        return true;
    }

    /**
     * Is the SQL Integrity Enhancement Facility supported?
     * 
     * @return true if so
     * @throws SQLException
     */
    public boolean supportsIntegrityEnhancementFacility() throws SQLException {
        if (!this.conn.getOverrideSupportsIntegrityEnhancementFacility()) {
            return false;
        }

        return true;
    }

    /**
     * Is the escape character in "LIKE" clauses supported? A JDBC compliant
     * driver always returns true.
     * 
     * @return true if so
     * @throws SQLException
     */
    public boolean supportsLikeEscapeClause() throws SQLException {
        return true;
    }

    /**
     * Is there limited support for outer joins? (This will be true if
     * supportFullOuterJoins is true.)
     * 
     * @return true if so
     * @throws SQLException
     */
    public boolean supportsLimitedOuterJoins() throws SQLException {
        return true;
    }

    /**
     * Is the ODBC Minimum SQL grammar supported? All JDBC compliant drivers
     * must return true.
     * 
     * @return true if so
     * @throws SQLException
     */
    public boolean supportsMinimumSQLGrammar() throws SQLException {
        return true;
    }

    /**
     * Does the database support mixed case unquoted SQL identifiers?
     * 
     * @return true if so
     * @throws SQLException
     */
    public boolean supportsMixedCaseIdentifiers() throws SQLException {
        return !this.conn.lowerCaseTableNames();
    }

    /**
     * Does the database support mixed case quoted SQL identifiers? A JDBC
     * compliant driver will always return true.
     * 
     * @return true if so
     * @throws SQLException
     */
    public boolean supportsMixedCaseQuotedIdentifiers() throws SQLException {
        return !this.conn.lowerCaseTableNames();
    }

    /**
     * @see DatabaseMetaData#supportsMultipleOpenResults()
     */
    public boolean supportsMultipleOpenResults() throws SQLException {
        return true;
    }

    /**
     * Are multiple ResultSets from a single execute supported?
     * 
     * @return true if so
     * @throws SQLException
     */
    public boolean supportsMultipleResultSets() throws SQLException {
        return true;
    }

    /**
     * Can we have multiple transactions open at once (on different
     * connections)?
     * 
     * @return true if so
     * @throws SQLException
     */
    public boolean supportsMultipleTransactions() throws SQLException {
        return true;
    }

    /**
     * @see DatabaseMetaData#supportsNamedParameters()
     */
    public boolean supportsNamedParameters() throws SQLException {
        return false;
    }

    /**
     * Can columns be defined as non-nullable? A JDBC compliant driver always
     * returns true.
     * 
     * @return true if so
     * @throws SQLException
     */
    public boolean supportsNonNullableColumns() throws SQLException {
        return true;
    }

    /**
     * Can cursors remain open across commits?
     * 
     * @return true if so
     * @throws SQLException
     *             if a database access error occurs
     * @see Connection#disableAutoClose
     */
    public boolean supportsOpenCursorsAcrossCommit() throws SQLException {
        return false;
    }

    /**
     * Can cursors remain open across rollbacks?
     * 
     * @return true if so
     * @throws SQLException
     *             if an error occurs
     * @see Connection#disableAutoClose
     */
    public boolean supportsOpenCursorsAcrossRollback() throws SQLException {
        return false;
    }

    /**
     * Can statements remain open across commits?
     * 
     * @return true if so
     * @throws SQLException
     *             if an error occurs
     * @see Connection#disableAutoClose
     */
    public boolean supportsOpenStatementsAcrossCommit() throws SQLException {
        return false;
    }

    /**
     * Can statements remain open across rollbacks?
     * 
     * @return true if so
     * @throws SQLException
     *             if an error occurs
     * @see Connection#disableAutoClose
     */
    public boolean supportsOpenStatementsAcrossRollback() throws SQLException {
        return false;
    }

    /**
     * Can an "ORDER BY" clause use columns not in the SELECT?
     * 
     * @return true if so
     * @throws SQLException
     */
    public boolean supportsOrderByUnrelated() throws SQLException {
        return false;
    }

    /**
     * Is some form of outer join supported?
     * 
     * @return true if so
     * @throws SQLException
     */
    public boolean supportsOuterJoins() throws SQLException {
        return true;
    }

    /**
     * Is positioned DELETE supported?
     * 
     * @return true if so
     * @throws SQLException
     */
    public boolean supportsPositionedDelete() throws SQLException {
        return false;
    }

    /**
     * Is positioned UPDATE supported?
     * 
     * @return true if so
     * @throws SQLException
     */
    public boolean supportsPositionedUpdate() throws SQLException {
        return false;
    }

    /**
     * JDBC 2.0 Does the database support the concurrency type in combination
     * with the given result set type?
     * 
     * @param type
     *            defined in java.sql.ResultSet
     * @param concurrency
     *            type defined in java.sql.ResultSet
     * @return true if so
     * @exception SQLException
     *                if a database-access error occurs.
     * @see Connection
     */
    public boolean supportsResultSetConcurrency(int type, int concurrency) throws SQLException {
        switch (type) {
            case ResultSet.TYPE_SCROLL_INSENSITIVE:
                if ((concurrency == ResultSet.CONCUR_READ_ONLY) || (concurrency == ResultSet.CONCUR_UPDATABLE)) {
                    return true;
                }
                throw SQLError.createSQLException("Illegal arguments to supportsResultSetConcurrency()", SQLError.SQL_STATE_ILLEGAL_ARGUMENT,
                        getExceptionInterceptor());

            case ResultSet.TYPE_FORWARD_ONLY:
                if ((concurrency == ResultSet.CONCUR_READ_ONLY) || (concurrency == ResultSet.CONCUR_UPDATABLE)) {
                    return true;
                }
                throw SQLError.createSQLException("Illegal arguments to supportsResultSetConcurrency()", SQLError.SQL_STATE_ILLEGAL_ARGUMENT,
                        getExceptionInterceptor());

            case ResultSet.TYPE_SCROLL_SENSITIVE:
                return false;
            default:
                throw SQLError.createSQLException("Illegal arguments to supportsResultSetConcurrency()", SQLError.SQL_STATE_ILLEGAL_ARGUMENT,
                        getExceptionInterceptor());
        }

    }

    /**
     * @see DatabaseMetaData#supportsResultSetHoldability(int)
     */
    public boolean supportsResultSetHoldability(int holdability) throws SQLException {
        return (holdability == ResultSet.HOLD_CURSORS_OVER_COMMIT);
    }

    /**
     * JDBC 2.0 Does the database support the given result set type?
     * 
     * @param type
     *            defined in java.sql.ResultSet
     * @return true if so
     * @exception SQLException
     *                if a database-access error occurs.
     * @see Connection
     */
    public boolean supportsResultSetType(int type) throws SQLException {
        return (type == ResultSet.TYPE_SCROLL_INSENSITIVE);
    }

    /**
     * @see DatabaseMetaData#supportsSavepoints()
     */
    public boolean supportsSavepoints() throws SQLException {
        return true;
    }

    /**
     * Can a schema name be used in a data manipulation statement?
     * 
     * @return true if so
     * @throws SQLException
     */
    public boolean supportsSchemasInDataManipulation() throws SQLException {
        return false;
    }

    /**
     * Can a schema name be used in an index definition statement?
     * 
     * @return true if so
     * @throws SQLException
     */
    public boolean supportsSchemasInIndexDefinitions() throws SQLException {
        return false;
    }

    /**
     * Can a schema name be used in a privilege definition statement?
     * 
     * @return true if so
     * @throws SQLException
     */
    public boolean supportsSchemasInPrivilegeDefinitions() throws SQLException {
        return false;
    }

    /**
     * Can a schema name be used in a procedure call statement?
     * 
     * @return true if so
     * @throws SQLException
     */
    public boolean supportsSchemasInProcedureCalls() throws SQLException {
        return false;
    }

    /**
     * Can a schema name be used in a table definition statement?
     * 
     * @return true if so
     * @throws SQLException
     */
    public boolean supportsSchemasInTableDefinitions() throws SQLException {
        return false;
    }

    /**
     * Is SELECT for UPDATE supported?
     * 
     * @return true if so
     * @throws SQLException
     */
    public boolean supportsSelectForUpdate() throws SQLException {
        return true;
    }

    /**
     * @see DatabaseMetaData#supportsStatementPooling()
     */
    public boolean supportsStatementPooling() throws SQLException {
        return false;
    }

    /**
     * Are stored procedure calls using the stored procedure escape syntax
     * supported?
     * 
     * @return true if so
     * @throws SQLException
     */
    public boolean supportsStoredProcedures() throws SQLException {
        return true;
    }

    /**
     * Are subqueries in comparison expressions supported? A JDBC compliant
     * driver always returns true.
     * 
     * @return true if so
     * @throws SQLException
     */
    public boolean supportsSubqueriesInComparisons() throws SQLException {
        return true;
    }

    /**
     * Are subqueries in exists expressions supported? A JDBC compliant driver
     * always returns true.
     * 
     * @return true if so
     * @throws SQLException
     */
    public boolean supportsSubqueriesInExists() throws SQLException {
        return true;
    }

    /**
     * Are subqueries in "in" statements supported? A JDBC compliant driver
     * always returns true.
     * 
     * @return true if so
     * @throws SQLException
     */
    public boolean supportsSubqueriesInIns() throws SQLException {
        return true;
    }

    /**
     * Are subqueries in quantified expressions supported? A JDBC compliant
     * driver always returns true.
     * 
     * @return true if so
     * @throws SQLException
     */
    public boolean supportsSubqueriesInQuantifieds() throws SQLException {
        return true;
    }

    /**
     * Are table correlation names supported? A JDBC compliant driver always
     * returns true.
     * 
     * @return true if so
     * @throws SQLException
     */
    public boolean supportsTableCorrelationNames() throws SQLException {
        return true;
    }

    /**
     * Does the database support the given transaction isolation level?
     * 
     * @param level
     *            the values are defined in java.sql.Connection
     * @return true if so
     * @throws SQLException
     *             if a database access error occurs
     * @see Connection
     */
    public boolean supportsTransactionIsolationLevel(int level) throws SQLException {
        switch (level) {
            case java.sql.Connection.TRANSACTION_READ_COMMITTED:
            case java.sql.Connection.TRANSACTION_READ_UNCOMMITTED:
            case java.sql.Connection.TRANSACTION_REPEATABLE_READ:
            case java.sql.Connection.TRANSACTION_SERIALIZABLE:
                return true;

            default:
                return false;
        }
    }

    /**
     * Are transactions supported? If not, commit is a noop and the isolation
     * level is TRANSACTION_NONE.
     * 
     * @return true if transactions are supported
     * @throws SQLException
     */
    public boolean supportsTransactions() throws SQLException {
        return true;
    }

    /**
     * Is SQL UNION supported? A JDBC compliant driver always returns true.
     * 
     * @return true if so
     * @throws SQLException
     */
    public boolean supportsUnion() throws SQLException {
        return true;
    }

    /**
     * Is SQL UNION ALL supported? A JDBC compliant driver always returns true.
     * 
     * @return true if so
     * @throws SQLException
     */
    public boolean supportsUnionAll() throws SQLException {
        return true;
    }

    /**
     * JDBC 2.0 Determine whether or not a visible row update can be detected by
     * calling ResultSet.rowUpdated().
     * 
     * @param type
     *            set type, i.e. ResultSet.TYPE_XXX
     * @return true if changes are detected by the resultset type
     * @exception SQLException
     *                if a database-access error occurs.
     */
    public boolean updatesAreDetected(int type) throws SQLException {
        return false;
    }

    /**
     * Does the database use a file for each table?
     * 
     * @return true if the database uses a local file for each table
     * @throws SQLException
     */
    public boolean usesLocalFilePerTable() throws SQLException {
        return false;
    }

    /**
     * Does the database store tables in a local file?
     * 
     * @return true if so
     * @throws SQLException
     */
    public boolean usesLocalFiles() throws SQLException {
        return false;
    }

    /**
     * Retrieves a list of the client info properties that the driver supports. The result set contains the following
     * columns
     * <p>
     * <ol>
     * <li><b>NAME</b> String=> The name of the client info property<br>
     * <li><b>MAX_LEN</b> int=> The maximum length of the value for the property<br>
     * <li><b>DEFAULT_VALUE</b> String=> The default value of the property<br>
     * <li><b>DESCRIPTION</b> String=> A description of the property. This will typically contain information as to where this property is stored in the
     * database.
     * </ol>
     * <p>
     * The <code>ResultSet</code> is sorted by the NAME column
     * <p>
     * 
     * @return A <code>ResultSet</code> object; each row is a supported client info property
     *         <p>
     * @exception SQLException
     *                if a database access error occurs
     *                <p>
     * @since 1.6
     */
    public ResultSet getClientInfoProperties() throws SQLException {
        // We don't have any built-ins, we actually support whatever the client wants to provide, however we don't have a way to express this with the interface
        // given
        Field[] fields = new Field[4];
        fields[0] = new Field("", "NAME", Types.VARCHAR, 255);
        fields[1] = new Field("", "MAX_LEN", Types.INTEGER, 10);
        fields[2] = new Field("", "DEFAULT_VALUE", Types.VARCHAR, 255);
        fields[3] = new Field("", "DESCRIPTION", Types.VARCHAR, 255);

        return buildResultSet(fields, new ArrayList<ResultSetRow>(), this.conn);
    }

    /**
     * Retrieves a description of the given catalog's system or user
     * function parameters and return type.
     * 
     * @see java.sql.DatabaseMetaData#getFunctionColumns(String, String, String, String)
     * @since 1.6
     */
    public ResultSet getFunctionColumns(String catalog, String schemaPattern, String functionNamePattern, String columnNamePattern) throws SQLException {
        Field[] fields = createFunctionColumnsFields();

        return getProcedureOrFunctionColumns(fields, catalog, schemaPattern, functionNamePattern, columnNamePattern, false, true);
    }

    protected Field[] createFunctionColumnsFields() {
        Field[] fields = { new Field("", "FUNCTION_CAT", Types.VARCHAR, 512), new Field("", "FUNCTION_SCHEM", Types.VARCHAR, 512),
                new Field("", "FUNCTION_NAME", Types.VARCHAR, 512), new Field("", "COLUMN_NAME", Types.VARCHAR, 512),
                new Field("", "COLUMN_TYPE", Types.VARCHAR, 64), new Field("", "DATA_TYPE", Types.SMALLINT, 6), new Field("", "TYPE_NAME", Types.VARCHAR, 64),
                new Field("", "PRECISION", Types.INTEGER, 12), new Field("", "LENGTH", Types.INTEGER, 12), new Field("", "SCALE", Types.SMALLINT, 12),
                new Field("", "RADIX", Types.SMALLINT, 6), new Field("", "NULLABLE", Types.SMALLINT, 6), new Field("", "REMARKS", Types.VARCHAR, 512),
                new Field("", "CHAR_OCTET_LENGTH", Types.INTEGER, 32), new Field("", "ORDINAL_POSITION", Types.INTEGER, 32),
                new Field("", "IS_NULLABLE", Types.VARCHAR, 12), new Field("", "SPECIFIC_NAME", Types.VARCHAR, 64) };
        return fields;
    }

    /**
     * Retrieves a description of the system and user functions available
     * in the given catalog.
     * <P>
     * Only system and user function descriptions matching the schema and function name criteria are returned. They are ordered by <code>FUNCTION_CAT</code>,
     * <code>FUNCTION_SCHEM</code>, <code>FUNCTION_NAME</code> and <code>SPECIFIC_ NAME</code>.
     * 
     * <P>
     * Each function description has the the following columns:
     * <OL>
     * <LI><B>FUNCTION_CAT</B> String => function catalog (may be <code>null</code>)
     * <LI><B>FUNCTION_SCHEM</B> String => function schema (may be <code>null</code>)
     * <LI><B>FUNCTION_NAME</B> String => function name. This is the name used to invoke the function
     * <LI><B>REMARKS</B> String => explanatory comment on the function
     * <LI><B>FUNCTION_TYPE</B> short => kind of function:
     * <UL>
     * <LI>functionResultUnknown - Cannot determine if a return value or table will be returned
     * <LI>functionNoTable- Does not return a table
     * <LI>functionReturnsTable - Returns a table
     * </UL>
     * <LI><B>SPECIFIC_NAME</B> String => the name which uniquely identifies this function within its schema. This is a user specified, or DBMS generated, name
     * that may be different then the <code>FUNCTION_NAME</code> for example with overload functions
     * </OL>
     * <p>
     * A user may not have permission to execute any of the functions that are returned by <code>getFunctions</code>
     * 
     * @param catalog
     *            a catalog name; must match the catalog name as it
     *            is stored in the database; "" retrieves those without a catalog; <code>null</code> means that the catalog name should not be used to narrow
     *            the search
     * @param schemaPattern
     *            a schema name pattern; must match the schema name
     *            as it is stored in the database; "" retrieves those without a schema; <code>null</code> means that the schema name should not be used to
     *            narrow
     *            the search
     * @param functionNamePattern
     *            a function name pattern; must match the
     *            function name as it is stored in the database
     * @return <code>ResultSet</code> - each row is a function description
     * @exception SQLException
     *                if a database access error occurs
     * @see #getSearchStringEscape
     * @since 1.6
     */
    public java.sql.ResultSet getFunctions(String catalog, String schemaPattern, String functionNamePattern) throws SQLException {
        Field[] fields = new Field[6];

        fields[0] = new Field("", "FUNCTION_CAT", Types.CHAR, 255);
        fields[1] = new Field("", "FUNCTION_SCHEM", Types.CHAR, 255);
        fields[2] = new Field("", "FUNCTION_NAME", Types.CHAR, 255);
        fields[3] = new Field("", "REMARKS", Types.CHAR, 255);
        fields[4] = new Field("", "FUNCTION_TYPE", Types.SMALLINT, 6);
        fields[5] = new Field("", "SPECIFIC_NAME", Types.CHAR, 255);

        return getProceduresAndOrFunctions(fields, catalog, schemaPattern, functionNamePattern, false, true);
    }

    public boolean providesQueryObjectGenerator() throws SQLException {
        return false;
    }

    /**
     * @param catalog
     * @param schemaPattern
     * @throws SQLException
     */
    public ResultSet getSchemas(String catalog, String schemaPattern) throws SQLException {
        Field[] fields = { new Field("", "TABLE_SCHEM", Types.VARCHAR, 255), new Field("", "TABLE_CATALOG", Types.VARCHAR, 255) };

        return buildResultSet(fields, new ArrayList<ResultSetRow>());
    }

    public boolean supportsStoredFunctionsUsingCallSyntax() throws SQLException {
        return true;
    }

    /**
     * Get a prepared statement to query information_schema tables.
     * 
     * @return PreparedStatement
     * @throws SQLException
     */
    protected java.sql.PreparedStatement prepareMetaDataSafeStatement(String sql) throws SQLException {
        // Can't use server-side here as we coerce a lot of types to match the spec.
        java.sql.PreparedStatement pStmt = this.conn.clientPrepareStatement(sql);

        if (pStmt.getMaxRows() != 0) {
            pStmt.setMaxRows(0);
        }

        ((com.mysql.jdbc.Statement) pStmt).setHoldResultsOpenOverClose(true);

        return pStmt;
    }

    public java.sql.ResultSet getPseudoColumns(String catalog, String schemaPattern, String tableNamePattern, String columnNamePattern) throws SQLException {
        Field[] fields = { new Field("", "TABLE_CAT", Types.VARCHAR, 512), new Field("", "TABLE_SCHEM", Types.VARCHAR, 512),
                new Field("", "TABLE_NAME", Types.VARCHAR, 512), new Field("", "COLUMN_NAME", Types.VARCHAR, 512),
                new Field("", "DATA_TYPE", Types.INTEGER, 12), new Field("", "COLUMN_SIZE", Types.INTEGER, 12),
                new Field("", "DECIMAL_DIGITS", Types.INTEGER, 12), new Field("", "NUM_PREC_RADIX", Types.INTEGER, 12),
                new Field("", "COLUMN_USAGE", Types.VARCHAR, 512), new Field("", "REMARKS", Types.VARCHAR, 512),
                new Field("", "CHAR_OCTET_LENGTH", Types.INTEGER, 12), new Field("", "IS_NULLABLE", Types.VARCHAR, 512) };

        return buildResultSet(fields, new ArrayList<ResultSetRow>());
    }

    public boolean generatedKeyAlwaysReturned() throws SQLException {
        return true;
    }

    /**
     * Returns an object that implements the given interface to allow access to non-standard methods,
     * or standard methods not exposed by the proxy.
     * The result may be either the object found to implement the interface or a proxy for that object.
     * If the receiver implements the interface then that is the object. If the receiver is a wrapper
     * and the wrapped object implements the interface then that is the object. Otherwise the object is
     * the result of calling <code>unwrap</code> recursively on the wrapped object. If the receiver is not a
     * wrapper and does not implement the interface, then an <code>SQLException</code> is thrown.
     * 
     * @param iface
     *            A Class defining an interface that the result must implement.
     * @return an object that implements the interface. May be a proxy for the actual implementing object.
     * @throws java.sql.SQLException
     *             If no object found that implements the interface
     * @since 1.6
     */
    public <T> T unwrap(java.lang.Class<T> iface) throws java.sql.SQLException {
        try {
            // This works for classes that aren't actually wrapping
            // anything
            return iface.cast(this);
        } catch (ClassCastException cce) {
            throw SQLError.createSQLException("Unable to unwrap to " + iface.toString(), SQLError.SQL_STATE_ILLEGAL_ARGUMENT,
                    this.conn.getExceptionInterceptor());
        }
    }

    /**
     * Returns true if this either implements the interface argument or is directly or indirectly a wrapper
     * for an object that does. Returns false otherwise. If this implements the interface then return true,
     * else if this is a wrapper then return the result of recursively calling <code>isWrapperFor</code> on the wrapped
     * object. If this does not implement the interface and is not a wrapper, return false.
     * This method should be implemented as a low-cost operation compared to <code>unwrap</code> so that
     * callers can use this method to avoid expensive <code>unwrap</code> calls that may fail. If this method
     * returns true then calling <code>unwrap</code> with the same argument should succeed.
     * 
     * @param interfaces
     *            a Class defining an interface.
     * @return true if this implements the interface or directly or indirectly wraps an object that does.
     * @throws java.sql.SQLException
     *             if an error occurs while determining whether this is a wrapper
     *             for an object with the given interface.
     * @since 1.6
     */
    public boolean isWrapperFor(Class<?> iface) throws SQLException {
        // This works for classes that aren't actually wrapping anything
        return iface.isInstance(this);
    }

    public RowIdLifetime getRowIdLifetime() throws SQLException {
        return RowIdLifetime.ROWID_UNSUPPORTED;
    }

    public boolean autoCommitFailureClosesAllResultSets() throws SQLException {
        return false;
    }
}<|MERGE_RESOLUTION|>--- conflicted
+++ resolved
@@ -27,11 +27,7 @@
 import static com.mysql.jdbc.DatabaseMetaData.ProcedureType.PROCEDURE;
 
 import java.io.UnsupportedEncodingException;
-<<<<<<< HEAD
-=======
-import java.lang.reflect.Constructor;
 import java.sql.PreparedStatement;
->>>>>>> b8acfd59
 import java.sql.ResultSet;
 import java.sql.RowIdLifetime;
 import java.sql.SQLException;
@@ -700,6 +696,8 @@
     /** What character to use when quoting identifiers */
     protected final String quotedId;
 
+    // We need to provide factory-style methods so we can support both JDBC3 (and older) and JDBC4 runtimes, otherwise the class verifier complains...
+
     protected static DatabaseMetaData getInstance(MySQLConnection connToSet, String databaseToSet, boolean checkForInfoSchema) throws SQLException {
         if (checkForInfoSchema && connToSet != null && connToSet.getUseInformationSchema()) {
             return new DatabaseMetaDataUsingInfoSchema(connToSet, databaseToSet);
@@ -721,11 +719,7 @@
 
         String identifierQuote = null;
         try {
-<<<<<<< HEAD
-            this.quotedId = getIdentifierQuoteString();
-=======
             identifierQuote = getIdentifierQuoteString();
->>>>>>> b8acfd59
         } catch (SQLException sqlEx) {
             // Forced by API, never thrown from getIdentifierQuoteString() in this implementation.
             AssertionFailedException.shouldNotHappen(sqlEx);
@@ -834,16 +828,9 @@
     }
 
     /**
-<<<<<<< HEAD
      * Getter to DatabaseMetaData.functionNoTable constant.
      * 
      * @return java.sql.DatabaseMetaData#functionNoTable
-=======
-     * Getter to JDBC4 DatabaseMetaData.functionNoTable constant.
-     * This method must be overridden by JDBC4 subclasses. This implementation should never be called.
-     *
-     * @return 0
->>>>>>> b8acfd59
      */
     protected int getFunctionNoTableConstant() {
         return functionNoTable;
@@ -2349,18 +2336,7 @@
                         ResultSet results = null;
 
                         try {
-<<<<<<< HEAD
-                            StringBuffer queryBuf = new StringBuffer("SHOW ");
-                            queryBuf.append("FULL ");
-=======
-                            StringBuilder queryBuf = new StringBuilder("SHOW ");
-
-                            if (DatabaseMetaData.this.conn.versionMeetsMinimum(4, 1, 0)) {
-                                queryBuf.append("FULL ");
-                            }
-
->>>>>>> b8acfd59
-                            queryBuf.append("COLUMNS FROM ");
+                            StringBuilder queryBuf = new StringBuilder("SHOW FULL COLUMNS FROM ");
                             queryBuf.append(StringUtils.quoteIdentifier(tableName, DatabaseMetaData.this.quotedId, DatabaseMetaData.this.conn.getPedantic()));
                             queryBuf.append(" FROM ");
                             queryBuf.append(StringUtils.quoteIdentifier(catalogStr, DatabaseMetaData.this.quotedId, DatabaseMetaData.this.conn.getPedantic()));
@@ -2376,18 +2352,7 @@
                             if (!colPattern.equals("%")) {
                                 fixUpOrdinalsRequired = true;
 
-<<<<<<< HEAD
-                                StringBuffer fullColumnQueryBuf = new StringBuffer("SHOW ");
-                                fullColumnQueryBuf.append("FULL ");
-=======
-                                StringBuilder fullColumnQueryBuf = new StringBuilder("SHOW ");
-
-                                if (DatabaseMetaData.this.conn.versionMeetsMinimum(4, 1, 0)) {
-                                    fullColumnQueryBuf.append("FULL ");
-                                }
-
->>>>>>> b8acfd59
-                                fullColumnQueryBuf.append("COLUMNS FROM ");
+                                StringBuilder fullColumnQueryBuf = new StringBuilder("SHOW FULL COLUMNS FROM ");
                                 fullColumnQueryBuf.append(StringUtils.quoteIdentifier(tableName, DatabaseMetaData.this.quotedId,
                                         DatabaseMetaData.this.conn.getPedantic()));
                                 fullColumnQueryBuf.append(" FROM ");
@@ -2649,19 +2614,7 @@
 
                     ResultSet fkresults = null;
 
-<<<<<<< HEAD
                     try {
-=======
-                            /*
-                             * Get foreign key information for table
-                             */
-                            if (DatabaseMetaData.this.conn.versionMeetsMinimum(3, 23, 50)) {
-                                fkresults = extractForeignKeyFromCreateTable(catalogStr, null);
-                            } else {
-                                StringBuilder queryBuf = new StringBuilder("SHOW TABLE STATUS FROM ");
-                                queryBuf.append(StringUtils.quoteIdentifier(catalogStr, DatabaseMetaData.this.quotedId,
-                                        DatabaseMetaData.this.conn.getPedantic()));
->>>>>>> b8acfd59
 
                         /*
                          * Get foreign key information for table
@@ -2701,15 +2654,8 @@
                                         Iterator<String> referencingColumns = parsedInfo.localColumnsList.iterator();
                                         Iterator<String> referencedColumns = parsedInfo.referencedColumnsList.iterator();
 
-<<<<<<< HEAD
                                         while (referencingColumns.hasNext()) {
-                                            String referencingColumn = StringUtils.unQuoteIdentifier(referencingColumns.next(),
-                                                    DatabaseMetaData.this.conn.useAnsiQuotedIdentifiers());
-=======
-                                            while (referencingColumns.hasNext()) {
-                                                String referencingColumn = StringUtils.unQuoteIdentifier(referencingColumns.next(),
-                                                        DatabaseMetaData.this.quotedId);
->>>>>>> b8acfd59
+                                            String referencingColumn = StringUtils.unQuoteIdentifier(referencingColumns.next(), DatabaseMetaData.this.quotedId);
 
                                             // one tuple for each table between parenthesis
                                             byte[][] tuple = new byte[14][];
@@ -2732,16 +2678,9 @@
                                                 continue;
                                             }
 
-<<<<<<< HEAD
                                             tuple[2] = s2b(parsedInfo.referencedTable); // PKTABLE_NAME
-                                            tuple[3] = s2b(StringUtils.unQuoteIdentifier(referencedColumns.next(),
-                                                    DatabaseMetaData.this.conn.useAnsiQuotedIdentifiers())); // PKCOLUMN_NAME
+                                            tuple[3] = s2b(StringUtils.unQuoteIdentifier(referencedColumns.next(), DatabaseMetaData.this.quotedId)); // PKCOLUMN_NAME
                                             tuple[8] = Integer.toString(keySeq).getBytes(); // KEY_SEQ
-=======
-                                                tuple[2] = s2b(parsedInfo.referencedTable); // PKTABLE_NAME
-                                                tuple[3] = s2b(StringUtils.unQuoteIdentifier(referencedColumns.next(), DatabaseMetaData.this.quotedId)); // PKCOLUMN_NAME
-                                                tuple[8] = Integer.toString(keySeq).getBytes(); // KEY_SEQ
->>>>>>> b8acfd59
 
                                             int[] actions = getForeignKeyActions(keys);
 
@@ -2950,15 +2889,7 @@
                 void forEach(String catalogStr) throws SQLException {
                     ResultSet fkresults = null;
 
-<<<<<<< HEAD
                     try {
-=======
-                                fkresults = extractForeignKeyFromCreateTable(catalogStr, null);
-                            } else {
-                                StringBuilder queryBuf = new StringBuilder("SHOW TABLE STATUS FROM ");
-                                queryBuf.append(StringUtils.quoteIdentifier(catalogStr, DatabaseMetaData.this.quotedId,
-                                        DatabaseMetaData.this.conn.getPedantic()));
->>>>>>> b8acfd59
 
                         /*
                          * Get foreign key information for table
@@ -3087,20 +3018,7 @@
      * @throws SQLException
      */
     public String getIdentifierQuoteString() throws SQLException {
-<<<<<<< HEAD
-        if (!this.conn.useAnsiQuotedIdentifiers()) {
-            return "`";
-        }
-
-        return "\"";
-=======
-        if (this.conn.supportsQuotedIdentifiers()) {
-            return this.conn.useAnsiQuotedIdentifiers() ? "\"" : "`";
-        }
-
-        // only versions below 3.23.6 don't support quoted identifiers.
-        return " ";
->>>>>>> b8acfd59
+        return this.conn.useAnsiQuotedIdentifiers() ? "\"" : "`";
     }
 
     /**
@@ -3169,25 +3087,11 @@
 
                     try {
 
-<<<<<<< HEAD
                         /*
                          * Get foreign key information for table
                          */
                         // we can use 'SHOW CREATE TABLE'
                         fkresults = extractForeignKeyFromCreateTable(catalogStr, table);
-=======
-                                fkresults = extractForeignKeyFromCreateTable(catalogStr, table);
-                            } else {
-                                StringBuilder queryBuf = new StringBuilder("SHOW TABLE STATUS ");
-                                queryBuf.append(" FROM ");
-                                queryBuf.append(StringUtils.quoteIdentifier(catalogStr, DatabaseMetaData.this.quotedId,
-                                        DatabaseMetaData.this.conn.getPedantic()));
-                                queryBuf.append(" LIKE ");
-                                queryBuf.append(StringUtils.quoteIdentifier(table, "'", true));
-
-                                fkresults = stmt.executeQuery(queryBuf.toString());
-                            }
->>>>>>> b8acfd59
 
                         /*
                          * Parse imported foreign key information
@@ -3904,48 +3808,17 @@
                 }
             }
 
-<<<<<<< HEAD
             procsAndOrFuncsRs = getProceduresAndOrFunctions(createFieldMetadataForGetProcedures(), catalog, schemaPattern, tmpProcedureOrFunctionNamePattern,
                     returnProcedures, returnFunctions);
 
-            // Demand: PARAM_CAT for SP.
-            // Goal: proceduresToExtractList has to have db.sp entries.
-
-            // Due to https://intranet.mysql.com/secure/paste/displaypaste.php?codeid=10704 introducing new variables, ignoring ANSI mode
-
-            String tmpstrPNameRs = null;
-            String tmpstrCatNameRs = null;
-
             boolean hasResults = false;
             while (procsAndOrFuncsRs.next()) {
-                tmpstrCatNameRs = procsAndOrFuncsRs.getString(1);
-                tmpstrPNameRs = procsAndOrFuncsRs.getString(3);
-
-                if (!((tmpstrCatNameRs.startsWith(this.quotedId) && tmpstrCatNameRs.endsWith(this.quotedId)) || (tmpstrCatNameRs.startsWith("\"") && tmpstrCatNameRs
-                        .endsWith("\"")))) {
-                    tmpstrCatNameRs = this.quotedId + tmpstrCatNameRs + this.quotedId;
-=======
-                procsAndOrFuncsRs = getProceduresAndOrFunctions(createFieldMetadataForGetProcedures(), catalog, schemaPattern,
-                        tmpProcedureOrFunctionNamePattern, returnProcedures, returnFunctions);
-
-                boolean hasResults = false;
-                while (procsAndOrFuncsRs.next()) {
-                    StringBuilder fullyQualifiedName = new StringBuilder(StringUtils.quoteIdentifier(procsAndOrFuncsRs.getString(1), this.quotedId,
-                            this.conn.getPedantic()));
-                    fullyQualifiedName.append('.');
-                    fullyQualifiedName.append(StringUtils.quoteIdentifier(procsAndOrFuncsRs.getString(3), this.quotedId, this.conn.getPedantic()));
-
-                    procsOrFuncsToExtractList.add(new ComparableWrapper<String, ProcedureType>(fullyQualifiedName.toString(),
-                            procsAndOrFuncsRs.getShort(8) == procedureNoResult ? PROCEDURE : FUNCTION));
-                    hasResults = true;
->>>>>>> b8acfd59
-                }
-                if (!((tmpstrPNameRs.startsWith(this.quotedId) && tmpstrPNameRs.endsWith(this.quotedId)) || (tmpstrPNameRs.startsWith("\"") && tmpstrPNameRs
-                        .endsWith("\"")))) {
-                    tmpstrPNameRs = this.quotedId + tmpstrPNameRs + this.quotedId;
-                }
-
-                procsOrFuncsToExtractList.add(new ComparableWrapper<String, ProcedureType>(tmpstrCatNameRs + "." + tmpstrPNameRs,
+                StringBuilder fullyQualifiedName = new StringBuilder(StringUtils.quoteIdentifier(procsAndOrFuncsRs.getString(1), this.quotedId,
+                        this.conn.getPedantic()));
+                fullyQualifiedName.append('.');
+                fullyQualifiedName.append(StringUtils.quoteIdentifier(procsAndOrFuncsRs.getString(3), this.quotedId, this.conn.getPedantic()));
+
+                procsOrFuncsToExtractList.add(new ComparableWrapper<String, ProcedureType>(fullyQualifiedName.toString(),
                         procsAndOrFuncsRs.getShort(8) == procedureNoResult ? PROCEDURE : FUNCTION));
                 hasResults = true;
             }
@@ -4104,7 +3977,7 @@
                 ResultSet proceduresRs = null;
                 boolean needsClientFiltering = true;
 
-                StringBuffer selectFromMySQLProcSQL = new StringBuffer();
+                StringBuilder selectFromMySQLProcSQL = new StringBuilder();
 
                 selectFromMySQLProcSQL.append("SELECT name, type, comment FROM mysql.proc WHERE ");
                 if (returnProcedures && !returnFunctions) {
@@ -4114,7 +3987,7 @@
                 }
                 selectFromMySQLProcSQL.append("name like ? and db <=> ? ORDER BY name, type");
 
-                java.sql.PreparedStatement proceduresStmt = DatabaseMetaData.this.conn.clientPrepareStatement(selectFromMySQLProcSQL.toString());
+                java.sql.PreparedStatement proceduresStmt = prepareMetaDataSafeStatement(selectFromMySQLProcSQL.toString());
 
                 try {
                     //
@@ -4132,21 +4005,9 @@
                         proceduresStmt.setNull(2, Types.VARCHAR);
                     }
 
-<<<<<<< HEAD
                     int nameIndex = 1;
-=======
-                    StringBuilder selectFromMySQLProcSQL = new StringBuilder();
->>>>>>> b8acfd59
-
-                    if (proceduresStmt.getMaxRows() != 0) {
-                        proceduresStmt.setMaxRows(0);
-                    }
-
-<<<<<<< HEAD
+
                     proceduresStmt.setString(1, procNamePattern);
-=======
-                    java.sql.PreparedStatement proceduresStmt = prepareMetaDataSafeStatement(selectFromMySQLProcSQL.toString());
->>>>>>> b8acfd59
 
                     try {
                         proceduresRs = proceduresStmt.executeQuery();
@@ -4164,38 +4025,12 @@
 
                         nameIndex = 2;
 
-                        proceduresStmt = DatabaseMetaData.this.conn.clientPrepareStatement("SHOW PROCEDURE STATUS LIKE ?");
+                        proceduresStmt = prepareMetaDataSafeStatement("SHOW PROCEDURE STATUS LIKE ?");
 
                         proceduresStmt.setString(1, procNamePattern);
 
-<<<<<<< HEAD
                         proceduresRs = proceduresStmt.executeQuery();
                     }
-=======
-                        try {
-                            proceduresRs = proceduresStmt.executeQuery();
-                            fromSelect = true;
-                            needsClientFiltering = false;
-                            hasTypeColumn = true;
-                        } catch (SQLException sqlEx) {
-
-                            //
-                            // Okay, system tables aren't accessible, so use 'SHOW ....'....
-                            //
-                            proceduresStmt.close();
-
-                            fromSelect = false;
-
-                            if (DatabaseMetaData.this.conn.versionMeetsMinimum(5, 0, 1)) {
-                                nameIndex = 2;
-                            } else {
-                                nameIndex = 1;
-                            }
-
-                            proceduresStmt = prepareMetaDataSafeStatement("SHOW PROCEDURE STATUS LIKE ?");
-
-                            proceduresStmt.setString(1, procNamePattern);
->>>>>>> b8acfd59
 
                     if (returnProcedures) {
                         convertToJdbcProcedureList(fromSelect, db, proceduresRs, needsClientFiltering, db, procedureRowsToSort, nameIndex);
@@ -4207,15 +4042,7 @@
                             proceduresStmt.close();
                         }
 
-                        proceduresStmt = DatabaseMetaData.this.conn.clientPrepareStatement("SHOW FUNCTION STATUS LIKE ?");
-
-<<<<<<< HEAD
-                        if (proceduresStmt.getMaxRows() != 0) {
-                            proceduresStmt.setMaxRows(0);
-                        }
-=======
-                            proceduresStmt = prepareMetaDataSafeStatement("SHOW FUNCTION STATUS LIKE ?");
->>>>>>> b8acfd59
+                        proceduresStmt = prepareMetaDataSafeStatement("SHOW FUNCTION STATUS LIKE ?");
 
                         proceduresStmt.setString(1, procNamePattern);
 
@@ -4701,15 +4528,9 @@
                     try {
 
                         try {
-<<<<<<< HEAD
                             results = stmt.executeQuery("SHOW FULL TABLES FROM "
-                                    + StringUtils.quoteIdentifier(catalogStr, DatabaseMetaData.this.conn.getPedantic()) + " LIKE '" + tableNamePat + "'");
-=======
-                            results = stmt.executeQuery((!DatabaseMetaData.this.conn.versionMeetsMinimum(5, 0, 2) ? "SHOW TABLES FROM "
-                                    : "SHOW FULL TABLES FROM ")
                                     + StringUtils.quoteIdentifier(catalogStr, DatabaseMetaData.this.quotedId, DatabaseMetaData.this.conn.getPedantic())
                                     + " LIKE " + StringUtils.quoteIdentifier(tableNamePat, "'", true));
->>>>>>> b8acfd59
                         } catch (SQLException sqlEx) {
                             if (SQLError.SQL_STATE_COMMUNICATION_LINK_FAILURE.equals(sqlEx.getSQLState())) {
                                 throw sqlEx;
@@ -6413,82 +6234,13 @@
                         StringBuilder whereBuf = new StringBuilder(" Extra LIKE '%on update CURRENT_TIMESTAMP%'");
                         List<String> rsFields = new ArrayList<String>();
 
-<<<<<<< HEAD
-=======
-                        // for versions prior to 5.1.23 we can get "on update CURRENT_TIMESTAMP"
-                        // only from SHOW CREATE TABLE
-                        if (!DatabaseMetaData.this.conn.versionMeetsMinimum(5, 1, 23)) {
-
-                            whereBuf = new StringBuilder();
-                            boolean firstTime = true;
-
-                            String query = new StringBuilder("SHOW CREATE TABLE ")
-                                    .append(StringUtils.quoteIdentifier(catalogStr, DatabaseMetaData.this.quotedId, DatabaseMetaData.this.conn.getPedantic()))
-                                    .append(".")
-                                    .append(StringUtils.quoteIdentifier(table, DatabaseMetaData.this.quotedId, DatabaseMetaData.this.conn.getPedantic()))
-                                    .toString();
-
-                            results = stmt.executeQuery(query);
-                            while (results.next()) {
-                                String createTableString = results.getString(2);
-                                StringTokenizer lineTokenizer = new StringTokenizer(createTableString, "\n");
-
-                                while (lineTokenizer.hasMoreTokens()) {
-                                    String line = lineTokenizer.nextToken().trim();
-                                    if (StringUtils.indexOfIgnoreCase(line, "on update CURRENT_TIMESTAMP") > -1) {
-                                        boolean usingBackTicks = true;
-                                        int beginPos = line.indexOf(DatabaseMetaData.this.quotedId);
-
-                                        if (beginPos == -1) {
-                                            beginPos = line.indexOf("\"");
-                                            usingBackTicks = false;
-                                        }
-
-                                        if (beginPos != -1) {
-                                            int endPos = -1;
-
-                                            if (usingBackTicks) {
-                                                endPos = line.indexOf(DatabaseMetaData.this.quotedId, beginPos + 1);
-                                            } else {
-                                                endPos = line.indexOf("\"", beginPos + 1);
-                                            }
-
-                                            if (endPos != -1) {
-                                                if (with_where) {
-                                                    if (!firstTime) {
-                                                        whereBuf.append(" or");
-                                                    } else {
-                                                        firstTime = false;
-                                                    }
-                                                    whereBuf.append(" Field='");
-                                                    whereBuf.append(line.substring(beginPos + 1, endPos));
-                                                    whereBuf.append("'");
-                                                } else {
-                                                    rsFields.add(line.substring(beginPos + 1, endPos));
-                                                }
-                                            }
-                                        }
-                                    }
-                                }
-                            }
-                        }
-
->>>>>>> b8acfd59
                         if (whereBuf.length() > 0 || rsFields.size() > 0) {
                             StringBuilder queryBuf = new StringBuilder("SHOW COLUMNS FROM ");
                             queryBuf.append(StringUtils.quoteIdentifier(table, DatabaseMetaData.this.quotedId, DatabaseMetaData.this.conn.getPedantic()));
                             queryBuf.append(" FROM ");
-<<<<<<< HEAD
-                            queryBuf.append(StringUtils.quoteIdentifier(catalogStr, DatabaseMetaData.this.conn.getPedantic()));
+                            queryBuf.append(StringUtils.quoteIdentifier(catalogStr, DatabaseMetaData.this.quotedId, DatabaseMetaData.this.conn.getPedantic()));
                             queryBuf.append(" WHERE");
                             queryBuf.append(whereBuf.toString());
-=======
-                            queryBuf.append(StringUtils.quoteIdentifier(catalogStr, DatabaseMetaData.this.quotedId, DatabaseMetaData.this.conn.getPedantic()));
-                            if (with_where) {
-                                queryBuf.append(" WHERE");
-                                queryBuf.append(whereBuf.toString());
-                            }
->>>>>>> b8acfd59
 
                             results = stmt.executeQuery(queryBuf.toString());
 
