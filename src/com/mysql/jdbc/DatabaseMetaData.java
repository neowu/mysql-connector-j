--- conflicted
+++ resolved
@@ -6491,16 +6491,12 @@
             return null;
         }
 
-<<<<<<< HEAD
-        String encoding = this.conn.getCharacterSetMetadata();
-        return StringUtils.getBytes(s, this.conn.getCharsetConverter(encoding), encoding, getExceptionInterceptor());
-=======
         try {
-            return StringUtils.getBytes(s, this.conn.getCharacterSetMetadata(), this.conn, getExceptionInterceptor());
+            String encoding = this.conn.getCharacterSetMetadata();
+            return StringUtils.getBytes(s, this.conn.getCharsetConverter(encoding), encoding, getExceptionInterceptor());
         } catch (Exception e) {
             throw SQLError.createSQLException(e.getMessage(), SQLError.SQL_STATE_ILLEGAL_ARGUMENT, e, getExceptionInterceptor());
         }
->>>>>>> 82f69c75
     }
 
     /**
