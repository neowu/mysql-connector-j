--- conflicted
+++ resolved
@@ -87,5535 +87,7 @@
  * @see java.sql.ResultSet
  * @see java.sql.PreparedStatement
  */
-<<<<<<< HEAD
-public class PreparedStatement extends com.mysql.jdbc.StatementImpl implements
-		java.sql.PreparedStatement {
-	
-	public class BatchParams {
-		public boolean[] isNull = null;
-
-		public boolean[] isStream = null;
-
-		public InputStream[] parameterStreams = null;
-
-		public byte[][] parameterStrings = null;
-
-		public int[] streamLengths = null;
-
-		BatchParams(byte[][] strings, InputStream[] streams,
-				boolean[] isStreamFlags, int[] lengths, boolean[] isNullFlags) {
-			//
-			// Make copies
-			//
-			this.parameterStrings = new byte[strings.length][];
-			this.parameterStreams = new InputStream[streams.length];
-			this.isStream = new boolean[isStreamFlags.length];
-			this.streamLengths = new int[lengths.length];
-			this.isNull = new boolean[isNullFlags.length];
-			System.arraycopy(strings, 0, this.parameterStrings, 0,
-					strings.length);
-			System.arraycopy(streams, 0, this.parameterStreams, 0,
-					streams.length);
-			System.arraycopy(isStreamFlags, 0, this.isStream, 0,
-					isStreamFlags.length);
-			System.arraycopy(lengths, 0, this.streamLengths, 0, lengths.length);
-			System
-					.arraycopy(isNullFlags, 0, this.isNull, 0,
-							isNullFlags.length);
-		}
-	}
-
-	class EndPoint {
-		int begin;
-
-		int end;
-
-		EndPoint(int b, int e) {
-			this.begin = b;
-			this.end = e;
-		}
-	}
-
-	class ParseInfo {
-		char firstStmtChar = 0;
-
-		boolean foundLoadData = false;
-
-		long lastUsed = 0;
-
-		int statementLength = 0;
-
-		int statementStartPos = 0;
-
-		boolean canRewriteAsMultiValueInsert = false;
-		
-		byte[][] staticSql = null;
-
-		boolean isOnDuplicateKeyUpdate = false;
-		
-		int locationOfOnDuplicateKeyUpdate = -1;
-		
-		String valuesClause;
-		
-		boolean parametersInDuplicateKeyClause = false;
-		
-		/**
-		 * Represents the "parsed" state of a client-side
-		 * prepared statement, with the statement broken up into
-		 * it's static and dynamic (where parameters are bound) 
-		 * parts.
-		 */
-		ParseInfo(String sql, MySQLConnection conn,
-				java.sql.DatabaseMetaData dbmd, String encoding,
-				SingleByteCharsetConverter converter) throws SQLException {
-			this(sql, conn, dbmd, encoding, converter, true);
-		}
-		
-		public ParseInfo(String sql, MySQLConnection conn,
-				java.sql.DatabaseMetaData dbmd, String encoding,
-				SingleByteCharsetConverter converter, boolean buildRewriteInfo) throws SQLException {
-			try {
-				if (sql == null) {
-					throw SQLError.createSQLException(Messages
-							.getString("PreparedStatement.61"), //$NON-NLS-1$
-							SQLError.SQL_STATE_ILLEGAL_ARGUMENT, getExceptionInterceptor());
-				}
-
-				this.lastUsed = System.currentTimeMillis();
-
-				String quotedIdentifierString = dbmd.getIdentifierQuoteString();
-
-				char quotedIdentifierChar = 0;
-
-				if ((quotedIdentifierString != null)
-						&& !quotedIdentifierString.equals(" ") //$NON-NLS-1$
-						&& (quotedIdentifierString.length() > 0)) {
-					quotedIdentifierChar = quotedIdentifierString.charAt(0);
-				}
-
-				this.statementLength = sql.length();
-
-				ArrayList<int[]> endpointList = new ArrayList<int[]>();
-				boolean inQuotes = false;
-				char quoteChar = 0;
-				boolean inQuotedId = false;
-				int lastParmEnd = 0;
-				int i;
-
-				boolean noBackslashEscapes = connection.isNoBackslashEscapesSet();
-
-				// we're not trying to be real pedantic here, but we'd like to 
-				// skip comments at the beginning of statements, as frameworks
-				// such as Hibernate use them to aid in debugging
-
-				statementStartPos = findStartOfStatement(sql);
-
-				for (i = statementStartPos; i < this.statementLength; ++i) {
-					char c = sql.charAt(i);
-
-					if ((this.firstStmtChar == 0) && Character.isLetter(c)) {
-						// Determine what kind of statement we're doing (_S_elect,
-						// _I_nsert, etc.)
-						this.firstStmtChar = Character.toUpperCase(c);
-						
-						// no need to search for "ON DUPLICATE KEY UPDATE" if not an INSERT statement
-						if (this.firstStmtChar == 'I') {
-							this.locationOfOnDuplicateKeyUpdate = getOnDuplicateKeyLocation(sql);
-							this.isOnDuplicateKeyUpdate = this.locationOfOnDuplicateKeyUpdate != -1;
-						}
-					}
-
-					if (!noBackslashEscapes &&
-							c == '\\' && i < (this.statementLength - 1)) {
-						i++;
-						continue; // next character is escaped
-					}
-
-					// are we in a quoted identifier?
-					// (only valid when the id is not inside a 'string')
-					if (!inQuotes && (quotedIdentifierChar != 0)
-							&& (c == quotedIdentifierChar)) {
-						inQuotedId = !inQuotedId;
-					} else if (!inQuotedId) {
-						//	only respect quotes when not in a quoted identifier
-
-						if (inQuotes) {
-							if (((c == '\'') || (c == '"')) && c == quoteChar) {
-								if (i < (this.statementLength - 1) && sql.charAt(i + 1) == quoteChar) {
-									i++; 
-									continue; // inline quote escape
-								}
-
-								inQuotes = !inQuotes;
-								quoteChar = 0;
-							} else if (((c == '\'') || (c == '"')) && c == quoteChar) {
-								inQuotes = !inQuotes;
-								quoteChar = 0;
-							}
-						} else {
-							if (c == '#'
-								|| (c == '-' && (i + 1) < this.statementLength && sql
-										.charAt(i + 1) == '-')) {
-								// run out to end of statement, or newline,
-								// whichever comes first
-								int endOfStmt = this.statementLength - 1;
-
-								for (; i < endOfStmt; i++) {
-									c = sql.charAt(i);
-
-									if (c == '\r' || c == '\n') {
-										break;
-									}
-								}
-
-								continue;
-							} else if (c == '/' && (i + 1) < this.statementLength) {
-								// Comment?
-								char cNext = sql.charAt(i + 1);
-
-								if (cNext == '*') {
-									i+= 2;
-
-									for (int j = i; j < this.statementLength; j++) {
-										i++;
-										cNext = sql.charAt(j);
-
-										if (cNext == '*' && (j + 1) < this.statementLength) {
-											if (sql.charAt(j + 1) == '/') {
-												i++;
-
-												if (i < this.statementLength) {
-													c = sql.charAt(i);
-												}
-
-												break; // comment done
-											}
-										}
-									}
-								}
-							} else if ((c == '\'') || (c == '"')) {
-								inQuotes = true;
-								quoteChar = c;
-							}
-						}
-					}
-
-					if ((c == '?') && !inQuotes && !inQuotedId) {
-						endpointList.add(new int[] { lastParmEnd, i });
-						lastParmEnd = i + 1;
-						
-						if (isOnDuplicateKeyUpdate && i > locationOfOnDuplicateKeyUpdate) {
-							parametersInDuplicateKeyClause = true;
-						}
-					}
-				}
-
-				if (this.firstStmtChar == 'L') {
-					if (StringUtils.startsWithIgnoreCaseAndWs(sql, "LOAD DATA")) { //$NON-NLS-1$
-						this.foundLoadData = true;
-					} else {
-						this.foundLoadData = false;
-					}
-				} else {
-					this.foundLoadData = false;
-				}
-
-				endpointList.add(new int[] { lastParmEnd, this.statementLength });
-				this.staticSql = new byte[endpointList.size()][];
-
-				for (i = 0; i < this.staticSql.length; i++) {
-					int[] ep = endpointList.get(i);
-					int end = ep[1];
-					int begin = ep[0];
-					int len = end - begin;
-
-					if (this.foundLoadData) {
-						this.staticSql[i] = StringUtils.getBytes(sql, begin, len);
-					} else if (encoding == null) {
-						byte[] buf = new byte[len];
-
-						for (int j = 0; j < len; j++) {
-							buf[j] = (byte) sql.charAt(begin + j);
-						}
-
-						this.staticSql[i] = buf;
-					} else {
-						if (converter != null) {
-							this.staticSql[i] = StringUtils.getBytes(sql,
-									converter, encoding, connection
-									.getServerCharset(), begin,
-									len, connection.parserKnowsUnicode(), getExceptionInterceptor());
-						} else {
-							this.staticSql[i] = StringUtils.getBytes(sql, encoding,
-									connection.getServerCharset(), begin, len,
-									connection.parserKnowsUnicode(), conn, getExceptionInterceptor());
-						}
-					}
-				}
-			} catch (StringIndexOutOfBoundsException oobEx) {
-				SQLException sqlEx = new SQLException("Parse error for " + sql);
-				sqlEx.initCause(oobEx);
-
-				throw sqlEx;
-			}
-			
-			
-			if (buildRewriteInfo) {
-				this.canRewriteAsMultiValueInsert = PreparedStatement
-						.canRewrite(sql, this.isOnDuplicateKeyUpdate,
-								this.locationOfOnDuplicateKeyUpdate,
-								this.statementStartPos) && !this.parametersInDuplicateKeyClause;
-
-				if (this.canRewriteAsMultiValueInsert
-						&& conn.getRewriteBatchedStatements()) {
-					buildRewriteBatchedParams(sql, conn, dbmd, encoding,
-							converter);
-				}
-			}
-		}
-
-		private ParseInfo batchHead;
-
-		private ParseInfo batchValues;
-
-		private ParseInfo batchODKUClause;
-
-		private void buildRewriteBatchedParams(String sql, MySQLConnection conn,
-				DatabaseMetaData metadata, String encoding,
-				SingleByteCharsetConverter converter) throws SQLException {
-			this.valuesClause = extractValuesClause(sql);
-			String odkuClause = isOnDuplicateKeyUpdate ? sql
-					.substring(locationOfOnDuplicateKeyUpdate) : null;
-
-			String headSql = null;
-
-			if (isOnDuplicateKeyUpdate) {
-				headSql = sql.substring(0, locationOfOnDuplicateKeyUpdate);
-			} else {
-				headSql = sql;
-			}
-
-			this.batchHead = new ParseInfo(headSql, conn, metadata, encoding,
-					converter, false);
-			this.batchValues = new ParseInfo("," + this.valuesClause, conn,
-					metadata, encoding, converter, false);
-			this.batchODKUClause = null;
-
-			if (odkuClause != null && odkuClause.length() > 0) {
-				this.batchODKUClause = new ParseInfo("," + this.valuesClause
-						+ " " + odkuClause, conn, metadata, encoding,
-						converter, false);
-			}
-		}
-
-		private String extractValuesClause(String sql) throws SQLException {
-			String quoteCharStr = connection.getMetaData()
-					.getIdentifierQuoteString();
-
-			int indexOfValues = -1;
-			int valuesSearchStart = statementStartPos;
-
-			while (indexOfValues == -1) {
-				if (quoteCharStr.length() > 0) {
-					indexOfValues = StringUtils.indexOfIgnoreCase(valuesSearchStart, originalSql, "VALUES",
-							quoteCharStr, quoteCharStr, StringUtils.SEARCH_MODE__MRK_COM_WS);
-				} else {
-					indexOfValues = StringUtils.indexOfIgnoreCase(valuesSearchStart, originalSql, "VALUES");
-				}
-				
-				if (indexOfValues > 0) {
-					/* check if the char immediately preceding VALUES may be part of the table name */
-					char c = originalSql.charAt(indexOfValues - 1);
-					if(!(Character.isWhitespace(c) || c == ')' || c == '`')){
-						valuesSearchStart = indexOfValues + 6;
-						indexOfValues = -1;
-					} else {
-						/* check if the char immediately following VALUES may be whitespace or open parenthesis */
-						c = originalSql.charAt(indexOfValues + 6);
-						if(!(Character.isWhitespace(c) || c == '(')){
-							valuesSearchStart = indexOfValues + 6;
-							indexOfValues = -1;
-						}
-					}
-				} else {
-					break;
-				}
-			}
-
-			if (indexOfValues == -1) {
-				return null;
-			}
-
-			int indexOfFirstParen = sql.indexOf('(', indexOfValues + 6);
-
-			if (indexOfFirstParen == -1) {
-				return null;
-			}
-
-			int endOfValuesClause = sql.lastIndexOf(')');
-
-			if (endOfValuesClause == -1) {
-				return null;
-			}
-
-			if (isOnDuplicateKeyUpdate) {
-				endOfValuesClause = this.locationOfOnDuplicateKeyUpdate - 1;
-			}
-
-			return sql.substring(indexOfFirstParen, endOfValuesClause + 1);
-		}
-
-		/**
-		 * Returns a ParseInfo for a multi-value INSERT for a batch of size numBatch (without parsing!).
-		 */
-		synchronized ParseInfo getParseInfoForBatch(int numBatch) {
-			AppendingBatchVisitor apv = new AppendingBatchVisitor();
-			buildInfoForBatch(numBatch, apv);
-
-			ParseInfo batchParseInfo = new ParseInfo(apv.getStaticSqlStrings(),
-					this.firstStmtChar, this.foundLoadData, this.isOnDuplicateKeyUpdate,
-					this.locationOfOnDuplicateKeyUpdate, this.statementLength,
-					this.statementStartPos);
-
-			return batchParseInfo;
-		}
-		
-		/**
-		 * Returns a preparable SQL string for the number of batched parameters, used by server-side prepared statements
-		 * when re-writing batch INSERTs.
-		 */
-		
-		String getSqlForBatch(int numBatch) throws UnsupportedEncodingException {
-			ParseInfo batchInfo = getParseInfoForBatch(numBatch);
-			
-			return getSqlForBatch(batchInfo);
-		}
-		
-		/** 
-		 * Used for filling in the SQL for getPreparedSql() - for debugging 
-		 */
-		String getSqlForBatch(ParseInfo batchInfo) throws UnsupportedEncodingException {
-			int size = 0;
-			final byte[][] sqlStrings = batchInfo.staticSql;
-			final int sqlStringsLength = sqlStrings.length;
-			
-			for (int i = 0; i < sqlStringsLength; i++) {
-				size += sqlStrings[i].length;
-				size++; // for the '?'
-			}
-			
-			StringBuffer buf = new StringBuffer(size);
-		
-			for (int i = 0; i < sqlStringsLength - 1; i++) {
-				buf.append(StringUtils.toString(sqlStrings[i], charEncoding));
-				buf.append("?");
-			}
-			
-			buf.append(StringUtils.toString(sqlStrings[sqlStringsLength - 1]));
-			
-			return buf.toString();
-		}
-
-		/**
-		 * Builds a ParseInfo for the given batch size, without parsing. We use
-		 * a visitor pattern here, because the if {}s make computing a size for the
-		 * resultant byte[][] make this too complex, and we don't necessarily want to 
-		 * use a List for this, because the size can be dynamic, and thus we'll not be
-		 * able to guess a good initial size for an array-based list, and it's not
-		 * efficient to convert a LinkedList to an array.
-		 */
-		private void buildInfoForBatch(int numBatch, BatchVisitor visitor) {
-			final byte[][] headStaticSql = this.batchHead.staticSql;
-			final int headStaticSqlLength = headStaticSql.length;
-
-			if (headStaticSqlLength > 1) {
-				for (int i = 0; i < headStaticSqlLength - 1; i++) {
-					visitor.append(headStaticSql[i]).increment();
-				}
-			}
-
-			// merge end of head, with beginning of a value clause
-			byte[] endOfHead = headStaticSql[headStaticSqlLength - 1];
-			final byte[][] valuesStaticSql = this.batchValues.staticSql;
-			byte[] beginOfValues = valuesStaticSql[0];
-
-			visitor.merge(endOfHead, beginOfValues).increment();
-
-			int numValueRepeats = numBatch - 1; // first one is in the "head"
-
-			if (this.batchODKUClause != null) {
-				numValueRepeats--; // Last one is in the ODKU clause
-			}
-
-			final int valuesStaticSqlLength = valuesStaticSql.length;
-			byte[] endOfValues = valuesStaticSql[valuesStaticSqlLength - 1];
-
-			for (int i = 0; i < numValueRepeats; i++) {
-				for (int j = 1; j < valuesStaticSqlLength - 1; j++) {
-					visitor.append(valuesStaticSql[j]).increment();
-				}
-				visitor.merge(endOfValues, beginOfValues).increment();
-			}
-
-			if (this.batchODKUClause != null) {
-				final byte[][] batchOdkuStaticSql = this.batchODKUClause.staticSql;
-				byte[] beginOfOdku = batchOdkuStaticSql[0];
-				visitor.decrement().merge(endOfValues, beginOfOdku).increment();
-
-				final int batchOdkuStaticSqlLength = batchOdkuStaticSql.length;
-				
-				if (numBatch > 1) {
-					for (int i = 1; i < batchOdkuStaticSqlLength; i++) {
-						visitor.append(batchOdkuStaticSql[i])
-								.increment();
-					}
-				} else {
-					visitor.decrement().append(batchOdkuStaticSql[(batchOdkuStaticSqlLength - 1)]);
-				}
-			} else {
-				// Everything after the values clause, but not ODKU, which today is nothing
-				// but a syntax error, but we should still not mangle the SQL!
-				visitor.decrement().append(this.staticSql[this.staticSql.length - 1]);
-			}
-		}
-
-		private ParseInfo(byte[][] staticSql, char firstStmtChar,
-				boolean foundLoadData, boolean isOnDuplicateKeyUpdate,
-				int locationOfOnDuplicateKeyUpdate, int statementLength,
-				int statementStartPos) {
-			this.firstStmtChar = firstStmtChar;
-			this.foundLoadData = foundLoadData;
-			this.isOnDuplicateKeyUpdate = isOnDuplicateKeyUpdate;
-			this.locationOfOnDuplicateKeyUpdate = locationOfOnDuplicateKeyUpdate;
-			this.statementLength = statementLength;
-			this.statementStartPos = statementStartPos;
-			this.staticSql = staticSql;
-		}
-	}
-
-	interface BatchVisitor {
-		abstract BatchVisitor increment();
-		
-		abstract BatchVisitor decrement();
-		
-		abstract BatchVisitor append(byte[] values);
-		
-		abstract BatchVisitor merge(byte[] begin, byte[] end);
-	}
-	
-	class AppendingBatchVisitor implements BatchVisitor {
-		LinkedList<byte[]> statementComponents = new LinkedList<byte[]>();
-		
-		public BatchVisitor append(byte[] values) {
-			statementComponents.addLast(values);
-
-			return this;
-		}
-
-		public BatchVisitor increment() {
-			// no-op
-			return this;
-		}
-
-		public BatchVisitor decrement() {
-			statementComponents.removeLast();
-			
-			return this;
-		}
-
-		public BatchVisitor merge(byte[] front, byte[] back) {
-			int mergedLength = front.length + back.length;
-			byte[] merged = new byte[mergedLength];
-			System.arraycopy(front, 0, merged, 0, front.length);
-			System.arraycopy(back, 0, merged, front.length, back.length);
-			statementComponents.addLast(merged);
-			return this;
-		}
-		
-		public byte[][] getStaticSqlStrings() {
-			byte[][] asBytes = new byte[this.statementComponents.size()][];
-			this.statementComponents.toArray(asBytes);
-			
-			return asBytes;
-		}
-		
-		public String toString() {
-			StringBuffer buf = new StringBuffer();
-			Iterator<byte[]> iter = this.statementComponents.iterator();
-			while (iter.hasNext()) {
-				buf.append(StringUtils.toString(iter.next()));
-			}
-			
-			return buf.toString();
-		}
-		
-	}
-	
-	private final static byte[] HEX_DIGITS = new byte[] { (byte) '0',
-			(byte) '1', (byte) '2', (byte) '3', (byte) '4', (byte) '5',
-			(byte) '6', (byte) '7', (byte) '8', (byte) '9', (byte) 'A',
-			(byte) 'B', (byte) 'C', (byte) 'D', (byte) 'E', (byte) 'F' };
-
-	/**
-	 * Reads length bytes from reader into buf. Blocks until enough input is
-	 * available
-	 * 
-	 * @param reader
-	 *            DOCUMENT ME!
-	 * @param buf
-	 *            DOCUMENT ME!
-	 * @param length
-	 *            DOCUMENT ME!
-	 * 
-	 * @return DOCUMENT ME!
-	 * 
-	 * @throws IOException
-	 *             DOCUMENT ME!
-	 */
-	protected static int readFully(Reader reader, char[] buf, int length)
-			throws IOException {
-		int numCharsRead = 0;
-
-		while (numCharsRead < length) {
-			int count = reader.read(buf, numCharsRead, length - numCharsRead);
-
-			if (count < 0) {
-				break;
-			}
-
-			numCharsRead += count;
-		}
-
-		return numCharsRead;
-	}
-
-	/**
-	 * Does the batch (if any) contain "plain" statements added by
-	 * Statement.addBatch(String)?
-	 * 
-	 * If so, we can't re-write it to use multi-value or multi-queries.
-	 */
-	protected boolean batchHasPlainStatements = false;
-
-	private java.sql.DatabaseMetaData dbmd = null;
-
-	/**
-	 * What is the first character of the prepared statement (used to check for
-	 * SELECT vs. INSERT/UPDATE/DELETE)
-	 */
-	protected char firstCharOfStmt = 0;
-
-	/** Is this query a LOAD DATA query? */
-	protected boolean isLoadDataQuery = false;
-
-	protected boolean[] isNull = null;
-
-	private boolean[] isStream = null;
-
-	protected int numberOfExecutions = 0;
-
-	/** The SQL that was passed in to 'prepare' */
-	protected String originalSql = null;
-
-	/** The number of parameters in this PreparedStatement */
-	protected int parameterCount;
-
-	protected MysqlParameterMetadata parameterMetaData;
-
-	private InputStream[] parameterStreams = null;
-
-	private byte[][] parameterValues = null;
-
-	/**
-	 * Only used by statement interceptors at the moment to
-	 * provide introspection of bound values
-	 */
-	protected int[] parameterTypes = null;
-	
-	protected ParseInfo parseInfo;
-
-	private java.sql.ResultSetMetaData pstmtResultMetaData;
-
-	private byte[][] staticSqlStrings = null;
-
-	private byte[] streamConvertBuf = null;
-
-	private int[] streamLengths = null;
-
-	private SimpleDateFormat tsdf = null;
-
-	/**
-	 * Are we using a version of MySQL where we can use 'true' boolean values?
-	 */
-	protected boolean useTrueBoolean = false;
-
-	protected boolean usingAnsiMode;
-
-	protected String batchedValuesClause;
-
-	private boolean doPingInstead;
-	private SimpleDateFormat ddf;
-	private SimpleDateFormat tdf;
-	
-	private boolean compensateForOnDuplicateKeyUpdate = false;
-	
-	/** Charset encoder used to escape if needed, such as Yen sign in SJIS */
-	private CharsetEncoder charsetEncoder;
-	
-	/** Command index of currently executing batch command. */
-	protected int batchCommandIndex = -1;
-	
-	protected boolean serverSupportsFracSecs;
-	
-	/**
-	 * Creates a prepared statement instance
-	 */
-
-	protected static PreparedStatement getInstance(MySQLConnection conn,
-			String catalog) throws SQLException {
-		return new PreparedStatement(conn, catalog);
-	}
-
-	/**
-	 * Creates a prepared statement instance
-	 */
-
-	protected static PreparedStatement getInstance(MySQLConnection conn, String sql,
-			String catalog) throws SQLException {
-		return new PreparedStatement(conn, sql, catalog);
-	}
-
-	/**
-	 * Creates a prepared statement instance
-	 */
-
-	protected static PreparedStatement getInstance(MySQLConnection conn, String sql,
-			String catalog, ParseInfo cachedParseInfo) throws SQLException {
-		return new PreparedStatement(conn, sql, catalog, cachedParseInfo);
-	}
-	
-	/**
-	 * Constructor used by server-side prepared statements
-	 * 
-	 * @param conn
-	 *            the connection that created us
-	 * @param catalog
-	 *            the catalog in use when we were created
-	 * 
-	 * @throws SQLException
-	 *             if an error occurs
-	 */
-	public PreparedStatement(MySQLConnection conn, String catalog)
-			throws SQLException {
-		super(conn, catalog);
-		
-		detectFractionalSecondsSupport();
-		this.compensateForOnDuplicateKeyUpdate = this.connection.getCompensateOnDuplicateKeyUpdateCounts();
-	}
-
-	protected void detectFractionalSecondsSupport() throws SQLException {
-		this.serverSupportsFracSecs = this.connection != null && 
-				this.connection.versionMeetsMinimum(5, 6, 4);
-	}
-
-	/**
-	 * Constructor for the PreparedStatement class.
-	 * 
-	 * @param conn
-	 *            the connection creating this statement
-	 * @param sql
-	 *            the SQL for this statement
-	 * @param catalog
-	 *            the catalog/database this statement should be issued against
-	 * 
-	 * @throws SQLException
-	 *             if a database error occurs.
-	 */
-	public PreparedStatement(MySQLConnection conn, String sql, String catalog)
-			throws SQLException {
-		super(conn, catalog);
-
-		if (sql == null) {
-			throw SQLError.createSQLException(Messages.getString("PreparedStatement.0"), //$NON-NLS-1$
-					SQLError.SQL_STATE_ILLEGAL_ARGUMENT, getExceptionInterceptor());
-		}
-
-		detectFractionalSecondsSupport();
-		this.originalSql = sql;
-
-		if (this.originalSql.startsWith(PING_MARKER)) {
-			this.doPingInstead = true;
-		} else {
-			this.doPingInstead = false;
-		}
-		
-		this.dbmd = this.connection.getMetaData();
-
-		this.useTrueBoolean = this.connection.versionMeetsMinimum(3, 21, 23);
-
-		this.parseInfo = new ParseInfo(sql, this.connection, this.dbmd,
-				this.charEncoding, this.charConverter);
-
-		initializeFromParseInfo();
-		
-		this.compensateForOnDuplicateKeyUpdate = this.connection.getCompensateOnDuplicateKeyUpdateCounts();
-		
-		if (conn.getRequiresEscapingEncoder())
-			charsetEncoder = Charset.forName(conn.getEncoding()).newEncoder();
-	}
-
-	/**
-	 * Creates a new PreparedStatement object.
-	 * 
-	 * @param conn
-	 *            the connection creating this statement
-	 * @param sql
-	 *            the SQL for this statement
-	 * @param catalog
-	 *            the catalog/database this statement should be issued against
-	 * @param cachedParseInfo
-	 *            already created parseInfo.
-	 * 
-	 * @throws SQLException
-	 *             DOCUMENT ME!
-	 */
-	public PreparedStatement(MySQLConnection conn, String sql, String catalog,
-			ParseInfo cachedParseInfo) throws SQLException {
-		super(conn, catalog);
-
-		if (sql == null) {
-			throw SQLError.createSQLException(Messages.getString("PreparedStatement.1"), //$NON-NLS-1$
-					SQLError.SQL_STATE_ILLEGAL_ARGUMENT, getExceptionInterceptor());
-		}
-
-		detectFractionalSecondsSupport();
-		this.originalSql = sql;
-
-		this.dbmd = this.connection.getMetaData();
-
-		this.useTrueBoolean = this.connection.versionMeetsMinimum(3, 21, 23);
-
-		this.parseInfo = cachedParseInfo;
-
-		this.usingAnsiMode = !this.connection.useAnsiQuotedIdentifiers();
-
-		initializeFromParseInfo();
-		
-		this.compensateForOnDuplicateKeyUpdate = this.connection.getCompensateOnDuplicateKeyUpdateCounts();
-
-		if (conn.getRequiresEscapingEncoder())
-			charsetEncoder = Charset.forName(conn.getEncoding()).newEncoder();
-	}
-
-	/**
-	 * JDBC 2.0 Add a set of parameters to the batch.
-	 * 
-	 * @exception SQLException
-	 *                if a database-access error occurs.
-	 * 
-	 * @see StatementImpl#addBatch
-	 */
-	public void addBatch() throws SQLException {
-		synchronized (checkClosed().getConnectionMutex()) {
-			if (this.batchedArgs == null) {
-				this.batchedArgs = new ArrayList<Object>();
-			}
-	
-			for (int i = 0; i < this.parameterValues.length; i++) {
-				checkAllParametersSet(this.parameterValues[i],
-						this.parameterStreams[i], i);
-			}
-			
-			this.batchedArgs.add(new BatchParams(this.parameterValues,
-					this.parameterStreams, this.isStream, this.streamLengths,
-					this.isNull));
-		}
-	}
-
-	public void addBatch(String sql) throws SQLException {
-		synchronized (checkClosed().getConnectionMutex()) {
-			this.batchHasPlainStatements = true;
-	
-			super.addBatch(sql);
-		}
-	}
-
-	public String asSql() throws SQLException {
-		return asSql(false);
-	}
-
-	public String asSql(boolean quoteStreamsAndUnknowns) throws SQLException {
-		synchronized (checkClosed().getConnectionMutex()) {
-			
-			StringBuffer buf = new StringBuffer();
-	
-			try {
-				int realParameterCount = this.parameterCount + getParameterIndexOffset();
-				Object batchArg = null;
-				if (batchCommandIndex != -1)
-					batchArg = batchedArgs.get(batchCommandIndex);
-				
-				for (int i = 0; i < realParameterCount; ++i) {
-					if (this.charEncoding != null) {
-						buf.append(StringUtils.toString(this.staticSqlStrings[i],
-								this.charEncoding));
-					} else {
-						buf.append(StringUtils.toString(this.staticSqlStrings[i]));
-					}
-	
-					byte val[] = null;
-					if (batchArg != null && batchArg instanceof String) {
-						buf.append((String)batchArg);
-						continue;
-					}
-					if (batchCommandIndex == -1)
-						val = parameterValues[i];
-					else
-						val = ((BatchParams)batchArg).parameterStrings[i]; 
-					
-					boolean isStreamParam = false;
-					if (batchCommandIndex == -1)
-						isStreamParam = isStream[i];
-					else
-						isStreamParam = ((BatchParams)batchArg).isStream[i];
-	
-					if ((val == null) && !isStreamParam) {
-						if (quoteStreamsAndUnknowns) {
-							buf.append("'");
-						}
-	
-						buf.append("** NOT SPECIFIED **"); //$NON-NLS-1$
-	
-						if (quoteStreamsAndUnknowns) {
-							buf.append("'");
-						}
-					} else if (isStreamParam) {
-						if (quoteStreamsAndUnknowns) {
-							buf.append("'");
-						}
-	
-						buf.append("** STREAM DATA **"); //$NON-NLS-1$
-	
-						if (quoteStreamsAndUnknowns) {
-							buf.append("'");
-						}
-					} else {
-						if (this.charConverter != null) {
-							buf.append(this.charConverter.toString(val));
-						} else {
-							if (this.charEncoding != null) {
-								buf.append(new String(val, this.charEncoding));
-							} else {
-								buf.append(StringUtils.toAsciiString(val));
-							}
-						}
-					}
-				}
-	
-				if (this.charEncoding != null) {
-					buf.append(StringUtils.toString(
-							this.staticSqlStrings[this.parameterCount + getParameterIndexOffset()],
-							this.charEncoding));
-				} else {
-					buf
-							.append(StringUtils
-									.toAsciiString(this.staticSqlStrings[this.parameterCount + getParameterIndexOffset()]));
-				}
-			} catch (UnsupportedEncodingException uue) {
-				throw new RuntimeException(Messages
-						.getString("PreparedStatement.32") //$NON-NLS-1$
-						+ this.charEncoding
-						+ Messages.getString("PreparedStatement.33")); //$NON-NLS-1$
-			}
-	
-			return buf.toString();
-		}
-	}
-
-	public void clearBatch() throws SQLException {
-		synchronized (checkClosed().getConnectionMutex()) {
-			this.batchHasPlainStatements = false;
-	
-			super.clearBatch();
-		}
-	}
-
-	/**
-	 * In general, parameter values remain in force for repeated used of a
-	 * Statement. Setting a parameter value automatically clears its previous
-	 * value. However, in some cases, it is useful to immediately release the
-	 * resources used by the current parameter values; this can be done by
-	 * calling clearParameters
-	 * 
-	 * @exception SQLException
-	 *                if a database access error occurs
-	 */
-	public void clearParameters() throws SQLException {
-		synchronized (checkClosed().getConnectionMutex()) {
-		
-			for (int i = 0; i < this.parameterValues.length; i++) {
-				this.parameterValues[i] = null;
-				this.parameterStreams[i] = null;
-				this.isStream[i] = false;
-				this.isNull[i] = false;
-				this.parameterTypes[i] = Types.NULL;
-			}
-		}
-	}
-
-	private final void escapeblockFast(byte[] buf, Buffer packet, int size)
-			throws SQLException {
-		int lastwritten = 0;
-
-		for (int i = 0; i < size; i++) {
-			byte b = buf[i];
-
-			if (b == '\0') {
-				// write stuff not yet written
-				if (i > lastwritten) {
-					packet.writeBytesNoNull(buf, lastwritten, i - lastwritten);
-				}
-
-				// write escape
-				packet.writeByte((byte) '\\');
-				packet.writeByte((byte) '0');
-				lastwritten = i + 1;
-			} else {
-				if ((b == '\\') || (b == '\'')
-						|| (!this.usingAnsiMode && b == '"')) {
-					// write stuff not yet written
-					if (i > lastwritten) {
-						packet.writeBytesNoNull(buf, lastwritten, i
-								- lastwritten);
-					}
-
-					// write escape
-					packet.writeByte((byte) '\\');
-					lastwritten = i; // not i+1 as b wasn't written.
-				}
-			}
-		}
-
-		// write out remaining stuff from buffer
-		if (lastwritten < size) {
-			packet.writeBytesNoNull(buf, lastwritten, size - lastwritten);
-		}
-	}
-
-	private final void escapeblockFast(byte[] buf,
-			ByteArrayOutputStream bytesOut, int size) {
-		int lastwritten = 0;
-
-		for (int i = 0; i < size; i++) {
-			byte b = buf[i];
-
-			if (b == '\0') {
-				// write stuff not yet written
-				if (i > lastwritten) {
-					bytesOut.write(buf, lastwritten, i - lastwritten);
-				}
-
-				// write escape
-				bytesOut.write('\\');
-				bytesOut.write('0');
-				lastwritten = i + 1;
-			} else {
-				if ((b == '\\') || (b == '\'')
-						|| (!this.usingAnsiMode && b == '"')) {
-					// write stuff not yet written
-					if (i > lastwritten) {
-						bytesOut.write(buf, lastwritten, i - lastwritten);
-					}
-
-					// write escape
-					bytesOut.write('\\');
-					lastwritten = i; // not i+1 as b wasn't written.
-				}
-			}
-		}
-
-		// write out remaining stuff from buffer
-		if (lastwritten < size) {
-			bytesOut.write(buf, lastwritten, size - lastwritten);
-		}
-	}
-	
-	/**
-	 * Check to see if the statement is safe for read-only slaves after failover.
-	 * 
-	 * @return true if safe for read-only.
-	 * @throws SQLException
-	 */
-	protected boolean checkReadOnlySafeStatement() throws SQLException {
-		synchronized (checkClosed().getConnectionMutex()) {
-			return this.firstCharOfStmt == 'S' || !this.connection.isReadOnly();
-		}
-	}
-
-	/**
-	 * Some prepared statements return multiple results; the execute method
-	 * handles these complex statements as well as the simpler form of
-	 * statements handled by executeQuery and executeUpdate
-	 * 
-	 * @return true if the next result is a ResultSet; false if it is an update
-	 *         count or there are no more results
-	 * 
-	 * @exception SQLException
-	 *                if a database access error occurs
-	 */
-	public boolean execute() throws SQLException {
-		synchronized (checkClosed().getConnectionMutex()) {
-		
-			MySQLConnection locallyScopedConn = this.connection;
-			
-			if(!checkReadOnlySafeStatement()) {
-				 throw SQLError.createSQLException(Messages.getString("PreparedStatement.20") //$NON-NLS-1$
-								+ Messages.getString("PreparedStatement.21"), //$NON-NLS-1$
-								SQLError.SQL_STATE_ILLEGAL_ARGUMENT, getExceptionInterceptor());
-			}
-			
-			ResultSetInternalMethods rs = null;
-	
-			CachedResultSetMetaData cachedMetadata = null;
-	
-			lastQueryIsOnDupKeyUpdate = false;
-			
-			if (retrieveGeneratedKeys) {
-				lastQueryIsOnDupKeyUpdate = containsOnDuplicateKeyUpdateInSQL();
-			}
-			
-			boolean doStreaming = createStreamingResultSet();
-			
-			clearWarnings();
-	
-			// Adjust net_write_timeout to a higher value if we're
-			// streaming result sets. More often than not, someone runs into
-			// an issue where they blow net_write_timeout when using this
-			// feature, and if they're willing to hold a result set open
-			// for 30 seconds or more, one more round-trip isn't going to hurt
-			//
-			// This is reset by RowDataDynamic.close().
-			
-			if (doStreaming
-					&& this.connection.getNetTimeoutForStreamingResults() > 0) {
-				executeSimpleNonQuery(locallyScopedConn,
-						"SET net_write_timeout="
-								+ this.connection
-										.getNetTimeoutForStreamingResults());
-			}
-			
-			this.batchedGeneratedKeys = null;
-	
-			Buffer sendPacket = fillSendPacket();
-	
-			String oldCatalog = null;
-	
-			if (!locallyScopedConn.getCatalog().equals(this.currentCatalog)) {
-				oldCatalog = locallyScopedConn.getCatalog();
-				locallyScopedConn.setCatalog(this.currentCatalog);
-			}
-	
-			//
-			// Check if we have cached metadata for this query...
-			//
-			if (locallyScopedConn.getCacheResultSetMetadata()) {
-				cachedMetadata = locallyScopedConn.getCachedMetaData(this.originalSql);
-			}
-	
-			Field[] metadataFromCache = null;
-			
-			if (cachedMetadata != null) {
-				metadataFromCache = cachedMetadata.fields;
-			}
-			
-			boolean oldInfoMsgState = false;
-	
-			if (this.retrieveGeneratedKeys) {
-				oldInfoMsgState = locallyScopedConn.isReadInfoMsgEnabled();
-				locallyScopedConn.setReadInfoMsgEnabled(true);
-			}
-
-			//
-			// Only apply max_rows to selects
-			//
-			locallyScopedConn.setSessionMaxRows(this.firstCharOfStmt == 'S' ? this.maxRows : -1);
-
-			rs = executeInternal(this.maxRows, sendPacket, doStreaming, (this.firstCharOfStmt == 'S'),
-					metadataFromCache, false);
-
-			if (cachedMetadata != null) {
-				locallyScopedConn.initializeResultsMetadataFromCache(this.originalSql,
-						cachedMetadata, rs);
-			} else {
-				if (rs.reallyResult() && locallyScopedConn.getCacheResultSetMetadata()) {
-					locallyScopedConn.initializeResultsMetadataFromCache(this.originalSql,
-							null /* will be created */, rs);
-				}
-			}
-			
-			if (this.retrieveGeneratedKeys) {
-				locallyScopedConn.setReadInfoMsgEnabled(oldInfoMsgState);
-				rs.setFirstCharOfQuery(this.firstCharOfStmt);
-			}
-	
-			if (oldCatalog != null) {
-				locallyScopedConn.setCatalog(oldCatalog);
-			}
-	
-			if (rs != null) {
-				this.lastInsertId = rs.getUpdateID();
-				
-				this.results = rs;
-			}
-			
-			return ((rs != null) && rs.reallyResult());
-		}
-	}
-
-	/**
-	 * JDBC 2.0 Submit a batch of commands to the database for execution. This
-	 * method is optional.
-	 * 
-	 * @return an array of update counts containing one element for each command
-	 *         in the batch. The array is ordered according to the order in
-	 *         which commands were inserted into the batch
-	 * 
-	 * @exception SQLException
-	 *                if a database-access error occurs, or the driver does not
-	 *                support batch statements
-	 * @throws java.sql.BatchUpdateException
-	 *             DOCUMENT ME!
-	 */
-	public int[] executeBatch() throws SQLException {
-		synchronized (checkClosed().getConnectionMutex()) {
-		
-			if (this.connection.isReadOnly()) {
-				throw new SQLException(Messages.getString("PreparedStatement.25") //$NON-NLS-1$
-						+ Messages.getString("PreparedStatement.26"), //$NON-NLS-1$
-						SQLError.SQL_STATE_ILLEGAL_ARGUMENT);
-			}
-
-			if (this.batchedArgs == null || this.batchedArgs.size() == 0) {
-                return new int[0];
-            }
-
-			// we timeout the entire batch, not individual statements
-			int batchTimeout = this.timeoutInMillis;
-			this.timeoutInMillis = 0;
-		
-			resetCancelledState();
-			
-			try {
-				statementBegins();
-				
-				clearWarnings();
-
-				if (!this.batchHasPlainStatements
-						&& this.connection.getRewriteBatchedStatements()) {
-					
-					
-					if (canRewriteAsMultiValueInsertAtSqlLevel()) {
-						return executeBatchedInserts(batchTimeout);
-					}
-					
-					if (this.connection.versionMeetsMinimum(4, 1, 0) 
-							&& !this.batchHasPlainStatements
-							&& this.batchedArgs != null 
-							&& this.batchedArgs.size() > 3 /* cost of option setting rt-wise */) {
-						return executePreparedBatchAsMultiStatement(batchTimeout);
-					}
-				}
-
-				return executeBatchSerially(batchTimeout);
-			} finally {
-				this.statementExecuting.set(false);
-				
-				clearBatch();
-			}
-		}
-	}
-
-	public boolean canRewriteAsMultiValueInsertAtSqlLevel() throws SQLException {
-		return this.parseInfo.canRewriteAsMultiValueInsert;
-	}
-	
-	protected int getLocationOfOnDuplicateKeyUpdate() throws SQLException {
-		return this.parseInfo.locationOfOnDuplicateKeyUpdate;
-	}
-
-	/**
-	 * Rewrites the already prepared statement into a multi-statement
-	 * query of 'statementsPerBatch' values and executes the entire batch
-	 * using this new statement.
-	 * 
-	 * @return update counts in the same fashion as executeBatch()
-	 * 
-	 * @throws SQLException
-	 */
-	
-	protected int[] executePreparedBatchAsMultiStatement(int batchTimeout) throws SQLException {
-		synchronized (checkClosed().getConnectionMutex()) {
-			// This is kind of an abuse, but it gets the job done
-			if (this.batchedValuesClause == null) {
-				this.batchedValuesClause = this.originalSql + ";";
-			}
-			
-			MySQLConnection locallyScopedConn = this.connection;
-			
-			boolean multiQueriesEnabled = locallyScopedConn.getAllowMultiQueries();
-			CancelTask timeoutTask = null;
-			
-			try {
-				clearWarnings();
-				
-				int numBatchedArgs = this.batchedArgs.size();
-				
-				if (this.retrieveGeneratedKeys) {
-					this.batchedGeneratedKeys = new ArrayList<ResultSetRow>(numBatchedArgs);
-				}
-
-				int numValuesPerBatch = computeBatchSize(numBatchedArgs);
-
-				if (numBatchedArgs < numValuesPerBatch) {
-					numValuesPerBatch = numBatchedArgs;
-				}
-
-				java.sql.PreparedStatement batchedStatement = null;
-
-				int batchedParamIndex = 1;
-				int numberToExecuteAsMultiValue = 0;
-				int batchCounter = 0;
-				int updateCountCounter = 0;
-				int[] updateCounts = new int[numBatchedArgs];
-				SQLException sqlEx = null;
-				
-				try {
-					if (!multiQueriesEnabled) {
-						locallyScopedConn.getIO().enableMultiQueries();
-					}
-					
-					if (this.retrieveGeneratedKeys) {
-						batchedStatement = locallyScopedConn.prepareStatement(
-								generateMultiStatementForBatch(numValuesPerBatch),
-								RETURN_GENERATED_KEYS);
-					} else {
-						batchedStatement = locallyScopedConn
-								.prepareStatement(generateMultiStatementForBatch(numValuesPerBatch));
-					}
-
-					if (locallyScopedConn.getEnableQueryTimeouts() &&
-							batchTimeout != 0
-							&& locallyScopedConn.versionMeetsMinimum(5, 0, 0)) {
-						timeoutTask = new CancelTask((StatementImpl)batchedStatement);
-						locallyScopedConn.getCancelTimer().schedule(timeoutTask,
-								batchTimeout);
-					}
-					
-					if (numBatchedArgs < numValuesPerBatch) {
-						numberToExecuteAsMultiValue = numBatchedArgs;
-					} else {
-						numberToExecuteAsMultiValue = numBatchedArgs / numValuesPerBatch;
-					}
-			
-					int numberArgsToExecute = numberToExecuteAsMultiValue * numValuesPerBatch;
-			
-					for (int i = 0; i < numberArgsToExecute; i++) {
-						if (i != 0 && i % numValuesPerBatch == 0) {
-							try {
-								batchedStatement.execute();
-							} catch (SQLException ex) {
-								sqlEx = handleExceptionForBatch(batchCounter, numValuesPerBatch, 
-										updateCounts, ex);
-							}
-							
-							updateCountCounter = processMultiCountsAndKeys(
-									(StatementImpl)batchedStatement, updateCountCounter,
-									updateCounts);
-							
-							batchedStatement.clearParameters();
-							batchedParamIndex = 1;
-						}
-			
-						batchedParamIndex = setOneBatchedParameterSet(batchedStatement,
-								batchedParamIndex, this.batchedArgs
-								.get(batchCounter++));
-					}
-			
-					try {
-						batchedStatement.execute();
-					} catch (SQLException ex) {
-						sqlEx = handleExceptionForBatch(batchCounter - 1, numValuesPerBatch, 
-								updateCounts, ex);
-					}
-					
-					updateCountCounter = processMultiCountsAndKeys(
-							(StatementImpl)batchedStatement, updateCountCounter,
-							updateCounts);
-					
-					batchedStatement.clearParameters();
-			
-					numValuesPerBatch = numBatchedArgs - batchCounter;
-				} finally {
-					if (batchedStatement != null) {
-						batchedStatement.close();
-						batchedStatement = null;
-					}
-				}
-				
-				try {
-					if (numValuesPerBatch > 0) {
-			
-						if (this.retrieveGeneratedKeys) {
-							batchedStatement = locallyScopedConn.prepareStatement(
-									generateMultiStatementForBatch(numValuesPerBatch),
-								RETURN_GENERATED_KEYS);
-						} else {
-							batchedStatement = locallyScopedConn.prepareStatement(
-									generateMultiStatementForBatch(numValuesPerBatch));
-						}
-						
-						if (timeoutTask != null) {
-							timeoutTask.toCancel = (StatementImpl)batchedStatement;
-						}
-						
-						batchedParamIndex = 1;
-			
-						while (batchCounter < numBatchedArgs) {
-							batchedParamIndex = setOneBatchedParameterSet(batchedStatement,
-									batchedParamIndex, this.batchedArgs
-									.get(batchCounter++));
-						}
-			
-						try {
-							batchedStatement.execute();
-						} catch (SQLException ex) {
-							sqlEx = handleExceptionForBatch(batchCounter - 1, numValuesPerBatch, 
-									updateCounts, ex);
-						}
-						
-						updateCountCounter = processMultiCountsAndKeys(
-								(StatementImpl)batchedStatement, updateCountCounter,
-								updateCounts);
-						
-						batchedStatement.clearParameters();
-					}
-			
-					if (timeoutTask != null) {
-						if (timeoutTask.caughtWhileCancelling != null) {
-							throw timeoutTask.caughtWhileCancelling;
-						}
-
-						timeoutTask.cancel();
-						
-						locallyScopedConn.getCancelTimer().purge();
-						
-						timeoutTask = null;
-					}
-					
-					if (sqlEx != null) {
-						SQLException batchUpdateException = new java.sql.BatchUpdateException(sqlEx
-								.getMessage(), sqlEx.getSQLState(), sqlEx
-								.getErrorCode(), updateCounts);
-						batchUpdateException.initCause(sqlEx);
-						throw batchUpdateException;
-					}
-					
-					return updateCounts;
-				} finally {
-					if (batchedStatement != null) {
-						batchedStatement.close();
-					}
-				}
-			} finally {
-				if (timeoutTask != null) {
-					timeoutTask.cancel();
-					locallyScopedConn.getCancelTimer().purge();
-				}
-				
-				resetCancelledState();
-				
-				if (!multiQueriesEnabled) {
-					locallyScopedConn.getIO().disableMultiQueries();
-				}
-				
-				clearBatch();
-			}
-		}
-	}
-	
-	private String generateMultiStatementForBatch(int numBatches) throws SQLException {
-		synchronized (checkClosed().getConnectionMutex()) {
-			StringBuffer newStatementSql = new StringBuffer((this.originalSql
-					.length() + 1) * numBatches);
-					
-			newStatementSql.append(this.originalSql);
-	
-			for (int i = 0; i < numBatches - 1; i++) {
-				newStatementSql.append(';');
-				newStatementSql.append(this.originalSql);
-			}
-	
-			return newStatementSql.toString();
-		}
-	}
-	
-	/**
-	 * Rewrites the already prepared statement into a multi-value insert
-	 * statement of 'statementsPerBatch' values and executes the entire batch
-	 * using this new statement.
-	 * 
-	 * @return update counts in the same fashion as executeBatch()
-	 * 
-	 * @throws SQLException
-	 */
-	protected int[] executeBatchedInserts(int batchTimeout) throws SQLException {
-		synchronized (checkClosed().getConnectionMutex()) {
-			String valuesClause = getValuesClause(); 
-	
-			MySQLConnection locallyScopedConn = this.connection;
-	
-			if (valuesClause == null) {
-				return executeBatchSerially(batchTimeout);
-			}
-	
-			int numBatchedArgs = this.batchedArgs.size();
-	
-			if (this.retrieveGeneratedKeys) {
-				this.batchedGeneratedKeys = new ArrayList<ResultSetRow>(numBatchedArgs);
-			}
-	
-			int numValuesPerBatch = computeBatchSize(numBatchedArgs);
-	
-			if (numBatchedArgs < numValuesPerBatch) {
-				numValuesPerBatch = numBatchedArgs;
-			}
-	
-			java.sql.PreparedStatement batchedStatement = null;
-	
-			int batchedParamIndex = 1;
-			int updateCountRunningTotal = 0;
-			int numberToExecuteAsMultiValue = 0;
-			int batchCounter = 0;
-			CancelTask timeoutTask = null;
-			SQLException sqlEx = null;
-			
-			int[] updateCounts = new int[numBatchedArgs];
-	
-			try {
-				try {
-						batchedStatement = /* FIXME -if we ever care about folks proxying our MySQLConnection */
-								prepareBatchedInsertSQL(locallyScopedConn, numValuesPerBatch);
-	
-					if (locallyScopedConn.getEnableQueryTimeouts()
-							&& batchTimeout != 0
-							&& locallyScopedConn.versionMeetsMinimum(5, 0, 0)) {
-						timeoutTask = new CancelTask(
-								(StatementImpl) batchedStatement);
-						locallyScopedConn.getCancelTimer().schedule(timeoutTask,
-								batchTimeout);
-					}
-	
-					if (numBatchedArgs < numValuesPerBatch) {
-						numberToExecuteAsMultiValue = numBatchedArgs;
-					} else {
-						numberToExecuteAsMultiValue = numBatchedArgs
-								/ numValuesPerBatch;
-					}
-	
-					int numberArgsToExecute = numberToExecuteAsMultiValue
-							* numValuesPerBatch;
-	
-					for (int i = 0; i < numberArgsToExecute; i++) {
-						if (i != 0 && i % numValuesPerBatch == 0) {
-							try {
-								updateCountRunningTotal += batchedStatement
-									.executeUpdate();
-							} catch (SQLException ex) {
-								sqlEx = handleExceptionForBatch(batchCounter - 1,
-										numValuesPerBatch, updateCounts, ex);
-							}
-	
-							getBatchedGeneratedKeys(batchedStatement);
-							batchedStatement.clearParameters();
-							batchedParamIndex = 1;
-	
-						}
-	
-						batchedParamIndex = setOneBatchedParameterSet(
-								batchedStatement, batchedParamIndex,
-								this.batchedArgs.get(batchCounter++));
-					}
-	
-					try {
-						updateCountRunningTotal += 
-								batchedStatement.executeUpdate();
-					} catch (SQLException ex) {
-						sqlEx = handleExceptionForBatch(batchCounter - 1,
-								numValuesPerBatch, updateCounts, ex);
-					}
-					
-					getBatchedGeneratedKeys(batchedStatement);
-	
-					numValuesPerBatch = numBatchedArgs - batchCounter;
-				} finally {
-					if (batchedStatement != null) {
-						batchedStatement.close();
-						batchedStatement = null;
-					}
-				}
-	
-				try {
-					if (numValuesPerBatch > 0) {
-							batchedStatement = 
-									prepareBatchedInsertSQL(locallyScopedConn,
-											numValuesPerBatch);
-						
-						if (timeoutTask != null) {
-							timeoutTask.toCancel = (StatementImpl) batchedStatement;
-						}
-	
-						batchedParamIndex = 1;
-	
-						while (batchCounter < numBatchedArgs) {
-							batchedParamIndex = setOneBatchedParameterSet(
-									batchedStatement, batchedParamIndex,
-									this.batchedArgs.get(batchCounter++));
-						}
-	
-						try {
-							updateCountRunningTotal += batchedStatement.executeUpdate();
-						} catch (SQLException ex) {
-							sqlEx = handleExceptionForBatch(batchCounter - 1,
-									numValuesPerBatch, updateCounts, ex);
-						}
-						
-						getBatchedGeneratedKeys(batchedStatement);
-					}
-	
-					if (sqlEx != null) {
-						SQLException batchUpdateException = new java.sql.BatchUpdateException(sqlEx
-								.getMessage(), sqlEx.getSQLState(), sqlEx
-								.getErrorCode(), updateCounts);
-						batchUpdateException.initCause(sqlEx);
-						throw batchUpdateException;
-					}
-
-					if (numBatchedArgs > 1) {
-						int updCount = updateCountRunningTotal > 0 ? Statement.SUCCESS_NO_INFO : 0;
-						for (int j = 0; j < numBatchedArgs; j++) {
-						    updateCounts[j] = updCount;
-						}
-					} else {
-						updateCounts[0] = updateCountRunningTotal;
-					}
-					return updateCounts;
-				} finally {
-					if (batchedStatement != null) {
-						batchedStatement.close();
-					}
-				}
-			} finally {
-				if (timeoutTask != null) {
-					timeoutTask.cancel();
-					locallyScopedConn.getCancelTimer().purge();
-				}
-	
-				resetCancelledState();
-			}
-		}
-	}
-
-	protected String getValuesClause() throws SQLException {
-		return this.parseInfo.valuesClause;
-	}
-
-	/**
-	 * Computes the optimum number of batched parameter lists to send
-	 * without overflowing max_allowed_packet.
-	 * 
-	 * @param numBatchedArgs
-	 * @return
-	 * @throws SQLException 
-	 */
-	protected int computeBatchSize(int numBatchedArgs) throws SQLException {
-		synchronized (checkClosed().getConnectionMutex()) {
-			long[] combinedValues = computeMaxParameterSetSizeAndBatchSize(numBatchedArgs);
-			
-			long maxSizeOfParameterSet = combinedValues[0];
-			long sizeOfEntireBatch = combinedValues[1];
-			
-			int maxAllowedPacket = this.connection.getMaxAllowedPacket();
-			
-			if (sizeOfEntireBatch < maxAllowedPacket - this.originalSql.length()) {
-				return numBatchedArgs;
-			}
-			
-			return (int)Math.max(1, (maxAllowedPacket - this.originalSql.length()) / maxSizeOfParameterSet);
-		}
-	}
-	
-	/** 
-	 *  Computes the maximum parameter set size, and entire batch size given 
-	 *  the number of arguments in the batch.
-	 * @throws SQLException 
-	 */
-	protected long[] computeMaxParameterSetSizeAndBatchSize(int numBatchedArgs) throws SQLException {
-		synchronized (checkClosed().getConnectionMutex()) {
-			long sizeOfEntireBatch = 0;
-			long maxSizeOfParameterSet = 0;
-			
-			for (int i = 0; i < numBatchedArgs; i++) {
-				BatchParams paramArg = (BatchParams) this.batchedArgs
-				.get(i);
-	
-				boolean[] isNullBatch = paramArg.isNull;
-				boolean[] isStreamBatch = paramArg.isStream;
-	
-				long sizeOfParameterSet = 0;
-				
-				for (int j = 0; j < isNullBatch.length; j++) {
-					if (!isNullBatch[j]) {
-	
-						if (isStreamBatch[j]) {
-							int streamLength = paramArg.streamLengths[j];
-							
-							if (streamLength != -1) {
-								sizeOfParameterSet += streamLength * 2; // for safety in escaping
-							} else {
-								int paramLength = paramArg.parameterStrings[j].length;
-								sizeOfParameterSet += paramLength;
-							}
-						} else {
-							sizeOfParameterSet += paramArg.parameterStrings[j].length;
-						}
-					} else {
-						sizeOfParameterSet += 4; // for NULL literal in SQL 
-					}
-				}
-				
-				//
-				// Account for static part of values clause
-				// This is a little naiive, because the ?s will be replaced
-				// but it gives us some padding, and is less housekeeping
-				// to ignore them. We're looking for a "fuzzy" value here
-				// anyway
-				//
-				
-				if (getValuesClause() != null) {
-					sizeOfParameterSet += getValuesClause().length() + 1;
-				} else {
-					sizeOfParameterSet += this.originalSql.length() + 1;
-				}
-				
-				sizeOfEntireBatch += sizeOfParameterSet;
-				
-				if (sizeOfParameterSet > maxSizeOfParameterSet) {
-					maxSizeOfParameterSet = sizeOfParameterSet;
-				}
-			}	
-			
-			return new long[] {maxSizeOfParameterSet, sizeOfEntireBatch};
-		}
-	}
-
-
-	/**
-	 * Executes the current batch of statements by executing them one-by-one.
-	 * 
-	 * @return a list of update counts
-	 * @throws SQLException
-	 *             if an error occurs
-	 */
-	protected int[] executeBatchSerially(int batchTimeout) throws SQLException {
-		
-		synchronized (checkClosed().getConnectionMutex()) {
-			MySQLConnection locallyScopedConn = this.connection;
-			
-			if (locallyScopedConn == null) {
-				checkClosed();
-			}
-	
-			int[] updateCounts = null;
-	
-			if (this.batchedArgs != null) {
-				int nbrCommands = this.batchedArgs.size();
-				updateCounts = new int[nbrCommands];
-	
-				for (int i = 0; i < nbrCommands; i++) {
-					updateCounts[i] = -3;
-				}
-	
-				SQLException sqlEx = null;
-	
-				CancelTask timeoutTask = null;
-				
-				try {
-					if (locallyScopedConn.getEnableQueryTimeouts() &&
-							batchTimeout != 0
-							&& locallyScopedConn.versionMeetsMinimum(5, 0, 0)) {
-						timeoutTask = new CancelTask(this);
-						locallyScopedConn.getCancelTimer().schedule(timeoutTask,
-								batchTimeout);
-					}
-					
-					if (this.retrieveGeneratedKeys) {
-						this.batchedGeneratedKeys = new ArrayList<ResultSetRow>(nbrCommands);
-					}
-		
-					for (batchCommandIndex = 0; batchCommandIndex < nbrCommands; batchCommandIndex++) {
-						Object arg = this.batchedArgs.get(batchCommandIndex);
-		
-						if (arg instanceof String) {
-							updateCounts[batchCommandIndex] = executeUpdate((String) arg);
-						} else {
-							BatchParams paramArg = (BatchParams) arg;
-		
-							try {
-								updateCounts[batchCommandIndex] = executeUpdate(
-										paramArg.parameterStrings,
-										paramArg.parameterStreams, paramArg.isStream,
-										paramArg.streamLengths, paramArg.isNull, true);
-		
-								if (this.retrieveGeneratedKeys) {
-									java.sql.ResultSet rs = null;
-		
-									try {
-										if (containsOnDuplicateKeyUpdateInSQL())
-											rs = getGeneratedKeysInternal(1);
-										else
-											rs = getGeneratedKeysInternal();
-		
-										while (rs.next()) {
-											this.batchedGeneratedKeys
-													.add(new ByteArrayRow(new byte[][] { rs.getBytes(1) }, getExceptionInterceptor()));
-										}
-									} finally {
-										if (rs != null) {
-											rs.close();
-										}
-									}
-								}
-							} catch (SQLException ex) {
-								updateCounts[batchCommandIndex] = EXECUTE_FAILED;
-		
-								if (this.continueBatchOnError && 
-										!(ex instanceof MySQLTimeoutException) && 
-										!(ex instanceof MySQLStatementCancelledException) &&
-										!hasDeadlockOrTimeoutRolledBackTx(ex)) {
-									sqlEx = ex;
-								} else {
-									int[] newUpdateCounts = new int[batchCommandIndex];
-									System.arraycopy(updateCounts, 0,
-											newUpdateCounts, 0, batchCommandIndex);
-		
-									SQLException batchUpdateException = new java.sql.BatchUpdateException(ex
-											.getMessage(), ex.getSQLState(), ex
-											.getErrorCode(), newUpdateCounts);
-									batchUpdateException.initCause(ex);
-									throw batchUpdateException;
-								}
-							}
-						}
-					}
-		
-					if (sqlEx != null) {
-						SQLException batchUpdateException = new java.sql.BatchUpdateException(sqlEx.getMessage(),
-								sqlEx.getSQLState(), sqlEx.getErrorCode(), updateCounts);
-						batchUpdateException.initCause(sqlEx);
-						throw batchUpdateException;
-					}
-				} catch (NullPointerException npe) {
-					try {
-						checkClosed();
-					} catch (SQLException connectionClosedEx) {
-						updateCounts[batchCommandIndex] = EXECUTE_FAILED;
-						
-						int[] newUpdateCounts = new int[batchCommandIndex];
-						
-						System.arraycopy(updateCounts, 0,
-								newUpdateCounts, 0, batchCommandIndex);
-	
-						throw new java.sql.BatchUpdateException(connectionClosedEx
-								.getMessage(), connectionClosedEx.getSQLState(), connectionClosedEx
-								.getErrorCode(), newUpdateCounts);
-					}
-					
-					throw npe; // we don't know why this happened, punt
-				} finally {
-					batchCommandIndex = -1;
-					
-					if (timeoutTask != null) {
-						timeoutTask.cancel();
-						locallyScopedConn.getCancelTimer().purge();
-					}
-					
-					resetCancelledState();
-				}
-			}
-		
-			return (updateCounts != null) ? updateCounts : new int[0];
-		}
-		
-	}
-
-   public String getDateTime(String pattern){
-      SimpleDateFormat sdf = new SimpleDateFormat(pattern);
-      return sdf.format(new java.util.Date());
-   }
-
-	/**
-	 * Actually execute the prepared statement. This is here so server-side
-	 * PreparedStatements can re-use most of the code from this class.
-	 * 
-	 * @param maxRowsToRetrieve
-	 *            the max number of rows to return
-	 * @param sendPacket
-	 *            the packet to send
-	 * @param createStreamingResultSet
-	 *            should a 'streaming' result set be created?
-	 * @param queryIsSelectOnly
-	 *            is this query doing a SELECT?
-	 * @param unpackFields
-	 *            DOCUMENT ME!
-	 * 
-	 * @return the results as a ResultSet
-	 * 
-	 * @throws SQLException
-	 *             if an error occurs.
-	 */
-	protected ResultSetInternalMethods executeInternal(int maxRowsToRetrieve,
-			Buffer sendPacket, boolean createStreamingResultSet,
-			boolean queryIsSelectOnly, Field[] metadataFromCache,
-			boolean isBatch)
-			throws SQLException {
-		synchronized (checkClosed().getConnectionMutex()) {
-			try {
-				
-				resetCancelledState();
-				
-				MySQLConnection locallyScopedConnection = this.connection;
-				
-				this.numberOfExecutions++;
-		
-				if (this.doPingInstead) {
-					doPingInstead();
-					
-					return this.results;
-				}
-				
-				ResultSetInternalMethods rs;
-				
-				CancelTask timeoutTask = null;
-		
-				try {
-					if (locallyScopedConnection.getEnableQueryTimeouts() &&
-							this.timeoutInMillis != 0
-							&& locallyScopedConnection.versionMeetsMinimum(5, 0, 0)) {
-						timeoutTask = new CancelTask(this);
-						locallyScopedConnection.getCancelTimer().schedule(timeoutTask, 
-								this.timeoutInMillis);
-					}
-	
-					if (!isBatch) {
-						statementBegins();
-					}
-					
-					rs = locallyScopedConnection.execSQL(this, null, maxRowsToRetrieve, sendPacket,
-						this.resultSetType, this.resultSetConcurrency,
-						createStreamingResultSet, this.currentCatalog,
-						metadataFromCache, isBatch);
-					
-					if (timeoutTask != null) {
-						timeoutTask.cancel();
-						
-						locallyScopedConnection.getCancelTimer().purge();
-						
-						if (timeoutTask.caughtWhileCancelling != null) {
-							throw timeoutTask.caughtWhileCancelling;
-						}
-						
-						timeoutTask = null;
-					}
-				
-					synchronized (this.cancelTimeoutMutex) {
-						if (this.wasCancelled) {
-							SQLException cause = null;
-							
-							if (this.wasCancelledByTimeout) {
-								cause = new MySQLTimeoutException();
-							} else {
-								cause = new MySQLStatementCancelledException();
-							}
-							
-							resetCancelledState();
-							
-							throw cause;
-						}
-					}
-				} finally {
-					if (!isBatch) {
-						this.statementExecuting.set(false);
-					}
-					
-					if (timeoutTask != null) {
-						timeoutTask.cancel();
-						locallyScopedConnection.getCancelTimer().purge();
-					}
-				}
-				
-				return rs;
-			} catch (NullPointerException npe) {
-				checkClosed(); // we can't synchronize ourselves against async connection-close
-				               // due to deadlock issues, so this is the next best thing for
-				 			   // this particular corner case.
-				
-				throw npe;
-			}
-		}
-	}
-
-	/**
-	 * A Prepared SQL query is executed and its ResultSet is returned
-	 * 
-	 * @return a ResultSet that contains the data produced by the query - never
-	 *         null
-	 * 
-	 * @exception SQLException
-	 *                if a database access error occurs
-	 */
-	public java.sql.ResultSet executeQuery() throws SQLException {
-		synchronized (checkClosed().getConnectionMutex()) {
-		
-			MySQLConnection locallyScopedConn = this.connection;
-			
-			checkForDml(this.originalSql, this.firstCharOfStmt);
-	
-			CachedResultSetMetaData cachedMetadata = null;
-	
-
-			clearWarnings();
-
-			boolean doStreaming = createStreamingResultSet();
-			
-			this.batchedGeneratedKeys = null;
-
-			// Adjust net_write_timeout to a higher value if we're
-			// streaming result sets. More often than not, someone runs into
-			// an issue where they blow net_write_timeout when using this
-			// feature, and if they're willing to hold a result set open
-			// for 30 seconds or more, one more round-trip isn't going to hurt
-			//
-			// This is reset by RowDataDynamic.close().
-			
-			if (doStreaming
-					&& this.connection.getNetTimeoutForStreamingResults() > 0) {
-				
-				java.sql.Statement stmt = null;
-				
-				try {
-					stmt = this.connection.createStatement();
-					
-					((com.mysql.jdbc.StatementImpl)stmt).executeSimpleNonQuery(this.connection, "SET net_write_timeout=" 
-							+ this.connection.getNetTimeoutForStreamingResults());
-				} finally {
-					if (stmt != null) {
-						stmt.close();
-					}
-				}
-			}
-			
-			Buffer sendPacket = fillSendPacket();
-
-			implicitlyCloseAllOpenResults();
-
-			String oldCatalog = null;
-
-			if (!locallyScopedConn.getCatalog().equals(this.currentCatalog)) {
-				oldCatalog = locallyScopedConn.getCatalog();
-				locallyScopedConn.setCatalog(this.currentCatalog);
-			}
-
-			//
-			// Check if we have cached metadata for this query...
-			//
-			if (locallyScopedConn.getCacheResultSetMetadata()) {
-				cachedMetadata = locallyScopedConn.getCachedMetaData(this.originalSql);
-			}
-
-			Field[] metadataFromCache = null;
-			
-			if (cachedMetadata != null) {
-				metadataFromCache = cachedMetadata.fields;
-			}
-
-			locallyScopedConn.setSessionMaxRows(this.maxRows);
-
-			this.results = executeInternal(this.maxRows, sendPacket, doStreaming, true, metadataFromCache, false);
-
-			if (oldCatalog != null) {
-				locallyScopedConn.setCatalog(oldCatalog);
-			}
-			
-			if (cachedMetadata != null) {
-				locallyScopedConn.initializeResultsMetadataFromCache(this.originalSql,
-						cachedMetadata, this.results);
-			} else {
-				if (locallyScopedConn.getCacheResultSetMetadata()) {
-					locallyScopedConn.initializeResultsMetadataFromCache(this.originalSql,
-							null /* will be created */, this.results);
-				}
-			}
-
-			this.lastInsertId = this.results.getUpdateID();
-	
-			return this.results;
-		}
-	}
-	
-	/**
-	 * Execute a SQL INSERT, UPDATE or DELETE statement. In addition, SQL
-	 * statements that return nothing such as SQL DDL statements can be
-	 * executed.
-	 * 
-	 * @return either the row count for INSERT, UPDATE or DELETE; or 0 for SQL
-	 *         statements that return nothing.
-	 * 
-	 * @exception SQLException
-	 *                if a database access error occurs
-	 */
-	public int executeUpdate() throws SQLException {
-		return executeUpdate(true, false);
-	}
-
-	/*
-	 * We need this variant, because ServerPreparedStatement calls this for
-	 * batched updates, which will end up clobbering the warnings and generated
-	 * keys we need to gather for the batch.
-	 */
-	protected int executeUpdate(
-			boolean clearBatchedGeneratedKeysAndWarnings, boolean isBatch) throws SQLException {
-		synchronized (checkClosed().getConnectionMutex()) {
-			if (clearBatchedGeneratedKeysAndWarnings) {
-				clearWarnings();
-				this.batchedGeneratedKeys = null;
-			}
-	
-			return executeUpdate(this.parameterValues, this.parameterStreams,
-					this.isStream, this.streamLengths, this.isNull, isBatch);
-		}
-	}
-
-	/**
-	 * Added to allow batch-updates
-	 * 
-	 * @param batchedParameterStrings
-	 *            string values used in single statement
-	 * @param batchedParameterStreams
-	 *            stream values used in single statement
-	 * @param batchedIsStream
-	 *            flags for streams used in single statement
-	 * @param batchedStreamLengths
-	 *            lengths of streams to be read.
-	 * @param batchedIsNull
-	 *            flags for parameters that are null
-	 * 
-	 * @return the update count
-	 * 
-	 * @throws SQLException
-	 *             if a database error occurs
-	 */
-	protected int executeUpdate(byte[][] batchedParameterStrings,
-			InputStream[] batchedParameterStreams, boolean[] batchedIsStream,
-			int[] batchedStreamLengths, boolean[] batchedIsNull, boolean isReallyBatch)
-			throws SQLException {
-
-		synchronized (checkClosed().getConnectionMutex()) {
-
-			MySQLConnection locallyScopedConn = this.connection;
-			
-			if (locallyScopedConn.isReadOnly()) {
-				throw SQLError.createSQLException(Messages.getString("PreparedStatement.34") //$NON-NLS-1$
-						+ Messages.getString("PreparedStatement.35"), //$NON-NLS-1$
-						SQLError.SQL_STATE_ILLEGAL_ARGUMENT, getExceptionInterceptor());
-			}
-	
-			if ((this.firstCharOfStmt == 'S')
-					&& isSelectQuery()) { //$NON-NLS-1$
-				throw SQLError.createSQLException(Messages.getString("PreparedStatement.37"), //$NON-NLS-1$
-						"01S03", getExceptionInterceptor()); //$NON-NLS-1$
-			}
-	
-			implicitlyCloseAllOpenResults();
-
-			ResultSetInternalMethods rs = null;
-
-			Buffer sendPacket = fillSendPacket(batchedParameterStrings,
-					batchedParameterStreams, batchedIsStream,
-					batchedStreamLengths);
-
-			String oldCatalog = null;
-
-			if (!locallyScopedConn.getCatalog().equals(this.currentCatalog)) {
-				oldCatalog = locallyScopedConn.getCatalog();
-				locallyScopedConn.setCatalog(this.currentCatalog);
-			}
-
-			//
-			// Only apply max_rows to selects
-			//
-			locallyScopedConn.setSessionMaxRows(-1);
-
-			boolean oldInfoMsgState = false;
-
-			if (this.retrieveGeneratedKeys) {
-				oldInfoMsgState = locallyScopedConn.isReadInfoMsgEnabled();
-				locallyScopedConn.setReadInfoMsgEnabled(true);
-			}
-
-			rs = executeInternal(-1, sendPacket, false, false, null, 
-					isReallyBatch);
-
-			if (this.retrieveGeneratedKeys) {
-				locallyScopedConn.setReadInfoMsgEnabled(oldInfoMsgState);
-				rs.setFirstCharOfQuery(this.firstCharOfStmt);
-			}
-
-			if (oldCatalog != null) {
-				locallyScopedConn.setCatalog(oldCatalog);
-			}
-
-			this.results = rs;
-	
-			this.updateCount = rs.getUpdateCount();
-			
-			if (containsOnDuplicateKeyUpdateInSQL() && 
-					this.compensateForOnDuplicateKeyUpdate) {
-				if (this.updateCount == 2 || this.updateCount == 0) {
-					this.updateCount = 1;
-				}
-			}
-	
-			int truncatedUpdateCount = 0;
-	
-			if (this.updateCount > Integer.MAX_VALUE) {
-				truncatedUpdateCount = Integer.MAX_VALUE;
-			} else {
-				truncatedUpdateCount = (int) this.updateCount;
-			}
-	
-			this.lastInsertId = rs.getUpdateID();
-	
-			return truncatedUpdateCount;
-		}
-	}
-
-	protected boolean containsOnDuplicateKeyUpdateInSQL() {
-		return this.parseInfo.isOnDuplicateKeyUpdate;
-	}
-
-	/**
-	 * Creates the packet that contains the query to be sent to the server.
-	 * 
-	 * @return A Buffer filled with the query representing the
-	 *         PreparedStatement.
-	 * 
-	 * @throws SQLException
-	 *             if an error occurs.
-	 */
-	protected Buffer fillSendPacket() throws SQLException {
-		synchronized (checkClosed().getConnectionMutex()) {
-			return fillSendPacket(this.parameterValues, this.parameterStreams,
-					this.isStream, this.streamLengths);
-		}
-	}
-
-	/**
-	 * Creates the packet that contains the query to be sent to the server.
-	 * 
-	 * @param batchedParameterStrings
-	 *            the parameters as strings
-	 * @param batchedParameterStreams
-	 *            the parameters as streams
-	 * @param batchedIsStream
-	 *            is the given parameter a stream?
-	 * @param batchedStreamLengths
-	 *            the lengths of the streams (if appropriate)
-	 * 
-	 * @return a Buffer filled with the query that represents this statement
-	 * 
-	 * @throws SQLException
-	 *             if an error occurs.
-	 */
-	protected Buffer fillSendPacket(byte[][] batchedParameterStrings,
-			InputStream[] batchedParameterStreams, boolean[] batchedIsStream,
-			int[] batchedStreamLengths) throws SQLException {
-		synchronized (checkClosed().getConnectionMutex()) {
-			Buffer sendPacket = this.connection.getIO().getSharedSendPacket();
-	
-			sendPacket.clear();
-	
-			sendPacket.writeByte((byte) MysqlDefs.QUERY);
-	
-			boolean useStreamLengths = this.connection
-					.getUseStreamLengthsInPrepStmts();
-	
-			//
-			// Try and get this allocation as close as possible
-			// for BLOBs
-			//
-			int ensurePacketSize = 0;
-	
-			String statementComment = this.connection.getStatementComment();
-			
-			byte[] commentAsBytes = null;
-			
-			if (statementComment != null) {
-				if (this.charConverter != null) {
-					commentAsBytes = this.charConverter.toBytes(statementComment);
-				} else {
-					commentAsBytes = StringUtils.getBytes(statementComment, this.charConverter,
-							this.charEncoding, this.connection
-									.getServerCharset(), this.connection
-									.parserKnowsUnicode(), getExceptionInterceptor());
-				}
-				
-				ensurePacketSize += commentAsBytes.length;
-				ensurePacketSize += 6; // for /*[space] [space]*/
-			}
-		
-			for (int i = 0; i < batchedParameterStrings.length; i++) {
-				if (batchedIsStream[i] && useStreamLengths) {
-					ensurePacketSize += batchedStreamLengths[i];
-				}
-			}
-	
-			if (ensurePacketSize != 0) {
-				sendPacket.ensureCapacity(ensurePacketSize);
-			}
-	
-			if (commentAsBytes != null) {
-				sendPacket.writeBytesNoNull(Constants.SLASH_STAR_SPACE_AS_BYTES);
-				sendPacket.writeBytesNoNull(commentAsBytes);
-				sendPacket.writeBytesNoNull(Constants.SPACE_STAR_SLASH_SPACE_AS_BYTES);
-			}
-			
-			for (int i = 0; i < batchedParameterStrings.length; i++) {
-				checkAllParametersSet(batchedParameterStrings[i],
-						batchedParameterStreams[i], i);
-	
-				sendPacket.writeBytesNoNull(this.staticSqlStrings[i]);
-	
-				if (batchedIsStream[i]) {
-					streamToBytes(sendPacket, batchedParameterStreams[i], true,
-							batchedStreamLengths[i], useStreamLengths);
-				} else {
-					sendPacket.writeBytesNoNull(batchedParameterStrings[i]);
-				}
-			}
-	
-			sendPacket
-					.writeBytesNoNull(this.staticSqlStrings[batchedParameterStrings.length]);
-	
-			return sendPacket;
-		}
-	}
-
-	private void checkAllParametersSet(byte[] parameterString,
-			InputStream parameterStream, int columnIndex) throws SQLException {
-		if ((parameterString == null)
-				&& parameterStream == null) {
-
-			throw SQLError.createSQLException(Messages
-					.getString("PreparedStatement.40") //$NON-NLS-1$
-					+ (columnIndex + 1), SQLError.SQL_STATE_WRONG_NO_OF_PARAMETERS, getExceptionInterceptor());
-		}
-	}
-
-	/**
-	 * Returns a prepared statement for the number of batched parameters, used when re-writing batch INSERTs.
-	 */
-	protected PreparedStatement prepareBatchedInsertSQL(MySQLConnection localConn, int numBatches) throws SQLException {
-		synchronized (checkClosed().getConnectionMutex()) {
-			PreparedStatement pstmt = new PreparedStatement(localConn, "Rewritten batch of: " + this.originalSql, this.currentCatalog, this.parseInfo.getParseInfoForBatch(numBatches));
-			pstmt.setRetrieveGeneratedKeys(this.retrieveGeneratedKeys);
-			pstmt.rewrittenBatchSize = numBatches;
-			
-			return pstmt;
-		}
-	}
-
-	protected void setRetrieveGeneratedKeys(boolean flag) throws SQLException {
-		synchronized (checkClosed().getConnectionMutex()) {
-			this.retrieveGeneratedKeys = flag;
-		}
-	}
-
-	protected int rewrittenBatchSize = 0;
-	
-	public int getRewrittenBatchSize() {
-		return this.rewrittenBatchSize;
-	}
-	
-	public String getNonRewrittenSql() throws SQLException {
-		synchronized (checkClosed().getConnectionMutex()) {
-			int indexOfBatch = this.originalSql.indexOf(" of: ");
-			
-			if (indexOfBatch != -1) {
-				return this.originalSql.substring(indexOfBatch + 5);
-			}
-			
-			return this.originalSql;
-		}
-	}
-	
-	
-	/**
-	 * DOCUMENT ME!
-	 * 
-	 * @param parameterIndex
-	 *            DOCUMENT ME!
-	 * 
-	 * @return DOCUMENT ME!
-	 * 
-	 * @throws SQLException
-	 *             DOCUMENT ME!
-	 */
-	public byte[] getBytesRepresentation(int parameterIndex)
-			throws SQLException {
-		synchronized (checkClosed().getConnectionMutex()) {
-			if (this.isStream[parameterIndex]) {
-				return streamToBytes(this.parameterStreams[parameterIndex], false,
-						this.streamLengths[parameterIndex], this.connection
-								.getUseStreamLengthsInPrepStmts());
-			}
-	
-			byte[] parameterVal = this.parameterValues[parameterIndex];
-	
-			if (parameterVal == null) {
-				return null;
-			}
-	
-			if ((parameterVal[0] == '\'')
-					&& (parameterVal[parameterVal.length - 1] == '\'')) {
-				byte[] valNoQuotes = new byte[parameterVal.length - 2];
-				System.arraycopy(parameterVal, 1, valNoQuotes, 0,
-						parameterVal.length - 2);
-	
-				return valNoQuotes;
-			}
-	
-			return parameterVal;
-		}
-	}
-	
-	/**
-	 * Get bytes representation for a parameter in a statement batch.
-	 * @param parameterIndex
-	 * @param commandIndex
-	 * @return
-	 * @throws SQLException
-	 */
-	protected byte[] getBytesRepresentationForBatch(int parameterIndex, int commandIndex)
-				throws SQLException {
-		synchronized (checkClosed().getConnectionMutex()) {
-			Object batchedArg = batchedArgs.get(commandIndex);
-			if (batchedArg instanceof String) {
-				try {
-					return (StringUtils.getBytes((String)batchedArg, charEncoding));
-					
-				} catch (UnsupportedEncodingException uue) {
-					throw new RuntimeException(Messages
-							.getString("PreparedStatement.32") //$NON-NLS-1$
-							+ this.charEncoding
-							+ Messages.getString("PreparedStatement.33")); //$NON-NLS-1$
-				}
-			}
-			
-			BatchParams params = (BatchParams)batchedArg;
-			if (params.isStream[parameterIndex])
-				return streamToBytes(params.parameterStreams[parameterIndex], false,
-						params.streamLengths[parameterIndex],
-						connection.getUseStreamLengthsInPrepStmts());
-			byte parameterVal[] = params.parameterStrings[parameterIndex];
-			if (parameterVal == null)
-				return null;
-			
-			if ((parameterVal[0] == '\'')
-					&& (parameterVal[parameterVal.length - 1] == '\'')) {
-				byte[] valNoQuotes = new byte[parameterVal.length - 2];
-				System.arraycopy(parameterVal, 1, valNoQuotes, 0,
-						parameterVal.length - 2);
-	
-				return valNoQuotes;
-			}
-	
-			return parameterVal;
-		}
-	}
-
-	// --------------------------JDBC 2.0-----------------------------
-
-	private final String getDateTimePattern(String dt, boolean toTime)
-			throws Exception {
-		//
-		// Special case
-		//
-		int dtLength = (dt != null) ? dt.length() : 0;
-
-		if ((dtLength >= 8) && (dtLength <= 10)) {
-			int dashCount = 0;
-			boolean isDateOnly = true;
-
-			for (int i = 0; i < dtLength; i++) {
-				char c = dt.charAt(i);
-
-				if (!Character.isDigit(c) && (c != '-')) {
-					isDateOnly = false;
-
-					break;
-				}
-
-				if (c == '-') {
-					dashCount++;
-				}
-			}
-
-			if (isDateOnly && (dashCount == 2)) {
-				return "yyyy-MM-dd"; //$NON-NLS-1$
-			}
-		}
-
-		//
-		// Special case - time-only
-		//
-		boolean colonsOnly = true;
-
-		for (int i = 0; i < dtLength; i++) {
-			char c = dt.charAt(i);
-
-			if (!Character.isDigit(c) && (c != ':')) {
-				colonsOnly = false;
-
-				break;
-			}
-		}
-
-		if (colonsOnly) {
-			return "HH:mm:ss"; //$NON-NLS-1$
-		}
-
-		int n;
-		int z;
-		int count;
-		int maxvecs;
-		char c;
-		char separator;
-		StringReader reader = new StringReader(dt + " "); //$NON-NLS-1$
-		ArrayList<Object[]> vec = new ArrayList<Object[]>();
-		ArrayList<Object[]> vecRemovelist = new ArrayList<Object[]>();
-		Object[] nv = new Object[3];
-		Object[] v;
-		nv[0] = Character.valueOf('y');
-		nv[1] = new StringBuffer();
-		nv[2] = Integer.valueOf(0);
-		vec.add(nv);
-
-		if (toTime) {
-			nv = new Object[3];
-			nv[0] = Character.valueOf('h');
-			nv[1] = new StringBuffer();
-			nv[2] = Integer.valueOf(0);
-			vec.add(nv);
-		}
-
-		while ((z = reader.read()) != -1) {
-			separator = (char) z;
-			maxvecs = vec.size();
-
-			for (count = 0; count < maxvecs; count++) {
-				v = vec.get(count);
-				n = ((Integer) v[2]).intValue();
-				c = getSuccessor(((Character) v[0]).charValue(), n);
-
-				if (!Character.isLetterOrDigit(separator)) {
-					if ((c == ((Character) v[0]).charValue()) && (c != 'S')) {
-						vecRemovelist.add(v);
-					} else {
-						((StringBuffer) v[1]).append(separator);
-
-						if ((c == 'X') || (c == 'Y')) {
-							v[2] = Integer.valueOf(4);
-						}
-					}
-				} else {
-					if (c == 'X') {
-						c = 'y';
-						nv = new Object[3];
-						nv[1] = (new StringBuffer(((StringBuffer) v[1])
-								.toString())).append('M');
-						nv[0] = Character.valueOf('M');
-						nv[2] = Integer.valueOf(1);
-						vec.add(nv);
-					} else if (c == 'Y') {
-						c = 'M';
-						nv = new Object[3];
-						nv[1] = (new StringBuffer(((StringBuffer) v[1])
-								.toString())).append('d');
-						nv[0] = Character.valueOf('d');
-						nv[2] = Integer.valueOf(1);
-						vec.add(nv);
-					}
-
-					((StringBuffer) v[1]).append(c);
-
-					if (c == ((Character) v[0]).charValue()) {
-						v[2] = Integer.valueOf(n + 1);
-					} else {
-						v[0] = Character.valueOf(c);
-						v[2] = Integer.valueOf(1);
-					}
-				}
-			}
-
-			int size = vecRemovelist.size();
-
-			for (int i = 0; i < size; i++) {
-				v = vecRemovelist.get(i);
-				vec.remove(v);
-			}
-
-			vecRemovelist.clear();
-		}
-
-		int size = vec.size();
-
-		for (int i = 0; i < size; i++) {
-			v = vec.get(i);
-			c = ((Character) v[0]).charValue();
-			n = ((Integer) v[2]).intValue();
-
-			boolean bk = getSuccessor(c, n) != c;
-			boolean atEnd = (((c == 's') || (c == 'm') || ((c == 'h') && toTime)) && bk);
-			boolean finishesAtDate = (bk && (c == 'd') && !toTime);
-			boolean containsEnd = (((StringBuffer) v[1]).toString()
-					.indexOf('W') != -1);
-
-			if ((!atEnd && !finishesAtDate) || (containsEnd)) {
-				vecRemovelist.add(v);
-			}
-		}
-
-		size = vecRemovelist.size();
-
-		for (int i = 0; i < size; i++) {
-			vec.remove(vecRemovelist.get(i));
-		}
-
-		vecRemovelist.clear();
-		v = vec.get(0); // might throw exception
-
-		StringBuffer format = (StringBuffer) v[1];
-		format.setLength(format.length() - 1);
-
-		return format.toString();
-	}
-
-	/**
-	 * The number, types and properties of a ResultSet's columns are provided by
-	 * the getMetaData method.
-	 * 
-	 * @return the description of a ResultSet's columns
-	 * 
-	 * @exception SQLException
-	 *                if a database-access error occurs.
-	 */
-	public java.sql.ResultSetMetaData getMetaData()
-			throws SQLException {
-
-		synchronized (checkClosed().getConnectionMutex()) {
-			//
-			// We could just tack on a LIMIT 0 here no matter what the 
-			// statement, and check if a result set was returned or not,
-			// but I'm not comfortable with that, myself, so we take
-			// the "safer" road, and only allow metadata for _actual_
-			// SELECTS (but not SHOWs).
-			// 
-			// CALL's are trapped further up and you end up with a 
-			// CallableStatement anyway.
-			//
-			
-			if (!isSelectQuery()) {
-				return null;
-			}
-	
-			PreparedStatement mdStmt = null;
-			java.sql.ResultSet mdRs = null;
-	
-			if (this.pstmtResultMetaData == null) {
-				try {
-					mdStmt = new PreparedStatement(this.connection,
-							this.originalSql, this.currentCatalog, this.parseInfo);
-	
-					mdStmt.setMaxRows(1);
-	
-					int paramCount = this.parameterValues.length;
-	
-					for (int i = 1; i <= paramCount; i++) {
-						mdStmt.setString(i, ""); //$NON-NLS-1$
-					}
-	
-					boolean hadResults = mdStmt.execute();
-	
-					if (hadResults) {
-						mdRs = mdStmt.getResultSet();
-	
-						this.pstmtResultMetaData = mdRs.getMetaData();
-					} else {
-						this.pstmtResultMetaData = new ResultSetMetaData(new Field[0],
-								connection.getUseOldAliasMetadataBehavior(), connection.getYearIsDateType(),
-								getExceptionInterceptor());
-					}
-				} finally {
-					SQLException sqlExRethrow = null;
-	
-					if (mdRs != null) {
-						try {
-							mdRs.close();
-						} catch (SQLException sqlEx) {
-							sqlExRethrow = sqlEx;
-						}
-	
-						mdRs = null;
-					}
-	
-					if (mdStmt != null) {
-						try {
-							mdStmt.close();
-						} catch (SQLException sqlEx) {
-							sqlExRethrow = sqlEx;
-						}
-	
-						mdStmt = null;
-					}
-	
-					if (sqlExRethrow != null) {
-						throw sqlExRethrow;
-					}
-				}
-			}
-	
-			return this.pstmtResultMetaData;
-		}
-	}
-
-	protected boolean isSelectQuery() throws SQLException {
-		synchronized (checkClosed().getConnectionMutex()) {
-			return StringUtils.startsWithIgnoreCaseAndWs(
-					StringUtils.stripComments(this.originalSql,
-							"'\"", "'\"", true, false, true, true), 
-							"SELECT");
-		}
-	}
-
-	/**
-	 * @see PreparedStatement#getParameterMetaData()
-	 */
-	public ParameterMetaData getParameterMetaData() 
-		throws SQLException {
-		synchronized (checkClosed().getConnectionMutex()) {
-			if (this.parameterMetaData == null) {
-				if (this.connection.getGenerateSimpleParameterMetadata()) {
-					this.parameterMetaData = new MysqlParameterMetadata(this.parameterCount);
-				} else {
-					this.parameterMetaData = new MysqlParameterMetadata(
-						null, this.parameterCount, getExceptionInterceptor());
-				}
-			}
-			
-			return this.parameterMetaData;
-		}
-}
-
-	ParseInfo getParseInfo() {
-		return this.parseInfo;
-	}
-
-	private final char getSuccessor(char c, int n) {
-		return ((c == 'y') && (n == 2)) ? 'X'
-				: (((c == 'y') && (n < 4)) ? 'y'
-						: ((c == 'y') ? 'M'
-								: (((c == 'M') && (n == 2)) ? 'Y'
-										: (((c == 'M') && (n < 3)) ? 'M'
-												: ((c == 'M') ? 'd'
-														: (((c == 'd') && (n < 2)) ? 'd'
-																: ((c == 'd') ? 'H'
-																		: (((c == 'H') && (n < 2)) ? 'H'
-																				: ((c == 'H') ? 'm'
-																						: (((c == 'm') && (n < 2)) ? 'm'
-																								: ((c == 'm') ? 's'
-																										: (((c == 's') && (n < 2)) ? 's'
-																												: 'W'))))))))))));
-	}
-
-	/**
-	 * Used to escape binary data with hex for mb charsets
-	 * 
-	 * @param buf
-	 * @param packet
-	 * @param size
-	 * @throws SQLException
-	 */
-	private final void hexEscapeBlock(byte[] buf, Buffer packet, int size)
-			throws SQLException {
-		for (int i = 0; i < size; i++) {
-			byte b = buf[i];
-			int lowBits = (b & 0xff) / 16;
-			int highBits = (b & 0xff) % 16;
-
-			packet.writeByte(HEX_DIGITS[lowBits]);
-			packet.writeByte(HEX_DIGITS[highBits]);
-		}
-	}
-
-	private void initializeFromParseInfo() throws SQLException {
-		synchronized (checkClosed().getConnectionMutex()) {
-			this.staticSqlStrings = this.parseInfo.staticSql;
-			this.isLoadDataQuery = this.parseInfo.foundLoadData;
-			this.firstCharOfStmt = this.parseInfo.firstStmtChar;
-	
-			this.parameterCount = this.staticSqlStrings.length - 1;
-	
-			this.parameterValues = new byte[this.parameterCount][];
-			this.parameterStreams = new InputStream[this.parameterCount];
-			this.isStream = new boolean[this.parameterCount];
-			this.streamLengths = new int[this.parameterCount];
-			this.isNull = new boolean[this.parameterCount];
-			this.parameterTypes = new int[this.parameterCount];
-		
-			clearParameters();
-	
-			for (int j = 0; j < this.parameterCount; j++) {
-				this.isStream[j] = false;
-			}
-		}
-	}
-
-	boolean isNull(int paramIndex) throws SQLException {
-		synchronized (checkClosed().getConnectionMutex()) {
-			return this.isNull[paramIndex];
-		}
-	}
-
-	private final int readblock(InputStream i, byte[] b) throws SQLException {
-		try {
-			return i.read(b);
-		} catch (Throwable ex) {
-			SQLException sqlEx = SQLError.createSQLException(Messages.getString("PreparedStatement.56") //$NON-NLS-1$
-					+ ex.getClass().getName(), SQLError.SQL_STATE_GENERAL_ERROR, getExceptionInterceptor());
-			sqlEx.initCause(ex);
-			
-			throw sqlEx;
-		}
-	}
-
-	private final int readblock(InputStream i, byte[] b, int length)
-			throws SQLException {
-		try {
-			int lengthToRead = length;
-
-			if (lengthToRead > b.length) {
-				lengthToRead = b.length;
-			}
-
-			return i.read(b, 0, lengthToRead);
-		} catch (Throwable ex) {
-			SQLException sqlEx = SQLError.createSQLException(Messages.getString("PreparedStatement.56") //$NON-NLS-1$
-					+ ex.getClass().getName(), SQLError.SQL_STATE_GENERAL_ERROR, getExceptionInterceptor());
-			sqlEx.initCause(ex);
-			
-			throw sqlEx;
-		}
-	}
-
-	/**
-	 * Closes this statement, releasing all resources
-	 * 
-	 * @param calledExplicitly
-	 *            was this called by close()?
-	 * 
-	 * @throws SQLException
-	 *             if an error occurs
-	 */
-	protected void realClose(boolean calledExplicitly, 
-			boolean closeOpenResults) throws SQLException {
-		MySQLConnection locallyScopedConn = this.connection;
-
-		if (locallyScopedConn == null) return; // already closed
-
-		synchronized (locallyScopedConn.getConnectionMutex()) {
-
-			// additional check in case Statement was closed
-			// while current thread was waiting for lock
-			if (this.isClosed) return;
-
-			if (this.useUsageAdvisor) {
-				if (this.numberOfExecutions <= 1) {
-					String message = Messages.getString("PreparedStatement.43"); //$NON-NLS-1$
-	
-					this.eventSink.consumeEvent(new ProfilerEvent(
-							ProfilerEvent.TYPE_WARN, "", this.currentCatalog, //$NON-NLS-1$
-							this.connectionId, this.getId(), -1, System
-									.currentTimeMillis(), 0, Constants.MILLIS_I18N,
-									null,
-							this.pointOfOrigin, message));
-				}
-			}
-			
-			super.realClose(calledExplicitly, closeOpenResults);
-	
-			this.dbmd = null;
-			this.originalSql = null;
-			this.staticSqlStrings = null;
-			this.parameterValues = null;
-			this.parameterStreams = null;
-			this.isStream = null;
-			this.streamLengths = null;
-			this.isNull = null;
-			this.streamConvertBuf = null;
-			this.parameterTypes = null;
-		}
-	}
-
-	/**
-	 * JDBC 2.0 Set an Array parameter.
-	 * 
-	 * @param i
-	 *            the first parameter is 1, the second is 2, ...
-	 * @param x
-	 *            an object representing an SQL array
-	 * 
-	 * @throws SQLException
-	 *             because this method is not implemented.
-	 * @throws SQLFeatureNotSupportedException
-	 *             DOCUMENT ME!
-	 */
-	public void setArray(int i, Array x) throws SQLException {
-		throw SQLError.notImplemented();
-	}
-
-	/**
-	 * When a very large ASCII value is input to a LONGVARCHAR parameter, it may
-	 * be more practical to send it via a java.io.InputStream. JDBC will read
-	 * the data from the stream as needed, until it reaches end-of-file. The
-	 * JDBC driver will do any necessary conversion from ASCII to the database
-	 * char format.
-	 * 
-	 * <P>
-	 * <B>Note:</B> This stream object can either be a standard Java stream
-	 * object or your own subclass that implements the standard interface.
-	 * </p>
-	 * 
-	 * @param parameterIndex
-	 *            the first parameter is 1...
-	 * @param x
-	 *            the parameter value
-	 * @param length
-	 *            the number of bytes in the stream
-	 * 
-	 * @exception SQLException
-	 *                if a database access error occurs
-	 */
-	public void setAsciiStream(int parameterIndex, InputStream x,
-			int length) throws SQLException {
-		if (x == null) {
-			setNull(parameterIndex, java.sql.Types.VARCHAR);
-		} else {
-			setBinaryStream(parameterIndex, x, length);
-		}
-	}
-
-	/**
-	 * Set a parameter to a java.math.BigDecimal value. The driver converts this
-	 * to a SQL NUMERIC value when it sends it to the database.
-	 * 
-	 * @param parameterIndex
-	 *            the first parameter is 1...
-	 * @param x
-	 *            the parameter value
-	 * 
-	 * @exception SQLException
-	 *                if a database access error occurs
-	 */
-	public void setBigDecimal(int parameterIndex, BigDecimal x)
-			throws SQLException {
-		if (x == null) {
-			setNull(parameterIndex, java.sql.Types.DECIMAL);
-		} else {
-			setInternal(parameterIndex, StringUtils
-					.fixDecimalExponent(StringUtils.consistentToString(x)));
-			
-			this.parameterTypes[parameterIndex - 1 + getParameterIndexOffset()] = Types.DECIMAL;
-		}
-	}
-
-	/**
-	 * When a very large binary value is input to a LONGVARBINARY parameter, it
-	 * may be more practical to send it via a java.io.InputStream. JDBC will
-	 * read the data from the stream as needed, until it reaches end-of-file.
-	 * 
-	 * <P>
-	 * <B>Note:</B> This stream object can either be a standard Java stream
-	 * object or your own subclass that implements the standard interface.
-	 * </p>
-	 * 
-	 * @param parameterIndex
-	 *            the first parameter is 1...
-	 * @param x
-	 *            the parameter value
-	 * @param length
-	 *            the number of bytes to read from the stream (ignored)
-	 * 
-	 * @throws SQLException
-	 *             if a database access error occurs
-	 */
-	public void setBinaryStream(int parameterIndex, InputStream x, int length)
-			throws SQLException {
-		synchronized (checkClosed().getConnectionMutex()) {
-			if (x == null) {
-				setNull(parameterIndex, java.sql.Types.BINARY);
-			} else {
-				int parameterIndexOffset = getParameterIndexOffset();
-				
-				if ((parameterIndex < 1)
-						|| (parameterIndex > this.staticSqlStrings.length)) {
-					throw SQLError.createSQLException(
-							Messages.getString("PreparedStatement.2") //$NON-NLS-1$
-									+ parameterIndex
-									+ Messages.getString("PreparedStatement.3") + this.staticSqlStrings.length + Messages.getString("PreparedStatement.4"), //$NON-NLS-1$ //$NON-NLS-2$
-							SQLError.SQL_STATE_ILLEGAL_ARGUMENT, getExceptionInterceptor());
-				} else if (parameterIndexOffset == -1 && parameterIndex == 1) {
-					throw SQLError.createSQLException("Can't set IN parameter for return value of stored function call.", 
-							SQLError.SQL_STATE_ILLEGAL_ARGUMENT, getExceptionInterceptor());
-				}
-	
-	
-				this.parameterStreams[parameterIndex - 1 + parameterIndexOffset] = x;
-				this.isStream[parameterIndex - 1 + parameterIndexOffset] = true;
-				this.streamLengths[parameterIndex - 1 + parameterIndexOffset] = length;
-				this.isNull[parameterIndex - 1 + parameterIndexOffset] = false;
-				this.parameterTypes[parameterIndex - 1 + getParameterIndexOffset()] = Types.BLOB;
-			}
-		}
-	}
-
-	public void setBlob(int parameterIndex, InputStream inputStream, long length)
-			throws SQLException {
-		setBinaryStream(parameterIndex, inputStream, (int)length);
-	}
-
-	/**
-	 * JDBC 2.0 Set a BLOB parameter.
-	 * 
-	 * @param i
-	 *            the first parameter is 1, the second is 2, ...
-	 * @param x
-	 *            an object representing a BLOB
-	 * 
-	 * @throws SQLException
-	 *             if a database error occurs
-	 */
-	public void setBlob(int i, java.sql.Blob x) throws SQLException {
-		if (x == null) {
-			setNull(i, Types.BLOB);
-		} else {
-			ByteArrayOutputStream bytesOut = new ByteArrayOutputStream();
-
-			bytesOut.write('\'');
-			escapeblockFast(x.getBytes(1, (int) x.length()), bytesOut, (int) x
-					.length());
-			bytesOut.write('\'');
-
-			setInternal(i, bytesOut.toByteArray());
-			
-			this.parameterTypes[i - 1 + getParameterIndexOffset()] = Types.BLOB;
-		}
-	}
-
-	/**
-	 * Set a parameter to a Java boolean value. The driver converts this to a
-	 * SQL BIT value when it sends it to the database.
-	 * 
-	 * @param parameterIndex
-	 *            the first parameter is 1...
-	 * @param x
-	 *            the parameter value
-	 * 
-	 * @throws SQLException
-	 *             if a database access error occurs
-	 */
-	public void setBoolean(int parameterIndex, boolean x) throws SQLException {
-		if (this.useTrueBoolean) {
-			setInternal(parameterIndex, x ? "1" : "0"); //$NON-NLS-1$ //$NON-NLS-2$
-		} else {
-			setInternal(parameterIndex, x ? "'t'" : "'f'"); //$NON-NLS-1$ //$NON-NLS-2$
-			
-			this.parameterTypes[parameterIndex - 1 + getParameterIndexOffset()] = Types.BOOLEAN;
-		}
-	}
-
-	/**
-	 * Set a parameter to a Java byte value. The driver converts this to a SQL
-	 * TINYINT value when it sends it to the database.
-	 * 
-	 * @param parameterIndex
-	 *            the first parameter is 1...
-	 * @param x
-	 *            the parameter value
-	 * 
-	 * @exception SQLException
-	 *                if a database access error occurs
-	 */
-	public void setByte(int parameterIndex, byte x) throws SQLException {
-		setInternal(parameterIndex, String.valueOf(x));
-		
-		this.parameterTypes[parameterIndex - 1 + getParameterIndexOffset()] = Types.TINYINT;
-	}
-
-	/**
-	 * Set a parameter to a Java array of bytes. The driver converts this to a
-	 * SQL VARBINARY or LONGVARBINARY (depending on the argument's size relative
-	 * to the driver's limits on VARBINARYs) when it sends it to the database.
-	 * 
-	 * @param parameterIndex
-	 *            the first parameter is 1...
-	 * @param x
-	 *            the parameter value
-	 * 
-	 * @exception SQLException
-	 *                if a database access error occurs
-	 */
-	public void setBytes(int parameterIndex, byte[] x) throws SQLException {
-		setBytes(parameterIndex, x, true, true);
-		
-		if (x != null) {
-			this.parameterTypes[parameterIndex - 1 + getParameterIndexOffset()] = Types.BINARY;
-		}
-	}
-
-	protected void setBytes(int parameterIndex, byte[] x,
-			boolean checkForIntroducer, boolean escapeForMBChars)
-			throws SQLException {
-		synchronized (checkClosed().getConnectionMutex()) {
-			if (x == null) {
-				setNull(parameterIndex, java.sql.Types.BINARY);
-			} else {
-				String connectionEncoding = this.connection.getEncoding();
-	
-				try {
-					if (this.connection.isNoBackslashEscapesSet()
-							|| (escapeForMBChars 
-									&& this.connection.getUseUnicode()
-									&& connectionEncoding != null
-									&& CharsetMapping.isMultibyteCharset(connectionEncoding))) {
-		
-						// Send as hex
-		
-						ByteArrayOutputStream bOut = new ByteArrayOutputStream(
-								(x.length * 2) + 3);
-						bOut.write('x');
-						bOut.write('\'');
-		
-						for (int i = 0; i < x.length; i++) {
-							int lowBits = (x[i] & 0xff) / 16;
-							int highBits = (x[i] & 0xff) % 16;
-		
-							bOut.write(HEX_DIGITS[lowBits]);
-							bOut.write(HEX_DIGITS[highBits]);
-						}
-		
-						bOut.write('\'');
-		
-						setInternal(parameterIndex, bOut.toByteArray());
-		
-						return;
-					}
-				} catch (SQLException ex) {
-					throw ex;
-				} catch (RuntimeException ex) {
-					SQLException sqlEx = SQLError.createSQLException(ex.toString(), SQLError.SQL_STATE_ILLEGAL_ARGUMENT, null);
-					sqlEx.initCause(ex);
-					throw sqlEx;
-				}
-	
-				// escape them
-				int numBytes = x.length;
-	
-				int pad = 2;
-	
-				boolean needsIntroducer = checkForIntroducer
-						&& this.connection.versionMeetsMinimum(4, 1, 0);
-	
-				if (needsIntroducer) {
-					pad += 7;
-				}
-	
-				ByteArrayOutputStream bOut = new ByteArrayOutputStream(numBytes
-						+ pad);
-	
-				if (needsIntroducer) {
-					bOut.write('_');
-					bOut.write('b');
-					bOut.write('i');
-					bOut.write('n');
-					bOut.write('a');
-					bOut.write('r');
-					bOut.write('y');
-				}
-				bOut.write('\'');
-	
-				for (int i = 0; i < numBytes; ++i) {
-					byte b = x[i];
-	
-					switch (b) {
-					case 0: /* Must be escaped for 'mysql' */
-						bOut.write('\\');
-						bOut.write('0');
-	
-						break;
-	
-					case '\n': /* Must be escaped for logs */
-						bOut.write('\\');
-						bOut.write('n');
-	
-						break;
-	
-					case '\r':
-						bOut.write('\\');
-						bOut.write('r');
-	
-						break;
-	
-					case '\\':
-						bOut.write('\\');
-						bOut.write('\\');
-	
-						break;
-	
-					case '\'':
-						bOut.write('\\');
-						bOut.write('\'');
-	
-						break;
-	
-					case '"': /* Better safe than sorry */
-						bOut.write('\\');
-						bOut.write('"');
-	
-						break;
-	
-					case '\032': /* This gives problems on Win32 */
-						bOut.write('\\');
-						bOut.write('Z');
-	
-						break;
-	
-					default:
-						bOut.write(b);
-					}
-				}
-	
-				bOut.write('\'');
-	
-				setInternal(parameterIndex, bOut.toByteArray());
-			}
-		}
-	}
-
-	/**
-	 * Used by updatable result sets for refreshRow() because the parameter has
-	 * already been escaped for updater or inserter prepared statements.
-	 * 
-	 * @param parameterIndex
-	 *            the parameter to set.
-	 * @param parameterAsBytes
-	 *            the parameter as a string.
-	 * 
-	 * @throws SQLException
-	 *             if an error occurs
-	 */
-	protected void setBytesNoEscape(int parameterIndex, byte[] parameterAsBytes)
-			throws SQLException {
-		byte[] parameterWithQuotes = new byte[parameterAsBytes.length + 2];
-		parameterWithQuotes[0] = '\'';
-		System.arraycopy(parameterAsBytes, 0, parameterWithQuotes, 1,
-				parameterAsBytes.length);
-		parameterWithQuotes[parameterAsBytes.length + 1] = '\'';
-
-		setInternal(parameterIndex, parameterWithQuotes);
-	}
-
-	protected void setBytesNoEscapeNoQuotes(int parameterIndex,
-			byte[] parameterAsBytes) throws SQLException {
-		setInternal(parameterIndex, parameterAsBytes);
-	}
-
-	/**
-	 * JDBC 2.0 When a very large UNICODE value is input to a LONGVARCHAR
-	 * parameter, it may be more practical to send it via a java.io.Reader. JDBC
-	 * will read the data from the stream as needed, until it reaches
-	 * end-of-file. The JDBC driver will do any necessary conversion from
-	 * UNICODE to the database char format.
-	 * 
-	 * <P>
-	 * <B>Note:</B> This stream object can either be a standard Java stream
-	 * object or your own subclass that implements the standard interface.
-	 * </p>
-	 * 
-	 * @param parameterIndex
-	 *            the first parameter is 1, the second is 2, ...
-	 * @param reader
-	 *            the java reader which contains the UNICODE data
-	 * @param length
-	 *            the number of characters in the stream
-	 * 
-	 * @exception SQLException
-	 *                if a database-access error occurs.
-	 */
-	public void setCharacterStream(int parameterIndex, java.io.Reader reader,
-			int length) throws SQLException {
-		synchronized (checkClosed().getConnectionMutex()) {
-			try {
-				if (reader == null) {
-					setNull(parameterIndex, Types.LONGVARCHAR);
-				} else {
-					char[] c = null;
-					int len = 0;
-	
-					boolean useLength = this.connection
-							.getUseStreamLengthsInPrepStmts();
-	
-					String forcedEncoding = this.connection.getClobCharacterEncoding();
-					
-					if (useLength && (length != -1)) {
-						c = new char[length];
-	
-						int numCharsRead = readFully(reader, c, length); // blocks
-						// until
-						// all
-						// read
-	
-						if (forcedEncoding == null) {
-							setString(parameterIndex, new String(c, 0, numCharsRead));
-						} else {
-							try {
-								setBytes(parameterIndex, StringUtils.getBytes(new String(c, 
-										0, 
-										numCharsRead), forcedEncoding));
-							} catch (UnsupportedEncodingException uee) {
-								throw SQLError.createSQLException("Unsupported character encoding " + 
-										forcedEncoding, SQLError.SQL_STATE_ILLEGAL_ARGUMENT, getExceptionInterceptor());
-							}
-						}
-					} else {
-						c = new char[4096];
-	
-						StringBuffer buf = new StringBuffer();
-	
-						while ((len = reader.read(c)) != -1) {
-							buf.append(c, 0, len);
-						}
-	
-						if (forcedEncoding == null) {
-							setString(parameterIndex, buf.toString());
-						} else {
-							try {
-								setBytes(parameterIndex, 
-										StringUtils.getBytes(buf.toString(), forcedEncoding));
-							} catch (UnsupportedEncodingException uee) {
-								throw SQLError.createSQLException("Unsupported character encoding " + 
-										forcedEncoding, SQLError.SQL_STATE_ILLEGAL_ARGUMENT, getExceptionInterceptor());
-							}
-						}
-					}
-					
-					this.parameterTypes[parameterIndex - 1 + getParameterIndexOffset()] = Types.CLOB;
-				}
-			} catch (java.io.IOException ioEx) {
-				throw SQLError.createSQLException(ioEx.toString(),
-						SQLError.SQL_STATE_GENERAL_ERROR, getExceptionInterceptor());
-			}
-		}
-	}
-
-	/**
-	 * JDBC 2.0 Set a CLOB parameter.
-	 * 
-	 * @param i
-	 *            the first parameter is 1, the second is 2, ...
-	 * @param x
-	 *            an object representing a CLOB
-	 * 
-	 * @throws SQLException
-	 *             if a database error occurs
-	 */
-	public void setClob(int i, Clob x) throws SQLException {
-		synchronized (checkClosed().getConnectionMutex()) {
-			if (x == null) {
-				setNull(i, Types.CLOB);
-			} else {
-	
-				String forcedEncoding = this.connection.getClobCharacterEncoding();
-				
-				if (forcedEncoding == null) {
-					setString(i, x.getSubString(1L, (int) x.length()));
-				} else {
-					try {
-						setBytes(i, StringUtils.getBytes(x.getSubString(1L, 
-								(int)x.length()), forcedEncoding));
-					} catch (UnsupportedEncodingException uee) {
-						throw SQLError.createSQLException("Unsupported character encoding " + 
-								forcedEncoding, SQLError.SQL_STATE_ILLEGAL_ARGUMENT, getExceptionInterceptor());
-					}
-				}
-			
-				this.parameterTypes[i - 1 + getParameterIndexOffset()] = Types.CLOB;
-			}
-		}
-	}
-
-	/**
-	 * Set a parameter to a java.sql.Date value. The driver converts this to a
-	 * SQL DATE value when it sends it to the database.
-	 * 
-	 * @param parameterIndex
-	 *            the first parameter is 1...
-	 * @param x
-	 *            the parameter value
-	 * 
-	 * @exception java.sql.SQLException
-	 *                if a database access error occurs
-	 */
-	public void setDate(int parameterIndex, java.sql.Date x)
-			throws java.sql.SQLException {
-		setDate(parameterIndex, x, null);
-	}
-
-	/**
-	 * Set a parameter to a java.sql.Date value. The driver converts this to a
-	 * SQL DATE value when it sends it to the database.
-	 * 
-	 * @param parameterIndex
-	 *            the first parameter is 1, the second is 2, ...
-	 * @param x
-	 *            the parameter value
-	 * @param cal
-	 *            the calendar to interpret the date with
-	 * 
-	 * @exception SQLException
-	 *                if a database-access error occurs.
-	 */
-	public void setDate(int parameterIndex, java.sql.Date x, Calendar cal)
-			throws SQLException {
-		if (x == null) {
-			setNull(parameterIndex, java.sql.Types.DATE);
-		} else {
-			checkClosed();
-			
-			if (!this.useLegacyDatetimeCode) {
-				newSetDateInternal(parameterIndex, x, cal);
-			} else {
-				// FIXME: Have instance version of this, problem as it's
-				// not thread-safe :(
-				SimpleDateFormat dateFormatter = new SimpleDateFormat(
-						"''yyyy-MM-dd''", Locale.US); //$NON-NLS-1$
-				setInternal(parameterIndex, dateFormatter.format(x));
-				
-				this.parameterTypes[parameterIndex - 1 + getParameterIndexOffset()] = Types.DATE;
-			}
-		}
-	}
-
-	/**
-	 * Set a parameter to a Java double value. The driver converts this to a SQL
-	 * DOUBLE value when it sends it to the database
-	 * 
-	 * @param parameterIndex
-	 *            the first parameter is 1...
-	 * @param x
-	 *            the parameter value
-	 * 
-	 * @exception SQLException
-	 *                if a database access error occurs
-	 */
-	public void setDouble(int parameterIndex, double x) throws SQLException {
-		synchronized (checkClosed().getConnectionMutex()) {
-			if (!this.connection.getAllowNanAndInf()
-					&& (x == Double.POSITIVE_INFINITY
-							|| x == Double.NEGATIVE_INFINITY || Double.isNaN(x))) {
-				throw SQLError.createSQLException("'" + x
-						+ "' is not a valid numeric or approximate numeric value",
-						SQLError.SQL_STATE_ILLEGAL_ARGUMENT, getExceptionInterceptor());
-	
-			}
-	
-			setInternal(parameterIndex, StringUtils.fixDecimalExponent(String
-					.valueOf(x)));
-			
-			this.parameterTypes[parameterIndex - 1 + getParameterIndexOffset()] = Types.DOUBLE;
-		}
-	}
-
-	/**
-	 * Set a parameter to a Java float value. The driver converts this to a SQL
-	 * FLOAT value when it sends it to the database.
-	 * 
-	 * @param parameterIndex
-	 *            the first parameter is 1...
-	 * @param x
-	 *            the parameter value
-	 * 
-	 * @exception SQLException
-	 *                if a database access error occurs
-	 */
-	public void setFloat(int parameterIndex, float x) throws SQLException {
-		setInternal(parameterIndex, StringUtils.fixDecimalExponent(String
-				.valueOf(x)));
-		
-		this.parameterTypes[parameterIndex - 1 + getParameterIndexOffset()] = Types.FLOAT;
-	}
-
-	/**
-	 * Set a parameter to a Java int value. The driver converts this to a SQL
-	 * INTEGER value when it sends it to the database.
-	 * 
-	 * @param parameterIndex
-	 *            the first parameter is 1...
-	 * @param x
-	 *            the parameter value
-	 * 
-	 * @exception SQLException
-	 *                if a database access error occurs
-	 */
-	public void setInt(int parameterIndex, int x) throws SQLException {
-		setInternal(parameterIndex, String.valueOf(x));
-		
-		this.parameterTypes[parameterIndex - 1 + getParameterIndexOffset()] = Types.INTEGER;
-	}
-
-	protected final void setInternal(int paramIndex, byte[] val)
-			throws SQLException {
-		synchronized (checkClosed().getConnectionMutex()) {
-	
-			int parameterIndexOffset = getParameterIndexOffset();
-			
-			checkBounds(paramIndex, parameterIndexOffset);
-	
-			this.isStream[paramIndex - 1 + parameterIndexOffset] = false;
-			this.isNull[paramIndex - 1 + parameterIndexOffset] = false;
-			this.parameterStreams[paramIndex - 1 + parameterIndexOffset] = null;
-			this.parameterValues[paramIndex - 1 + parameterIndexOffset] = val;
-		}
-	}
-
-	protected void checkBounds(int paramIndex, int parameterIndexOffset)
-			throws SQLException {
-		synchronized (checkClosed().getConnectionMutex()) {
-			if ((paramIndex < 1)) {
-				throw SQLError.createSQLException(
-						Messages.getString("PreparedStatement.49") //$NON-NLS-1$
-								+ paramIndex
-								+ Messages.getString("PreparedStatement.50"), SQLError.SQL_STATE_ILLEGAL_ARGUMENT, getExceptionInterceptor()); //$NON-NLS-1$
-			} else if (paramIndex > this.parameterCount) {
-				throw SQLError.createSQLException(
-						Messages.getString("PreparedStatement.51") //$NON-NLS-1$
-								+ paramIndex
-								+ Messages.getString("PreparedStatement.52") + (this.parameterValues.length) + Messages.getString("PreparedStatement.53"), //$NON-NLS-1$ //$NON-NLS-2$
-						SQLError.SQL_STATE_ILLEGAL_ARGUMENT, getExceptionInterceptor());
-			} else if (parameterIndexOffset == -1 && paramIndex == 1) {
-				throw SQLError.createSQLException("Can't set IN parameter for return value of stored function call.", 
-						SQLError.SQL_STATE_ILLEGAL_ARGUMENT, getExceptionInterceptor());
-			}
-		}
-	}
-
-	protected final void setInternal(int paramIndex, String val)
-			throws SQLException {
-		synchronized (checkClosed().getConnectionMutex()) {
-		
-			byte[] parameterAsBytes = null;
-	
-			if (this.charConverter != null) {
-				parameterAsBytes = this.charConverter.toBytes(val);
-			} else {
-				parameterAsBytes = StringUtils.getBytes(val, this.charConverter,
-						this.charEncoding, this.connection
-								.getServerCharset(), this.connection
-								.parserKnowsUnicode(), getExceptionInterceptor());
-			}
-	
-			setInternal(paramIndex, parameterAsBytes);
-		}
-	}
-
-	/**
-	 * Set a parameter to a Java long value. The driver converts this to a SQL
-	 * BIGINT value when it sends it to the database.
-	 * 
-	 * @param parameterIndex
-	 *            the first parameter is 1...
-	 * @param x
-	 *            the parameter value
-	 * 
-	 * @exception SQLException
-	 *                if a database access error occurs
-	 */
-	public void setLong(int parameterIndex, long x) throws SQLException {
-		setInternal(parameterIndex, String.valueOf(x));
-		
-		this.parameterTypes[parameterIndex - 1 + getParameterIndexOffset()] = Types.BIGINT;
-	}
-
-	/**
-	 * Set a parameter to SQL NULL
-	 * 
-	 * <p>
-	 * <B>Note:</B> You must specify the parameters SQL type (although MySQL
-	 * ignores it)
-	 * </p>
-	 * 
-	 * @param parameterIndex
-	 *            the first parameter is 1, etc...
-	 * @param sqlType
-	 *            the SQL type code defined in java.sql.Types
-	 * 
-	 * @exception SQLException
-	 *                if a database access error occurs
-	 */
-	public void setNull(int parameterIndex, int sqlType) throws SQLException {
-		synchronized (checkClosed().getConnectionMutex()) {
-			setInternal(parameterIndex, "null"); //$NON-NLS-1$
-			this.isNull[parameterIndex - 1 + getParameterIndexOffset()] = true;
-			
-			this.parameterTypes[parameterIndex - 1 + getParameterIndexOffset()] = Types.NULL;
-		}
-	}
-
-	/**
-	 * Set a parameter to SQL NULL.
-	 * 
-	 * <P>
-	 * <B>Note:</B> You must specify the parameter's SQL type.
-	 * </p>
-	 * 
-	 * @param parameterIndex
-	 *            the first parameter is 1, the second is 2, ...
-	 * @param sqlType
-	 *            SQL type code defined by java.sql.Types
-	 * @param arg
-	 *            argument parameters for null
-	 * 
-	 * @exception SQLException
-	 *                if a database-access error occurs.
-	 */
-	public void setNull(int parameterIndex, int sqlType, String arg)
-			throws SQLException {
-		setNull(parameterIndex, sqlType);
-		
-		this.parameterTypes[parameterIndex - 1 + getParameterIndexOffset()] = Types.NULL;
-	}
-
-	private void setNumericObject(int parameterIndex, Object parameterObj, int targetSqlType, int scale) throws SQLException {
-		Number parameterAsNum;
-
-		if (parameterObj instanceof Boolean) {
-			parameterAsNum = ((Boolean) parameterObj)
-					.booleanValue() ? Integer.valueOf(1) : Integer.valueOf(
-					0);
-		} else if (parameterObj instanceof String) {
-			switch (targetSqlType) {
-			case Types.BIT:
-				if ("1".equals(parameterObj)
-						|| "0".equals(parameterObj)) {
-					parameterAsNum = Integer.valueOf((String) parameterObj);
-				} else {
-					boolean parameterAsBoolean = "true"
-							.equalsIgnoreCase((String) parameterObj);
-
-				parameterAsNum = parameterAsBoolean ? Integer.valueOf(1)
-						: Integer.valueOf(0);
-				}
-				
-				break;
-
-			case Types.TINYINT:
-			case Types.SMALLINT:
-			case Types.INTEGER:
-				parameterAsNum = Integer
-						.valueOf((String) parameterObj);
-
-				break;
-
-			case Types.BIGINT:
-				parameterAsNum = Long
-						.valueOf((String) parameterObj);
-
-				break;
-
-			case Types.REAL:
-				parameterAsNum = Float
-						.valueOf((String) parameterObj);
-
-				break;
-
-			case Types.FLOAT:
-			case Types.DOUBLE:
-				parameterAsNum = Double
-						.valueOf((String) parameterObj);
-
-				break;
-
-			case Types.DECIMAL:
-			case Types.NUMERIC:
-			default:
-				parameterAsNum = new java.math.BigDecimal(
-						(String) parameterObj);
-			}
-		} else {
-			parameterAsNum = (Number) parameterObj;
-		}
-
-		switch (targetSqlType) {
-		case Types.BIT:
-		case Types.TINYINT:
-		case Types.SMALLINT:
-		case Types.INTEGER:
-			setInt(parameterIndex, parameterAsNum.intValue());
-
-			break;
-
-		case Types.BIGINT:
-			setLong(parameterIndex, parameterAsNum.longValue());
-
-			break;
-
-		case Types.REAL:
-			setFloat(parameterIndex, parameterAsNum.floatValue());
-
-			break;
-
-		case Types.FLOAT:
-		case Types.DOUBLE:
-			setDouble(parameterIndex, parameterAsNum.doubleValue());
-
-			break;
-
-		case Types.DECIMAL:
-		case Types.NUMERIC:
-
-			if (parameterAsNum instanceof java.math.BigDecimal) {
-				BigDecimal scaledBigDecimal = null;
-
-				try {
-					scaledBigDecimal = ((java.math.BigDecimal) parameterAsNum)
-							.setScale(scale);
-				} catch (ArithmeticException ex) {
-					try {
-						scaledBigDecimal = ((java.math.BigDecimal) parameterAsNum)
-								.setScale(scale,
-										BigDecimal.ROUND_HALF_UP);
-					} catch (ArithmeticException arEx) {
-						throw SQLError.createSQLException(
-								"Can't set scale of '"
-										+ scale
-										+ "' for DECIMAL argument '"
-										+ parameterAsNum + "'",
-								SQLError.SQL_STATE_ILLEGAL_ARGUMENT, getExceptionInterceptor());
-					}
-				}
-
-				setBigDecimal(parameterIndex, scaledBigDecimal);
-			} else if (parameterAsNum instanceof java.math.BigInteger) {
-				setBigDecimal(
-						parameterIndex,
-						new java.math.BigDecimal(
-								(java.math.BigInteger) parameterAsNum,
-								scale));
-			} else {
-				setBigDecimal(parameterIndex,
-						new java.math.BigDecimal(parameterAsNum
-								.doubleValue()));
-			}
-
-			break;
-		}
-	}
-
-	public void setObject(int parameterIndex, Object parameterObj)
-			throws SQLException {
-		synchronized (checkClosed().getConnectionMutex()) {
-			if (parameterObj == null) {
-				setNull(parameterIndex, java.sql.Types.OTHER);
-			} else {
-				if (parameterObj instanceof Byte) {
-					setInt(parameterIndex, ((Byte) parameterObj).intValue());
-				} else if (parameterObj instanceof String) {
-					setString(parameterIndex, (String) parameterObj);
-				} else if (parameterObj instanceof BigDecimal) {
-					setBigDecimal(parameterIndex, (BigDecimal) parameterObj);
-				} else if (parameterObj instanceof Short) {
-					setShort(parameterIndex, ((Short) parameterObj).shortValue());
-				} else if (parameterObj instanceof Integer) {
-					setInt(parameterIndex, ((Integer) parameterObj).intValue());
-				} else if (parameterObj instanceof Long) {
-					setLong(parameterIndex, ((Long) parameterObj).longValue());
-				} else if (parameterObj instanceof Float) {
-					setFloat(parameterIndex, ((Float) parameterObj).floatValue());
-				} else if (parameterObj instanceof Double) {
-					setDouble(parameterIndex, ((Double) parameterObj).doubleValue());
-				} else if (parameterObj instanceof byte[]) {
-					setBytes(parameterIndex, (byte[]) parameterObj);
-				} else if (parameterObj instanceof java.sql.Date) {
-					setDate(parameterIndex, (java.sql.Date) parameterObj);
-				} else if (parameterObj instanceof Time) {
-					setTime(parameterIndex, (Time) parameterObj);
-				} else if (parameterObj instanceof Timestamp) {
-					setTimestamp(parameterIndex, (Timestamp) parameterObj);
-				} else if (parameterObj instanceof Boolean) {
-					setBoolean(parameterIndex, ((Boolean) parameterObj)
-							.booleanValue());
-				} else if (parameterObj instanceof InputStream) {
-					setBinaryStream(parameterIndex, (InputStream) parameterObj, -1);
-				} else if (parameterObj instanceof java.sql.Blob) {
-					setBlob(parameterIndex, (java.sql.Blob) parameterObj);
-				} else if (parameterObj instanceof java.sql.Clob) {
-					setClob(parameterIndex, (java.sql.Clob) parameterObj);
-				} else if (this.connection.getTreatUtilDateAsTimestamp() && 
-					parameterObj instanceof java.util.Date) {
-					setTimestamp(parameterIndex, new Timestamp(
-					((java.util.Date) parameterObj).getTime()));
-				} else if (parameterObj instanceof BigInteger) {
-					setString(parameterIndex, parameterObj.toString());
-				} else {
-					setSerializableObject(parameterIndex, parameterObj);
-				}
-			}
-		}
-	}
-	
-
-	/**
-	 * DOCUMENT ME!
-	 * 
-	 * @param parameterIndex
-	 *            DOCUMENT ME!
-	 * @param parameterObj
-	 *            DOCUMENT ME!
-	 * @param targetSqlType
-	 *            DOCUMENT ME!
-	 * 
-	 * @throws SQLException
-	 *             DOCUMENT ME!
-	 */
-	public void setObject(int parameterIndex, Object parameterObj,
-			int targetSqlType) throws SQLException {
-		if (!(parameterObj instanceof BigDecimal)) {
-			setObject(parameterIndex, parameterObj, targetSqlType, 0);
-		} else {
-			setObject(parameterIndex, parameterObj, targetSqlType,
-					((BigDecimal)parameterObj).scale());
-		}
-	}
-
-	/**
-	 * Set the value of a parameter using an object; use the java.lang
-	 * equivalent objects for integral values.
-	 * 
-	 * <P>
-	 * The given Java object will be converted to the targetSqlType before being
-	 * sent to the database.
-	 * </p>
-	 * 
-	 * <P>
-	 * note that this method may be used to pass database-specific abstract data
-	 * types. This is done by using a Driver-specific Java type and using a
-	 * targetSqlType of java.sql.Types.OTHER
-	 * </p>
-	 * 
-	 * @param parameterIndex
-	 *            the first parameter is 1...
-	 * @param parameterObj
-	 *            the object containing the input parameter value
-	 * @param targetSqlType
-	 *            The SQL type to be send to the database
-	 * @param scale
-	 *            For java.sql.Types.DECIMAL or java.sql.Types.NUMERIC types
-	 *            this is the number of digits after the decimal. For all other
-	 *            types this value will be ignored.
-	 * 
-	 * @throws SQLException
-	 *             if a database access error occurs
-	 */
-	public void setObject(int parameterIndex, Object parameterObj,
-			int targetSqlType, int scale) throws SQLException {
-		synchronized (checkClosed().getConnectionMutex()) {
-			if (parameterObj == null) {
-				setNull(parameterIndex, java.sql.Types.OTHER);
-			} else {
-				try {
-					switch (targetSqlType) {
-					case Types.BOOLEAN:
-						/*
-						 From Table-B5 in the JDBC-3.0 Spec
-					
-						        T S I B R F D D N B B C V L
-						        I M N I E L O E U I O H A O
-						        N A T G A O U C M T O A R N
-						        Y L E I L A B I E   L R C G
-						        I L G N   T L M R   E   H V
-						        N I E T     E A I   A   A A
-						        T N R         L C   N   R R
-						          T                       C
-	                                                      H
-					                                      A
-						                                  R
-						-----------------------------------
-						Boolean x x x x x x x x x x x x x x
-						*/
-						
-						if (parameterObj instanceof Boolean) {
-							setBoolean(parameterIndex, ((Boolean)parameterObj).booleanValue());
-							
-							break;
-						} else if (parameterObj instanceof String) {
-							setBoolean(parameterIndex, "true".equalsIgnoreCase((String)parameterObj) ||
-									!"0".equalsIgnoreCase((String)parameterObj));
-							
-							break;
-						} else if (parameterObj instanceof Number) {
-							int intValue = ((Number)parameterObj).intValue();
-							
-							setBoolean(parameterIndex, intValue != 0);
-							
-							break;
-						} else {
-							throw SQLError.createSQLException("No conversion from " + parameterObj.getClass().getName() + 
-									" to Types.BOOLEAN possible.", SQLError.SQL_STATE_ILLEGAL_ARGUMENT, getExceptionInterceptor());
-						}
-						
-						
-					case Types.BIT:
-					case Types.TINYINT:
-					case Types.SMALLINT:
-					case Types.INTEGER:
-					case Types.BIGINT:
-					case Types.REAL:
-					case Types.FLOAT:
-					case Types.DOUBLE:
-					case Types.DECIMAL:
-					case Types.NUMERIC:
-	
-						setNumericObject(parameterIndex, parameterObj, targetSqlType, scale);
-	
-						break;
-	
-					case Types.CHAR:
-					case Types.VARCHAR:
-					case Types.LONGVARCHAR:
-						if (parameterObj instanceof BigDecimal) {
-							setString(
-									parameterIndex,
-									(StringUtils
-											.fixDecimalExponent(StringUtils
-													.consistentToString((BigDecimal) parameterObj))));
-						} else {
-							setString(parameterIndex, parameterObj.toString());
-						}
-	
-						break;
-	
-					case Types.CLOB:
-	
-						if (parameterObj instanceof java.sql.Clob) {
-							setClob(parameterIndex, (java.sql.Clob) parameterObj);
-						} else {
-							setString(parameterIndex, parameterObj.toString());
-						}
-	
-						break;
-	
-					case Types.BINARY:
-					case Types.VARBINARY:
-					case Types.LONGVARBINARY:
-					case Types.BLOB:
-	
-						if (parameterObj instanceof byte[]) {
-							setBytes(parameterIndex, (byte[]) parameterObj);
-						} else if (parameterObj instanceof java.sql.Blob) {
-							setBlob(parameterIndex, (java.sql.Blob) parameterObj);
-						} else {
-							setBytes(parameterIndex, StringUtils.getBytes(
-									parameterObj.toString(), this.charConverter,
-									this.charEncoding, this.connection
-											.getServerCharset(),
-									this.connection.parserKnowsUnicode(), getExceptionInterceptor()));
-						}
-	
-						break;
-	
-					case Types.DATE:
-					case Types.TIMESTAMP:
-	
-						java.util.Date parameterAsDate;
-	
-						if (parameterObj instanceof String) {
-							ParsePosition pp = new ParsePosition(0);
-							java.text.DateFormat sdf = new java.text.SimpleDateFormat(
-									getDateTimePattern((String) parameterObj, false), Locale.US);
-							parameterAsDate = sdf.parse((String) parameterObj, pp);
-						} else {
-							parameterAsDate = (java.util.Date) parameterObj;
-						}
-	
-						switch (targetSqlType) {
-						case Types.DATE:
-	
-							if (parameterAsDate instanceof java.sql.Date) {
-								setDate(parameterIndex,
-										(java.sql.Date) parameterAsDate);
-							} else {
-								setDate(parameterIndex, new java.sql.Date(
-										parameterAsDate.getTime()));
-							}
-	
-							break;
-	
-						case Types.TIMESTAMP:
-	
-							if (parameterAsDate instanceof java.sql.Timestamp) {
-								setTimestamp(parameterIndex,
-										(java.sql.Timestamp) parameterAsDate);
-							} else {
-								setTimestamp(parameterIndex,
-										new java.sql.Timestamp(parameterAsDate
-												.getTime()));
-							}
-	
-							break;
-						}
-	
-						break;
-	
-					case Types.TIME:
-	
-						if (parameterObj instanceof String) {
-							java.text.DateFormat sdf = new java.text.SimpleDateFormat(
-									getDateTimePattern((String) parameterObj, true), Locale.US);
-							setTime(parameterIndex, new java.sql.Time(sdf.parse(
-									(String) parameterObj).getTime()));
-						} else if (parameterObj instanceof Timestamp) {
-							Timestamp xT = (Timestamp) parameterObj;
-							setTime(parameterIndex, new java.sql.Time(xT.getTime()));
-						} else {
-							setTime(parameterIndex, (java.sql.Time) parameterObj);
-						}
-	
-						break;
-	
-					case Types.OTHER:
-						setSerializableObject(parameterIndex, parameterObj);
-	
-						break;
-	
-					default:
-						throw SQLError.createSQLException(Messages
-								.getString("PreparedStatement.16"), //$NON-NLS-1$
-								SQLError.SQL_STATE_GENERAL_ERROR, getExceptionInterceptor());
-					}
-				} catch (Exception ex) {
-					if (ex instanceof SQLException) {
-						throw (SQLException) ex;
-					}
-	
-					SQLException sqlEx = SQLError.createSQLException(
-							Messages.getString("PreparedStatement.17") //$NON-NLS-1$
-									+ parameterObj.getClass().toString()
-									+ Messages.getString("PreparedStatement.18") //$NON-NLS-1$
-									+ ex.getClass().getName()
-									+ Messages.getString("PreparedStatement.19") + ex.getMessage(), //$NON-NLS-1$
-							SQLError.SQL_STATE_GENERAL_ERROR, getExceptionInterceptor());
-					
-					sqlEx.initCause(ex);
-					
-					throw sqlEx;
-				}
-			}
-		}
-	}
-
-	protected int setOneBatchedParameterSet(
-			java.sql.PreparedStatement batchedStatement, int batchedParamIndex,
-			Object paramSet) throws SQLException {
-		BatchParams paramArg = (BatchParams)paramSet;
-		
-		boolean[] isNullBatch = paramArg.isNull;
-		boolean[] isStreamBatch = paramArg.isStream;
-
-		for (int j = 0; j < isNullBatch.length; j++) {
-			if (isNullBatch[j]) {
-				batchedStatement.setNull(batchedParamIndex++, Types.NULL);
-			} else {
-				if (isStreamBatch[j]) {
-					batchedStatement.setBinaryStream(batchedParamIndex++,
-							paramArg.parameterStreams[j],
-							paramArg.streamLengths[j]);
-				} else {
-					((com.mysql.jdbc.PreparedStatement) batchedStatement)
-							.setBytesNoEscapeNoQuotes(batchedParamIndex++,
-									paramArg.parameterStrings[j]);
-				}
-			}
-		}
-
-		return batchedParamIndex;
-	}
-	
-	/**
-	 * JDBC 2.0 Set a REF(&lt;structured-type&gt;) parameter.
-	 * 
-	 * @param i
-	 *            the first parameter is 1, the second is 2, ...
-	 * @param x
-	 *            an object representing data of an SQL REF Type
-	 * 
-	 * @throws SQLException
-	 *             if a database error occurs
-	 * @throws SQLFeatureNotSupportedException
-	 *             DOCUMENT ME!
-	 */
-	public void setRef(int i, Ref x) throws SQLException {
-		throw SQLError.notImplemented();
-	}
-
-
-	/**
-	 * Sets the value for the placeholder as a serialized Java object (used by
-	 * various forms of setObject()
-	 * 
-	 * @param parameterIndex
-	 *            DOCUMENT ME!
-	 * @param parameterObj
-	 *            DOCUMENT ME!
-	 * 
-	 * @throws SQLException
-	 *             DOCUMENT ME!
-	 */
-	private final void setSerializableObject(int parameterIndex,
-			Object parameterObj) throws SQLException {
-		try {
-			ByteArrayOutputStream bytesOut = new ByteArrayOutputStream();
-			ObjectOutputStream objectOut = new ObjectOutputStream(bytesOut);
-			objectOut.writeObject(parameterObj);
-			objectOut.flush();
-			objectOut.close();
-			bytesOut.flush();
-			bytesOut.close();
-
-			byte[] buf = bytesOut.toByteArray();
-			ByteArrayInputStream bytesIn = new ByteArrayInputStream(buf);
-			setBinaryStream(parameterIndex, bytesIn, buf.length);
-			this.parameterTypes[parameterIndex - 1 + getParameterIndexOffset()] = Types.BINARY;
-		} catch (Exception ex) {
-			SQLException sqlEx = SQLError.createSQLException(Messages.getString("PreparedStatement.54") //$NON-NLS-1$
-					+ ex.getClass().getName(),
-					SQLError.SQL_STATE_ILLEGAL_ARGUMENT, getExceptionInterceptor());
-			sqlEx.initCause(ex);
-			
-			throw sqlEx;
-		}
-	}
-
-	/**
-	 * Set a parameter to a Java short value. The driver converts this to a SQL
-	 * SMALLINT value when it sends it to the database.
-	 * 
-	 * @param parameterIndex
-	 *            the first parameter is 1...
-	 * @param x
-	 *            the parameter value
-	 * 
-	 * @exception SQLException
-	 *                if a database access error occurs
-	 */
-	public void setShort(int parameterIndex, short x) throws SQLException {
-		setInternal(parameterIndex, String.valueOf(x));
-		
-		this.parameterTypes[parameterIndex - 1 + getParameterIndexOffset()] = Types.SMALLINT;
-	}
-
-	/**
-	 * Set a parameter to a Java String value. The driver converts this to a SQL
-	 * VARCHAR or LONGVARCHAR value (depending on the arguments size relative to
-	 * the driver's limits on VARCHARs) when it sends it to the database.
-	 * 
-	 * @param parameterIndex
-	 *            the first parameter is 1...
-	 * @param x
-	 *            the parameter value
-	 * 
-	 * @exception SQLException
-	 *                if a database access error occurs
-	 */
-	public void setString(int parameterIndex, String x) throws SQLException {
-		synchronized (checkClosed().getConnectionMutex()) {
-			// if the passed string is null, then set this column to null
-			if (x == null) {
-				setNull(parameterIndex, Types.CHAR);
-			} else {
-				checkClosed();
-				
-				int stringLength = x.length();
-	
-				if (this.connection.isNoBackslashEscapesSet()) {
-					// Scan for any nasty chars
-	
-					boolean needsHexEscape = isEscapeNeededForString(x,
-							stringLength);
-	
-					if (!needsHexEscape) {
-						byte[] parameterAsBytes = null;
-	
-						StringBuffer quotedString = new StringBuffer(x.length() + 2);
-						quotedString.append('\'');
-						quotedString.append(x);
-						quotedString.append('\'');
-						
-						if (!this.isLoadDataQuery) {
-							parameterAsBytes = StringUtils.getBytes(quotedString.toString(),
-									this.charConverter, this.charEncoding,
-									this.connection.getServerCharset(),
-									this.connection.parserKnowsUnicode(), getExceptionInterceptor());
-						} else {
-							// Send with platform character encoding
-							parameterAsBytes = StringUtils.getBytes(quotedString.toString());
-						}
-						
-						setInternal(parameterIndex, parameterAsBytes);
-					} else {
-						byte[] parameterAsBytes = null;
-	
-						if (!this.isLoadDataQuery) {
-							parameterAsBytes = StringUtils.getBytes(x,
-									this.charConverter, this.charEncoding,
-									this.connection.getServerCharset(),
-									this.connection.parserKnowsUnicode(), getExceptionInterceptor());
-						} else {
-							// Send with platform character encoding
-							parameterAsBytes = StringUtils.getBytes(x);
-						}
-						
-						setBytes(parameterIndex, parameterAsBytes);
-					}
-	
-					return;
-				}
-	
-				String parameterAsString = x;
-				boolean needsQuoted = true;
-				
-				if (this.isLoadDataQuery || isEscapeNeededForString(x, stringLength)) {
-					needsQuoted = false; // saves an allocation later
-					
-					StringBuffer buf = new StringBuffer((int) (x.length() * 1.1));
-					
-					buf.append('\'');
-		
-					//
-					// Note: buf.append(char) is _faster_ than
-					// appending in blocks, because the block
-					// append requires a System.arraycopy()....
-					// go figure...
-					//
-		
-					for (int i = 0; i < stringLength; ++i) {
-						char c = x.charAt(i);
-		
-						switch (c) {
-						case 0: /* Must be escaped for 'mysql' */
-							buf.append('\\');
-							buf.append('0');
-		
-							break;
-		
-						case '\n': /* Must be escaped for logs */
-							buf.append('\\');
-							buf.append('n');
-		
-							break;
-		
-						case '\r':
-							buf.append('\\');
-							buf.append('r');
-		
-							break;
-		
-						case '\\':
-							buf.append('\\');
-							buf.append('\\');
-		
-							break;
-		
-						case '\'':
-							buf.append('\\');
-							buf.append('\'');
-		
-							break;
-		
-						case '"': /* Better safe than sorry */
-							if (this.usingAnsiMode) {
-								buf.append('\\');
-							}
-		
-							buf.append('"');
-		
-							break;
-		
-						case '\032': /* This gives problems on Win32 */
-							buf.append('\\');
-							buf.append('Z');
-		
-							break;
-	
-						case '\u00a5':
-						case '\u20a9':
-							// escape characters interpreted as backslash by mysql
-							if(charsetEncoder != null) {
-								CharBuffer cbuf = CharBuffer.allocate(1);
-								ByteBuffer bbuf = ByteBuffer.allocate(1); 
-								cbuf.put(c);
-								cbuf.position(0);
-								charsetEncoder.encode(cbuf, bbuf, true);
-								if(bbuf.get(0) == '\\') {
-									buf.append('\\');
-								}
-							}
-							// fall through
-	
-						default:
-							buf.append(c);
-						}
-					}
-		
-					buf.append('\'');
-		
-					parameterAsString = buf.toString();
-				}
-	
-				byte[] parameterAsBytes = null;
-	
-				if (!this.isLoadDataQuery) {
-					if (needsQuoted) {
-						parameterAsBytes = StringUtils.getBytesWrapped(parameterAsString,
-							'\'', '\'', this.charConverter, this.charEncoding, this.connection
-									.getServerCharset(), this.connection
-									.parserKnowsUnicode(), getExceptionInterceptor());
-					} else {
-						parameterAsBytes = StringUtils.getBytes(parameterAsString,
-								this.charConverter, this.charEncoding, this.connection
-										.getServerCharset(), this.connection
-										.parserKnowsUnicode(), getExceptionInterceptor());
-					}
-				} else {
-					// Send with platform character encoding
-					parameterAsBytes = StringUtils.getBytes(parameterAsString);
-				}
-	
-				setInternal(parameterIndex, parameterAsBytes);
-				
-				this.parameterTypes[parameterIndex - 1 + getParameterIndexOffset()] = Types.VARCHAR;
-			}
-		}
-	}
-
-	private boolean isEscapeNeededForString(String x, int stringLength) {
-		boolean needsHexEscape = false;
-
-		for (int i = 0; i < stringLength; ++i) {
-			char c = x.charAt(i);
-
-			switch (c) {
-			case 0: /* Must be escaped for 'mysql' */
-
-				needsHexEscape = true;
-				break;
-
-			case '\n': /* Must be escaped for logs */
-				needsHexEscape = true;
-
-				break;
-
-			case '\r':
-				needsHexEscape = true;
-				break;
-
-			case '\\':
-				needsHexEscape = true;
-
-				break;
-
-			case '\'':
-				needsHexEscape = true;
-
-				break;
-
-			case '"': /* Better safe than sorry */
-				needsHexEscape = true;
-
-				break;
-
-			case '\032': /* This gives problems on Win32 */
-				needsHexEscape = true;
-				break;
-			}
-
-			if (needsHexEscape) {
-				break; // no need to scan more
-			}
-		}
-		return needsHexEscape;
-	}
-
-	/**
-	 * Set a parameter to a java.sql.Time value. The driver converts this to a
-	 * SQL TIME value when it sends it to the database.
-	 * 
-	 * @param parameterIndex
-	 *            the first parameter is 1, the second is 2, ...
-	 * @param x
-	 *            the parameter value
-	 * @param cal
-	 *            the cal specifying the timezone
-	 * 
-	 * @throws SQLException
-	 *             if a database-access error occurs.
-	 */
-	public void setTime(int parameterIndex, java.sql.Time x, Calendar cal)
-			throws SQLException {
-		setTimeInternal(parameterIndex, x, cal, cal.getTimeZone(), true);
-	}
-
-	/**
-	 * Set a parameter to a java.sql.Time value. The driver converts this to a
-	 * SQL TIME value when it sends it to the database.
-	 * 
-	 * @param parameterIndex
-	 *            the first parameter is 1...));
-	 * @param x
-	 *            the parameter value
-	 * 
-	 * @throws java.sql.SQLException
-	 *             if a database access error occurs
-	 */
-	public void setTime(int parameterIndex, Time x)
-			throws java.sql.SQLException {
-		setTimeInternal(parameterIndex, x, null, Util.getDefaultTimeZone(), false);
-	}
-
-	/**
-	 * Set a parameter to a java.sql.Time value. The driver converts this to a
-	 * SQL TIME value when it sends it to the database, using the given
-	 * timezone.
-	 * 
-	 * @param parameterIndex
-	 *            the first parameter is 1...));
-	 * @param x
-	 *            the parameter value
-	 * @param tz
-	 *            the timezone to use
-	 * 
-	 * @throws java.sql.SQLException
-	 *             if a database access error occurs
-	 */
-	private void setTimeInternal(int parameterIndex, Time x, Calendar targetCalendar,
-			TimeZone tz,
-			boolean rollForward) throws java.sql.SQLException {
-		synchronized (checkClosed().getConnectionMutex()) {
-			if (x == null) {
-				setNull(parameterIndex, java.sql.Types.TIME);
-			} else {
-				checkClosed();
-				
-				if (!this.useLegacyDatetimeCode) {
-					newSetTimeInternal(parameterIndex, x, targetCalendar);
-				} else {
-					Calendar sessionCalendar = getCalendarInstanceForSessionOrNew();
-					
-					synchronized (sessionCalendar) {
-						x = TimeUtil.changeTimezone(this.connection, 
-								sessionCalendar,
-								targetCalendar,
-								 x, tz, this.connection
-								.getServerTimezoneTZ(), rollForward);
-					}
-					
-					setInternal(parameterIndex, "'" + x.toString() + "'"); //$NON-NLS-1$ //$NON-NLS-2$
-				}
-				
-				this.parameterTypes[parameterIndex - 1 + getParameterIndexOffset()] = Types.TIME;
-			}
-		}
-	}
-
-	/**
-	 * Set a parameter to a java.sql.Timestamp value. The driver converts this
-	 * to a SQL TIMESTAMP value when it sends it to the database.
-	 * 
-	 * @param parameterIndex
-	 *            the first parameter is 1, the second is 2, ...
-	 * @param x
-	 *            the parameter value
-	 * @param cal
-	 *            the calendar specifying the timezone to use
-	 * 
-	 * @throws SQLException
-	 *             if a database-access error occurs.
-	 */
-	public void setTimestamp(int parameterIndex, java.sql.Timestamp x,
-			Calendar cal) throws SQLException {
-		setTimestampInternal(parameterIndex, x, cal, cal.getTimeZone(), true);
-	}
-
-	/**
-	 * Set a parameter to a java.sql.Timestamp value. The driver converts this
-	 * to a SQL TIMESTAMP value when it sends it to the database.
-	 * 
-	 * @param parameterIndex
-	 *            the first parameter is 1...
-	 * @param x
-	 *            the parameter value
-	 * 
-	 * @throws java.sql.SQLException
-	 *             if a database access error occurs
-	 */
-	public void setTimestamp(int parameterIndex, Timestamp x)
-			throws java.sql.SQLException {
-		setTimestampInternal(parameterIndex, x, null, Util.getDefaultTimeZone(), false);
-	}
-
-	/**
-	 * Set a parameter to a java.sql.Timestamp value. The driver converts this
-	 * to a SQL TIMESTAMP value when it sends it to the database.
-	 * 
-	 * @param parameterIndex
-	 *            the first parameter is 1, the second is 2, ...
-	 * @param x
-	 *            the parameter value
-	 * @param tz
-	 *            the timezone to use
-	 * 
-	 * @throws SQLException
-	 *             if a database-access error occurs.
-	 */
-	private void setTimestampInternal(int parameterIndex,
-			Timestamp x, Calendar targetCalendar,
-			TimeZone tz, boolean rollForward) throws SQLException {
-		synchronized (checkClosed().getConnectionMutex()) {
-			if (x == null) {
-				setNull(parameterIndex, java.sql.Types.TIMESTAMP);
-			} else {
-				checkClosed();
-				
-				if (!this.useLegacyDatetimeCode) {
-					newSetTimestampInternal(parameterIndex, x, targetCalendar);
-				} else {
-					Calendar sessionCalendar = this.connection.getUseJDBCCompliantTimezoneShift() ?
-							this.connection.getUtcCalendar() : 
-								getCalendarInstanceForSessionOrNew();
-						
-					synchronized (sessionCalendar) {
-						x = TimeUtil.changeTimezone(this.connection, 
-								sessionCalendar,
-								targetCalendar,
-								x, tz, this.connection
-							.getServerTimezoneTZ(), rollForward);
-					}
-		
-					if (this.connection.getUseSSPSCompatibleTimezoneShift()) {
-						doSSPSCompatibleTimezoneShift(parameterIndex, x, sessionCalendar);
-					} else {
-						synchronized (this) {
-							if (this.tsdf == null) {
-								this.tsdf = new SimpleDateFormat("''yyyy-MM-dd HH:mm:ss", Locale.US); //$NON-NLS-1$
-							}
-							
-							StringBuffer buf = new StringBuffer();
-							buf.append(this.tsdf.format(x));
-
-							if (this.serverSupportsFracSecs) {
-								int nanos = x.getNanos();
-								
-								if (nanos != 0) {
-									buf.append('.');
-									buf.append(TimeUtil.formatNanos(nanos, this.serverSupportsFracSecs, true));
-								}
-							}
-
-							buf.append('\'');
-
-							setInternal(parameterIndex, buf.toString()); // SimpleDateFormat is not
-																		  // thread-safe
-						}
-					}
-				}
-				
-				this.parameterTypes[parameterIndex - 1 + getParameterIndexOffset()] = Types.TIMESTAMP;
-			}
-		}
-	}
-	
-	private void newSetTimestampInternal(int parameterIndex,
-			Timestamp x, Calendar targetCalendar) throws SQLException {
-		synchronized (checkClosed().getConnectionMutex()) {
-			if (this.tsdf == null) {
-				this.tsdf = new SimpleDateFormat("''yyyy-MM-dd HH:mm:ss", Locale.US); //$NON-NLS-1$
-			}
-			
-			String timestampString = null;
-			
-			if (targetCalendar != null) {
-				targetCalendar.setTime(x);
-				this.tsdf.setTimeZone(targetCalendar.getTimeZone());
-				
-				timestampString = this.tsdf.format(x);
-			} else {
-				this.tsdf.setTimeZone(this.connection.getServerTimezoneTZ());
-				timestampString = this.tsdf.format(x);
-			}
-	
-			StringBuffer buf = new StringBuffer();
-			buf.append(timestampString);
-			buf.append('.');
-			buf.append(TimeUtil.formatNanos(x.getNanos(), this.serverSupportsFracSecs, true));
-			buf.append('\'');
-			
-			setInternal(parameterIndex, buf.toString()); 
-		}
-	}
-	
-	private void newSetTimeInternal(int parameterIndex,
-			Time x, Calendar targetCalendar) throws SQLException {
-		synchronized (checkClosed().getConnectionMutex()) {
-			if (this.tdf == null) {
-				this.tdf = new SimpleDateFormat("''HH:mm:ss''", Locale.US); //$NON-NLS-1$
-				
-			}
-	
-			String timeString = null;
-			
-			if (targetCalendar != null) {
-				targetCalendar.setTime(x);
-				this.tdf.setTimeZone(targetCalendar.getTimeZone());
-				
-				timeString = this.tdf.format(x);
-			} else {
-				this.tdf.setTimeZone(this.connection.getServerTimezoneTZ());
-				timeString = this.tdf.format(x);
-			}
-	
-			setInternal(parameterIndex, timeString);
-		}
-	}
-	
-	private void newSetDateInternal(int parameterIndex,
-			Date x, Calendar targetCalendar) throws SQLException {
-		synchronized (checkClosed().getConnectionMutex()) {
-			if (this.ddf == null) {
-				this.ddf = new SimpleDateFormat("''yyyy-MM-dd''", Locale.US); //$NON-NLS-1$
-			}
-	
-			String timeString = null;
-			
-			if (targetCalendar != null) {
-				targetCalendar.setTime(x);
-				this.ddf.setTimeZone(targetCalendar.getTimeZone());
-				
-				timeString = this.ddf.format(x);
-			} else {
-				this.ddf.setTimeZone(this.connection.getServerTimezoneTZ());
-				timeString = this.ddf.format(x);
-			}
-	
-			setInternal(parameterIndex, timeString);
-		}
-	}
-
-	private void doSSPSCompatibleTimezoneShift(int parameterIndex, Timestamp x, Calendar sessionCalendar) throws SQLException {
-		synchronized (checkClosed().getConnectionMutex()) {
-			Calendar sessionCalendar2 = (this.connection
-					.getUseJDBCCompliantTimezoneShift()) ? this.connection
-					.getUtcCalendar()
-					: getCalendarInstanceForSessionOrNew();
-	
-			synchronized (sessionCalendar2) {
-				java.util.Date oldTime = sessionCalendar2.getTime();
-	
-				try {
-					sessionCalendar2.setTime(x);
-	
-					int year = sessionCalendar2.get(Calendar.YEAR);
-					int month = sessionCalendar2.get(Calendar.MONTH) + 1;
-					int date = sessionCalendar2.get(Calendar.DAY_OF_MONTH);
-	
-					int hour = sessionCalendar2.get(Calendar.HOUR_OF_DAY);
-					int minute = sessionCalendar2.get(Calendar.MINUTE);
-					int seconds = sessionCalendar2.get(Calendar.SECOND);
-	
-					StringBuffer tsBuf = new StringBuffer();
-	
-					tsBuf.append('\'');
-					tsBuf.append(year);
-	
-					tsBuf.append("-");
-	
-					if (month < 10) {
-						tsBuf.append('0');
-					}
-	
-					tsBuf.append(month);
-	
-					tsBuf.append('-');
-	
-					if (date < 10) {
-						tsBuf.append('0');
-					}
-	
-					tsBuf.append(date);
-	
-					tsBuf.append(' ');
-	
-					if (hour < 10) {
-						tsBuf.append('0');
-					}
-	
-					tsBuf.append(hour);
-	
-					tsBuf.append(':');
-	
-					if (minute < 10) {
-						tsBuf.append('0');
-					}
-	
-					tsBuf.append(minute);
-	
-					tsBuf.append(':');
-	
-					if (seconds < 10) {
-						tsBuf.append('0');
-					}
-	
-					tsBuf.append(seconds);
-	
-					tsBuf.append('.');
-					tsBuf.append(TimeUtil.formatNanos(x.getNanos(), this.serverSupportsFracSecs, true));
-					tsBuf.append('\'');
-	
-					setInternal(parameterIndex, tsBuf.toString());
-	
-				} finally {
-					sessionCalendar.setTime(oldTime);
-				}
-			}
-		}
-	}
-
-	/**
-	 * When a very large Unicode value is input to a LONGVARCHAR parameter, it
-	 * may be more practical to send it via a java.io.InputStream. JDBC will
-	 * read the data from the stream as needed, until it reaches end-of-file.
-	 * The JDBC driver will do any necessary conversion from UNICODE to the
-	 * database char format.
-	 * 
-	 * <P>
-	 * <B>Note:</B> This stream object can either be a standard Java stream
-	 * object or your own subclass that implements the standard interface.
-	 * </p>
-	 * 
-	 * @param parameterIndex
-	 *            the first parameter is 1...
-	 * @param x
-	 *            the parameter value
-	 * @param length
-	 *            the number of bytes to read from the stream
-	 * 
-	 * @throws SQLException
-	 *             if a database access error occurs
-	 * 
-	 * @deprecated
-	 */
-	public void setUnicodeStream(int parameterIndex, InputStream x, int length)
-			throws SQLException {
-		if (x == null) {
-			setNull(parameterIndex, java.sql.Types.VARCHAR);
-		} else {
-			setBinaryStream(parameterIndex, x, length);
-			
-			this.parameterTypes[parameterIndex - 1 + getParameterIndexOffset()] = Types.CLOB;
-		}
-	}
-
-	/**
-	 * @see PreparedStatement#setURL(int, URL)
-	 */
-	public void setURL(int parameterIndex, URL arg) throws SQLException {
-		if (arg != null) {
-			setString(parameterIndex, arg.toString());
-			
-			this.parameterTypes[parameterIndex - 1 + getParameterIndexOffset()] = Types.DATALINK;
-		} else {
-			setNull(parameterIndex, Types.CHAR);
-		}
-	}
-
-	private final void streamToBytes(Buffer packet, InputStream in,
-			boolean escape, int streamLength, boolean useLength)
-			throws SQLException {
-		synchronized (checkClosed().getConnectionMutex()) {
-			try {
-				if (streamConvertBuf == null) {
-					streamConvertBuf = new byte[4096];
-				}
-				
-				String connectionEncoding = this.connection.getEncoding();
-	
-				boolean hexEscape = false;
-	
-				try {
-					if (this.connection.isNoBackslashEscapesSet()
-							|| (this.connection.getUseUnicode() 
-									&& connectionEncoding != null
-									&& CharsetMapping.isMultibyteCharset(connectionEncoding)
-									&& !this.connection.parserKnowsUnicode())) {
-						hexEscape = true;
-					}
-				} catch (RuntimeException ex) {
-					SQLException sqlEx = SQLError.createSQLException(ex.toString(), SQLError.SQL_STATE_ILLEGAL_ARGUMENT, null);
-					sqlEx.initCause(ex);
-					throw sqlEx;
-				}
-	
-				if (streamLength == -1) {
-					useLength = false;
-				}
-	
-				int bc = -1;
-	
-				if (useLength) {
-					bc = readblock(in, streamConvertBuf, streamLength);
-				} else {
-					bc = readblock(in, streamConvertBuf);
-				}
-	
-				int lengthLeftToRead = streamLength - bc;
-	
-				if (hexEscape) {
-					packet.writeStringNoNull("x");
-				} else if (this.connection.getIO().versionMeetsMinimum(4, 1, 0)) {
-					packet.writeStringNoNull("_binary");
-				}
-	
-				if (escape) {
-					packet.writeByte((byte) '\'');
-				}
-	
-				while (bc > 0) {
-					if (hexEscape) {
-						hexEscapeBlock(streamConvertBuf, packet, bc);
-					} else if (escape) {
-						escapeblockFast(streamConvertBuf, packet, bc);
-					} else {
-						packet.writeBytesNoNull(streamConvertBuf, 0, bc);
-					}
-	
-					if (useLength) {
-						bc = readblock(in, streamConvertBuf, lengthLeftToRead);
-	
-						if (bc > 0) {
-							lengthLeftToRead -= bc;
-						}
-					} else {
-						bc = readblock(in, streamConvertBuf);
-					}
-				}
-	
-				if (escape) {
-					packet.writeByte((byte) '\'');
-				}
-			} finally {
-				if (this.connection.getAutoClosePStmtStreams()) {
-					try {
-						in.close();
-					} catch (IOException ioEx) {
-						;
-					}
-	
-					in = null;
-				}
-			}
-		}
-	}
-
-	private final byte[] streamToBytes(InputStream in, boolean escape,
-			int streamLength, boolean useLength) throws SQLException {
-		synchronized (checkClosed().getConnectionMutex()) {
-			try {
-				if (streamConvertBuf == null) {
-					streamConvertBuf = new byte[4096];
-				}
-				if (streamLength == -1) {
-					useLength = false;
-				}
-	
-				ByteArrayOutputStream bytesOut = new ByteArrayOutputStream();
-	
-				int bc = -1;
-	
-				if (useLength) {
-					bc = readblock(in, this.streamConvertBuf, streamLength);
-				} else {
-					bc = readblock(in, this.streamConvertBuf);
-				}
-	
-				int lengthLeftToRead = streamLength - bc;
-	
-				if (escape) {
-					if (this.connection.versionMeetsMinimum(4, 1, 0)) {
-						bytesOut.write('_');
-						bytesOut.write('b');
-						bytesOut.write('i');
-						bytesOut.write('n');
-						bytesOut.write('a');
-						bytesOut.write('r');
-						bytesOut.write('y');
-					}
-					
-					bytesOut.write('\'');
-				}
-	
-				while (bc > 0) {
-					if (escape) {
-						escapeblockFast(this.streamConvertBuf, bytesOut, bc);
-					} else {
-						bytesOut.write(this.streamConvertBuf, 0, bc);
-					}
-	
-					if (useLength) {
-						bc = readblock(in, this.streamConvertBuf, lengthLeftToRead);
-	
-						if (bc > 0) {
-							lengthLeftToRead -= bc;
-						}
-					} else {
-						bc = readblock(in, this.streamConvertBuf);
-					}
-				}
-	
-				if (escape) {
-					bytesOut.write('\'');
-				}
-	
-				return bytesOut.toByteArray();
-			} finally {
-				if (this.connection.getAutoClosePStmtStreams()) {
-					try {
-						in.close();
-					} catch (IOException ioEx) {
-						;
-					}
-	
-					in = null;
-				}
-			}
-		}
-	}
-	
-	/**
-	 * Returns this PreparedStatement represented as a string.
-	 * 
-	 * @return this PreparedStatement represented as a string.
-	 */
-	public String toString() {
-		StringBuffer buf = new StringBuffer();
-		buf.append(super.toString());
-		buf.append(": "); //$NON-NLS-1$
-
-		try {
-			buf.append(asSql());
-		} catch (SQLException sqlEx) {
-			buf.append("EXCEPTION: " + sqlEx.toString());
-		}
-
-		return buf.toString();
-	}
-
-
-	/** 
-	 * For calling stored functions, this will be -1 as we don't really count
-	 * the first '?' parameter marker, it's only syntax, but JDBC counts it
-	 * as #1, otherwise it will return 0 
-	 *
-	 */
-	
-	protected int getParameterIndexOffset() {
-		return 0;
-	}
-	
-	public void setAsciiStream(int parameterIndex, InputStream x) throws SQLException {
-		setAsciiStream(parameterIndex, x, -1);
-	}
-
-	public void setAsciiStream(int parameterIndex, InputStream x, long length) throws SQLException {
-		setAsciiStream(parameterIndex, x, (int)length);
-		this.parameterTypes[parameterIndex - 1 + getParameterIndexOffset()] = Types.CLOB;
-	}
-
-	public void setBinaryStream(int parameterIndex, InputStream x) throws SQLException {
-		setBinaryStream(parameterIndex, x, -1);
-	}
-
-	public void setBinaryStream(int parameterIndex, InputStream x, long length) throws SQLException {
-		setBinaryStream(parameterIndex, x, (int)length);	
-	}
-
-	public void setBlob(int parameterIndex, InputStream inputStream) throws SQLException {
-		setBinaryStream(parameterIndex, inputStream);
-	}
-
-	public void setCharacterStream(int parameterIndex, Reader reader) throws SQLException {
-		setCharacterStream(parameterIndex, reader, -1);
-	}
-
-	public void setCharacterStream(int parameterIndex, Reader reader, long length) throws SQLException {
-		setCharacterStream(parameterIndex, reader, (int)length);
-		
-	}
-
-	public void setClob(int parameterIndex, Reader reader) throws SQLException {
-		setCharacterStream(parameterIndex, reader);
-		
-	}
-
-	public void setClob(int parameterIndex, Reader reader, long length)
-			throws SQLException {
-		setCharacterStream(parameterIndex, reader, length);
-	}
-	
-	public void setNCharacterStream(int parameterIndex, Reader value) throws SQLException {
-		setNCharacterStream(parameterIndex, value, -1);
-	}
-	
-	/**
-	 * Set a parameter to a Java String value. The driver converts this to a SQL
-	 * VARCHAR or LONGVARCHAR value with introducer _utf8 (depending on the 
-	 * arguments size relative to the driver's limits on VARCHARs) when it sends 
-	 * it to the database. If charset is set as utf8, this method just call setString.
-	 * 
-	 * @param parameterIndex
-	 *            the first parameter is 1...
-	 * @param x
-	 *            the parameter value
-	 * 
-	 * @exception SQLException
-	 *                if a database access error occurs
-	 */
-	public void setNString(int parameterIndex, String x) throws SQLException {
-		synchronized (checkClosed().getConnectionMutex()) {
-		    if (this.charEncoding.equalsIgnoreCase("UTF-8")
-		            || this.charEncoding.equalsIgnoreCase("utf8")) {
-		        setString(parameterIndex, x);
-		        return;
-		    }
-		
-		    // if the passed string is null, then set this column to null
-		    if (x == null) {
-		        setNull(parameterIndex, java.sql.Types.CHAR); 
-		    } else {
-		        int stringLength = x.length();
-		        // Ignore sql_mode=NO_BACKSLASH_ESCAPES in current implementation.
-		
-		        // Add introducer _utf8 for NATIONAL CHARACTER
-		        StringBuffer buf = new StringBuffer((int) (x.length() * 1.1 + 4));
-		        buf.append("_utf8");
-		        buf.append('\'');
-		
-		        //
-		        // Note: buf.append(char) is _faster_ than
-		        // appending in blocks, because the block
-		        // append requires a System.arraycopy()....
-		        // go figure...
-		        //
-		
-		        for (int i = 0; i < stringLength; ++i) {
-		            char c = x.charAt(i);
-		
-		            switch (c) {
-		            case 0: /* Must be escaped for 'mysql' */
-		                buf.append('\\');
-		                buf.append('0');
-		
-		                break;
-		
-		            case '\n': /* Must be escaped for logs */
-		                buf.append('\\');
-		                buf.append('n');
-		
-		                break;
-		
-		            case '\r':
-		                buf.append('\\');
-		                buf.append('r');
-		
-		                break;
-		
-		            case '\\':
-		                buf.append('\\');
-		                buf.append('\\');
-		
-		                break;
-		
-		            case '\'':
-		                buf.append('\\');
-		                buf.append('\'');
-		
-		                break;
-		
-		            case '"': /* Better safe than sorry */
-		                if (this.usingAnsiMode) {
-		                    buf.append('\\');
-		                }
-		
-		                buf.append('"');
-		
-		                break;
-		
-		            case '\032': /* This gives problems on Win32 */
-		                buf.append('\\');
-		                buf.append('Z');
-		
-		                break;
-		
-		            default:
-		                buf.append(c);
-		            }
-		        }
-		
-		        buf.append('\'');
-		
-		        String parameterAsString = buf.toString();
-		
-		        byte[] parameterAsBytes = null;
-		
-		        if (!this.isLoadDataQuery) {
-		            parameterAsBytes = StringUtils.getBytes(parameterAsString,
-		                    this.connection.getCharsetConverter("UTF-8"), "UTF-8", 
-		                            this.connection.getServerCharset(),
-		                            this.connection.parserKnowsUnicode(), getExceptionInterceptor());
-		        } else {
-		            // Send with platform character encoding
-		            parameterAsBytes = StringUtils.getBytes(parameterAsString);
-		        }
-		
-		        setInternal(parameterIndex, parameterAsBytes);
-		        
-		        this.parameterTypes[parameterIndex - 1 + getParameterIndexOffset()] = -9; /* Types.NVARCHAR */
-		    }
-		}
-	}
-	
-	/**
-	 * JDBC 2.0 When a very large UNICODE value is input to a LONGVARCHAR
-	 * parameter, it may be more practical to send it via a java.io.Reader. JDBC
-	 * will read the data from the stream as needed, until it reaches
-	 * end-of-file. The JDBC driver will do any necessary conversion from
-	 * UNICODE to the database char format.
-	 * 
-	 * <P>
-	 * <B>Note:</B> This stream object can either be a standard Java stream
-	 * object or your own subclass that implements the standard interface.
-	 * </p>
-	 * 
-	 * @param parameterIndex
-	 *            the first parameter is 1, the second is 2, ...
-	 * @param reader
-	 *            the java reader which contains the UNICODE data
-	 * @param length
-	 *            the number of characters in the stream
-	 * 
-	 * @exception SQLException
-	 *                if a database-access error occurs.
-	 */
-	public void setNCharacterStream(int parameterIndex, Reader reader,
-			long length) throws SQLException {
-		synchronized (checkClosed().getConnectionMutex()) {
-		    try {
-		        if (reader == null) {
-		            setNull(parameterIndex, java.sql.Types.LONGVARCHAR);
-		            
-		        } else {
-		            char[] c = null;
-		            int len = 0;
-		
-		            boolean useLength = this.connection
-		                    .getUseStreamLengthsInPrepStmts();
-		            
-		            // Ignore "clobCharacterEncoding" because utf8 should be used this time.
-		
-		            if (useLength && (length != -1)) {
-		                c = new char[(int) length];  // can't take more than Integer.MAX_VALUE
-		
-		                int numCharsRead = readFully(reader, c, (int) length); // blocks
-		                // until
-		                // all
-		                // read
-		                setNString(parameterIndex, new String(c, 0, numCharsRead));
-		
-		            } else {
-		                c = new char[4096];
-		
-		                StringBuffer buf = new StringBuffer();
-		
-		                while ((len = reader.read(c)) != -1) {
-		                    buf.append(c, 0, len);
-		                }
-		
-		                setNString(parameterIndex, buf.toString());
-		            }
-		            
-		            this.parameterTypes[parameterIndex - 1 + getParameterIndexOffset()] = 2011; /* Types.NCLOB */
-		        }
-		    } catch (java.io.IOException ioEx) {
-		        throw SQLError.createSQLException(ioEx.toString(),
-		                SQLError.SQL_STATE_GENERAL_ERROR, getExceptionInterceptor());
-		    }
-		}
-	}
-	
-	public void setNClob(int parameterIndex, Reader reader) throws SQLException {
-		setNCharacterStream(parameterIndex, reader);		
-	}
-
-	/**
-	 * JDBC 4.0 Set a NCLOB parameter.
-	 * 
-	 * @param parameterIndex
-	 *            the first parameter is 1, the second is 2, ...
-	 * @param reader
-	 *            the java reader which contains the UNICODE data
-	 * @param length
-	 *            the number of characters in the stream
-	 * 
-	 * @throws SQLException
-	 *             if a database error occurs
-	 */
-	public void setNClob(int parameterIndex, Reader reader, long length)
-			throws SQLException {
-	    if (reader == null) {
-	        setNull(parameterIndex, java.sql.Types.LONGVARCHAR);
-	    } else {
-	        setNCharacterStream(parameterIndex, reader, length);
-	    }
-	}
-	
-	public ParameterBindings getParameterBindings() throws SQLException {
-		synchronized (checkClosed().getConnectionMutex()) {
-			return new EmulatedPreparedStatementBindings();
-		}
-	}
-	
-	class EmulatedPreparedStatementBindings implements ParameterBindings {
-
-		private ResultSetImpl bindingsAsRs;
-		private boolean[] parameterIsNull;
-		
-		EmulatedPreparedStatementBindings() throws SQLException {
-			List<ResultSetRow> rows = new ArrayList<ResultSetRow>();
-			parameterIsNull = new boolean[parameterCount];
-			System
-					.arraycopy(isNull, 0, this.parameterIsNull, 0,
-							parameterCount);
-			byte[][] rowData = new byte[parameterCount][];
-			Field[] typeMetadata = new Field[parameterCount];
-
-			for (int i = 0; i < parameterCount; i++) {
-				if (batchCommandIndex == -1)
-					rowData[i] = getBytesRepresentation(i);
-				else
-					rowData[i] = getBytesRepresentationForBatch(i, batchCommandIndex);
-
-				int charsetIndex = 0;
-
-				if (parameterTypes[i] == Types.BINARY
-						|| parameterTypes[i] == Types.BLOB) {
-					charsetIndex = CharsetMapping.MYSQL_COLLATION_INDEX_binary;
-				} else {
-					try {
-						charsetIndex = CharsetMapping.getCollationIndexForJavaEncoding(connection.getEncoding(), connection);
-					} catch (SQLException ex) {
-						throw ex;
-					} catch (RuntimeException ex) {
-						SQLException sqlEx = SQLError.createSQLException(ex.toString(), SQLError.SQL_STATE_ILLEGAL_ARGUMENT, null);
-						sqlEx.initCause(ex);
-						throw sqlEx;
-					}
-				}
-
-				Field parameterMetadata = new Field(null, "parameter_"
-						+ (i + 1), charsetIndex, parameterTypes[i],
-						rowData[i].length);
-				parameterMetadata.setConnection(connection);
-				typeMetadata[i] = parameterMetadata;
-			}
-
-			rows.add(new ByteArrayRow(rowData, getExceptionInterceptor()));
-
-			this.bindingsAsRs = new ResultSetImpl(connection.getCatalog(),
-					typeMetadata, new RowDataStatic(rows), connection, null);
-			this.bindingsAsRs.next();
-		}
-		
-		public Array getArray(int parameterIndex) throws SQLException {
-			return this.bindingsAsRs.getArray(parameterIndex);
-		}
-
-		public InputStream getAsciiStream(int parameterIndex)
-				throws SQLException {
-			return this.bindingsAsRs.getAsciiStream(parameterIndex);
-		}
-
-		public BigDecimal getBigDecimal(int parameterIndex) throws SQLException {
-			return this.bindingsAsRs.getBigDecimal(parameterIndex);
-		}
-
-		public InputStream getBinaryStream(int parameterIndex)
-				throws SQLException {
-			return this.bindingsAsRs.getBinaryStream(parameterIndex);
-		}
-
-		public java.sql.Blob getBlob(int parameterIndex) throws SQLException {
-			return this.bindingsAsRs.getBlob(parameterIndex);
-		}
-
-		public boolean getBoolean(int parameterIndex) throws SQLException {
-			return this.bindingsAsRs.getBoolean(parameterIndex);
-		}
-
-		public byte getByte(int parameterIndex) throws SQLException {
-			return this.bindingsAsRs.getByte(parameterIndex);
-		}
-
-		public byte[] getBytes(int parameterIndex) throws SQLException {
-			return this.bindingsAsRs.getBytes(parameterIndex);
-		}
-
-		public Reader getCharacterStream(int parameterIndex)
-				throws SQLException {
-			return this.bindingsAsRs.getCharacterStream(parameterIndex);
-		}
-
-		public java.sql.Clob getClob(int parameterIndex) throws SQLException {
-			return this.bindingsAsRs.getClob(parameterIndex);
-		}
-
-		public Date getDate(int parameterIndex) throws SQLException {
-			return this.bindingsAsRs.getDate(parameterIndex);
-		}
-
-		public double getDouble(int parameterIndex) throws SQLException {
-			return this.bindingsAsRs.getDouble(parameterIndex);
-		}
-
-		public float getFloat(int parameterIndex) throws SQLException {
-			return this.bindingsAsRs.getFloat(parameterIndex);
-		}
-
-		public int getInt(int parameterIndex) throws SQLException {
-			return this.bindingsAsRs.getInt(parameterIndex);
-		}
-
-		public long getLong(int parameterIndex) throws SQLException {
-			return this.bindingsAsRs.getLong(parameterIndex);
-		}
-
-		public Reader getNCharacterStream(int parameterIndex)
-				throws SQLException {
-			return this.bindingsAsRs.getCharacterStream(parameterIndex);
-		}
-
-		public Reader getNClob(int parameterIndex) throws SQLException {
-			return this.bindingsAsRs.getCharacterStream(parameterIndex);
-		}
-
-		public Object getObject(int parameterIndex) throws SQLException {
-			checkBounds(parameterIndex, 0);
-			
-			if (parameterIsNull[parameterIndex - 1]) {
-				return null;
-			}
-			
-			// we can't rely on the default mapping for JDBC's 
-			// ResultSet.getObject() for numerics, they're not one-to-one with
-			// PreparedStatement.setObject
-			
-			switch (parameterTypes[parameterIndex - 1]) {
-			case Types.TINYINT:
-				return Byte.valueOf(getByte(parameterIndex));
-			case Types.SMALLINT:
-				return Short.valueOf(getShort(parameterIndex));
-			case Types.INTEGER:
-				return Integer.valueOf(getInt(parameterIndex));
-			case Types.BIGINT:
-				return Long.valueOf(getLong(parameterIndex));
-			case Types.FLOAT:
-				return Float.valueOf(getFloat(parameterIndex));
-			case Types.DOUBLE: 
-				return Double.valueOf(getDouble(parameterIndex));
-			default:
-				return this.bindingsAsRs.getObject(parameterIndex);
-			}
-		}
-
-		public Ref getRef(int parameterIndex) throws SQLException {
-			return this.bindingsAsRs.getRef(parameterIndex);
-		}
-
-		public short getShort(int parameterIndex) throws SQLException {
-			return this.bindingsAsRs.getShort(parameterIndex);
-		}
-
-		public String getString(int parameterIndex) throws SQLException {
-			return this.bindingsAsRs.getString(parameterIndex);
-		}
-
-		public Time getTime(int parameterIndex) throws SQLException {
-			return this.bindingsAsRs.getTime(parameterIndex);
-		}
-
-		public Timestamp getTimestamp(int parameterIndex) throws SQLException {
-			return this.bindingsAsRs.getTimestamp(parameterIndex);
-		}
-
-		public URL getURL(int parameterIndex) throws SQLException {
-			return this.bindingsAsRs.getURL(parameterIndex);
-		}
-
-		public boolean isNull(int parameterIndex) throws SQLException {
-			checkBounds(parameterIndex, 0);
-			
-			return this.parameterIsNull[parameterIndex -1];
-		}	
-	}
-	
-	public String getPreparedSql() {
-		try {
-			synchronized (checkClosed().getConnectionMutex()) {
-				if (this.rewrittenBatchSize == 0) {
-					return this.originalSql;
-				}
-				
-				try {
-					return this.parseInfo.getSqlForBatch(this.parseInfo);
-				} catch (UnsupportedEncodingException e) {
-					throw new RuntimeException(e);
-				}
-			}
-		} catch (SQLException e) {
-			throw new RuntimeException(e); // FIXME: evolve public interface
-		}
-	}
-
-	public int getUpdateCount() throws SQLException {
-		int count = super.getUpdateCount();
-		
-		if (containsOnDuplicateKeyUpdateInSQL() && 
-				this.compensateForOnDuplicateKeyUpdate) {
-			if (count == 2 || count == 0) {
-				count = 1;
-			}
-		}
-		
-		return count;
-	}
-	
-	protected static boolean canRewrite(String sql, boolean isOnDuplicateKeyUpdate, int locationOfOnDuplicateKeyUpdate, int statementStartPos) {
-		// Needs to be INSERT, can't have INSERT ... SELECT or
-		// INSERT ... ON DUPLICATE KEY UPDATE with an id=LAST_INSERT_ID(...)
-
-		boolean rewritableOdku = true;
-
-		if (isOnDuplicateKeyUpdate) {
-			int updateClausePos = StringUtils.indexOfIgnoreCase(
-					locationOfOnDuplicateKeyUpdate, sql, " UPDATE ");
-
-			if (updateClausePos != -1) {
-				rewritableOdku = StringUtils.indexOfIgnoreCase(updateClausePos, sql, "LAST_INSERT_ID", "\"'`", "\"'`",
-						StringUtils.SEARCH_MODE__MRK_COM_WS) == -1;
-			}
-		}
-
-		return StringUtils.startsWithIgnoreCaseAndWs(sql, "INSERT", statementStartPos)
-				&& StringUtils.indexOfIgnoreCase(statementStartPos, sql, "SELECT", "\"'`", "\"'`",
-						StringUtils.SEARCH_MODE__MRK_COM_WS) == -1 && rewritableOdku;
-	}
-
-	public void setRowId(int parameterIndex, RowId x) throws SQLException {
-		PreparedStatementHelper.setRowId(this, parameterIndex, x);
-	}
-
-	/**
-	 * JDBC 4.0 Set a NCLOB parameter.
-	 * 
-	 * @param i
-	 *            the first parameter is 1, the second is 2, ...
-	 * @param x
-	 *            an object representing a NCLOB
-	 * 
-	 * @throws SQLException
-	 *             if a database error occurs
-	 */
-	public void setNClob(int parameterIndex, NClob value) throws SQLException {
-		PreparedStatementHelper.setNClob(this, parameterIndex, value);
-	}
-
-	public void setSQLXML(int parameterIndex, SQLXML xmlObject)
-			throws SQLException {
-		PreparedStatementHelper.setSQLXML(this, parameterIndex, xmlObject);
-	}
-=======
 public class PreparedStatement extends com.mysql.jdbc.StatementImpl implements java.sql.PreparedStatement {
-    private static final Constructor<?> JDBC_4_PSTMT_2_ARG_CTOR;
-    private static final Constructor<?> JDBC_4_PSTMT_3_ARG_CTOR;
-    private static final Constructor<?> JDBC_4_PSTMT_4_ARG_CTOR;
-
-    static {
-        if (Util.isJdbc4()) {
-            try {
-                JDBC_4_PSTMT_2_ARG_CTOR = Class.forName("com.mysql.jdbc.JDBC4PreparedStatement").getConstructor(
-                        new Class[] { MySQLConnection.class, String.class });
-                JDBC_4_PSTMT_3_ARG_CTOR = Class.forName("com.mysql.jdbc.JDBC4PreparedStatement").getConstructor(
-                        new Class[] { MySQLConnection.class, String.class, String.class });
-                JDBC_4_PSTMT_4_ARG_CTOR = Class.forName("com.mysql.jdbc.JDBC4PreparedStatement").getConstructor(
-                        new Class[] { MySQLConnection.class, String.class, String.class, ParseInfo.class });
-            } catch (SecurityException e) {
-                throw new RuntimeException(e);
-            } catch (NoSuchMethodException e) {
-                throw new RuntimeException(e);
-            } catch (ClassNotFoundException e) {
-                throw new RuntimeException(e);
-            }
-        } else {
-            JDBC_4_PSTMT_2_ARG_CTOR = null;
-            JDBC_4_PSTMT_3_ARG_CTOR = null;
-            JDBC_4_PSTMT_4_ARG_CTOR = null;
-        }
-    }
 
     public class BatchParams {
         public boolean[] isNull = null;
@@ -5852,11 +324,11 @@
                         this.staticSql[i] = buf;
                     } else {
                         if (converter != null) {
-                            this.staticSql[i] = StringUtils.getBytes(sql, converter, encoding, PreparedStatement.this.connection.getServerCharset(), begin, len,
-                                    PreparedStatement.this.connection.parserKnowsUnicode(), getExceptionInterceptor());
+                            this.staticSql[i] = StringUtils.getBytes(sql, converter, encoding, PreparedStatement.this.connection.getServerCharset(), begin,
+                                    len, PreparedStatement.this.connection.parserKnowsUnicode(), getExceptionInterceptor());
                         } else {
-                            this.staticSql[i] = StringUtils.getBytes(sql, encoding, PreparedStatement.this.connection.getServerCharset(), begin, len, PreparedStatement.this.connection.parserKnowsUnicode(),
-                                    conn, getExceptionInterceptor());
+                            this.staticSql[i] = StringUtils.getBytes(sql, encoding, PreparedStatement.this.connection.getServerCharset(), begin, len,
+                                    PreparedStatement.this.connection.parserKnowsUnicode(), conn, getExceptionInterceptor());
                         }
                     }
                 }
@@ -6257,49 +729,27 @@
     protected boolean serverSupportsFracSecs;
 
     /**
-     * Creates a prepared statement instance -- We need to provide factory-style
-     * methods so we can support both JDBC3 (and older) and JDBC4 runtimes,
-     * otherwise the class verifier complains when it tries to load JDBC4-only
-     * interface classes that are present in JDBC4 method signatures.
+     * Creates a prepared statement instance
      */
 
     protected static PreparedStatement getInstance(MySQLConnection conn, String catalog) throws SQLException {
-        if (!Util.isJdbc4()) {
-            return new PreparedStatement(conn, catalog);
-        }
-
-        return (PreparedStatement) Util.handleNewInstance(JDBC_4_PSTMT_2_ARG_CTOR, new Object[] { conn, catalog }, conn.getExceptionInterceptor());
-    }
-
-    /**
-     * Creates a prepared statement instance -- We need to provide factory-style
-     * methods so we can support both JDBC3 (and older) and JDBC4 runtimes,
-     * otherwise the class verifier complains when it tries to load JDBC4-only
-     * interface classes that are present in JDBC4 method signatures.
+        return new PreparedStatement(conn, catalog);
+    }
+
+    /**
+     * Creates a prepared statement instance
      */
 
     protected static PreparedStatement getInstance(MySQLConnection conn, String sql, String catalog) throws SQLException {
-        if (!Util.isJdbc4()) {
-            return new PreparedStatement(conn, sql, catalog);
-        }
-
-        return (PreparedStatement) Util.handleNewInstance(JDBC_4_PSTMT_3_ARG_CTOR, new Object[] { conn, sql, catalog }, conn.getExceptionInterceptor());
-    }
-
-    /**
-     * Creates a prepared statement instance -- We need to provide factory-style
-     * methods so we can support both JDBC3 (and older) and JDBC4 runtimes,
-     * otherwise the class verifier complains when it tries to load JDBC4-only
-     * interface classes that are present in JDBC4 method signatures.
+        return new PreparedStatement(conn, sql, catalog);
+    }
+
+    /**
+     * Creates a prepared statement instance
      */
 
     protected static PreparedStatement getInstance(MySQLConnection conn, String sql, String catalog, ParseInfo cachedParseInfo) throws SQLException {
-        if (!Util.isJdbc4()) {
-            return new PreparedStatement(conn, sql, catalog, cachedParseInfo);
-        }
-
-        return (PreparedStatement) Util.handleNewInstance(JDBC_4_PSTMT_4_ARG_CTOR, new Object[] { conn, sql, catalog, cachedParseInfo },
-                conn.getExceptionInterceptor());
+        return new PreparedStatement(conn, sql, catalog, cachedParseInfo);
     }
 
     /**
@@ -7654,7 +2104,7 @@
                         SQLError.SQL_STATE_ILLEGAL_ARGUMENT, getExceptionInterceptor());
             }
 
-            if ((this.firstCharOfStmt == 'S') && isSelectQuery()) { 
+            if ((this.firstCharOfStmt == 'S') && isSelectQuery()) {
                 throw SQLError.createSQLException(Messages.getString("PreparedStatement.37"), //$NON-NLS-1$
                         "01S03", getExceptionInterceptor()); //$NON-NLS-1$
             }
@@ -8317,8 +2767,7 @@
     protected void realClose(boolean calledExplicitly, boolean closeOpenResults) throws SQLException {
         MySQLConnection locallyScopedConn = this.connection;
 
-        if (locallyScopedConn == null)
-         {
+        if (locallyScopedConn == null) {
             return; // already closed
         }
 
@@ -8364,7 +2813,7 @@
      * 
      * @throws SQLException
      *             because this method is not implemented.
-     * @throws NotImplemented
+     * @throws SQLFeatureNotSupportedException
      *             DOCUMENT ME!
      */
     public void setArray(int i, Array x) throws SQLException {
@@ -9450,7 +3899,7 @@
      * 
      * @throws SQLException
      *             if a database error occurs
-     * @throws NotImplemented
+     * @throws SQLFeatureNotSupportedException
      *             DOCUMENT ME!
      */
     public void setRef(int i, Ref x) throws SQLException {
@@ -10284,7 +4733,7 @@
      * For calling stored functions, this will be -1 as we don't really count
      * the first '?' parameter marker, it's only syntax, but JDBC counts it
      * as #1, otherwise it will return 0
-     * 
+     *
      */
 
     protected int getParameterIndexOffset() {
@@ -10569,7 +5018,8 @@
                     charsetIndex = CharsetMapping.MYSQL_COLLATION_INDEX_binary;
                 } else {
                     try {
-                        charsetIndex = CharsetMapping.getCollationIndexForJavaEncoding(PreparedStatement.this.connection.getEncoding(), PreparedStatement.this.connection);
+                        charsetIndex = CharsetMapping.getCollationIndexForJavaEncoding(PreparedStatement.this.connection.getEncoding(),
+                                PreparedStatement.this.connection);
                     } catch (SQLException ex) {
                         throw ex;
                     } catch (RuntimeException ex) {
@@ -10586,7 +5036,8 @@
 
             rows.add(new ByteArrayRow(rowData, getExceptionInterceptor()));
 
-            this.bindingsAsRs = new ResultSetImpl(PreparedStatement.this.connection.getCatalog(), typeMetadata, new RowDataStatic(rows), PreparedStatement.this.connection, null);
+            this.bindingsAsRs = new ResultSetImpl(PreparedStatement.this.connection.getCatalog(), typeMetadata, new RowDataStatic(rows),
+                    PreparedStatement.this.connection, null);
             this.bindingsAsRs.next();
         }
 
@@ -10766,5 +5217,27 @@
         return StringUtils.startsWithIgnoreCaseAndWs(sql, "INSERT", statementStartPos)
                 && StringUtils.indexOfIgnoreCase(statementStartPos, sql, "SELECT", "\"'`", "\"'`", StringUtils.SEARCH_MODE__MRK_COM_WS) == -1 && rewritableOdku;
     }
->>>>>>> 8d5e83e3
+
+    public void setRowId(int parameterIndex, RowId x) throws SQLException {
+        PreparedStatementHelper.setRowId(this, parameterIndex, x);
+    }
+
+    /**
+     * JDBC 4.0 Set a NCLOB parameter.
+     * 
+     * @param i
+     *            the first parameter is 1, the second is 2, ...
+     * @param x
+     *            an object representing a NCLOB
+     * 
+     * @throws SQLException
+     *             if a database error occurs
+     */
+    public void setNClob(int parameterIndex, NClob value) throws SQLException {
+        PreparedStatementHelper.setNClob(this, parameterIndex, value);
+    }
+
+    public void setSQLXML(int parameterIndex, SQLXML xmlObject) throws SQLException {
+        PreparedStatementHelper.setSQLXML(this, parameterIndex, xmlObject);
+    }
 }