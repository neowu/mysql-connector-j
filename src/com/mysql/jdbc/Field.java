--- conflicted
+++ resolved
@@ -23,22 +23,16 @@
 
 package com.mysql.jdbc;
 
-import java.io.UnsupportedEncodingException;
 import java.sql.SQLException;
 import java.sql.Types;
 import java.util.regex.PatternSyntaxException;
 
-<<<<<<< HEAD
-=======
-import com.mysql.cj.api.CharsetConverter;
 import com.mysql.cj.api.conf.PropertySet;
->>>>>>> 3193d991
 import com.mysql.cj.core.CharsetMapping;
 import com.mysql.cj.core.Messages;
 import com.mysql.cj.core.ServerVersion;
 import com.mysql.cj.core.conf.PropertyDefinitions;
 import com.mysql.cj.core.exception.CJException;
-import com.mysql.cj.core.exception.ExceptionFactory;
 import com.mysql.cj.core.util.StringUtils;
 import com.mysql.cj.mysqla.MysqlaConstants;
 import com.mysql.jdbc.exceptions.SQLError;
@@ -622,35 +616,7 @@
                 javaEncoding = this.connection.getCharacterEncoding();
             }
 
-<<<<<<< HEAD
             stringVal = StringUtils.toString(this.buffer, stringStart, stringLength, javaEncoding);
-=======
-            if (javaEncoding != null) {
-                CharsetConverter converter = null;
-
-                if (this.connection != null) {
-                    try {
-                        converter = this.connection.getCharsetConverter(javaEncoding);
-                    } catch (CJException e) {
-                        throw SQLExceptionsMapping.translateException(e);
-                    }
-                }
-
-                if (converter != null) { // we have a converter
-                    stringVal = converter.toString(this.buffer, stringStart, stringLength);
-                } else {
-                    // we have no converter, use JVM converter
-                    try {
-                        stringVal = StringUtils.toString(this.buffer, stringStart, stringLength, javaEncoding);
-                    } catch (UnsupportedEncodingException ue) {
-                        throw ExceptionFactory.createException(Messages.getString("Field.12", new Object[] { javaEncoding }), ue);
-                    }
-                }
-            } else {
-                // we have no encoding, use JVM standard charset
-                stringVal = StringUtils.toAsciiString(this.buffer, stringStart, stringLength);
-            }
->>>>>>> 3193d991
         } else {
             // we don't have a connection, so punt
             stringVal = StringUtils.toAsciiString(this.buffer, stringStart, stringLength);
