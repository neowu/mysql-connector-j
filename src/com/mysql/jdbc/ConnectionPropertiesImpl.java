--- conflicted
+++ resolved
@@ -742,15 +742,8 @@
     private StringConnectionProperty connectionAttributes = new StringConnectionProperty("connectionAttributes", null,
             Messages.getString("ConnectionProperties.connectionAttributes"), "5.1.25", MISC_CATEGORY, 7);
 
-<<<<<<< HEAD
-    private StringConnectionProperty clientInfoProvider = new StringConnectionProperty("clientInfoProvider", "com.mysql.jdbc.CommentClientInfoProvider", //$NON-NLS-1$ //$NON-NLS-2$
-            Messages.getString("ConnectionProperties.clientInfoProvider"), //$NON-NLS-1$
-            "5.1.0", //$NON-NLS-1$
-            DEBUGING_PROFILING_CATEGORY, Integer.MIN_VALUE);
-=======
-    private StringConnectionProperty clientInfoProvider = new StringConnectionProperty("clientInfoProvider", "com.mysql.jdbc.JDBC4CommentClientInfoProvider",
+    private StringConnectionProperty clientInfoProvider = new StringConnectionProperty("clientInfoProvider", "com.mysql.jdbc.CommentClientInfoProvider",
             Messages.getString("ConnectionProperties.clientInfoProvider"), "5.1.0", DEBUGING_PROFILING_CATEGORY, Integer.MIN_VALUE);
->>>>>>> d8174ce4
 
     private BooleanConnectionProperty clobberStreamingResults = new BooleanConnectionProperty("clobberStreamingResults", false,
             Messages.getString("ConnectionProperties.clobberStreamingResults"), "3.0.9", MISC_CATEGORY, Integer.MIN_VALUE);
@@ -859,15 +852,8 @@
     protected MemorySizeConnectionProperty largeRowSizeThreshold = new MemorySizeConnectionProperty("largeRowSizeThreshold", 2048, 0, Integer.MAX_VALUE,
             Messages.getString("ConnectionProperties.largeRowSizeThreshold"), "5.1.1", PERFORMANCE_CATEGORY, Integer.MIN_VALUE);
 
-<<<<<<< HEAD
-    private StringConnectionProperty loadBalanceStrategy = new StringConnectionProperty("loadBalanceStrategy", //$NON-NLS-1$
-            "random", //$NON-NLS-1$
-            null, Messages.getString("ConnectionProperties.loadBalanceStrategy"), //$NON-NLS-1$
-            "5.0.6", PERFORMANCE_CATEGORY, Integer.MIN_VALUE); //$NON-NLS-1$
-=======
     private StringConnectionProperty loadBalanceStrategy = new StringConnectionProperty("loadBalanceStrategy", "random", null,
             Messages.getString("ConnectionProperties.loadBalanceStrategy"), "5.0.6", PERFORMANCE_CATEGORY, Integer.MIN_VALUE);
->>>>>>> d8174ce4
 
     private IntegerConnectionProperty loadBalanceBlacklistTimeout = new IntegerConnectionProperty("loadBalanceBlacklistTimeout", 0, 0, Integer.MAX_VALUE,
             Messages.getString("ConnectionProperties.loadBalanceBlacklistTimeout"), "5.1.0", MISC_CATEGORY, Integer.MIN_VALUE);
@@ -876,64 +862,6 @@
             Messages.getString("ConnectionProperties.loadBalancePingTimeout"), "5.1.13", MISC_CATEGORY, Integer.MIN_VALUE);
 
     private BooleanConnectionProperty loadBalanceValidateConnectionOnSwapServer = new BooleanConnectionProperty("loadBalanceValidateConnectionOnSwapServer",
-<<<<<<< HEAD
-            false, Messages.getString("ConnectionProperties.loadBalanceValidateConnectionOnSwapServer"), //$NON-NLS-1$
-            "5.1.13", MISC_CATEGORY, Integer.MIN_VALUE); //$NON-NLS-1$
-
-    private StringConnectionProperty loadBalanceConnectionGroup = new StringConnectionProperty("loadBalanceConnectionGroup", //$NON-NLS-1$
-            null, Messages.getString("ConnectionProperties.loadBalanceConnectionGroup"), //$NON-NLS-1$
-            "5.1.13", MISC_CATEGORY, Integer.MIN_VALUE); //$NON-NLS-1$
-
-    private StringConnectionProperty loadBalanceExceptionChecker = new StringConnectionProperty("loadBalanceExceptionChecker", //$NON-NLS-1$
-            "com.mysql.jdbc.StandardLoadBalanceExceptionChecker", //$NON-NLS-1$
-            null, Messages.getString("ConnectionProperties.loadBalanceExceptionChecker"), //$NON-NLS-1$
-            "5.1.13", MISC_CATEGORY, Integer.MIN_VALUE); //$NON-NLS-1$
-
-    private StringConnectionProperty loadBalanceSQLStateFailover = new StringConnectionProperty("loadBalanceSQLStateFailover", //$NON-NLS-1$
-            null, Messages.getString("ConnectionProperties.loadBalanceSQLStateFailover"), //$NON-NLS-1$
-            "5.1.13", MISC_CATEGORY, Integer.MIN_VALUE); //$NON-NLS-1$
-
-    private StringConnectionProperty loadBalanceSQLExceptionSubclassFailover = new StringConnectionProperty("loadBalanceSQLExceptionSubclassFailover", //$NON-NLS-1$
-            null, Messages.getString("ConnectionProperties.loadBalanceSQLExceptionSubclassFailover"), //$NON-NLS-1$
-            "5.1.13", MISC_CATEGORY, Integer.MIN_VALUE); //$NON-NLS-1$
-
-    private BooleanConnectionProperty loadBalanceEnableJMX = new BooleanConnectionProperty("loadBalanceEnableJMX", //$NON-NLS-1$
-            false, Messages.getString("ConnectionProperties.loadBalanceEnableJMX"), //$NON-NLS-1$
-            "5.1.13", MISC_CATEGORY, Integer.MAX_VALUE); //$NON-NLS-1$
-
-    private StringConnectionProperty loadBalanceAutoCommitStatementRegex = new StringConnectionProperty("loadBalanceAutoCommitStatementRegex", //$NON-NLS-1$
-            null, Messages.getString("ConnectionProperties.loadBalanceAutoCommitStatementRegex"), //$NON-NLS-1$
-            "5.1.15", MISC_CATEGORY, Integer.MIN_VALUE); //$NON-NLS-1$
-
-    private IntegerConnectionProperty loadBalanceAutoCommitStatementThreshold = new IntegerConnectionProperty("loadBalanceAutoCommitStatementThreshold", 0, //$NON-NLS-1$
-            0, Integer.MAX_VALUE, Messages.getString("ConnectionProperties.loadBalanceAutoCommitStatementThreshold"), //$NON-NLS-1$
-            "5.1.15", MISC_CATEGORY, Integer.MIN_VALUE); //$NON-NLS-1$
-
-    private StringConnectionProperty localSocketAddress = new StringConnectionProperty("localSocketAddress", //$NON-NLS-1$
-            null, Messages.getString("ConnectionProperties.localSocketAddress"), //$NON-NLS-1$
-            "5.0.5", CONNECTION_AND_AUTH_CATEGORY, Integer.MIN_VALUE); //$NON-NLS-1$
-
-    private MemorySizeConnectionProperty locatorFetchBufferSize = new MemorySizeConnectionProperty("locatorFetchBufferSize", //$NON-NLS-1$
-            1024 * 1024, 0, Integer.MAX_VALUE, Messages.getString("ConnectionProperties.locatorFetchBufferSize"), //$NON-NLS-1$
-            "3.2.1", PERFORMANCE_CATEGORY, Integer.MIN_VALUE); //$NON-NLS-1$
-
-    private StringConnectionProperty loggerClassName = new StringConnectionProperty("logger", STANDARD_LOGGER_NAME, //$NON-NLS-1$
-            Messages.getString("ConnectionProperties.logger", new Object[] { Log.class.getName(), STANDARD_LOGGER_NAME }), //$NON-NLS-1$
-            "3.1.1", DEBUGING_PROFILING_CATEGORY, //$NON-NLS-1$ 
-            0);
-
-    private BooleanConnectionProperty logSlowQueries = new BooleanConnectionProperty("logSlowQueries", //$NON-NLS-1$
-            false, Messages.getString("ConnectionProperties.logSlowQueries"), //$NON-NLS-1$
-            "3.1.2", DEBUGING_PROFILING_CATEGORY, Integer.MIN_VALUE); //$NON-NLS-1$
-
-    private BooleanConnectionProperty logXaCommands = new BooleanConnectionProperty("logXaCommands", //$NON-NLS-1$
-            false, Messages.getString("ConnectionProperties.logXaCommands"), //$NON-NLS-1$
-            "5.0.5", DEBUGING_PROFILING_CATEGORY, Integer.MIN_VALUE); //$NON-NLS-1$
-
-    private BooleanConnectionProperty maintainTimeStats = new BooleanConnectionProperty("maintainTimeStats", //$NON-NLS-1$
-            true, Messages.getString("ConnectionProperties.maintainTimeStats"), "3.1.9", PERFORMANCE_CATEGORY, //$NON-NLS-1$ //$NON-NLS-2$
-            Integer.MAX_VALUE);
-=======
             false, Messages.getString("ConnectionProperties.loadBalanceValidateConnectionOnSwapServer"), "5.1.13", MISC_CATEGORY, Integer.MIN_VALUE);
 
     private StringConnectionProperty loadBalanceConnectionGroup = new StringConnectionProperty("loadBalanceConnectionGroup", null,
@@ -975,7 +903,6 @@
 
     private BooleanConnectionProperty maintainTimeStats = new BooleanConnectionProperty("maintainTimeStats", true,
             Messages.getString("ConnectionProperties.maintainTimeStats"), "3.1.9", PERFORMANCE_CATEGORY, Integer.MAX_VALUE);
->>>>>>> d8174ce4
 
     private boolean maintainTimeStatsAsBoolean = true;
 
