/*
  Copyright (c) 2002, 2014, Oracle and/or its affiliates. All rights reserved.

  The MySQL Connector/J is licensed under the terms of the GPLv2
  <http://www.gnu.org/licenses/old-licenses/gpl-2.0.html>, like most MySQL Connectors.
  There are special exceptions to the terms and conditions of the GPLv2 as it is applied to
  this software, see the FLOSS License Exception
  <http://www.mysql.com/about/legal/licensing/foss-exception.html>.

  This program is free software; you can redistribute it and/or modify it under the terms
  of the GNU General Public License as published by the Free Software Foundation; version 2
  of the License.

  This program is distributed in the hope that it will be useful, but WITHOUT ANY WARRANTY;
  without even the implied warranty of MERCHANTABILITY or FITNESS FOR A PARTICULAR PURPOSE.
  See the GNU General Public License for more details.

  You should have received a copy of the GNU General Public License along with this
  program; if not, write to the Free Software Foundation, Inc., 51 Franklin St, Fifth
  Floor, Boston, MA 02110-1301  USA

 */

package com.mysql.jdbc;

import java.io.Serializable;
import java.io.UnsupportedEncodingException;
import java.sql.DriverPropertyInfo;
import java.sql.SQLException;
import java.util.ArrayList;
import java.util.HashMap;
import java.util.Map;
import java.util.Properties;
import java.util.TreeMap;

import javax.naming.RefAddr;
import javax.naming.Reference;
import javax.naming.StringRefAddr;

import com.mysql.jdbc.log.Log;
import com.mysql.jdbc.log.StandardLogger;

/**
 * Represents configurable properties for Connections and DataSources. Can also
 * expose properties as JDBC DriverPropertyInfo if required as well.
 * 
 * @author Mark Matthews
 * @version $Id: ConnectionProperties.java,v 1.1.2.2 2005/05/17 14:58:56
 *          mmatthews Exp $
 */
public class ConnectionPropertiesImpl implements Serializable, ConnectionProperties {

    private static final long serialVersionUID = 4257801713007640580L;

    static class BooleanConnectionProperty extends ConnectionProperty implements Serializable {

        private static final long serialVersionUID = 2540132501709159404L;

        /**
         * DOCUMENT ME!
         * 
         * @param propertyNameToSet
         * @param defaultValueToSet
         * @param descriptionToSet
         *            DOCUMENT ME!
         * @param sinceVersionToSet
         *            DOCUMENT ME!
         */
        BooleanConnectionProperty(String propertyNameToSet, boolean defaultValueToSet, String descriptionToSet, String sinceVersionToSet, String category,
                int orderInCategory) {
            super(propertyNameToSet, Boolean.valueOf(defaultValueToSet), null, 0, 0, descriptionToSet, sinceVersionToSet, category, orderInCategory);
        }

        /**
         * @see com.mysql.jdbc.ConnectionPropertiesImpl.ConnectionProperty#getAllowableValues()
         */
        @Override
        String[] getAllowableValues() {
            return new String[] { "true", "false", "yes", "no" }; //$NON-NLS-1$ //$NON-NLS-2$ //$NON-NLS-3$ //$NON-NLS-4$
        }

        boolean getValueAsBoolean() {
            return ((Boolean) this.valueAsObject).booleanValue();
        }

        /**
         * @see com.mysql.jdbc.ConnectionPropertiesImpl.ConnectionProperty#hasValueConstraints()
         */
        @Override
        boolean hasValueConstraints() {
            return true;
        }

        /**
         * @see com.mysql.jdbc.ConnectionPropertiesImpl.ConnectionProperty#initializeFrom(java.util.Properties)
         */
        @Override
        void initializeFrom(String extractedValue, ExceptionInterceptor exceptionInterceptor) throws SQLException {
            if (extractedValue != null) {
                validateStringValues(extractedValue, exceptionInterceptor);

                this.valueAsObject = Boolean.valueOf(extractedValue.equalsIgnoreCase("TRUE") //$NON-NLS-1$
                        || extractedValue.equalsIgnoreCase("YES")); //$NON-NLS-1$
            } else {
                this.valueAsObject = this.defaultValue;
            }
            this.updateCount++;
        }

        /**
         * @see com.mysql.jdbc.ConnectionPropertiesImpl.ConnectionProperty#isRangeBased()
         */
        @Override
        boolean isRangeBased() {
            return false;
        }

        void setValue(boolean valueFlag) {
            this.valueAsObject = Boolean.valueOf(valueFlag);
            this.updateCount++;
        }
    }

    static abstract class ConnectionProperty implements Serializable {

        static final long serialVersionUID = -6644853639584478367L;

        String[] allowableValues;

        String categoryName;

        Object defaultValue;

        int lowerBound;

        int order;

        String propertyName;

        String sinceVersion;

        int upperBound;

        Object valueAsObject;

        boolean required;

        String description;

        int updateCount = 0;

        public ConnectionProperty() {
        }

        ConnectionProperty(String propertyNameToSet, Object defaultValueToSet, String[] allowableValuesToSet, int lowerBoundToSet, int upperBoundToSet,
                String descriptionToSet, String sinceVersionToSet, String category, int orderInCategory) {

            this.description = descriptionToSet;
            this.propertyName = propertyNameToSet;
            this.defaultValue = defaultValueToSet;
            this.valueAsObject = defaultValueToSet;
            this.allowableValues = allowableValuesToSet;
            this.lowerBound = lowerBoundToSet;
            this.upperBound = upperBoundToSet;
            this.required = false;
            this.sinceVersion = sinceVersionToSet;
            this.categoryName = category;
            this.order = orderInCategory;
        }

        String[] getAllowableValues() {
            return this.allowableValues;
        }

        /**
         * @return Returns the categoryName.
         */
        String getCategoryName() {
            return this.categoryName;
        }

        Object getDefaultValue() {
            return this.defaultValue;
        }

        int getLowerBound() {
            return this.lowerBound;
        }

        /**
         * @return Returns the order.
         */
        int getOrder() {
            return this.order;
        }

        String getPropertyName() {
            return this.propertyName;
        }

        int getUpperBound() {
            return this.upperBound;
        }

        Object getValueAsObject() {
            return this.valueAsObject;
        }

        int getUpdateCount() {
            return this.updateCount;
        }

        abstract boolean hasValueConstraints();

        void initializeFrom(Properties extractFrom, ExceptionInterceptor exceptionInterceptor) throws SQLException {
            String extractedValue = extractFrom.getProperty(getPropertyName());
            extractFrom.remove(getPropertyName());
            initializeFrom(extractedValue, exceptionInterceptor);
        }

        void initializeFrom(Reference ref, ExceptionInterceptor exceptionInterceptor) throws SQLException {
            RefAddr refAddr = ref.get(getPropertyName());

            if (refAddr != null) {
                String refContentAsString = (String) refAddr.getContent();

                initializeFrom(refContentAsString, exceptionInterceptor);
            }
        }

        abstract void initializeFrom(String extractedValue, ExceptionInterceptor exceptionInterceptor) throws SQLException;

        abstract boolean isRangeBased();

        /**
         * @param categoryName
         *            The categoryName to set.
         */
        void setCategoryName(String categoryName) {
            this.categoryName = categoryName;
        }

        /**
         * @param order
         *            The order to set.
         */
        void setOrder(int order) {
            this.order = order;
        }

        void setValueAsObject(Object obj) {
            this.valueAsObject = obj;
            this.updateCount++;
        }

        void storeTo(Reference ref) {
            if (getValueAsObject() != null) {
                ref.add(new StringRefAddr(getPropertyName(), getValueAsObject().toString()));
            }
        }

        DriverPropertyInfo getAsDriverPropertyInfo() {
            DriverPropertyInfo dpi = new DriverPropertyInfo(this.propertyName, null);
            dpi.choices = getAllowableValues();
            dpi.value = (this.valueAsObject != null) ? this.valueAsObject.toString() : null;
            dpi.required = this.required;
            dpi.description = this.description;

            return dpi;
        }

        void validateStringValues(String valueToValidate, ExceptionInterceptor exceptionInterceptor) throws SQLException {
            String[] validateAgainst = getAllowableValues();

            if (valueToValidate == null) {
                return;
            }

            if ((validateAgainst == null) || (validateAgainst.length == 0)) {
                return;
            }

            for (int i = 0; i < validateAgainst.length; i++) {
                if ((validateAgainst[i] != null) && validateAgainst[i].equalsIgnoreCase(valueToValidate)) {
                    return;
                }
            }

            StringBuffer errorMessageBuf = new StringBuffer();

            errorMessageBuf.append("The connection property '"); //$NON-NLS-1$
            errorMessageBuf.append(getPropertyName());
            errorMessageBuf.append("' only accepts values of the form: "); //$NON-NLS-1$

            if (validateAgainst.length != 0) {
                errorMessageBuf.append("'"); //$NON-NLS-1$
                errorMessageBuf.append(validateAgainst[0]);
                errorMessageBuf.append("'"); //$NON-NLS-1$

                for (int i = 1; i < (validateAgainst.length - 1); i++) {
                    errorMessageBuf.append(", "); //$NON-NLS-1$
                    errorMessageBuf.append("'"); //$NON-NLS-1$
                    errorMessageBuf.append(validateAgainst[i]);
                    errorMessageBuf.append("'"); //$NON-NLS-1$
                }

                errorMessageBuf.append(" or '"); //$NON-NLS-1$
                errorMessageBuf.append(validateAgainst[validateAgainst.length - 1]);
                errorMessageBuf.append("'"); //$NON-NLS-1$
            }

            errorMessageBuf.append(". The value '"); //$NON-NLS-1$
            errorMessageBuf.append(valueToValidate);
            errorMessageBuf.append("' is not in this set."); //$NON-NLS-1$

            throw SQLError.createSQLException(errorMessageBuf.toString(), SQLError.SQL_STATE_ILLEGAL_ARGUMENT, exceptionInterceptor);
        }
    }

    static class IntegerConnectionProperty extends ConnectionProperty implements Serializable {

        private static final long serialVersionUID = -3004305481796850832L;

        int multiplier = 1;

        public IntegerConnectionProperty(String propertyNameToSet, Object defaultValueToSet, String[] allowableValuesToSet, int lowerBoundToSet,
                int upperBoundToSet, String descriptionToSet, String sinceVersionToSet, String category, int orderInCategory) {
            super(propertyNameToSet, defaultValueToSet, allowableValuesToSet, lowerBoundToSet, upperBoundToSet, descriptionToSet, sinceVersionToSet, category,
                    orderInCategory);
        }

        IntegerConnectionProperty(String propertyNameToSet, int defaultValueToSet, int lowerBoundToSet, int upperBoundToSet, String descriptionToSet,
                String sinceVersionToSet, String category, int orderInCategory) {
            super(propertyNameToSet, Integer.valueOf(defaultValueToSet), null, lowerBoundToSet, upperBoundToSet, descriptionToSet, sinceVersionToSet, category,
                    orderInCategory);
        }

        /**
         * DOCUMENT ME!
         * 
         * @param propertyNameToSet
         * @param defaultValueToSet
         * @param descriptionToSet
         * @param sinceVersionToSet
         *            DOCUMENT ME!
         */

        IntegerConnectionProperty(String propertyNameToSet, int defaultValueToSet, String descriptionToSet, String sinceVersionToSet, String category,
                int orderInCategory) {
            this(propertyNameToSet, defaultValueToSet, 0, 0, descriptionToSet, sinceVersionToSet, category, orderInCategory);
        }

        /**
         * @see com.mysql.jdbc.ConnectionProperties.ConnectionProperty#getAllowableValues()
         */
        @Override
        String[] getAllowableValues() {
            return null;
        }

        /**
         * @see com.mysql.jdbc.ConnectionProperties.ConnectionProperty#getLowerBound()
         */
        @Override
        int getLowerBound() {
            return this.lowerBound;
        }

        /**
         * @see com.mysql.jdbc.ConnectionProperties.ConnectionProperty#getUpperBound()
         */
        @Override
        int getUpperBound() {
            return this.upperBound;
        }

        int getValueAsInt() {
            return ((Integer) this.valueAsObject).intValue();
        }

        /**
         * @see com.mysql.jdbc.ConnectionProperties.ConnectionProperty#hasValueConstraints()
         */
        @Override
        boolean hasValueConstraints() {
            return false;
        }

        /**
         * @see com.mysql.jdbc.ConnectionProperties.ConnectionProperty#initializeFrom(java.lang.String)
         */
        @Override
        void initializeFrom(String extractedValue, ExceptionInterceptor exceptionInterceptor) throws SQLException {
            if (extractedValue != null) {
                try {
                    // Parse decimals, too
                    int intValue = (int) (Double.valueOf(extractedValue).doubleValue() * this.multiplier);

                    setValue(intValue, extractedValue, exceptionInterceptor);
                } catch (NumberFormatException nfe) {
                    throw SQLError.createSQLException("The connection property '" //$NON-NLS-1$
                            + getPropertyName() + "' only accepts integer values. The value '" //$NON-NLS-1$
                            + extractedValue + "' can not be converted to an integer.", //$NON-NLS-1$
                            SQLError.SQL_STATE_ILLEGAL_ARGUMENT, exceptionInterceptor);
                }
            } else {
                this.valueAsObject = this.defaultValue;
            }
            this.updateCount++;
        }

        /**
         * @see com.mysql.jdbc.ConnectionProperties.ConnectionProperty#isRangeBased()
         */
        @Override
        boolean isRangeBased() {
            return getUpperBound() != getLowerBound();
        }

        void setValue(int intValue, ExceptionInterceptor exceptionInterceptor) throws SQLException {
            setValue(intValue, null, exceptionInterceptor);
        }

        void setValue(int intValue, String valueAsString, ExceptionInterceptor exceptionInterceptor) throws SQLException {
            if (isRangeBased()) {
                if ((intValue < getLowerBound()) || (intValue > getUpperBound())) {
                    throw SQLError.createSQLException("The connection property '" + getPropertyName() + "' only accepts integer values in the range of "
                            + getLowerBound() + " - " + getUpperBound() + ", the value '" + (valueAsString == null ? intValue : valueAsString)
                            + "' exceeds this range.", SQLError.SQL_STATE_ILLEGAL_ARGUMENT, exceptionInterceptor);
                }
            }

            this.valueAsObject = Integer.valueOf(intValue);
            this.updateCount++;
        }
    }

    static public class LongConnectionProperty extends IntegerConnectionProperty {

        private static final long serialVersionUID = 6068572984340480895L;

        LongConnectionProperty(String propertyNameToSet, long defaultValueToSet, long lowerBoundToSet, long upperBoundToSet, String descriptionToSet,
                String sinceVersionToSet, String category, int orderInCategory) {
            super(propertyNameToSet, Long.valueOf(defaultValueToSet), null, (int) lowerBoundToSet, (int) upperBoundToSet, descriptionToSet, sinceVersionToSet,
                    category, orderInCategory);
        }

        LongConnectionProperty(String propertyNameToSet, long defaultValueToSet, String descriptionToSet, String sinceVersionToSet, String category,
                int orderInCategory) {
            this(propertyNameToSet, defaultValueToSet, 0, 0, descriptionToSet, sinceVersionToSet, category, orderInCategory);
        }

        void setValue(long longValue, ExceptionInterceptor exceptionInterceptor) throws SQLException {
            setValue(longValue, null, exceptionInterceptor);
        }

        void setValue(long longValue, String valueAsString, ExceptionInterceptor exceptionInterceptor) throws SQLException {
            if (isRangeBased()) {
                if ((longValue < getLowerBound()) || (longValue > getUpperBound())) {
                    throw SQLError.createSQLException("The connection property '" + getPropertyName() + "' only accepts long integer values in the range of "
                            + getLowerBound() + " - " + getUpperBound() + ", the value '" + (valueAsString == null ? longValue : valueAsString)
                            + "' exceeds this range.", SQLError.SQL_STATE_ILLEGAL_ARGUMENT, exceptionInterceptor);
                }
            }
            this.valueAsObject = Long.valueOf(longValue);
            this.updateCount++;
        }

        long getValueAsLong() {
            return ((Long) this.valueAsObject).longValue();
        }

        @Override
        void initializeFrom(String extractedValue, ExceptionInterceptor exceptionInterceptor) throws SQLException {
            if (extractedValue != null) {
                try {
                    // Parse decimals, too
                    long longValue = Double.valueOf(extractedValue).longValue();

                    setValue(longValue, extractedValue, exceptionInterceptor);
                } catch (NumberFormatException nfe) {
                    throw SQLError.createSQLException("The connection property '" //$NON-NLS-1$
                            + getPropertyName() + "' only accepts long integer values. The value '" //$NON-NLS-1$
                            + extractedValue + "' can not be converted to a long integer.", //$NON-NLS-1$
                            SQLError.SQL_STATE_ILLEGAL_ARGUMENT, exceptionInterceptor);
                }
            } else {
                this.valueAsObject = this.defaultValue;
            }
            this.updateCount++;
        }
    }

    static class MemorySizeConnectionProperty extends IntegerConnectionProperty implements Serializable {

        private static final long serialVersionUID = 7351065128998572656L;

        private String valueAsString;

        MemorySizeConnectionProperty(String propertyNameToSet, int defaultValueToSet, int lowerBoundToSet, int upperBoundToSet, String descriptionToSet,
                String sinceVersionToSet, String category, int orderInCategory) {
            super(propertyNameToSet, defaultValueToSet, lowerBoundToSet, upperBoundToSet, descriptionToSet, sinceVersionToSet, category, orderInCategory);
        }

        @Override
        void initializeFrom(String extractedValue, ExceptionInterceptor exceptionInterceptor) throws SQLException {
            this.valueAsString = extractedValue;
            this.multiplier = 1;

            if (extractedValue != null) {
                if (extractedValue.endsWith("k") //$NON-NLS-1$
                        || extractedValue.endsWith("K") //$NON-NLS-1$
                        || extractedValue.endsWith("kb") //$NON-NLS-1$
                        || extractedValue.endsWith("Kb") //$NON-NLS-1$
                        || extractedValue.endsWith("kB") //$NON-NLS-1$
                        || extractedValue.endsWith("KB")) { //$NON-NLS-1$
                    this.multiplier = 1024;
                    int indexOfK = StringUtils.indexOfIgnoreCase(extractedValue, "k"); //$NON-NLS-1$
                    extractedValue = extractedValue.substring(0, indexOfK);
                } else if (extractedValue.endsWith("m") //$NON-NLS-1$
                        || extractedValue.endsWith("M") //$NON-NLS-1$
                        || extractedValue.endsWith("mb") //$NON-NLS-1$
                        || extractedValue.endsWith("Mb") //$NON-NLS-1$
                        || extractedValue.endsWith("mB") //$NON-NLS-1$
                        || extractedValue.endsWith("MB")) { //$NON-NLS-1$
                    this.multiplier = 1024 * 1024;
                    int indexOfM = StringUtils.indexOfIgnoreCase(extractedValue, "m"); //$NON-NLS-1$
                    extractedValue = extractedValue.substring(0, indexOfM);
                } else if (extractedValue.endsWith("g") //$NON-NLS-1$
                        || extractedValue.endsWith("G") //$NON-NLS-1$
                        || extractedValue.endsWith("gb") //$NON-NLS-1$
                        || extractedValue.endsWith("Gb") //$NON-NLS-1$
                        || extractedValue.endsWith("gB") //$NON-NLS-1$
                        || extractedValue.endsWith("GB")) { //$NON-NLS-1$
                    this.multiplier = 1024 * 1024 * 1024;
                    int indexOfG = StringUtils.indexOfIgnoreCase(extractedValue, "g"); //$NON-NLS-1$
                    extractedValue = extractedValue.substring(0, indexOfG);
                }
            }

            super.initializeFrom(extractedValue, exceptionInterceptor);
        }

        void setValue(String value, ExceptionInterceptor exceptionInterceptor) throws SQLException {
            initializeFrom(value, exceptionInterceptor);
        }

        String getValueAsString() {
            return this.valueAsString;
        }
    }

    static class StringConnectionProperty extends ConnectionProperty implements Serializable {

        private static final long serialVersionUID = 5432127962785948272L;

        StringConnectionProperty(String propertyNameToSet, String defaultValueToSet, String descriptionToSet, String sinceVersionToSet, String category,
                int orderInCategory) {
            this(propertyNameToSet, defaultValueToSet, null, descriptionToSet, sinceVersionToSet, category, orderInCategory);
        }

        /**
         * DOCUMENT ME!
         * 
         * @param propertyNameToSet
         * @param defaultValueToSet
         * @param allowableValuesToSet
         * @param descriptionToSet
         * @param sinceVersionToSet
         *            DOCUMENT ME!
         */
        StringConnectionProperty(String propertyNameToSet, String defaultValueToSet, String[] allowableValuesToSet, String descriptionToSet,
                String sinceVersionToSet, String category, int orderInCategory) {
            super(propertyNameToSet, defaultValueToSet, allowableValuesToSet, 0, 0, descriptionToSet, sinceVersionToSet, category, orderInCategory);
        }

        String getValueAsString() {
            return (String) this.valueAsObject;
        }

        /**
         * @see com.mysql.jdbc.ConnectionPropertiesImpl.ConnectionProperty#hasValueConstraints()
         */
        @Override
        boolean hasValueConstraints() {
            return (this.allowableValues != null) && (this.allowableValues.length > 0);
        }

        /**
         * @see com.mysql.jdbc.ConnectionPropertiesImpl.ConnectionProperty#initializeFrom(java.util.Properties)
         */
        @Override
        void initializeFrom(String extractedValue, ExceptionInterceptor exceptionInterceptor) throws SQLException {
            if (extractedValue != null) {
                validateStringValues(extractedValue, exceptionInterceptor);

                this.valueAsObject = extractedValue;
            } else {
                this.valueAsObject = this.defaultValue;
            }
            this.updateCount++;
        }

        /**
         * @see com.mysql.jdbc.ConnectionPropertiesImpl.ConnectionProperty#isRangeBased()
         */
        @Override
        boolean isRangeBased() {
            return false;
        }

        void setValue(String valueFlag) {
            this.valueAsObject = valueFlag;
            this.updateCount++;
        }
    }

    private static final String CONNECTION_AND_AUTH_CATEGORY = Messages.getString("ConnectionProperties.categoryConnectionAuthentication"); //$NON-NLS-1$

    private static final String NETWORK_CATEGORY = Messages.getString("ConnectionProperties.categoryNetworking"); //$NON-NLS-1$

    private static final String DEBUGING_PROFILING_CATEGORY = Messages.getString("ConnectionProperties.categoryDebuggingProfiling"); //$NON-NLS-1$

    private static final String HA_CATEGORY = Messages.getString("ConnectionProperties.categorryHA"); //$NON-NLS-1$

    private static final String MISC_CATEGORY = Messages.getString("ConnectionProperties.categoryMisc"); //$NON-NLS-1$

    private static final String PERFORMANCE_CATEGORY = Messages.getString("ConnectionProperties.categoryPerformance"); //$NON-NLS-1$

    private static final String SECURITY_CATEGORY = Messages.getString("ConnectionProperties.categorySecurity"); //$NON-NLS-1$

    private static final String[] PROPERTY_CATEGORIES = new String[] { CONNECTION_AND_AUTH_CATEGORY, NETWORK_CATEGORY, HA_CATEGORY, SECURITY_CATEGORY,
            PERFORMANCE_CATEGORY, DEBUGING_PROFILING_CATEGORY, MISC_CATEGORY };

    private static final ArrayList<java.lang.reflect.Field> PROPERTY_LIST = new ArrayList<java.lang.reflect.Field>();

    //
    // Yes, this looks goofy, but we're trying to avoid intern()ing here
    //
    private static final String STANDARD_LOGGER_NAME = StandardLogger.class.getName();

    protected static final String ZERO_DATETIME_BEHAVIOR_CONVERT_TO_NULL = "convertToNull"; //$NON-NLS-1$

    protected static final String ZERO_DATETIME_BEHAVIOR_EXCEPTION = "exception"; //$NON-NLS-1$

    protected static final String ZERO_DATETIME_BEHAVIOR_ROUND = "round"; //$NON-NLS-1$

    static {
        try {
            java.lang.reflect.Field[] declaredFields = ConnectionPropertiesImpl.class.getDeclaredFields();

            for (int i = 0; i < declaredFields.length; i++) {
                if (ConnectionPropertiesImpl.ConnectionProperty.class.isAssignableFrom(declaredFields[i].getType())) {
                    PROPERTY_LIST.add(declaredFields[i]);
                }
            }
        } catch (Exception ex) {
            RuntimeException rtEx = new RuntimeException();
            rtEx.initCause(ex);

            throw rtEx;
        }
    }

    public ExceptionInterceptor getExceptionInterceptor() {
        return null;
    }

    /**
     * Exposes all ConnectionPropertyInfo instances as DriverPropertyInfo
     * 
     * @param info
     *            the properties to load into these ConnectionPropertyInfo
     *            instances
     * @param slotsToReserve
     *            the number of DPI slots to reserve for 'standard' DPI
     *            properties (user, host, password, etc)
     * @return a list of all ConnectionPropertyInfo instances, as
     *         DriverPropertyInfo
     * @throws SQLException
     *             if an error occurs
     */
    protected static DriverPropertyInfo[] exposeAsDriverPropertyInfo(Properties info, int slotsToReserve) throws SQLException {
        return (new ConnectionPropertiesImpl() {
            private static final long serialVersionUID = 4257801713007640581L;
        }).exposeAsDriverPropertyInfoInternal(info, slotsToReserve);
    }

    private BooleanConnectionProperty allowLoadLocalInfile = new BooleanConnectionProperty("allowLoadLocalInfile", //$NON-NLS-1$
            true, Messages.getString("ConnectionProperties.loadDataLocal"), //$NON-NLS-1$
            "3.0.3", SECURITY_CATEGORY, Integer.MAX_VALUE); //$NON-NLS-1$

    private BooleanConnectionProperty allowMultiQueries = new BooleanConnectionProperty("allowMultiQueries", //$NON-NLS-1$
            false, Messages.getString("ConnectionProperties.allowMultiQueries"), //$NON-NLS-1$
            "3.1.1", SECURITY_CATEGORY, 1); //$NON-NLS-1$

    private BooleanConnectionProperty allowNanAndInf = new BooleanConnectionProperty("allowNanAndInf", //$NON-NLS-1$
            false, Messages.getString("ConnectionProperties.allowNANandINF"), //$NON-NLS-1$
            "3.1.5", MISC_CATEGORY, Integer.MIN_VALUE); //$NON-NLS-1$

    private BooleanConnectionProperty allowUrlInLocalInfile = new BooleanConnectionProperty("allowUrlInLocalInfile", //$NON-NLS-1$
            false, Messages.getString("ConnectionProperties.allowUrlInLoadLocal"), //$NON-NLS-1$
            "3.1.4", SECURITY_CATEGORY, Integer.MAX_VALUE); //$NON-NLS-1$

    private BooleanConnectionProperty alwaysSendSetIsolation = new BooleanConnectionProperty("alwaysSendSetIsolation", //$NON-NLS-1$
            true, Messages.getString("ConnectionProperties.alwaysSendSetIsolation"), //$NON-NLS-1$
            "3.1.7", PERFORMANCE_CATEGORY, Integer.MAX_VALUE); //$NON-NLS-1$

    private BooleanConnectionProperty autoClosePStmtStreams = new BooleanConnectionProperty("autoClosePStmtStreams",  //$NON-NLS-1$
            false, Messages.getString("ConnectionProperties.autoClosePstmtStreams"), //$NON-NLS-1$
            "3.1.12", //$NON-NLS-1$
            MISC_CATEGORY, Integer.MIN_VALUE);

    private BooleanConnectionProperty allowMasterDownConnections = new BooleanConnectionProperty("allowMasterDownConnections",  //$NON-NLS-1$
            false, Messages.getString("ConnectionProperties.allowMasterDownConnections"), //$NON-NLS-1$
            "5.1.27", //$NON-NLS-1$
            HA_CATEGORY, Integer.MAX_VALUE);

    private BooleanConnectionProperty autoDeserialize = new BooleanConnectionProperty("autoDeserialize", //$NON-NLS-1$
            false, Messages.getString("ConnectionProperties.autoDeserialize"), //$NON-NLS-1$
            "3.1.5", MISC_CATEGORY, Integer.MIN_VALUE); //$NON-NLS-1$

    private BooleanConnectionProperty autoGenerateTestcaseScript = new BooleanConnectionProperty("autoGenerateTestcaseScript", false, //$NON-NLS-1$
            Messages.getString("ConnectionProperties.autoGenerateTestcaseScript"), "3.1.9", //$NON-NLS-1$ //$NON-NLS-2$
            DEBUGING_PROFILING_CATEGORY, Integer.MIN_VALUE);

    private boolean autoGenerateTestcaseScriptAsBoolean = false;

    private BooleanConnectionProperty autoReconnect = new BooleanConnectionProperty("autoReconnect", //$NON-NLS-1$
            false, Messages.getString("ConnectionProperties.autoReconnect"), //$NON-NLS-1$
            "1.1", HA_CATEGORY, 0); //$NON-NLS-1$

    private BooleanConnectionProperty autoReconnectForPools = new BooleanConnectionProperty("autoReconnectForPools", //$NON-NLS-1$
            false, Messages.getString("ConnectionProperties.autoReconnectForPools"), //$NON-NLS-1$
            "3.1.3", HA_CATEGORY, 1); //$NON-NLS-1$

    private boolean autoReconnectForPoolsAsBoolean = false;

    private MemorySizeConnectionProperty blobSendChunkSize = new MemorySizeConnectionProperty("blobSendChunkSize", //$NON-NLS-1$
            1024 * 1024, 0, 0, Messages.getString("ConnectionProperties.blobSendChunkSize"), //$NON-NLS-1$
            "3.1.9", PERFORMANCE_CATEGORY, Integer.MIN_VALUE); //$NON-NLS-1$

    private BooleanConnectionProperty autoSlowLog = new BooleanConnectionProperty("autoSlowLog", true, Messages.getString("ConnectionProperties.autoSlowLog"),
            "5.1.4", DEBUGING_PROFILING_CATEGORY, Integer.MIN_VALUE);

    private BooleanConnectionProperty blobsAreStrings = new BooleanConnectionProperty("blobsAreStrings", false,
            "Should the driver always treat BLOBs as Strings - specifically to work around dubious metadata " + "returned by the server for GROUP BY clauses?",
            "5.0.8", MISC_CATEGORY, Integer.MIN_VALUE);

<<<<<<< HEAD
	private BooleanConnectionProperty functionsNeverReturnBlobs = new BooleanConnectionProperty(
            "functionsNeverReturnBlobs", false,
            "Should the driver always treat data from functions returning BLOBs as Strings - specifically to work around dubious metadata "
            + "returned by the server for GROUP BY clauses?",
            "5.0.8", MISC_CATEGORY, Integer.MIN_VALUE);
			
	private BooleanConnectionProperty cacheCallableStatements = new BooleanConnectionProperty(
			"cacheCallableStmts", false, //$NON-NLS-1$
			Messages.getString("ConnectionProperties.cacheCallableStatements"), //$NON-NLS-1$
			"3.1.2", PERFORMANCE_CATEGORY, Integer.MIN_VALUE); //$NON-NLS-1$

	private BooleanConnectionProperty cachePreparedStatements = new BooleanConnectionProperty(
			"cachePrepStmts", //$NON-NLS-1$
			false,
			Messages.getString("ConnectionProperties.cachePrepStmts"), //$NON-NLS-1$
			"3.0.10", PERFORMANCE_CATEGORY, Integer.MIN_VALUE); //$NON-NLS-1$

	private BooleanConnectionProperty cacheResultSetMetadata = new BooleanConnectionProperty(
			"cacheResultSetMetadata", //$NON-NLS-1$
			false,
			Messages.getString("ConnectionProperties.cacheRSMetadata"), //$NON-NLS-1$
			"3.1.1", PERFORMANCE_CATEGORY, Integer.MIN_VALUE); //$NON-NLS-1$

	private boolean cacheResultSetMetaDataAsBoolean;

	private StringConnectionProperty serverConfigCacheFactory = new StringConnectionProperty("serverConfigCacheFactory", //$NON-NLS-1$
			PerVmServerConfigCacheFactory.class.getName(), Messages.getString("ConnectionProperties.serverConfigCacheFactory"), "5.1.1", PERFORMANCE_CATEGORY, 12); //$NON-NLS-1$ //$NON-NLS-2$
	
	private BooleanConnectionProperty cacheServerConfiguration = new BooleanConnectionProperty(
			"cacheServerConfiguration", //$NON-NLS-1$
			false,
			Messages.getString("ConnectionProperties.cacheServerConfiguration"), //$NON-NLS-1$
			"3.1.5", PERFORMANCE_CATEGORY, Integer.MIN_VALUE); //$NON-NLS-1$

	private IntegerConnectionProperty callableStatementCacheSize = new IntegerConnectionProperty(
			"callableStmtCacheSize", //$NON-NLS-1$
			100,
			0,
			Integer.MAX_VALUE,
			Messages.getString("ConnectionProperties.callableStmtCacheSize"), //$NON-NLS-1$
			"3.1.2", PERFORMANCE_CATEGORY, 5); //$NON-NLS-1$

	private BooleanConnectionProperty capitalizeTypeNames = new BooleanConnectionProperty(
			"capitalizeTypeNames", //$NON-NLS-1$
			true,
			Messages.getString("ConnectionProperties.capitalizeTypeNames"), //$NON-NLS-1$
			"2.0.7", MISC_CATEGORY, Integer.MIN_VALUE); //$NON-NLS-1$

	private StringConnectionProperty characterEncoding = new StringConnectionProperty(
			"characterEncoding", //$NON-NLS-1$
			null,
			Messages.getString("ConnectionProperties.characterEncoding"), //$NON-NLS-1$
			"1.1g", MISC_CATEGORY, 5); //$NON-NLS-1$

	private String characterEncodingAsString = null;
	
	protected boolean characterEncodingIsAliasForSjis = false;

	private StringConnectionProperty characterSetResults = new StringConnectionProperty(
			"characterSetResults", null, //$NON-NLS-1$
			Messages.getString("ConnectionProperties.characterSetResults"), "3.0.13", //$NON-NLS-1$ //$NON-NLS-2$
			MISC_CATEGORY, 6);

	private StringConnectionProperty connectionAttributes = new StringConnectionProperty(
			"connectionAttributes", null, //$NON-NLS-1$
			Messages.getString("ConnectionProperties.connectionAttributes"), "5.1.25", //$NON-NLS-1$ //$NON-NLS-2$
			MISC_CATEGORY, 7);

	
	private StringConnectionProperty clientInfoProvider = new StringConnectionProperty(
			"clientInfoProvider", "com.mysql.jdbc.CommentClientInfoProvider", //$NON-NLS-1$ //$NON-NLS-2$
			Messages.getString("ConnectionProperties.clientInfoProvider"), //$NON-NLS-1$
			"5.1.0", //$NON-NLS-1$
			DEBUGING_PROFILING_CATEGORY, Integer.MIN_VALUE);
	
	private BooleanConnectionProperty clobberStreamingResults = new BooleanConnectionProperty(
			"clobberStreamingResults", //$NON-NLS-1$
			false,
			Messages.getString("ConnectionProperties.clobberStreamingResults"), //$NON-NLS-1$
			"3.0.9", MISC_CATEGORY, Integer.MIN_VALUE); //$NON-NLS-1$
	
	private StringConnectionProperty clobCharacterEncoding = new StringConnectionProperty(
			"clobCharacterEncoding", //$NON-NLS-1$
			null,
			Messages.getString("ConnectionProperties.clobCharacterEncoding"), //$NON-NLS-1$
			"5.0.0", MISC_CATEGORY, Integer.MIN_VALUE); //$NON-NLS-1$

	private BooleanConnectionProperty compensateOnDuplicateKeyUpdateCounts = new BooleanConnectionProperty(
			"compensateOnDuplicateKeyUpdateCounts",
			false,
			Messages.getString("ConnectionProperties.compensateOnDuplicateKeyUpdateCounts"),
			"5.1.7", MISC_CATEGORY, Integer.MIN_VALUE);
	private StringConnectionProperty connectionCollation = new StringConnectionProperty(
			"connectionCollation", //$NON-NLS-1$
			null,
			Messages.getString("ConnectionProperties.connectionCollation"), //$NON-NLS-1$
			"3.0.13", MISC_CATEGORY, 7); //$NON-NLS-1$

	private StringConnectionProperty connectionLifecycleInterceptors = new StringConnectionProperty(
			"connectionLifecycleInterceptors", //$NON-NLS-1$
			null,
			Messages.getString("ConnectionProperties.connectionLifecycleInterceptors"),
			"5.1.4", CONNECTION_AND_AUTH_CATEGORY, Integer.MAX_VALUE);

	private IntegerConnectionProperty connectTimeout = new IntegerConnectionProperty(
			"connectTimeout", 0, 0, Integer.MAX_VALUE, //$NON-NLS-1$
			Messages.getString("ConnectionProperties.connectTimeout"), //$NON-NLS-1$
			"3.0.1", CONNECTION_AND_AUTH_CATEGORY, 9); //$NON-NLS-1$

	private BooleanConnectionProperty continueBatchOnError = new BooleanConnectionProperty(
			"continueBatchOnError", //$NON-NLS-1$
			true,
			Messages.getString("ConnectionProperties.continueBatchOnError"), //$NON-NLS-1$
			"3.0.3", MISC_CATEGORY, Integer.MIN_VALUE); //$NON-NLS-1$

	private BooleanConnectionProperty createDatabaseIfNotExist = new BooleanConnectionProperty(
			"createDatabaseIfNotExist", //$NON-NLS-1$
			false,
			Messages.getString("ConnectionProperties.createDatabaseIfNotExist"), //$NON-NLS-1$
			"3.1.9", MISC_CATEGORY, Integer.MIN_VALUE); //$NON-NLS-1$

	private IntegerConnectionProperty defaultFetchSize = new IntegerConnectionProperty("defaultFetchSize", 0, Messages.getString("ConnectionProperties.defaultFetchSize"), "3.1.9", PERFORMANCE_CATEGORY, Integer.MIN_VALUE); //$NON-NLS-1$ //$NON-NLS-2$ //$NON-NLS-3$

        // Think really long and hard about changing the default for this
        // many, many applications have come to be acustomed to the
        // latency profile of preparing stuff client-side, rather than
        // prepare (round-trip), execute (round-trip), close (round-trip).
	private BooleanConnectionProperty detectServerPreparedStmts = new BooleanConnectionProperty(
			"useServerPrepStmts", //$NON-NLS-1$
			false,
			Messages.getString("ConnectionProperties.useServerPrepStmts"), //$NON-NLS-1$
			"3.1.0", MISC_CATEGORY, Integer.MIN_VALUE); //$NON-NLS-1$
	
	private BooleanConnectionProperty dontTrackOpenResources = new BooleanConnectionProperty(
			"dontTrackOpenResources", //$NON-NLS-1$
			false,
			Messages.getString("ConnectionProperties.dontTrackOpenResources"), "3.1.7", PERFORMANCE_CATEGORY, //$NON-NLS-1$ //$NON-NLS-2$
			Integer.MIN_VALUE);

	private BooleanConnectionProperty dumpQueriesOnException = new BooleanConnectionProperty(
			"dumpQueriesOnException", //$NON-NLS-1$
			false,
			Messages.getString("ConnectionProperties.dumpQueriesOnException"), //$NON-NLS-1$
			"3.1.3", DEBUGING_PROFILING_CATEGORY, Integer.MIN_VALUE); //$NON-NLS-1$

	private BooleanConnectionProperty dynamicCalendars = new BooleanConnectionProperty(
			"dynamicCalendars", //$NON-NLS-1$
			false,
			Messages.getString("ConnectionProperties.dynamicCalendars"), //$NON-NLS-1$
			"3.1.5", PERFORMANCE_CATEGORY, Integer.MIN_VALUE); //$NON-NLS-1$

	private BooleanConnectionProperty elideSetAutoCommits = new BooleanConnectionProperty(
			"elideSetAutoCommits", //$NON-NLS-1$
			false,
			Messages.getString("ConnectionProperties.eliseSetAutoCommit"), //$NON-NLS-1$
			"3.1.3", PERFORMANCE_CATEGORY, Integer.MIN_VALUE); //$NON-NLS-1$

	private BooleanConnectionProperty emptyStringsConvertToZero = new BooleanConnectionProperty(
			"emptyStringsConvertToZero", true, //$NON-NLS-1$
			Messages.getString("ConnectionProperties.emptyStringsConvertToZero"), "3.1.8", //$NON-NLS-1$ //$NON-NLS-2$
			MISC_CATEGORY, Integer.MIN_VALUE);

	private BooleanConnectionProperty emulateLocators = new BooleanConnectionProperty(
			"emulateLocators", false, Messages.getString("ConnectionProperties.emulateLocators"), "3.1.0", MISC_CATEGORY, //$NON-NLS-1$ //$NON-NLS-2$ //$NON-NLS-3$
			Integer.MIN_VALUE);

	private BooleanConnectionProperty emulateUnsupportedPstmts = new BooleanConnectionProperty(
			"emulateUnsupportedPstmts", //$NON-NLS-1$
			true,
			Messages.getString("ConnectionProperties.emulateUnsupportedPstmts"), //$NON-NLS-1$
			"3.1.7", MISC_CATEGORY, Integer.MIN_VALUE); //$NON-NLS-1$

	private BooleanConnectionProperty enablePacketDebug = new BooleanConnectionProperty(
			"enablePacketDebug", //$NON-NLS-1$
			false,
			Messages.getString("ConnectionProperties.enablePacketDebug"), //$NON-NLS-1$
			"3.1.3", DEBUGING_PROFILING_CATEGORY, Integer.MIN_VALUE); //$NON-NLS-1$

	private BooleanConnectionProperty enableQueryTimeouts = new BooleanConnectionProperty(
			"enableQueryTimeouts", //$NON-NLS-1$
			true,
			Messages.getString("ConnectionProperties.enableQueryTimeouts"), //$NON-NLS-1$
			"5.0.6", //$NON-NLS-1$
			PERFORMANCE_CATEGORY, Integer.MIN_VALUE);
			
	private BooleanConnectionProperty explainSlowQueries = new BooleanConnectionProperty(
			"explainSlowQueries", //$NON-NLS-1$
			false,
			Messages.getString("ConnectionProperties.explainSlowQueries"), //$NON-NLS-1$
			"3.1.2", DEBUGING_PROFILING_CATEGORY, Integer.MIN_VALUE); //$NON-NLS-1$

	private StringConnectionProperty exceptionInterceptors = new StringConnectionProperty(
			"exceptionInterceptors", //$NON-NLS-1$
			null,
			Messages.getString("ConnectionProperties.exceptionInterceptors"),
			"5.1.8", MISC_CATEGORY, Integer.MIN_VALUE);
	
	/** When failed-over, set connection to read-only? */
	private BooleanConnectionProperty failOverReadOnly = new BooleanConnectionProperty(
			"failOverReadOnly", //$NON-NLS-1$
			true,
			Messages.getString("ConnectionProperties.failoverReadOnly"), //$NON-NLS-1$
			"3.0.12", HA_CATEGORY, 2); //$NON-NLS-1$

	private BooleanConnectionProperty gatherPerformanceMetrics = new BooleanConnectionProperty(
			"gatherPerfMetrics", //$NON-NLS-1$
			false,
			Messages.getString("ConnectionProperties.gatherPerfMetrics"), //$NON-NLS-1$
			"3.1.2", DEBUGING_PROFILING_CATEGORY, 1); //$NON-NLS-1$

	private BooleanConnectionProperty generateSimpleParameterMetadata = new BooleanConnectionProperty(
			"generateSimpleParameterMetadata", false, Messages.getString("ConnectionProperties.generateSimpleParameterMetadata"), "5.0.5", MISC_CATEGORY, Integer.MIN_VALUE); //$NON-NLS-1$
	
	private boolean highAvailabilityAsBoolean = false;

	private BooleanConnectionProperty holdResultsOpenOverStatementClose = new BooleanConnectionProperty(
			"holdResultsOpenOverStatementClose", //$NON-NLS-1$
			false,
			Messages.getString("ConnectionProperties.holdRSOpenOverStmtClose"), //$NON-NLS-1$
			"3.1.7", PERFORMANCE_CATEGORY, Integer.MIN_VALUE); //$NON-NLS-1$
	
	private BooleanConnectionProperty includeInnodbStatusInDeadlockExceptions = new BooleanConnectionProperty(
			"includeInnodbStatusInDeadlockExceptions",
			false,
			Messages.getString("ConnectionProperties.includeInnodbStatusInDeadlockExceptions"),
			"5.0.7", DEBUGING_PROFILING_CATEGORY, Integer.MIN_VALUE);
	
	private BooleanConnectionProperty includeThreadDumpInDeadlockExceptions = new BooleanConnectionProperty(
			"includeThreadDumpInDeadlockExceptions",
			false,
			Messages.getString("ConnectionProperties.includeThreadDumpInDeadlockExceptions"),
			"5.1.15", DEBUGING_PROFILING_CATEGORY, Integer.MIN_VALUE);
	
	private BooleanConnectionProperty includeThreadNamesAsStatementComment = new BooleanConnectionProperty(
			"includeThreadNamesAsStatementComment",
			false,
			Messages.getString("ConnectionProperties.includeThreadNamesAsStatementComment"),
			"5.1.15", DEBUGING_PROFILING_CATEGORY, Integer.MIN_VALUE);
	
	private BooleanConnectionProperty ignoreNonTxTables = new BooleanConnectionProperty(
			"ignoreNonTxTables", //$NON-NLS-1$
			false,
			Messages.getString("ConnectionProperties.ignoreNonTxTables"), //$NON-NLS-1$
			"3.0.9", MISC_CATEGORY, Integer.MIN_VALUE); //$NON-NLS-1$

	private IntegerConnectionProperty initialTimeout = new IntegerConnectionProperty(
			"initialTimeout", 2, 1, Integer.MAX_VALUE, //$NON-NLS-1$
			Messages.getString("ConnectionProperties.initialTimeout"), //$NON-NLS-1$
			"1.1", HA_CATEGORY, 5); //$NON-NLS-1$

	private BooleanConnectionProperty isInteractiveClient = new BooleanConnectionProperty(
			"interactiveClient", //$NON-NLS-1$
			false,
			Messages.getString("ConnectionProperties.interactiveClient"), //$NON-NLS-1$
			"3.1.0", CONNECTION_AND_AUTH_CATEGORY, Integer.MIN_VALUE); //$NON-NLS-1$

	private BooleanConnectionProperty jdbcCompliantTruncation = new BooleanConnectionProperty(
			"jdbcCompliantTruncation", //$NON-NLS-1$
			true,
			Messages.getString("ConnectionProperties.jdbcCompliantTruncation"), "3.1.2", MISC_CATEGORY, //$NON-NLS-1$ //$NON-NLS-2$
			Integer.MIN_VALUE);

	private boolean jdbcCompliantTruncationForReads = 
		this.jdbcCompliantTruncation.getValueAsBoolean();
	
	protected MemorySizeConnectionProperty largeRowSizeThreshold = new MemorySizeConnectionProperty("largeRowSizeThreshold",
			2048, 0, Integer.MAX_VALUE,
			Messages.getString("ConnectionProperties.largeRowSizeThreshold"),
			"5.1.1", PERFORMANCE_CATEGORY, Integer.MIN_VALUE);
	
	private StringConnectionProperty loadBalanceStrategy = new StringConnectionProperty(
			"loadBalanceStrategy", //$NON-NLS-1$
			"random", //$NON-NLS-1$
			null, //$NON-NLS-1$ //$NON-NLS-2$
			Messages.getString("ConnectionProperties.loadBalanceStrategy"), //$NON-NLS-1$
			"5.0.6", PERFORMANCE_CATEGORY, Integer.MIN_VALUE); //$NON-NLS-1$
	
	private IntegerConnectionProperty loadBalanceBlacklistTimeout = new IntegerConnectionProperty(
			"loadBalanceBlacklistTimeout", 0, //$NON-NLS-1$
			0, Integer.MAX_VALUE,
			Messages.getString("ConnectionProperties.loadBalanceBlacklistTimeout"), //$NON-NLS-1$
			"5.1.0", MISC_CATEGORY, Integer.MIN_VALUE); //$NON-NLS-1$
	
	private IntegerConnectionProperty loadBalancePingTimeout = new IntegerConnectionProperty(
			"loadBalancePingTimeout", 0, //$NON-NLS-1$
			0, Integer.MAX_VALUE,
			Messages.getString("ConnectionProperties.loadBalancePingTimeout"), //$NON-NLS-1$
			"5.1.13", MISC_CATEGORY, Integer.MIN_VALUE); //$NON-NLS-1$
	
	private BooleanConnectionProperty loadBalanceValidateConnectionOnSwapServer = new BooleanConnectionProperty(
			"loadBalanceValidateConnectionOnSwapServer",
			false,
			Messages.getString("ConnectionProperties.loadBalanceValidateConnectionOnSwapServer"), //$NON-NLS-1$
			"5.1.13", MISC_CATEGORY, Integer.MIN_VALUE); //$NON-NLS-1$
	
	private StringConnectionProperty loadBalanceConnectionGroup = new StringConnectionProperty(
			"loadBalanceConnectionGroup", //$NON-NLS-1$
			null, //$NON-NLS-1$ //$NON-NLS-2$
			Messages.getString("ConnectionProperties.loadBalanceConnectionGroup"), //$NON-NLS-1$
			"5.1.13", MISC_CATEGORY, Integer.MIN_VALUE); //$NON-NLS-1$
	
	private StringConnectionProperty loadBalanceExceptionChecker = new StringConnectionProperty(
			"loadBalanceExceptionChecker", //$NON-NLS-1$
			"com.mysql.jdbc.StandardLoadBalanceExceptionChecker", //$NON-NLS-1$
			null, //$NON-NLS-1$ //$NON-NLS-2$
			Messages.getString("ConnectionProperties.loadBalanceExceptionChecker"), //$NON-NLS-1$
			"5.1.13", MISC_CATEGORY, Integer.MIN_VALUE); //$NON-NLS-1$
	
	private StringConnectionProperty loadBalanceSQLStateFailover = new StringConnectionProperty(
			"loadBalanceSQLStateFailover", //$NON-NLS-1$
			null, //$NON-NLS-1$ //$NON-NLS-2$
			Messages.getString("ConnectionProperties.loadBalanceSQLStateFailover"), //$NON-NLS-1$
			"5.1.13", MISC_CATEGORY, Integer.MIN_VALUE); //$NON-NLS-1$
	
	private StringConnectionProperty loadBalanceSQLExceptionSubclassFailover = new StringConnectionProperty(
			"loadBalanceSQLExceptionSubclassFailover", //$NON-NLS-1$
			null, //$NON-NLS-1$ //$NON-NLS-2$
			Messages.getString("ConnectionProperties.loadBalanceSQLExceptionSubclassFailover"), //$NON-NLS-1$
			"5.1.13", MISC_CATEGORY, Integer.MIN_VALUE); //$NON-NLS-1$
	
	private BooleanConnectionProperty loadBalanceEnableJMX = new BooleanConnectionProperty(
			"loadBalanceEnableJMX", //$NON-NLS-1$
			false,
			Messages.getString("ConnectionProperties.loadBalanceEnableJMX"), //$NON-NLS-1$
			"5.1.13", MISC_CATEGORY, Integer.MAX_VALUE); //$NON-NLS-1$
	
	private StringConnectionProperty loadBalanceAutoCommitStatementRegex = new StringConnectionProperty(
			"loadBalanceAutoCommitStatementRegex", //$NON-NLS-1$
			null, //$NON-NLS-1$ //$NON-NLS-2$
			Messages.getString("ConnectionProperties.loadBalanceAutoCommitStatementRegex"), //$NON-NLS-1$
			"5.1.15", MISC_CATEGORY, Integer.MIN_VALUE); //$NON-NLS-1$
	
	private IntegerConnectionProperty loadBalanceAutoCommitStatementThreshold = new IntegerConnectionProperty(
			"loadBalanceAutoCommitStatementThreshold", 0, //$NON-NLS-1$
			0, Integer.MAX_VALUE,
			Messages.getString("ConnectionProperties.loadBalanceAutoCommitStatementThreshold"), //$NON-NLS-1$
			"5.1.15", MISC_CATEGORY, Integer.MIN_VALUE); //$NON-NLS-1$

	
	private StringConnectionProperty localSocketAddress = new StringConnectionProperty("localSocketAddress", //$NON-NLS-1$
			null, Messages.getString("ConnectionProperties.localSocketAddress"), //$NON-NLS-1$
			"5.0.5", CONNECTION_AND_AUTH_CATEGORY, Integer.MIN_VALUE); //$NON-NLS-1$
	
	private MemorySizeConnectionProperty locatorFetchBufferSize = new MemorySizeConnectionProperty(
			"locatorFetchBufferSize", //$NON-NLS-1$
			1024 * 1024,
			0,
			Integer.MAX_VALUE,
			Messages.getString("ConnectionProperties.locatorFetchBufferSize"), //$NON-NLS-1$
			"3.2.1", PERFORMANCE_CATEGORY, Integer.MIN_VALUE); //$NON-NLS-1$

	private StringConnectionProperty loggerClassName = new StringConnectionProperty(
			"logger", STANDARD_LOGGER_NAME, //$NON-NLS-1$
			Messages.getString("ConnectionProperties.logger", new Object[] {Log.class.getName(), STANDARD_LOGGER_NAME}), //$NON-NLS-1$
					 "3.1.1", DEBUGING_PROFILING_CATEGORY, //$NON-NLS-1$ //$NON-NLS-2$
			0);

	private BooleanConnectionProperty logSlowQueries = new BooleanConnectionProperty(
			"logSlowQueries", //$NON-NLS-1$
			false,
			Messages.getString("ConnectionProperties.logSlowQueries"), //$NON-NLS-1$
			"3.1.2", DEBUGING_PROFILING_CATEGORY, Integer.MIN_VALUE); //$NON-NLS-1$

	private BooleanConnectionProperty logXaCommands = new BooleanConnectionProperty(
			"logXaCommands", //$NON-NLS-1$
			false,
			Messages.getString("ConnectionProperties.logXaCommands"), //$NON-NLS-1$
			"5.0.5", DEBUGING_PROFILING_CATEGORY, Integer.MIN_VALUE); //$NON-NLS-1$
	
	private BooleanConnectionProperty maintainTimeStats = new BooleanConnectionProperty(
			"maintainTimeStats", //$NON-NLS-1$
			true,
			Messages.getString("ConnectionProperties.maintainTimeStats"), "3.1.9", PERFORMANCE_CATEGORY, //$NON-NLS-1$ //$NON-NLS-2$
			Integer.MAX_VALUE);

	private boolean maintainTimeStatsAsBoolean = true;

	private IntegerConnectionProperty maxQuerySizeToLog = new IntegerConnectionProperty(
			"maxQuerySizeToLog", //$NON-NLS-1$
			2048,
			0,
			Integer.MAX_VALUE,
			Messages.getString("ConnectionProperties.maxQuerySizeToLog"), //$NON-NLS-1$
			"3.1.3", DEBUGING_PROFILING_CATEGORY, 4); //$NON-NLS-1$

	private IntegerConnectionProperty maxReconnects = new IntegerConnectionProperty(
			"maxReconnects", //$NON-NLS-1$
			3,
			1,
			Integer.MAX_VALUE,
			Messages.getString("ConnectionProperties.maxReconnects"), //$NON-NLS-1$
			"1.1", HA_CATEGORY, 4); //$NON-NLS-1$

	private IntegerConnectionProperty retriesAllDown = new IntegerConnectionProperty(
			"retriesAllDown", //$NON-NLS-1$
			120,
			0,
			Integer.MAX_VALUE,
			Messages.getString("ConnectionProperties.retriesAllDown"), //$NON-NLS-1$
			"5.1.6", HA_CATEGORY, 4); //$NON-NLS-1$

	private IntegerConnectionProperty maxRows = new IntegerConnectionProperty(
			"maxRows", -1, -1, Integer.MAX_VALUE, //$NON-NLS-1$
			Messages.getString("ConnectionProperties.maxRows"), //$NON-NLS-1$
			Messages.getString("ConnectionProperties.allVersions"), MISC_CATEGORY, Integer.MIN_VALUE); //$NON-NLS-1$

	private int maxRowsAsInt = -1;

	private IntegerConnectionProperty metadataCacheSize = new IntegerConnectionProperty(
			"metadataCacheSize", //$NON-NLS-1$
			50,
			1,
			Integer.MAX_VALUE,
			Messages.getString("ConnectionProperties.metadataCacheSize"), //$NON-NLS-1$
			"3.1.1", PERFORMANCE_CATEGORY, 5); //$NON-NLS-1$
	
	private IntegerConnectionProperty netTimeoutForStreamingResults = new IntegerConnectionProperty(
			"netTimeoutForStreamingResults", 600, //$NON-NLS-1$
			0, Integer.MAX_VALUE,
			Messages.getString("ConnectionProperties.netTimeoutForStreamingResults"), //$NON-NLS-1$
			"5.1.0", MISC_CATEGORY, Integer.MIN_VALUE); //$NON-NLS-1$
	
	private BooleanConnectionProperty noAccessToProcedureBodies = new BooleanConnectionProperty(
			"noAccessToProcedureBodies",
			false,
			"When determining procedure parameter types for CallableStatements, and the connected user "
			+ " can't access procedure bodies through \"SHOW CREATE PROCEDURE\" or select on mysql.proc "
			+ " should the driver instead create basic metadata (all parameters reported as IN VARCHARs,"
			+ " but allowing registerOutParameter() to be called on them anyway) instead "
			+ " of throwing an exception?",
			"5.0.3", MISC_CATEGORY, Integer.MIN_VALUE);
			
	private BooleanConnectionProperty noDatetimeStringSync = new BooleanConnectionProperty(
			"noDatetimeStringSync", //$NON-NLS-1$
			false,
			Messages.getString("ConnectionProperties.noDatetimeStringSync"), //$NON-NLS-1$
			"3.1.7", MISC_CATEGORY, Integer.MIN_VALUE); //$NON-NLS-1$
	
	private BooleanConnectionProperty noTimezoneConversionForTimeType = new BooleanConnectionProperty(
			"noTimezoneConversionForTimeType", //$NON-NLS-1$
			false,
			Messages.getString("ConnectionProperties.noTzConversionForTimeType"), //$NON-NLS-1$
			"5.0.0", MISC_CATEGORY, Integer.MIN_VALUE); //$NON-NLS-1$

	private BooleanConnectionProperty nullCatalogMeansCurrent = new BooleanConnectionProperty(
			"nullCatalogMeansCurrent", //$NON-NLS-1$
			true,
			Messages.getString("ConnectionProperties.nullCatalogMeansCurrent"), //$NON-NLS-1$
			"3.1.8", MISC_CATEGORY, Integer.MIN_VALUE); //$NON-NLS-1$

	private BooleanConnectionProperty nullNamePatternMatchesAll = new BooleanConnectionProperty(
			"nullNamePatternMatchesAll", //$NON-NLS-1$
			true,
			Messages.getString("ConnectionProperties.nullNamePatternMatchesAll"), //$NON-NLS-1$
			"3.1.8", MISC_CATEGORY, Integer.MIN_VALUE); //$NON-NLS-1$

	private IntegerConnectionProperty packetDebugBufferSize = new IntegerConnectionProperty(
			"packetDebugBufferSize", //$NON-NLS-1$
			20,
			0,
			Integer.MAX_VALUE,
			Messages.getString("ConnectionProperties.packetDebugBufferSize"), //$NON-NLS-1$
			"3.1.3", DEBUGING_PROFILING_CATEGORY, 7); //$NON-NLS-1$
	
	private BooleanConnectionProperty padCharsWithSpace = new BooleanConnectionProperty(
			"padCharsWithSpace", //$NON-NLS-1$
			false,
			Messages.getString("ConnectionProperties.padCharsWithSpace"), //$NON-NLS-1$
			"5.0.6", //$NON-NLS-1$
			MISC_CATEGORY,
			Integer.MIN_VALUE);

	private BooleanConnectionProperty paranoid = new BooleanConnectionProperty(
			"paranoid", //$NON-NLS-1$
			false,
			Messages.getString("ConnectionProperties.paranoid"), //$NON-NLS-1$
			"3.0.1", SECURITY_CATEGORY, Integer.MIN_VALUE); //$NON-NLS-1$

	private BooleanConnectionProperty pedantic = new BooleanConnectionProperty(
			"pedantic", false, Messages.getString("ConnectionProperties.pedantic"), "3.0.0", //$NON-NLS-1$ //$NON-NLS-2$ //$NON-NLS-3$
			MISC_CATEGORY, Integer.MIN_VALUE);

	private BooleanConnectionProperty pinGlobalTxToPhysicalConnection = new BooleanConnectionProperty(
			"pinGlobalTxToPhysicalConnection", false, Messages.getString("ConnectionProperties.pinGlobalTxToPhysicalConnection"), //$NON-NLS-1$
			"5.0.1", MISC_CATEGORY, Integer.MIN_VALUE); //$NON-NLS-1$
	
	private BooleanConnectionProperty populateInsertRowWithDefaultValues = new BooleanConnectionProperty(
			"populateInsertRowWithDefaultValues", false, //$NON-NLS-1$
			Messages.getString("ConnectionProperties.populateInsertRowWithDefaultValues"), //$NON-NLS-1$
			"5.0.5", MISC_CATEGORY, Integer.MIN_VALUE); //$NON-NLS-1$
	
	private IntegerConnectionProperty preparedStatementCacheSize = new IntegerConnectionProperty(
			"prepStmtCacheSize", 25, 0, Integer.MAX_VALUE, //$NON-NLS-1$
			Messages.getString("ConnectionProperties.prepStmtCacheSize"), //$NON-NLS-1$
			"3.0.10", PERFORMANCE_CATEGORY, 10); //$NON-NLS-1$

	private IntegerConnectionProperty preparedStatementCacheSqlLimit = new IntegerConnectionProperty(
			"prepStmtCacheSqlLimit", //$NON-NLS-1$
			256,
			1,
			Integer.MAX_VALUE,
			Messages.getString("ConnectionProperties.prepStmtCacheSqlLimit"), //$NON-NLS-1$
			"3.0.10", PERFORMANCE_CATEGORY, 11); //$NON-NLS-1$

	private StringConnectionProperty parseInfoCacheFactory = new StringConnectionProperty("parseInfoCacheFactory", //$NON-NLS-1$
			PerConnectionLRUFactory.class.getName(), Messages.getString("ConnectionProperties.parseInfoCacheFactory"), "5.1.1", PERFORMANCE_CATEGORY, 12); //$NON-NLS-1$ //$NON-NLS-2$
	
	private BooleanConnectionProperty processEscapeCodesForPrepStmts = 
		new BooleanConnectionProperty("processEscapeCodesForPrepStmts", //$NON-NLS-1$
				true,
				Messages.getString("ConnectionProperties.processEscapeCodesForPrepStmts"), //$NON-NLS-1$
				"3.1.12", //$NON-NLS-1$
				MISC_CATEGORY, Integer.MIN_VALUE);
	
	private StringConnectionProperty profilerEventHandler = new StringConnectionProperty(
			"profilerEventHandler",
			"com.mysql.jdbc.profiler.LoggingProfilerEventHandler",
			Messages.getString("ConnectionProperties.profilerEventHandler"),
			"5.1.6", DEBUGING_PROFILING_CATEGORY, Integer.MIN_VALUE); //$NON-NLS-1$
			
	private StringConnectionProperty profileSql = new StringConnectionProperty(
			"profileSql", //$NON-NLS-1$
			null,
			Messages.getString("ConnectionProperties.profileSqlDeprecated"), //$NON-NLS-1$
			"2.0.14", DEBUGING_PROFILING_CATEGORY, 3); //$NON-NLS-1$

	private BooleanConnectionProperty profileSQL = new BooleanConnectionProperty(
			"profileSQL", //$NON-NLS-1$
			false,
			Messages.getString("ConnectionProperties.profileSQL"), //$NON-NLS-1$
			"3.1.0", DEBUGING_PROFILING_CATEGORY, 1); //$NON-NLS-1$

	private boolean profileSQLAsBoolean = false;

	private StringConnectionProperty propertiesTransform = new StringConnectionProperty(
			NonRegisteringDriver.PROPERTIES_TRANSFORM_KEY,
			null,
			Messages.getString("ConnectionProperties.connectionPropertiesTransform"), //$NON-NLS-1$
			"3.1.4", CONNECTION_AND_AUTH_CATEGORY, Integer.MIN_VALUE); //$NON-NLS-1$

	private IntegerConnectionProperty queriesBeforeRetryMaster = new IntegerConnectionProperty(
			"queriesBeforeRetryMaster", //$NON-NLS-1$
			50,
			0,
			Integer.MAX_VALUE,
			Messages.getString("ConnectionProperties.queriesBeforeRetryMaster"), //$NON-NLS-1$
			"3.0.2", HA_CATEGORY, 7); //$NON-NLS-1$

	private BooleanConnectionProperty queryTimeoutKillsConnection = new BooleanConnectionProperty(
			"queryTimeoutKillsConnection", false, 
			Messages.getString("ConnectionProperties.queryTimeoutKillsConnection"), "5.1.9", MISC_CATEGORY, Integer.MIN_VALUE);
			
	private BooleanConnectionProperty reconnectAtTxEnd = new BooleanConnectionProperty(
			"reconnectAtTxEnd", false, //$NON-NLS-1$
			Messages.getString("ConnectionProperties.reconnectAtTxEnd"), "3.0.10", //$NON-NLS-1$ //$NON-NLS-2$
			HA_CATEGORY, 4);

	private boolean reconnectTxAtEndAsBoolean = false;

	private BooleanConnectionProperty relaxAutoCommit = new BooleanConnectionProperty(
			"relaxAutoCommit", //$NON-NLS-1$
			false,
			Messages.getString("ConnectionProperties.relaxAutoCommit"), //$NON-NLS-1$
			"2.0.13", MISC_CATEGORY, Integer.MIN_VALUE); //$NON-NLS-1$

	private IntegerConnectionProperty reportMetricsIntervalMillis = new IntegerConnectionProperty(
			"reportMetricsIntervalMillis", //$NON-NLS-1$
			30000,
			0,
			Integer.MAX_VALUE,
			Messages.getString("ConnectionProperties.reportMetricsIntervalMillis"), //$NON-NLS-1$
			"3.1.2", DEBUGING_PROFILING_CATEGORY, 3); //$NON-NLS-1$

	private BooleanConnectionProperty requireSSL = new BooleanConnectionProperty(
			"requireSSL", false, //$NON-NLS-1$
			Messages.getString("ConnectionProperties.requireSSL"), //$NON-NLS-1$
			"3.1.0", SECURITY_CATEGORY, 3); //$NON-NLS-1$

	private StringConnectionProperty resourceId = new StringConnectionProperty(
			"resourceId", //$NON-NLS-1$
			null, Messages.getString("ConnectionProperties.resourceId"), //$NON-NLS-1$
			"5.0.1", //$NON-NLS-1$
			HA_CATEGORY,
			Integer.MIN_VALUE);
	
	private IntegerConnectionProperty resultSetSizeThreshold = new IntegerConnectionProperty("resultSetSizeThreshold", 100, //$NON-NLS-1$
			Messages.getString("ConnectionProperties.resultSetSizeThreshold"), "5.0.5", DEBUGING_PROFILING_CATEGORY, Integer.MIN_VALUE); //$NON-NLS-1$ //$NON-NLS-2$
			
	private BooleanConnectionProperty retainStatementAfterResultSetClose = new BooleanConnectionProperty(
			"retainStatementAfterResultSetClose", //$NON-NLS-1$
			false,
			Messages.getString("ConnectionProperties.retainStatementAfterResultSetClose"), //$NON-NLS-1$
			"3.1.11", MISC_CATEGORY, Integer.MIN_VALUE); //$NON-NLS-1$
	
	private BooleanConnectionProperty rewriteBatchedStatements = new BooleanConnectionProperty(
			"rewriteBatchedStatements", //$NON-NLS-1$
			false, 
			Messages.getString("ConnectionProperties.rewriteBatchedStatements"), //$NON-NLS-1$
			"3.1.13", PERFORMANCE_CATEGORY, Integer.MIN_VALUE); //$NON-NLS-1$

	private BooleanConnectionProperty rollbackOnPooledClose = new BooleanConnectionProperty(
			"rollbackOnPooledClose", //$NON-NLS-1$
			true,
			Messages.getString("ConnectionProperties.rollbackOnPooledClose"), //$NON-NLS-1$
			"3.0.15", MISC_CATEGORY, Integer.MIN_VALUE); //$NON-NLS-1$

	private BooleanConnectionProperty roundRobinLoadBalance = new BooleanConnectionProperty(
			"roundRobinLoadBalance", //$NON-NLS-1$
			false,
			Messages.getString("ConnectionProperties.roundRobinLoadBalance"), //$NON-NLS-1$
			"3.1.2", HA_CATEGORY, 5); //$NON-NLS-1$

	private BooleanConnectionProperty runningCTS13 = new BooleanConnectionProperty(
			"runningCTS13", //$NON-NLS-1$
			false,
			Messages.getString("ConnectionProperties.runningCTS13"), //$NON-NLS-1$
			"3.1.7", MISC_CATEGORY, Integer.MIN_VALUE); //$NON-NLS-1$

	private IntegerConnectionProperty secondsBeforeRetryMaster = new IntegerConnectionProperty(
			"secondsBeforeRetryMaster", //$NON-NLS-1$
			30,
			1,
			Integer.MAX_VALUE,
			Messages.getString("ConnectionProperties.secondsBeforeRetryMaster"), //$NON-NLS-1$
			"3.0.2", HA_CATEGORY, 8); //$NON-NLS-1$

	private IntegerConnectionProperty selfDestructOnPingSecondsLifetime = new IntegerConnectionProperty(
			"selfDestructOnPingSecondsLifetime",
			0,
			0,
			Integer.MAX_VALUE,
			Messages.getString("ConnectionProperties.selfDestructOnPingSecondsLifetime"),
			"5.1.6", HA_CATEGORY, Integer.MAX_VALUE);
	
	private IntegerConnectionProperty selfDestructOnPingMaxOperations = new IntegerConnectionProperty(
			"selfDestructOnPingMaxOperations",
			0,
			0,
			Integer.MAX_VALUE,
			Messages.getString("ConnectionProperties.selfDestructOnPingMaxOperations"),
			"5.1.6", HA_CATEGORY, Integer.MAX_VALUE);

	private BooleanConnectionProperty replicationEnableJMX = new BooleanConnectionProperty(
			"replicationEnableJMX", //$NON-NLS-1$
			false,
			Messages.getString("ConnectionProperties.loadBalanceEnableJMX"), //$NON-NLS-1$
			"5.1.27", HA_CATEGORY, Integer.MAX_VALUE); //$NON-NLS-1$

	private StringConnectionProperty serverTimezone = new StringConnectionProperty(
			"serverTimezone", //$NON-NLS-1$
			null,
			Messages.getString("ConnectionProperties.serverTimezone"), //$NON-NLS-1$
			"3.0.2", MISC_CATEGORY, Integer.MIN_VALUE); //$NON-NLS-1$

	private StringConnectionProperty sessionVariables = new StringConnectionProperty(
			"sessionVariables", null, //$NON-NLS-1$
			Messages.getString("ConnectionProperties.sessionVariables"), "3.1.8", //$NON-NLS-1$ //$NON-NLS-2$
			MISC_CATEGORY, Integer.MAX_VALUE);

	private IntegerConnectionProperty slowQueryThresholdMillis = new IntegerConnectionProperty(
			"slowQueryThresholdMillis", //$NON-NLS-1$
			2000,
			0,
			Integer.MAX_VALUE,
			Messages.getString("ConnectionProperties.slowQueryThresholdMillis"), //$NON-NLS-1$
			"3.1.2", DEBUGING_PROFILING_CATEGORY, 9); //$NON-NLS-1$
	
	private LongConnectionProperty slowQueryThresholdNanos = new LongConnectionProperty(
			"slowQueryThresholdNanos", //$NON-NLS-1$
			0,
			Messages.getString("ConnectionProperties.slowQueryThresholdNanos"), //$NON-NLS-1$
			"5.0.7", //$NON-NLS-1$
			DEBUGING_PROFILING_CATEGORY,
			10);
	
	private StringConnectionProperty socketFactoryClassName = new StringConnectionProperty(
			"socketFactory", //$NON-NLS-1$
			StandardSocketFactory.class.getName(),
			Messages.getString("ConnectionProperties.socketFactory"), //$NON-NLS-1$
			"3.0.3", CONNECTION_AND_AUTH_CATEGORY, 4); //$NON-NLS-1$

	private IntegerConnectionProperty socketTimeout = new IntegerConnectionProperty(
			"socketTimeout", //$NON-NLS-1$
			0,
			0,
			Integer.MAX_VALUE,
			Messages.getString("ConnectionProperties.socketTimeout"), //$NON-NLS-1$
			"3.0.1", CONNECTION_AND_AUTH_CATEGORY, 10); //$NON-NLS-1$
	
	private StringConnectionProperty statementInterceptors = new StringConnectionProperty("statementInterceptors", //$NON-NLS-1$
			null, Messages.getString("ConnectionProperties.statementInterceptors"), "5.1.1", MISC_CATEGORY, Integer.MIN_VALUE); //$NON-NLS-1$ //$NON-NLS-2$
	
	private BooleanConnectionProperty strictFloatingPoint = new BooleanConnectionProperty(
			"strictFloatingPoint", false, //$NON-NLS-1$
			Messages.getString("ConnectionProperties.strictFloatingPoint"), "3.0.0", //$NON-NLS-1$ //$NON-NLS-2$
			MISC_CATEGORY, Integer.MIN_VALUE);

	private BooleanConnectionProperty strictUpdates = new BooleanConnectionProperty(
			"strictUpdates", //$NON-NLS-1$
			true,
			Messages.getString("ConnectionProperties.strictUpdates"), //$NON-NLS-1$
			"3.0.4", MISC_CATEGORY, Integer.MIN_VALUE); //$NON-NLS-1$

	private BooleanConnectionProperty overrideSupportsIntegrityEnhancementFacility =
		new BooleanConnectionProperty("overrideSupportsIntegrityEnhancementFacility", //$NON-NLS-1$
				false,
				Messages.getString("ConnectionProperties.overrideSupportsIEF"), //$NON-NLS-1$
				"3.1.12", MISC_CATEGORY, Integer.MIN_VALUE); //$NON-NLS-1$
	
	private BooleanConnectionProperty tcpNoDelay = new BooleanConnectionProperty(
			StandardSocketFactory.TCP_NO_DELAY_PROPERTY_NAME,
			Boolean.valueOf(StandardSocketFactory.TCP_NO_DELAY_DEFAULT_VALUE).booleanValue(),
			Messages.getString("ConnectionProperties.tcpNoDelay"), //$NON-NLS-1$
			"5.0.7", NETWORK_CATEGORY, Integer.MIN_VALUE); //$NON-NLS-1$
	
	private BooleanConnectionProperty tcpKeepAlive = new BooleanConnectionProperty(
			StandardSocketFactory.TCP_KEEP_ALIVE_PROPERTY_NAME,
			Boolean.valueOf(StandardSocketFactory.TCP_KEEP_ALIVE_DEFAULT_VALUE).booleanValue(),
			Messages.getString("ConnectionProperties.tcpKeepAlive"), //$NON-NLS-1$
			"5.0.7", NETWORK_CATEGORY, Integer.MIN_VALUE); //$NON-NLS-1$
	
	private IntegerConnectionProperty tcpRcvBuf = new IntegerConnectionProperty(
			StandardSocketFactory.TCP_RCV_BUF_PROPERTY_NAME,
			Integer.parseInt(StandardSocketFactory.TCP_RCV_BUF_DEFAULT_VALUE),
			0, Integer.MAX_VALUE,
			Messages.getString("ConnectionProperties.tcpSoRcvBuf"), //$NON-NLS-1$
			"5.0.7", NETWORK_CATEGORY, Integer.MIN_VALUE); //$NON-NLS-1$
	
	private IntegerConnectionProperty tcpSndBuf = new IntegerConnectionProperty(
			StandardSocketFactory.TCP_SND_BUF_PROPERTY_NAME,
			Integer.parseInt(StandardSocketFactory.TCP_SND_BUF_DEFAULT_VALUE),
			0, Integer.MAX_VALUE,
			Messages.getString("ConnectionProperties.tcpSoSndBuf"), //$NON-NLS-1$
			"5.0.7", NETWORK_CATEGORY, Integer.MIN_VALUE); //$NON-NLS-1$
			
	private IntegerConnectionProperty tcpTrafficClass = new IntegerConnectionProperty(
			StandardSocketFactory.TCP_TRAFFIC_CLASS_PROPERTY_NAME,
			Integer.parseInt(StandardSocketFactory.TCP_TRAFFIC_CLASS_DEFAULT_VALUE),
			0, 255,
			Messages.getString("ConnectionProperties.tcpTrafficClass"), //$NON-NLS-1$
			"5.0.7", NETWORK_CATEGORY, Integer.MIN_VALUE); //$NON-NLS-1$
	
	private BooleanConnectionProperty tinyInt1isBit = new BooleanConnectionProperty(
			"tinyInt1isBit", //$NON-NLS-1$
			true,
			Messages.getString("ConnectionProperties.tinyInt1isBit"), //$NON-NLS-1$
			"3.0.16", MISC_CATEGORY, Integer.MIN_VALUE); //$NON-NLS-1$

	protected BooleanConnectionProperty traceProtocol = new BooleanConnectionProperty(
			"traceProtocol", false, //$NON-NLS-1$
			Messages.getString("ConnectionProperties.traceProtocol"), "3.1.2", //$NON-NLS-1$ //$NON-NLS-2$
			DEBUGING_PROFILING_CATEGORY, Integer.MIN_VALUE);

	private BooleanConnectionProperty treatUtilDateAsTimestamp = new BooleanConnectionProperty(
			"treatUtilDateAsTimestamp", true, //$NON-NLS-1$
			Messages.getString("ConnectionProperties.treatUtilDateAsTimestamp"), //$NON-NLS-1$
			"5.0.5", MISC_CATEGORY, Integer.MIN_VALUE); //$NON-NLS-1$
	
	private BooleanConnectionProperty transformedBitIsBoolean = new BooleanConnectionProperty(
			"transformedBitIsBoolean", //$NON-NLS-1$
			false,
			Messages.getString("ConnectionProperties.transformedBitIsBoolean"), //$NON-NLS-1$
			"3.1.9", MISC_CATEGORY, Integer.MIN_VALUE); //$NON-NLS-1$

	private BooleanConnectionProperty useBlobToStoreUTF8OutsideBMP = new BooleanConnectionProperty(
			"useBlobToStoreUTF8OutsideBMP",
			false,
			Messages.getString("ConnectionProperties.useBlobToStoreUTF8OutsideBMP"), //$NON-NLS-1$
			"5.1.3", MISC_CATEGORY, 128);
	
	private StringConnectionProperty utf8OutsideBmpExcludedColumnNamePattern = new StringConnectionProperty(
			"utf8OutsideBmpExcludedColumnNamePattern",
			null,
			Messages.getString("ConnectionProperties.utf8OutsideBmpExcludedColumnNamePattern"), //$NON-NLS-1$
			"5.1.3", MISC_CATEGORY, 129);
	
	private StringConnectionProperty utf8OutsideBmpIncludedColumnNamePattern = new StringConnectionProperty(
			"utf8OutsideBmpIncludedColumnNamePattern",
			null,
			Messages.getString("ConnectionProperties.utf8OutsideBmpIncludedColumnNamePattern"), //$NON-NLS-1$
			"5.1.3", MISC_CATEGORY, 129);
	
	private BooleanConnectionProperty useCompression = new BooleanConnectionProperty(
			"useCompression", //$NON-NLS-1$
			false,
			Messages.getString("ConnectionProperties.useCompression"), //$NON-NLS-1$
			"3.0.17", CONNECTION_AND_AUTH_CATEGORY, Integer.MIN_VALUE); //$NON-NLS-1$

	private BooleanConnectionProperty useColumnNamesInFindColumn = new BooleanConnectionProperty(
			"useColumnNamesInFindColumn",
			false, 
			Messages.getString("ConnectionProperties.useColumnNamesInFindColumn"), //$NON-NLS-1$
			"5.1.7", MISC_CATEGORY, Integer.MAX_VALUE); //$NON-NLS-1$
	
	private StringConnectionProperty useConfigs = new StringConnectionProperty(
			"useConfigs", //$NON-NLS-1$
			null,
			Messages.getString("ConnectionProperties.useConfigs"), //$NON-NLS-1$
			"3.1.5", CONNECTION_AND_AUTH_CATEGORY, Integer.MAX_VALUE); //$NON-NLS-1$

	private BooleanConnectionProperty useCursorFetch = new BooleanConnectionProperty(
			"useCursorFetch", //$NON-NLS-1$
			false,
			Messages.getString("ConnectionProperties.useCursorFetch"), //$NON-NLS-1$
			"5.0.0", PERFORMANCE_CATEGORY, Integer.MAX_VALUE); //$NON-NLS-1$
	
	private BooleanConnectionProperty useDynamicCharsetInfo = new BooleanConnectionProperty(
			"useDynamicCharsetInfo", //$NON-NLS-1$
			true,
			Messages.getString("ConnectionProperties.useDynamicCharsetInfo") //$NON-NLS-1$
			, "5.0.6", PERFORMANCE_CATEGORY, Integer.MIN_VALUE); //$NON-NLS-1$
	
	private BooleanConnectionProperty useDirectRowUnpack = new BooleanConnectionProperty(
			"useDirectRowUnpack",
			true, "Use newer result set row unpacking code that skips a copy from network buffers "
			+ " to a MySQL packet instance and instead reads directly into the result set row data buffers.",
			"5.1.1", PERFORMANCE_CATEGORY, Integer.MIN_VALUE);
	
	private BooleanConnectionProperty useFastIntParsing = new BooleanConnectionProperty(
			"useFastIntParsing", //$NON-NLS-1$
			true,
			Messages.getString("ConnectionProperties.useFastIntParsing"), //$NON-NLS-1$
			"3.1.4", PERFORMANCE_CATEGORY, Integer.MIN_VALUE); //$NON-NLS-1$

	private BooleanConnectionProperty useFastDateParsing = new BooleanConnectionProperty(
			"useFastDateParsing", //$NON-NLS-1$
			true,
			Messages.getString("ConnectionProperties.useFastDateParsing"), //$NON-NLS-1$
			"5.0.5", PERFORMANCE_CATEGORY, Integer.MIN_VALUE); //$NON-NLS-1$
	
	private BooleanConnectionProperty useHostsInPrivileges = new BooleanConnectionProperty(
			"useHostsInPrivileges", //$NON-NLS-1$
			true,
			Messages.getString("ConnectionProperties.useHostsInPrivileges"), //$NON-NLS-1$
			"3.0.2", MISC_CATEGORY, Integer.MIN_VALUE); //$NON-NLS-1$
	private BooleanConnectionProperty useInformationSchema = new BooleanConnectionProperty(
			"useInformationSchema", //$NON-NLS-1$
			false,
			Messages.getString("ConnectionProperties.useInformationSchema"), //$NON-NLS-1$
			"5.0.0", MISC_CATEGORY, Integer.MIN_VALUE); //$NON-NLS-1$
	private BooleanConnectionProperty useJDBCCompliantTimezoneShift = new BooleanConnectionProperty(
			"useJDBCCompliantTimezoneShift", //$NON-NLS-1$
			false,
			Messages.getString("ConnectionProperties.useJDBCCompliantTimezoneShift"), //$NON-NLS-1$
			"5.0.0", //$NON-NLS-1$
			MISC_CATEGORY, Integer.MIN_VALUE);
	
	private BooleanConnectionProperty useLocalSessionState = new BooleanConnectionProperty(
			"useLocalSessionState", //$NON-NLS-1$
			false,
			Messages.getString("ConnectionProperties.useLocalSessionState"), //$NON-NLS-1$
			"3.1.7", PERFORMANCE_CATEGORY, 5); //$NON-NLS-1$
	
	private BooleanConnectionProperty useLocalTransactionState = new BooleanConnectionProperty(
			"useLocalTransactionState", //$NON-NLS-1$
			false,
			Messages.getString("ConnectionProperties.useLocalTransactionState"),
			"5.1.7", PERFORMANCE_CATEGORY, 6);
	
	private BooleanConnectionProperty useLegacyDatetimeCode = new BooleanConnectionProperty(
			"useLegacyDatetimeCode",
			true,
			Messages.getString("ConnectionProperties.useLegacyDatetimeCode"),
			"5.1.6", MISC_CATEGORY, Integer.MIN_VALUE);
	
	private BooleanConnectionProperty useNanosForElapsedTime = new BooleanConnectionProperty(
			"useNanosForElapsedTime", //$NON-NLS-1$
			false,
			Messages.getString("ConnectionProperties.useNanosForElapsedTime"), //$NON-NLS-1$
			"5.0.7", //$NON-NLS-1$
			DEBUGING_PROFILING_CATEGORY, Integer.MIN_VALUE);
	
	private BooleanConnectionProperty useOldAliasMetadataBehavior = new BooleanConnectionProperty(
			"useOldAliasMetadataBehavior", //$NON-NLS-1$
			false,
			Messages.getString("ConnectionProperties.useOldAliasMetadataBehavior"), //$NON-NLS-1$
		    "5.0.4", //$NON-NLS-1$
		    MISC_CATEGORY,
		    Integer.MIN_VALUE);
	
	private BooleanConnectionProperty useOldUTF8Behavior = new BooleanConnectionProperty(
			"useOldUTF8Behavior", //$NON-NLS-1$
			false,
			Messages.getString("ConnectionProperties.useOldUtf8Behavior"), //$NON-NLS-1$
			"3.1.6", MISC_CATEGORY, Integer.MIN_VALUE); //$NON-NLS-1$

	private boolean useOldUTF8BehaviorAsBoolean = false;

	private BooleanConnectionProperty useOnlyServerErrorMessages = new BooleanConnectionProperty(
			"useOnlyServerErrorMessages", //$NON-NLS-1$
			true,
			Messages.getString("ConnectionProperties.useOnlyServerErrorMessages"), //$NON-NLS-1$
			"3.0.15", MISC_CATEGORY, Integer.MIN_VALUE); //$NON-NLS-1$

	private BooleanConnectionProperty useReadAheadInput = new BooleanConnectionProperty(
			"useReadAheadInput", //$NON-NLS-1$
			true,
			Messages.getString("ConnectionProperties.useReadAheadInput"), //$NON-NLS-1$
			"3.1.5", PERFORMANCE_CATEGORY, Integer.MIN_VALUE); //$NON-NLS-1$

	private BooleanConnectionProperty useSqlStateCodes = new BooleanConnectionProperty(
			"useSqlStateCodes", //$NON-NLS-1$
			true,
			Messages.getString("ConnectionProperties.useSqlStateCodes"), //$NON-NLS-1$
			"3.1.3", MISC_CATEGORY, Integer.MIN_VALUE); //$NON-NLS-1$

	private BooleanConnectionProperty useSSL = new BooleanConnectionProperty(
			"useSSL", //$NON-NLS-1$
			false,
			Messages.getString("ConnectionProperties.useSSL"), //$NON-NLS-1$
			"3.0.2", SECURITY_CATEGORY, 2); //$NON-NLS-1$

	private BooleanConnectionProperty useSSPSCompatibleTimezoneShift = new BooleanConnectionProperty(
			"useSSPSCompatibleTimezoneShift", //$NON-NLS-1$
			false,
			Messages.getString("ConnectionProperties.useSSPSCompatibleTimezoneShift"), //$NON-NLS-1$
			"5.0.5", MISC_CATEGORY, Integer.MIN_VALUE); //$NON-NLS-1$
	
	private BooleanConnectionProperty useStreamLengthsInPrepStmts = new BooleanConnectionProperty(
			"useStreamLengthsInPrepStmts", //$NON-NLS-1$
			true,
			Messages.getString("ConnectionProperties.useStreamLengthsInPrepStmts"), //$NON-NLS-1$
			"3.0.2", MISC_CATEGORY, Integer.MIN_VALUE); //$NON-NLS-1$

	private BooleanConnectionProperty useTimezone = new BooleanConnectionProperty(
			"useTimezone", //$NON-NLS-1$
			false,
			Messages.getString("ConnectionProperties.useTimezone"), //$NON-NLS-1$
			"3.0.2", MISC_CATEGORY, Integer.MIN_VALUE); //$NON-NLS-1$

	private BooleanConnectionProperty useUltraDevWorkAround = new BooleanConnectionProperty(
			"ultraDevHack", //$NON-NLS-1$
			false,
			Messages.getString("ConnectionProperties.ultraDevHack"), //$NON-NLS-1$
			"2.0.3", MISC_CATEGORY, Integer.MIN_VALUE); //$NON-NLS-1$

	private BooleanConnectionProperty useUnbufferedInput = new BooleanConnectionProperty(
			"useUnbufferedInput", true, //$NON-NLS-1$
			Messages.getString("ConnectionProperties.useUnbufferedInput"), //$NON-NLS-1$
			"3.0.11", MISC_CATEGORY, Integer.MIN_VALUE); //$NON-NLS-1$

	private BooleanConnectionProperty useUnicode = new BooleanConnectionProperty(
			"useUnicode", //$NON-NLS-1$
			true,
			Messages.getString("ConnectionProperties.useUnicode"), //$NON-NLS-1$
			"1.1g", MISC_CATEGORY, 0); //$NON-NLS-1$

	// Cache these values, they are 'hot'
	private boolean useUnicodeAsBoolean = true;

	private BooleanConnectionProperty useUsageAdvisor = new BooleanConnectionProperty(
			"useUsageAdvisor", //$NON-NLS-1$
			false,
			Messages.getString("ConnectionProperties.useUsageAdvisor"), //$NON-NLS-1$
			"3.1.1", DEBUGING_PROFILING_CATEGORY, 10); //$NON-NLS-1$

	private boolean useUsageAdvisorAsBoolean = false;

	private BooleanConnectionProperty yearIsDateType = new BooleanConnectionProperty(
			"yearIsDateType", //$NON-NLS-1$
			true,
			Messages.getString("ConnectionProperties.yearIsDateType"), //$NON-NLS-1$
			"3.1.9", MISC_CATEGORY, Integer.MIN_VALUE); //$NON-NLS-1$

	private StringConnectionProperty zeroDateTimeBehavior = new StringConnectionProperty(
			"zeroDateTimeBehavior", //$NON-NLS-1$
			ZERO_DATETIME_BEHAVIOR_EXCEPTION,
			new String[] { ZERO_DATETIME_BEHAVIOR_EXCEPTION,
					ZERO_DATETIME_BEHAVIOR_ROUND,
					ZERO_DATETIME_BEHAVIOR_CONVERT_TO_NULL },
			Messages.getString("ConnectionProperties.zeroDateTimeBehavior", new Object[] {ZERO_DATETIME_BEHAVIOR_EXCEPTION, ZERO_DATETIME_BEHAVIOR_ROUND,ZERO_DATETIME_BEHAVIOR_CONVERT_TO_NULL}),  //$NON-NLS-1$
			"3.1.4", //$NON-NLS-1$ //$NON-NLS-2$
			MISC_CATEGORY, Integer.MIN_VALUE);

	private BooleanConnectionProperty useJvmCharsetConverters = new BooleanConnectionProperty("useJvmCharsetConverters", //$NON-NLS-1$
			false, Messages.getString("ConnectionProperties.useJvmCharsetConverters"), "5.0.1", PERFORMANCE_CATEGORY, Integer.MIN_VALUE); //$NON-NLS-1$ //$NON-NLS-2$
	
	private BooleanConnectionProperty useGmtMillisForDatetimes = new BooleanConnectionProperty("useGmtMillisForDatetimes", false, Messages.getString("ConnectionProperties.useGmtMillisForDatetimes"), "3.1.12", MISC_CATEGORY, Integer.MIN_VALUE); //$NON-NLS-1$ //$NON-NLS-2$ //$NON-NLS-3$

	private BooleanConnectionProperty dumpMetadataOnColumnNotFound = new BooleanConnectionProperty("dumpMetadataOnColumnNotFound", false, Messages.getString("ConnectionProperties.dumpMetadataOnColumnNotFound"), "3.1.13", DEBUGING_PROFILING_CATEGORY, Integer.MIN_VALUE); //$NON-NLS-1$ //$NON-NLS-2$ //$NON-NLS-3$ //$NON-NLS-4$

	// SSL Options
	
	private StringConnectionProperty clientCertificateKeyStoreUrl = new StringConnectionProperty(
			"clientCertificateKeyStoreUrl", null, //$NON-NLS-1$
			Messages.getString("ConnectionProperties.clientCertificateKeyStoreUrl"), "5.1.0", //$NON-NLS-1$ //$NON-NLS-2$
			SECURITY_CATEGORY, 5);
	
	private StringConnectionProperty trustCertificateKeyStoreUrl = new StringConnectionProperty(
			"trustCertificateKeyStoreUrl", null, //$NON-NLS-1$
			Messages.getString("ConnectionProperties.trustCertificateKeyStoreUrl"), "5.1.0", //$NON-NLS-1$ //$NON-NLS-2$
			SECURITY_CATEGORY, 8);
	
	private StringConnectionProperty clientCertificateKeyStoreType = new StringConnectionProperty(
			"clientCertificateKeyStoreType", "JKS", //$NON-NLS-1$
			Messages.getString("ConnectionProperties.clientCertificateKeyStoreType"), "5.1.0", //$NON-NLS-1$ //$NON-NLS-2$
			SECURITY_CATEGORY, 6);
	
	private StringConnectionProperty clientCertificateKeyStorePassword = new StringConnectionProperty(
			"clientCertificateKeyStorePassword", null, //$NON-NLS-1$
			Messages.getString("ConnectionProperties.clientCertificateKeyStorePassword"), "5.1.0", //$NON-NLS-1$ //$NON-NLS-2$
			SECURITY_CATEGORY, 7);
	
	private StringConnectionProperty trustCertificateKeyStoreType = new StringConnectionProperty(
			"trustCertificateKeyStoreType", "JKS", //$NON-NLS-1$
			Messages.getString("ConnectionProperties.trustCertificateKeyStoreType"), "5.1.0", //$NON-NLS-1$ //$NON-NLS-2$
			SECURITY_CATEGORY, 9);
	
	private StringConnectionProperty trustCertificateKeyStorePassword = new StringConnectionProperty(
			"trustCertificateKeyStorePassword", null, //$NON-NLS-1$
			Messages.getString("ConnectionProperties.trustCertificateKeyStorePassword"), "5.1.0", //$NON-NLS-1$ //$NON-NLS-2$
			SECURITY_CATEGORY, 10);

	private BooleanConnectionProperty verifyServerCertificate = new BooleanConnectionProperty(
			"verifyServerCertificate",
			true,
			Messages.getString("ConnectionProperties.verifyServerCertificate"),
			"5.1.6", SECURITY_CATEGORY, 4);
	
	private BooleanConnectionProperty useAffectedRows = new BooleanConnectionProperty("useAffectedRows",
			false,
			Messages.getString("ConnectionProperties.useAffectedRows"),
			"5.1.7", MISC_CATEGORY, Integer.MIN_VALUE);
	
	private StringConnectionProperty passwordCharacterEncoding = new StringConnectionProperty("passwordCharacterEncoding",
			null,
			Messages.getString("ConnectionProperties.passwordCharacterEncoding"),
			"5.1.7", SECURITY_CATEGORY, Integer.MIN_VALUE);
	
	private IntegerConnectionProperty maxAllowedPacket = new IntegerConnectionProperty("maxAllowedPacket",
			-1, Messages.getString("ConnectionProperties.maxAllowedPacket"), "5.1.8", NETWORK_CATEGORY,
			Integer.MIN_VALUE);

	private StringConnectionProperty authenticationPlugins = new StringConnectionProperty(
			"authenticationPlugins",
			null,
			Messages.getString("ConnectionProperties.authenticationPlugins"),
			"5.1.19", CONNECTION_AND_AUTH_CATEGORY, Integer.MIN_VALUE);
	
	private StringConnectionProperty disabledAuthenticationPlugins = new StringConnectionProperty(
			"disabledAuthenticationPlugins",
			null,
			Messages.getString("ConnectionProperties.disabledAuthenticationPlugins"),
			"5.1.19", CONNECTION_AND_AUTH_CATEGORY, Integer.MIN_VALUE);
	
	private StringConnectionProperty defaultAuthenticationPlugin = new StringConnectionProperty(
			"defaultAuthenticationPlugin",
			"com.mysql.jdbc.authentication.MysqlNativePasswordPlugin",
			Messages.getString("ConnectionProperties.defaultAuthenticationPlugin"),
			"5.1.19", CONNECTION_AND_AUTH_CATEGORY, Integer.MIN_VALUE);
	
	private BooleanConnectionProperty disconnectOnExpiredPasswords = new BooleanConnectionProperty("disconnectOnExpiredPasswords",
			true,
			Messages.getString("ConnectionProperties.disconnectOnExpiredPasswords"),
			"5.1.23", CONNECTION_AND_AUTH_CATEGORY, Integer.MIN_VALUE);

	private BooleanConnectionProperty getProceduresReturnsFunctions = new BooleanConnectionProperty(
			"getProceduresReturnsFunctions", true,
			Messages.getString("ConnectionProperties.getProceduresReturnsFunctions"),
			"5.1.26", MISC_CATEGORY, Integer.MIN_VALUE);

	private BooleanConnectionProperty detectCustomCollations = new BooleanConnectionProperty(
			"detectCustomCollations", false,
			Messages.getString("ConnectionProperties.detectCustomCollations"),
			"5.1.29", MISC_CATEGORY, Integer.MIN_VALUE);

	private StringConnectionProperty serverRSAPublicKeyFile = new StringConnectionProperty(
			"serverRSAPublicKeyFile", null, //$NON-NLS-1$
			Messages.getString("ConnectionProperties.serverRSAPublicKeyFile"), "5.1.31",
			SECURITY_CATEGORY, Integer.MIN_VALUE);

	private BooleanConnectionProperty allowPublicKeyRetrieval = new BooleanConnectionProperty(
			"allowPublicKeyRetrieval", false,
			Messages.getString("ConnectionProperties.allowPublicKeyRetrieval"), "5.1.31",
			SECURITY_CATEGORY, Integer.MIN_VALUE);

	private BooleanConnectionProperty dontCheckOnDuplicateKeyUpdateInSQL = new BooleanConnectionProperty(
			"dontCheckOnDuplicateKeyUpdateInSQL", false,
			Messages.getString("ConnectionProperties.dontCheckOnDuplicateKeyUpdateInSQL"), "5.1.32",
			PERFORMANCE_CATEGORY, Integer.MIN_VALUE);
		
	protected DriverPropertyInfo[] exposeAsDriverPropertyInfoInternal(
			Properties info, int slotsToReserve) throws SQLException {
		initializeProperties(info);

		int numProperties = PROPERTY_LIST.size();

		int listSize = numProperties + slotsToReserve;

		DriverPropertyInfo[] driverProperties = new DriverPropertyInfo[listSize];

		for (int i = slotsToReserve; i < listSize; i++) {
			java.lang.reflect.Field propertyField = PROPERTY_LIST
					.get(i - slotsToReserve);

			try {
				ConnectionProperty propToExpose = (ConnectionProperty) propertyField
						.get(this);

				if (info != null) {
					propToExpose.initializeFrom(info, getExceptionInterceptor());
				}

				
				driverProperties[i] = propToExpose.getAsDriverPropertyInfo();
			} catch (IllegalAccessException iae) {
				throw SQLError.createSQLException(Messages.getString("ConnectionProperties.InternalPropertiesFailure"), //$NON-NLS-1$
						SQLError.SQL_STATE_GENERAL_ERROR, getExceptionInterceptor());
			}
		}

		return driverProperties;
	}

	protected Properties exposeAsProperties(Properties info)
			throws SQLException {
		if (info == null) {
			info = new Properties();
		}

		int numPropertiesToSet = PROPERTY_LIST.size();

		for (int i = 0; i < numPropertiesToSet; i++) {
			java.lang.reflect.Field propertyField = PROPERTY_LIST
					.get(i);

			try {
				ConnectionProperty propToGet = (ConnectionProperty) propertyField
						.get(this);

				Object propValue = propToGet.getValueAsObject();

				if (propValue != null) {
					info.setProperty(propToGet.getPropertyName(), propValue
							.toString());
				}
			} catch (IllegalAccessException iae) {
				throw SQLError.createSQLException("Internal properties failure", //$NON-NLS-1$
						SQLError.SQL_STATE_GENERAL_ERROR, getExceptionInterceptor());
			}
		}

		return info;
	}

	class XmlMap {
		protected Map<Integer, Map<String, ConnectionProperty>> ordered = new TreeMap<Integer, Map<String, ConnectionProperty>>();
		protected Map<String, ConnectionProperty> alpha = new TreeMap<String, ConnectionProperty>();
	}
	
	/* (non-Javadoc)
	 * @see com.mysql.jdbc.IConnectionProperties#exposeAsXml()
	 */
	public String exposeAsXml() throws SQLException {
		StringBuffer xmlBuf = new StringBuffer();
		xmlBuf.append("<ConnectionProperties>"); //$NON-NLS-1$

		int numPropertiesToSet = PROPERTY_LIST.size();

		int numCategories = PROPERTY_CATEGORIES.length;

		Map<String, XmlMap> propertyListByCategory = new HashMap<String, XmlMap>();

		for (int i = 0; i < numCategories; i++) {
			propertyListByCategory.put(PROPERTY_CATEGORIES[i], new XmlMap());
		}

		//
		// The following properties are not exposed as 'normal' properties, but
		// they are
		// settable nonetheless, so we need to have them documented, make sure
		// that they sort 'first' as #1 and #2 in the category
		//
		StringConnectionProperty userProp = new StringConnectionProperty(
				NonRegisteringDriver.USER_PROPERTY_KEY, null,
				Messages.getString("ConnectionProperties.Username"), Messages.getString("ConnectionProperties.allVersions"), CONNECTION_AND_AUTH_CATEGORY, //$NON-NLS-1$ //$NON-NLS-2$
				Integer.MIN_VALUE + 1);
		StringConnectionProperty passwordProp = new StringConnectionProperty(
				NonRegisteringDriver.PASSWORD_PROPERTY_KEY, null,
				Messages.getString("ConnectionProperties.Password"), Messages.getString("ConnectionProperties.allVersions"), //$NON-NLS-1$ //$NON-NLS-2$
				CONNECTION_AND_AUTH_CATEGORY, Integer.MIN_VALUE + 2);

		XmlMap connectionSortMaps = propertyListByCategory.get(CONNECTION_AND_AUTH_CATEGORY);
		TreeMap<String, ConnectionProperty> userMap = new TreeMap<String, ConnectionProperty>();
		userMap.put(userProp.getPropertyName(), userProp);
		
		connectionSortMaps.ordered.put(Integer.valueOf(userProp.getOrder()), userMap);
		
		TreeMap<String, ConnectionProperty> passwordMap = new TreeMap<String, ConnectionProperty>();
		passwordMap.put(passwordProp.getPropertyName(), passwordProp);
		
		connectionSortMaps.ordered.put(new Integer(passwordProp.getOrder()), passwordMap);

		try {
			for (int i = 0; i < numPropertiesToSet; i++) {
				java.lang.reflect.Field propertyField = PROPERTY_LIST
						.get(i);
				ConnectionProperty propToGet = (ConnectionProperty) propertyField
						.get(this);
				XmlMap sortMaps = propertyListByCategory.get(propToGet
						.getCategoryName());
				int orderInCategory = propToGet.getOrder();

				if (orderInCategory == Integer.MIN_VALUE) {
					sortMaps.alpha.put(propToGet.getPropertyName(), propToGet);
				} else {
					Integer order = Integer.valueOf(orderInCategory);
					Map<String, ConnectionProperty> orderMap = sortMaps.ordered.get(order);
					
					if (orderMap == null) {
						orderMap = new TreeMap<String, ConnectionProperty>();
						sortMaps.ordered.put(order, orderMap);
					}
					
					orderMap.put(propToGet.getPropertyName(), propToGet);
				}
			}

			for (int j = 0; j < numCategories; j++) {
				XmlMap sortMaps = propertyListByCategory.get(PROPERTY_CATEGORIES[j]);

				xmlBuf.append("\n <PropertyCategory name=\""); //$NON-NLS-1$
				xmlBuf.append(PROPERTY_CATEGORIES[j]);
				xmlBuf.append("\">"); //$NON-NLS-1$

				for (Map<String, ConnectionProperty> orderedEl : sortMaps.ordered.values()) {
					for (ConnectionProperty propToGet : orderedEl.values()) {
						xmlBuf.append("\n  <Property name=\""); //$NON-NLS-1$
						xmlBuf.append(propToGet.getPropertyName());
						xmlBuf.append("\" required=\""); //$NON-NLS-1$
						xmlBuf.append(propToGet.required ? "Yes" : "No"); //$NON-NLS-1$ //$NON-NLS-2$
	
						xmlBuf.append("\" default=\""); //$NON-NLS-1$
	
						if (propToGet.getDefaultValue() != null) {
							xmlBuf.append(propToGet.getDefaultValue());
						}
	
						xmlBuf.append("\" sortOrder=\""); //$NON-NLS-1$
						xmlBuf.append(propToGet.getOrder());
						xmlBuf.append("\" since=\""); //$NON-NLS-1$
						xmlBuf.append(propToGet.sinceVersion);
						xmlBuf.append("\">\n"); //$NON-NLS-1$
						xmlBuf.append("    "); //$NON-NLS-1$
						String escapedDescription = propToGet.description;
						escapedDescription = escapedDescription.replace("&", "&amp;").replace("<", "&lt;").replace(">", "&gt;");
						
						xmlBuf.append(escapedDescription);
						xmlBuf.append("\n  </Property>"); //$NON-NLS-1$
					}
				}

				for (ConnectionProperty propToGet : sortMaps.alpha.values()) {
					xmlBuf.append("\n  <Property name=\""); //$NON-NLS-1$
					xmlBuf.append(propToGet.getPropertyName());
					xmlBuf.append("\" required=\""); //$NON-NLS-1$
					xmlBuf.append(propToGet.required ? "Yes" : "No"); //$NON-NLS-1$ //$NON-NLS-2$

					xmlBuf.append("\" default=\""); //$NON-NLS-1$

					if (propToGet.getDefaultValue() != null) {
						xmlBuf.append(propToGet.getDefaultValue());
					}

					xmlBuf.append("\" sortOrder=\"alpha\" since=\""); //$NON-NLS-1$
					xmlBuf.append(propToGet.sinceVersion);
					xmlBuf.append("\">\n"); //$NON-NLS-1$
					xmlBuf.append("    "); //$NON-NLS-1$
					xmlBuf.append(propToGet.description);
					xmlBuf.append("\n  </Property>"); //$NON-NLS-1$
				}

				xmlBuf.append("\n </PropertyCategory>"); //$NON-NLS-1$
			}
		} catch (IllegalAccessException iae) {
			throw SQLError.createSQLException("Internal properties failure", //$NON-NLS-1$
					SQLError.SQL_STATE_GENERAL_ERROR, getExceptionInterceptor());
		}

		xmlBuf.append("\n</ConnectionProperties>"); //$NON-NLS-1$

		return xmlBuf.toString();
	}

	/* (non-Javadoc)
	 * @see com.mysql.jdbc.IConnectionProperties#getAllowLoadLocalInfile()
	 */
	public boolean getAllowLoadLocalInfile() {
		return this.allowLoadLocalInfile.getValueAsBoolean();
	}

	/* (non-Javadoc)
	 * @see com.mysql.jdbc.IConnectionProperties#getAllowMultiQueries()
	 */
	public boolean getAllowMultiQueries() {
		return this.allowMultiQueries.getValueAsBoolean();
	}

	/* (non-Javadoc)
	 * @see com.mysql.jdbc.IConnectionProperties#getAllowNanAndInf()
	 */
	public boolean getAllowNanAndInf() {
		return allowNanAndInf.getValueAsBoolean();
	}

	/* (non-Javadoc)
	 * @see com.mysql.jdbc.IConnectionProperties#getAllowUrlInLocalInfile()
	 */
	public boolean getAllowUrlInLocalInfile() {
		return this.allowUrlInLocalInfile.getValueAsBoolean();
	}

	/* (non-Javadoc)
	 * @see com.mysql.jdbc.IConnectionProperties#getAlwaysSendSetIsolation()
	 */
	public boolean getAlwaysSendSetIsolation() {
		return this.alwaysSendSetIsolation.getValueAsBoolean();
	}

	/* (non-Javadoc)
	 * @see com.mysql.jdbc.IConnectionProperties#getAutoDeserialize()
	 */
	public boolean getAutoDeserialize() {
		return autoDeserialize.getValueAsBoolean();
	}

	/* (non-Javadoc)
	 * @see com.mysql.jdbc.IConnectionProperties#getAutoGenerateTestcaseScript()
	 */
	public boolean getAutoGenerateTestcaseScript() {
		return this.autoGenerateTestcaseScriptAsBoolean;
	}

	/* (non-Javadoc)
	 * @see com.mysql.jdbc.IConnectionProperties#getAutoReconnectForPools()
	 */
	public boolean getAutoReconnectForPools() {
		return this.autoReconnectForPoolsAsBoolean;
	}

	/* (non-Javadoc)
	 * @see com.mysql.jdbc.IConnectionProperties#getBlobSendChunkSize()
	 */
	public int getBlobSendChunkSize() {
		return blobSendChunkSize.getValueAsInt();
	}

	/* (non-Javadoc)
	 * @see com.mysql.jdbc.IConnectionProperties#getCacheCallableStatements()
	 */
	public boolean getCacheCallableStatements() {
		return this.cacheCallableStatements.getValueAsBoolean();
	}

	/* (non-Javadoc)
	 * @see com.mysql.jdbc.IConnectionProperties#getCachePreparedStatements()
	 */
	public boolean getCachePreparedStatements() {
		return ((Boolean) this.cachePreparedStatements.getValueAsObject())
				.booleanValue();
	}

	/* (non-Javadoc)
	 * @see com.mysql.jdbc.IConnectionProperties#getCacheResultSetMetadata()
	 */
	public boolean getCacheResultSetMetadata() {
		return this.cacheResultSetMetaDataAsBoolean;
	}

	/* (non-Javadoc)
	 * @see com.mysql.jdbc.IConnectionProperties#getCacheServerConfiguration()
	 */
	public boolean getCacheServerConfiguration() {
		return cacheServerConfiguration.getValueAsBoolean();
	}

	/* (non-Javadoc)
	 * @see com.mysql.jdbc.IConnectionProperties#getCallableStatementCacheSize()
	 */
	public int getCallableStatementCacheSize() {
		return this.callableStatementCacheSize.getValueAsInt();
	}

	/* (non-Javadoc)
	 * @see com.mysql.jdbc.IConnectionProperties#getCapitalizeTypeNames()
	 */
	public boolean getCapitalizeTypeNames() {
		return this.capitalizeTypeNames.getValueAsBoolean();
	}

	/* (non-Javadoc)
	 * @see com.mysql.jdbc.IConnectionProperties#getCharacterSetResults()
	 */
	public String getCharacterSetResults() {
		return this.characterSetResults.getValueAsString();
	}
	
	public String getConnectionAttributes() {
		return this.connectionAttributes.getValueAsString();
	}
	
	public void setConnectionAttributes(String val) {
		this.connectionAttributes.setValue(val);
	}

	/* (non-Javadoc)
	 * @see com.mysql.jdbc.IConnectionProperties#getClobberStreamingResults()
	 */
	public boolean getClobberStreamingResults() {
		return this.clobberStreamingResults.getValueAsBoolean();
	}

	/* (non-Javadoc)
	 * @see com.mysql.jdbc.IConnectionProperties#getClobCharacterEncoding()
	 */
	public String getClobCharacterEncoding() {
		return this.clobCharacterEncoding.getValueAsString();
	}

	/* (non-Javadoc)
	 * @see com.mysql.jdbc.IConnectionProperties#getConnectionCollation()
	 */
	public String getConnectionCollation() {
		return this.connectionCollation.getValueAsString();
	}

	/* (non-Javadoc)
	 * @see com.mysql.jdbc.IConnectionProperties#getConnectTimeout()
	 */
	public int getConnectTimeout() {
		return this.connectTimeout.getValueAsInt();
	}

	/* (non-Javadoc)
	 * @see com.mysql.jdbc.IConnectionProperties#getContinueBatchOnError()
	 */
	public boolean getContinueBatchOnError() {
		return this.continueBatchOnError.getValueAsBoolean();
	}

	/* (non-Javadoc)
	 * @see com.mysql.jdbc.IConnectionProperties#getCreateDatabaseIfNotExist()
	 */
	public boolean getCreateDatabaseIfNotExist() {
		return this.createDatabaseIfNotExist.getValueAsBoolean();
	}

	/* (non-Javadoc)
	 * @see com.mysql.jdbc.IConnectionProperties#getDefaultFetchSize()
	 */
	public int getDefaultFetchSize() {
		return this.defaultFetchSize.getValueAsInt();
	}

	/* (non-Javadoc)
	 * @see com.mysql.jdbc.IConnectionProperties#getDontTrackOpenResources()
	 */
	public boolean getDontTrackOpenResources() {
		return this.dontTrackOpenResources.getValueAsBoolean();
	}

	/* (non-Javadoc)
	 * @see com.mysql.jdbc.IConnectionProperties#getDumpQueriesOnException()
	 */
	public boolean getDumpQueriesOnException() {
		return this.dumpQueriesOnException.getValueAsBoolean();
	}

	/* (non-Javadoc)
	 * @see com.mysql.jdbc.IConnectionProperties#getDynamicCalendars()
	 */
	public boolean getDynamicCalendars() {
		return this.dynamicCalendars.getValueAsBoolean();
	}

	/* (non-Javadoc)
	 * @see com.mysql.jdbc.IConnectionProperties#getElideSetAutoCommits()
	 */
	public boolean getElideSetAutoCommits() {
		return this.elideSetAutoCommits.getValueAsBoolean();
	}

	/* (non-Javadoc)
	 * @see com.mysql.jdbc.IConnectionProperties#getEmptyStringsConvertToZero()
	 */
	public boolean getEmptyStringsConvertToZero() {
		return this.emptyStringsConvertToZero.getValueAsBoolean();
	}

	/* (non-Javadoc)
	 * @see com.mysql.jdbc.IConnectionProperties#getEmulateLocators()
	 */
	public boolean getEmulateLocators() {
		return this.emulateLocators.getValueAsBoolean();
	}

	/* (non-Javadoc)
	 * @see com.mysql.jdbc.IConnectionProperties#getEmulateUnsupportedPstmts()
	 */
	public boolean getEmulateUnsupportedPstmts() {
		return this.emulateUnsupportedPstmts.getValueAsBoolean();
	}

	/* (non-Javadoc)
	 * @see com.mysql.jdbc.IConnectionProperties#getEnablePacketDebug()
	 */
	public boolean getEnablePacketDebug() {
		return this.enablePacketDebug.getValueAsBoolean();
	}

	/* (non-Javadoc)
	 * @see com.mysql.jdbc.IConnectionProperties#getEncoding()
	 */
	public String getEncoding() {
		return this.characterEncodingAsString;
	}

	/* (non-Javadoc)
	 * @see com.mysql.jdbc.IConnectionProperties#getExplainSlowQueries()
	 */
	public boolean getExplainSlowQueries() {
		return this.explainSlowQueries.getValueAsBoolean();
	}

	/* (non-Javadoc)
	 * @see com.mysql.jdbc.IConnectionProperties#getFailOverReadOnly()
	 */
	public boolean getFailOverReadOnly() {
		return this.failOverReadOnly.getValueAsBoolean();
	}

	/* (non-Javadoc)
	 * @see com.mysql.jdbc.IConnectionProperties#getGatherPerformanceMetrics()
	 */
	public boolean getGatherPerformanceMetrics() {
		return this.gatherPerformanceMetrics.getValueAsBoolean();
	}

	/**
	 * DOCUMENT ME!
	 * 
	 * @return
	 */
	protected boolean getHighAvailability() {
		return this.highAvailabilityAsBoolean;
	}

	/* (non-Javadoc)
	 * @see com.mysql.jdbc.IConnectionProperties#getHoldResultsOpenOverStatementClose()
	 */
	public boolean getHoldResultsOpenOverStatementClose() {
		return holdResultsOpenOverStatementClose.getValueAsBoolean();
	}

	/* (non-Javadoc)
	 * @see com.mysql.jdbc.IConnectionProperties#getIgnoreNonTxTables()
	 */
	public boolean getIgnoreNonTxTables() {
		return this.ignoreNonTxTables.getValueAsBoolean();
	}

	/* (non-Javadoc)
	 * @see com.mysql.jdbc.IConnectionProperties#getInitialTimeout()
	 */
	public int getInitialTimeout() {
		return this.initialTimeout.getValueAsInt();
	}

	/* (non-Javadoc)
	 * @see com.mysql.jdbc.IConnectionProperties#getInteractiveClient()
	 */
	public boolean getInteractiveClient() {
		return this.isInteractiveClient.getValueAsBoolean();
	}

	/* (non-Javadoc)
	 * @see com.mysql.jdbc.IConnectionProperties#getIsInteractiveClient()
	 */
	public boolean getIsInteractiveClient() {
		return this.isInteractiveClient.getValueAsBoolean();
	}

	/* (non-Javadoc)
	 * @see com.mysql.jdbc.IConnectionProperties#getJdbcCompliantTruncation()
	 */
	public boolean getJdbcCompliantTruncation() {
		return this.jdbcCompliantTruncation.getValueAsBoolean();
	}

	/* (non-Javadoc)
	 * @see com.mysql.jdbc.IConnectionProperties#getLocatorFetchBufferSize()
	 */
	public int getLocatorFetchBufferSize() {
		return this.locatorFetchBufferSize.getValueAsInt();
	}

	/* (non-Javadoc)
	 * @see com.mysql.jdbc.IConnectionProperties#getLogger()
	 */
	public String getLogger() {
		return this.loggerClassName.getValueAsString();
	}

	/* (non-Javadoc)
	 * @see com.mysql.jdbc.IConnectionProperties#getLoggerClassName()
	 */
	public String getLoggerClassName() {
		return this.loggerClassName.getValueAsString();
	}

	/* (non-Javadoc)
	 * @see com.mysql.jdbc.IConnectionProperties#getLogSlowQueries()
	 */
	public boolean getLogSlowQueries() {
		return this.logSlowQueries.getValueAsBoolean();
	}

	/* (non-Javadoc)
	 * @see com.mysql.jdbc.IConnectionProperties#getMaintainTimeStats()
	 */
	public boolean getMaintainTimeStats() {
		return maintainTimeStatsAsBoolean;
	}

	/* (non-Javadoc)
	 * @see com.mysql.jdbc.IConnectionProperties#getMaxQuerySizeToLog()
	 */
	public int getMaxQuerySizeToLog() {
		return this.maxQuerySizeToLog.getValueAsInt();
	}

	/* (non-Javadoc)
	 * @see com.mysql.jdbc.IConnectionProperties#getMaxReconnects()
	 */
	public int getMaxReconnects() {
		return this.maxReconnects.getValueAsInt();
	}

	/* (non-Javadoc)
	 * @see com.mysql.jdbc.IConnectionProperties#getMaxRows()
	 */
	public int getMaxRows() {
		return this.maxRowsAsInt;
	}

	/* (non-Javadoc)
	 * @see com.mysql.jdbc.IConnectionProperties#getMetadataCacheSize()
	 */
	public int getMetadataCacheSize() {
		return this.metadataCacheSize.getValueAsInt();
	}

	/* (non-Javadoc)
	 * @see com.mysql.jdbc.IConnectionProperties#getNoDatetimeStringSync()
	 */
	public boolean getNoDatetimeStringSync() {
		return this.noDatetimeStringSync.getValueAsBoolean();
	}

	/* (non-Javadoc)
	 * @see com.mysql.jdbc.IConnectionProperties#getNullCatalogMeansCurrent()
	 */
	public boolean getNullCatalogMeansCurrent() {
		return this.nullCatalogMeansCurrent.getValueAsBoolean();
	}

	/* (non-Javadoc)
	 * @see com.mysql.jdbc.IConnectionProperties#getNullNamePatternMatchesAll()
	 */
	public boolean getNullNamePatternMatchesAll() {
		return this.nullNamePatternMatchesAll.getValueAsBoolean();
	}

	/* (non-Javadoc)
	 * @see com.mysql.jdbc.IConnectionProperties#getPacketDebugBufferSize()
	 */
	public int getPacketDebugBufferSize() {
		return this.packetDebugBufferSize.getValueAsInt();
	}

	/* (non-Javadoc)
	 * @see com.mysql.jdbc.IConnectionProperties#getParanoid()
	 */
	public boolean getParanoid() {
		return this.paranoid.getValueAsBoolean();
	}

	/* (non-Javadoc)
	 * @see com.mysql.jdbc.IConnectionProperties#getPedantic()
	 */
	public boolean getPedantic() {
		return this.pedantic.getValueAsBoolean();
	}

	/* (non-Javadoc)
	 * @see com.mysql.jdbc.IConnectionProperties#getPreparedStatementCacheSize()
	 */
	public int getPreparedStatementCacheSize() {
		return ((Integer) this.preparedStatementCacheSize.getValueAsObject())
				.intValue();
	}

	/* (non-Javadoc)
	 * @see com.mysql.jdbc.IConnectionProperties#getPreparedStatementCacheSqlLimit()
	 */
	public int getPreparedStatementCacheSqlLimit() {
		return ((Integer) this.preparedStatementCacheSqlLimit
				.getValueAsObject()).intValue();
	}

	/* (non-Javadoc)
	 * @see com.mysql.jdbc.IConnectionProperties#getProfileSql()
	 */
	public boolean getProfileSql() {
		return this.profileSQLAsBoolean;
	}

	/* (non-Javadoc)
	 * @see com.mysql.jdbc.IConnectionProperties#getProfileSQL()
	 */
	public boolean getProfileSQL() {
		return this.profileSQL.getValueAsBoolean();
	}

	/* (non-Javadoc)
	 * @see com.mysql.jdbc.IConnectionProperties#getPropertiesTransform()
	 */
	public String getPropertiesTransform() {
		return this.propertiesTransform.getValueAsString();
	}

	/* (non-Javadoc)
	 * @see com.mysql.jdbc.IConnectionProperties#getQueriesBeforeRetryMaster()
	 */
	public int getQueriesBeforeRetryMaster() {
		return this.queriesBeforeRetryMaster.getValueAsInt();
	}

	/* (non-Javadoc)
	 * @see com.mysql.jdbc.IConnectionProperties#getReconnectAtTxEnd()
	 */
	public boolean getReconnectAtTxEnd() {
		return this.reconnectTxAtEndAsBoolean;
	}

	/* (non-Javadoc)
	 * @see com.mysql.jdbc.IConnectionProperties#getRelaxAutoCommit()
	 */
	public boolean getRelaxAutoCommit() {
		return this.relaxAutoCommit.getValueAsBoolean();
	}

	/* (non-Javadoc)
	 * @see com.mysql.jdbc.IConnectionProperties#getReportMetricsIntervalMillis()
	 */
	public int getReportMetricsIntervalMillis() {
		return this.reportMetricsIntervalMillis.getValueAsInt();
	}

	/* (non-Javadoc)
	 * @see com.mysql.jdbc.IConnectionProperties#getRequireSSL()
	 */
	public boolean getRequireSSL() {
		return this.requireSSL.getValueAsBoolean();
	}

	public boolean getRetainStatementAfterResultSetClose() {
		return this.retainStatementAfterResultSetClose.getValueAsBoolean();
	}

	/* (non-Javadoc)
	 * @see com.mysql.jdbc.IConnectionProperties#getRollbackOnPooledClose()
	 */
	public boolean getRollbackOnPooledClose() {
		return this.rollbackOnPooledClose.getValueAsBoolean();
	}

	/* (non-Javadoc)
	 * @see com.mysql.jdbc.IConnectionProperties#getRoundRobinLoadBalance()
	 */
	public boolean getRoundRobinLoadBalance() {
		return this.roundRobinLoadBalance.getValueAsBoolean();
	}

	/* (non-Javadoc)
	 * @see com.mysql.jdbc.IConnectionProperties#getRunningCTS13()
	 */
	public boolean getRunningCTS13() {
		return this.runningCTS13.getValueAsBoolean();
	}

	/* (non-Javadoc)
	 * @see com.mysql.jdbc.IConnectionProperties#getSecondsBeforeRetryMaster()
	 */
	public int getSecondsBeforeRetryMaster() {
		return this.secondsBeforeRetryMaster.getValueAsInt();
	}

	/* (non-Javadoc)
	 * @see com.mysql.jdbc.IConnectionProperties#getServerTimezone()
	 */
	public String getServerTimezone() {
		return this.serverTimezone.getValueAsString();
	}

	/* (non-Javadoc)
	 * @see com.mysql.jdbc.IConnectionProperties#getSessionVariables()
	 */
	public String getSessionVariables() {
		return sessionVariables.getValueAsString();
	}

	/* (non-Javadoc)
	 * @see com.mysql.jdbc.IConnectionProperties#getSlowQueryThresholdMillis()
	 */
	public int getSlowQueryThresholdMillis() {
		return this.slowQueryThresholdMillis.getValueAsInt();
	}

	/* (non-Javadoc)
	 * @see com.mysql.jdbc.IConnectionProperties#getSocketFactoryClassName()
	 */
	public String getSocketFactoryClassName() {
		return this.socketFactoryClassName.getValueAsString();
	}

	/* (non-Javadoc)
	 * @see com.mysql.jdbc.IConnectionProperties#getSocketTimeout()
	 */
	public int getSocketTimeout() {
		return this.socketTimeout.getValueAsInt();
	}

	/* (non-Javadoc)
	 * @see com.mysql.jdbc.IConnectionProperties#getStrictFloatingPoint()
	 */
	public boolean getStrictFloatingPoint() {
		return this.strictFloatingPoint.getValueAsBoolean();
	}

	/* (non-Javadoc)
	 * @see com.mysql.jdbc.IConnectionProperties#getStrictUpdates()
	 */
	public boolean getStrictUpdates() {
		return this.strictUpdates.getValueAsBoolean();
	}

	/* (non-Javadoc)
	 * @see com.mysql.jdbc.IConnectionProperties#getTinyInt1isBit()
	 */
	public boolean getTinyInt1isBit() {
		return this.tinyInt1isBit.getValueAsBoolean();
	}

	/* (non-Javadoc)
	 * @see com.mysql.jdbc.IConnectionProperties#getTraceProtocol()
	 */
	public boolean getTraceProtocol() {
		return this.traceProtocol.getValueAsBoolean();
	}

	/* (non-Javadoc)
	 * @see com.mysql.jdbc.IConnectionProperties#getTransformedBitIsBoolean()
	 */
	public boolean getTransformedBitIsBoolean() {
		return this.transformedBitIsBoolean.getValueAsBoolean();
	}

	/* (non-Javadoc)
	 * @see com.mysql.jdbc.IConnectionProperties#getUseCompression()
	 */
	public boolean getUseCompression() {
		return this.useCompression.getValueAsBoolean();
	}

	/* (non-Javadoc)
	 * @see com.mysql.jdbc.IConnectionProperties#getUseFastIntParsing()
	 */
	public boolean getUseFastIntParsing() {
		return this.useFastIntParsing.getValueAsBoolean();
	}

	/* (non-Javadoc)
	 * @see com.mysql.jdbc.IConnectionProperties#getUseHostsInPrivileges()
	 */
	public boolean getUseHostsInPrivileges() {
		return this.useHostsInPrivileges.getValueAsBoolean();
	}

	/* (non-Javadoc)
	 * @see com.mysql.jdbc.IConnectionProperties#getUseInformationSchema()
	 */
	public boolean getUseInformationSchema() {
		return this.useInformationSchema.getValueAsBoolean();
	}

	/* (non-Javadoc)
	 * @see com.mysql.jdbc.IConnectionProperties#getUseLocalSessionState()
	 */
	public boolean getUseLocalSessionState() {
		return this.useLocalSessionState.getValueAsBoolean();
	}

	/* (non-Javadoc)
	 * @see com.mysql.jdbc.IConnectionProperties#getUseOldUTF8Behavior()
	 */
	public boolean getUseOldUTF8Behavior() {
		return this.useOldUTF8BehaviorAsBoolean;
	}

	/* (non-Javadoc)
	 * @see com.mysql.jdbc.IConnectionProperties#getUseOnlyServerErrorMessages()
	 */
	public boolean getUseOnlyServerErrorMessages() {
		return this.useOnlyServerErrorMessages.getValueAsBoolean();
	}

	/* (non-Javadoc)
	 * @see com.mysql.jdbc.IConnectionProperties#getUseReadAheadInput()
	 */
	public boolean getUseReadAheadInput() {
		return this.useReadAheadInput.getValueAsBoolean();
	}

	/* (non-Javadoc)
	 * @see com.mysql.jdbc.IConnectionProperties#getUseServerPreparedStmts()
	 */
	public boolean getUseServerPreparedStmts() {
		return this.detectServerPreparedStmts.getValueAsBoolean();
	}

	/* (non-Javadoc)
	 * @see com.mysql.jdbc.IConnectionProperties#getUseSqlStateCodes()
	 */
	public boolean getUseSqlStateCodes() {
		return this.useSqlStateCodes.getValueAsBoolean();
	}

	/* (non-Javadoc)
	 * @see com.mysql.jdbc.IConnectionProperties#getUseSSL()
	 */
	public boolean getUseSSL() {
		return this.useSSL.getValueAsBoolean();
	}

	/* (non-Javadoc)
	 * @see com.mysql.jdbc.IConnectionProperties#getUseStreamLengthsInPrepStmts()
	 */
	public boolean getUseStreamLengthsInPrepStmts() {
		return this.useStreamLengthsInPrepStmts.getValueAsBoolean();
	}

	/* (non-Javadoc)
	 * @see com.mysql.jdbc.IConnectionProperties#getUseTimezone()
	 */
	public boolean getUseTimezone() {
		return this.useTimezone.getValueAsBoolean();
	}

	/* (non-Javadoc)
	 * @see com.mysql.jdbc.IConnectionProperties#getUseUltraDevWorkAround()
	 */
	public boolean getUseUltraDevWorkAround() {
		return this.useUltraDevWorkAround.getValueAsBoolean();
	}

	/* (non-Javadoc)
	 * @see com.mysql.jdbc.IConnectionProperties#getUseUnbufferedInput()
	 */
	public boolean getUseUnbufferedInput() {
		return this.useUnbufferedInput.getValueAsBoolean();
	}

	/* (non-Javadoc)
	 * @see com.mysql.jdbc.IConnectionProperties#getUseUnicode()
	 */
	public boolean getUseUnicode() {
		return this.useUnicodeAsBoolean;
	}

	/* (non-Javadoc)
	 * @see com.mysql.jdbc.IConnectionProperties#getUseUsageAdvisor()
	 */
	public boolean getUseUsageAdvisor() {
		return this.useUsageAdvisorAsBoolean;
	}

	/* (non-Javadoc)
	 * @see com.mysql.jdbc.IConnectionProperties#getYearIsDateType()
	 */
	public boolean getYearIsDateType() {
		return this.yearIsDateType.getValueAsBoolean();
	}

	/* (non-Javadoc)
	 * @see com.mysql.jdbc.IConnectionProperties#getZeroDateTimeBehavior()
	 */
	public String getZeroDateTimeBehavior() {
		return this.zeroDateTimeBehavior.getValueAsString();
	}

	/**
	 * Initializes driver properties that come from a JNDI reference (in the
	 * case of a javax.sql.DataSource bound into some name service that doesn't
	 * handle Java objects directly).
	 * 
	 * @param ref
	 *            The JNDI Reference that holds RefAddrs for all properties
	 * @throws SQLException
	 *             DOCUMENT ME!
	 */
	protected void initializeFromRef(Reference ref) throws SQLException {
		int numPropertiesToSet = PROPERTY_LIST.size();

		for (int i = 0; i < numPropertiesToSet; i++) {
			java.lang.reflect.Field propertyField = PROPERTY_LIST
					.get(i);

			try {
				ConnectionProperty propToSet = (ConnectionProperty) propertyField
						.get(this);

				if (ref != null) {
					propToSet.initializeFrom(ref, getExceptionInterceptor());
				}
			} catch (IllegalAccessException iae) {
				throw SQLError.createSQLException("Internal properties failure", //$NON-NLS-1$
						SQLError.SQL_STATE_GENERAL_ERROR, getExceptionInterceptor());
			}
		}

		postInitialization();
	}

	/**
	 * Initializes driver properties that come from URL or properties passed to
	 * the driver manager.
	 * 
	 * @param info
	 *            DOCUMENT ME!
	 * @throws SQLException
	 *             DOCUMENT ME!
	 */
	protected void initializeProperties(Properties info) throws SQLException {
		if (info != null) {
			// For backwards-compatibility
			String profileSqlLc = info.getProperty("profileSql"); //$NON-NLS-1$

			if (profileSqlLc != null) {
				info.put("profileSQL", profileSqlLc); //$NON-NLS-1$
			}

			Properties infoCopy = (Properties) info.clone();

			infoCopy.remove(NonRegisteringDriver.HOST_PROPERTY_KEY);
			infoCopy.remove(NonRegisteringDriver.USER_PROPERTY_KEY);
			infoCopy.remove(NonRegisteringDriver.PASSWORD_PROPERTY_KEY);
			infoCopy.remove(NonRegisteringDriver.DBNAME_PROPERTY_KEY);
			infoCopy.remove(NonRegisteringDriver.PORT_PROPERTY_KEY);
			infoCopy.remove("profileSql"); //$NON-NLS-1$

			int numPropertiesToSet = PROPERTY_LIST.size();

			for (int i = 0; i < numPropertiesToSet; i++) {
				java.lang.reflect.Field propertyField = PROPERTY_LIST
						.get(i);

				try {
					ConnectionProperty propToSet = (ConnectionProperty) propertyField
							.get(this);

					propToSet.initializeFrom(infoCopy, getExceptionInterceptor());
				} catch (IllegalAccessException iae) {
					throw SQLError.createSQLException(
							Messages.getString("ConnectionProperties.unableToInitDriverProperties") //$NON-NLS-1$
									+ iae.toString(),
							SQLError.SQL_STATE_GENERAL_ERROR, getExceptionInterceptor());
				}
			}

			postInitialization();
		}
	}

	protected void postInitialization() throws SQLException {
	
		// Support 'old' profileSql capitalization
		if (this.profileSql.getValueAsObject() != null) {
			this.profileSQL.initializeFrom(this.profileSql.getValueAsObject()
					.toString(), getExceptionInterceptor());
		}

		this.reconnectTxAtEndAsBoolean = ((Boolean) this.reconnectAtTxEnd
				.getValueAsObject()).booleanValue();

		// Adjust max rows
		if (this.getMaxRows() == 0) {
			// adjust so that it will become MysqlDefs.MAX_ROWS
			// in execSQL()
			this.maxRows.setValueAsObject(Integer.valueOf(-1));
		}

		//
		// Check character encoding
		//
		String testEncoding = this.getEncoding();

		if (testEncoding != null) {
			// Attempt to use the encoding, and bail out if it
			// can't be used
			try {
				String testString = "abc"; //$NON-NLS-1$
				StringUtils.getBytes(testString, testEncoding);
			} catch (UnsupportedEncodingException UE) {
				throw SQLError.createSQLException(Messages.getString(
						"ConnectionProperties.unsupportedCharacterEncoding", 
						new Object[] {testEncoding}), "0S100", getExceptionInterceptor()); //$NON-NLS-1$ //$NON-NLS-2$
			}
		}

		// Metadata caching is only supported on JDK-1.4 and newer
		// because it relies on LinkedHashMap being present.
		// Check (and disable) if not supported
		if (((Boolean) this.cacheResultSetMetadata.getValueAsObject())
				.booleanValue()) {
			try {
				Class.forName("java.util.LinkedHashMap"); //$NON-NLS-1$
			} catch (ClassNotFoundException cnfe) {
				this.cacheResultSetMetadata.setValue(false);
			}
		}

		this.cacheResultSetMetaDataAsBoolean = this.cacheResultSetMetadata
				.getValueAsBoolean();
		this.useUnicodeAsBoolean = this.useUnicode.getValueAsBoolean();
		this.characterEncodingAsString = ((String) this.characterEncoding
				.getValueAsObject());
		this.highAvailabilityAsBoolean = this.autoReconnect.getValueAsBoolean();
		this.autoReconnectForPoolsAsBoolean = this.autoReconnectForPools
				.getValueAsBoolean();
		this.maxRowsAsInt = ((Integer) this.maxRows.getValueAsObject())
				.intValue();
		this.profileSQLAsBoolean = this.profileSQL.getValueAsBoolean();
		this.useUsageAdvisorAsBoolean = this.useUsageAdvisor
				.getValueAsBoolean();
		this.useOldUTF8BehaviorAsBoolean = this.useOldUTF8Behavior
				.getValueAsBoolean();
		this.autoGenerateTestcaseScriptAsBoolean = this.autoGenerateTestcaseScript
				.getValueAsBoolean();
		this.maintainTimeStatsAsBoolean = this.maintainTimeStats
				.getValueAsBoolean();
		this.jdbcCompliantTruncationForReads = getJdbcCompliantTruncation();
		
		if (getUseCursorFetch()) {
			// assume they want to use server-side prepared statements
			// because they're required for this functionality
			setDetectServerPreparedStmts(true);
		}
	}

	/* (non-Javadoc)
	 * @see com.mysql.jdbc.IConnectionProperties#setAllowLoadLocalInfile(boolean)
	 */
	public void setAllowLoadLocalInfile(boolean property) {
		this.allowLoadLocalInfile.setValue(property);
	}

	/* (non-Javadoc)
	 * @see com.mysql.jdbc.IConnectionProperties#setAllowMultiQueries(boolean)
	 */
	public void setAllowMultiQueries(boolean property) {
		this.allowMultiQueries.setValue(property);
	}

	/* (non-Javadoc)
	 * @see com.mysql.jdbc.IConnectionProperties#setAllowNanAndInf(boolean)
	 */
	public void setAllowNanAndInf(boolean flag) {
		this.allowNanAndInf.setValue(flag);
	}

	/* (non-Javadoc)
	 * @see com.mysql.jdbc.IConnectionProperties#setAllowUrlInLocalInfile(boolean)
	 */
	public void setAllowUrlInLocalInfile(boolean flag) {
		this.allowUrlInLocalInfile.setValue(flag);
	}

	/* (non-Javadoc)
	 * @see com.mysql.jdbc.IConnectionProperties#setAlwaysSendSetIsolation(boolean)
	 */
	public void setAlwaysSendSetIsolation(boolean flag) {
		this.alwaysSendSetIsolation.setValue(flag);
	}

	/* (non-Javadoc)
	 * @see com.mysql.jdbc.IConnectionProperties#setAutoDeserialize(boolean)
	 */
	public void setAutoDeserialize(boolean flag) {
		this.autoDeserialize.setValue(flag);
	}

	/* (non-Javadoc)
	 * @see com.mysql.jdbc.IConnectionProperties#setAutoGenerateTestcaseScript(boolean)
	 */
	public void setAutoGenerateTestcaseScript(boolean flag) {
		this.autoGenerateTestcaseScript.setValue(flag);
		this.autoGenerateTestcaseScriptAsBoolean = this.autoGenerateTestcaseScript
				.getValueAsBoolean();
	}

	/* (non-Javadoc)
	 * @see com.mysql.jdbc.IConnectionProperties#setAutoReconnect(boolean)
	 */
	public void setAutoReconnect(boolean flag) {
		this.autoReconnect.setValue(flag);
	}

	/* (non-Javadoc)
	 * @see com.mysql.jdbc.IConnectionProperties#setAutoReconnectForConnectionPools(boolean)
	 */
	public void setAutoReconnectForConnectionPools(boolean property) {
		this.autoReconnectForPools.setValue(property);
		this.autoReconnectForPoolsAsBoolean = this.autoReconnectForPools
				.getValueAsBoolean();
	}

	/* (non-Javadoc)
	 * @see com.mysql.jdbc.IConnectionProperties#setAutoReconnectForPools(boolean)
	 */
	public void setAutoReconnectForPools(boolean flag) {
		this.autoReconnectForPools.setValue(flag);
	}

	/* (non-Javadoc)
	 * @see com.mysql.jdbc.IConnectionProperties#setBlobSendChunkSize(java.lang.String)
	 */
	public void setBlobSendChunkSize(String value) throws SQLException {
		this.blobSendChunkSize.setValue(value, getExceptionInterceptor());
	}

	/* (non-Javadoc)
	 * @see com.mysql.jdbc.IConnectionProperties#setCacheCallableStatements(boolean)
	 */
	public void setCacheCallableStatements(boolean flag) {
		this.cacheCallableStatements.setValue(flag);
	}

	/* (non-Javadoc)
	 * @see com.mysql.jdbc.IConnectionProperties#setCachePreparedStatements(boolean)
	 */
	public void setCachePreparedStatements(boolean flag) {
		this.cachePreparedStatements.setValue(flag);
	}

	/* (non-Javadoc)
	 * @see com.mysql.jdbc.IConnectionProperties#setCacheResultSetMetadata(boolean)
	 */
	public void setCacheResultSetMetadata(boolean property) {
		this.cacheResultSetMetadata.setValue(property);
		this.cacheResultSetMetaDataAsBoolean = this.cacheResultSetMetadata
				.getValueAsBoolean();
	}

	/* (non-Javadoc)
	 * @see com.mysql.jdbc.IConnectionProperties#setCacheServerConfiguration(boolean)
	 */
	public void setCacheServerConfiguration(boolean flag) {
		this.cacheServerConfiguration.setValue(flag);
	}

	/* (non-Javadoc)
	 * @see com.mysql.jdbc.IConnectionProperties#setCallableStatementCacheSize(int)
	 */
	public void setCallableStatementCacheSize(int size) throws SQLException {
		this.callableStatementCacheSize.setValue(size, getExceptionInterceptor());
	}

	/* (non-Javadoc)
	 * @see com.mysql.jdbc.IConnectionProperties#setCapitalizeDBMDTypes(boolean)
	 */
	public void setCapitalizeDBMDTypes(boolean property) {
		this.capitalizeTypeNames.setValue(property);
	}

	/* (non-Javadoc)
	 * @see com.mysql.jdbc.IConnectionProperties#setCapitalizeTypeNames(boolean)
	 */
	public void setCapitalizeTypeNames(boolean flag) {
		this.capitalizeTypeNames.setValue(flag);
	}

	/* (non-Javadoc)
	 * @see com.mysql.jdbc.IConnectionProperties#setCharacterEncoding(java.lang.String)
	 */
	public void setCharacterEncoding(String encoding) {
		this.characterEncoding.setValue(encoding);
	}

	/* (non-Javadoc)
	 * @see com.mysql.jdbc.IConnectionProperties#setCharacterSetResults(java.lang.String)
	 */
	public void setCharacterSetResults(String characterSet) {
		this.characterSetResults.setValue(characterSet);
	}

	/* (non-Javadoc)
	 * @see com.mysql.jdbc.IConnectionProperties#setClobberStreamingResults(boolean)
	 */
	public void setClobberStreamingResults(boolean flag) {
		this.clobberStreamingResults.setValue(flag);
	}

	/* (non-Javadoc)
	 * @see com.mysql.jdbc.IConnectionProperties#setClobCharacterEncoding(java.lang.String)
	 */
	public void setClobCharacterEncoding(String encoding) {
		this.clobCharacterEncoding.setValue(encoding);
	}

	/* (non-Javadoc)
	 * @see com.mysql.jdbc.IConnectionProperties#setConnectionCollation(java.lang.String)
	 */
	public void setConnectionCollation(String collation) {
		this.connectionCollation.setValue(collation);
	}

	/* (non-Javadoc)
	 * @see com.mysql.jdbc.IConnectionProperties#setConnectTimeout(int)
	 */
	public void setConnectTimeout(int timeoutMs) throws SQLException {
		this.connectTimeout.setValue(timeoutMs, getExceptionInterceptor());
	}

	/* (non-Javadoc)
	 * @see com.mysql.jdbc.IConnectionProperties#setContinueBatchOnError(boolean)
	 */
	public void setContinueBatchOnError(boolean property) {
		this.continueBatchOnError.setValue(property);
	}

	/* (non-Javadoc)
	 * @see com.mysql.jdbc.IConnectionProperties#setCreateDatabaseIfNotExist(boolean)
	 */
	public void setCreateDatabaseIfNotExist(boolean flag) {
		this.createDatabaseIfNotExist.setValue(flag);
	}

	/* (non-Javadoc)
	 * @see com.mysql.jdbc.IConnectionProperties#setDefaultFetchSize(int)
	 */
	public void setDefaultFetchSize(int n) throws SQLException {
		this.defaultFetchSize.setValue(n, getExceptionInterceptor());
	}

	/* (non-Javadoc)
	 * @see com.mysql.jdbc.IConnectionProperties#setDetectServerPreparedStmts(boolean)
	 */
	public void setDetectServerPreparedStmts(boolean property) {
		this.detectServerPreparedStmts.setValue(property);
	}

	/* (non-Javadoc)
	 * @see com.mysql.jdbc.IConnectionProperties#setDontTrackOpenResources(boolean)
	 */
	public void setDontTrackOpenResources(boolean flag) {
		this.dontTrackOpenResources.setValue(flag);
	}

	/* (non-Javadoc)
	 * @see com.mysql.jdbc.IConnectionProperties#setDumpQueriesOnException(boolean)
	 */
	public void setDumpQueriesOnException(boolean flag) {
		this.dumpQueriesOnException.setValue(flag);
	}

	/* (non-Javadoc)
	 * @see com.mysql.jdbc.IConnectionProperties#setDynamicCalendars(boolean)
	 */
	public void setDynamicCalendars(boolean flag) {
		this.dynamicCalendars.setValue(flag);
	}

	/* (non-Javadoc)
	 * @see com.mysql.jdbc.IConnectionProperties#setElideSetAutoCommits(boolean)
	 */
	public void setElideSetAutoCommits(boolean flag) {
		this.elideSetAutoCommits.setValue(flag);
	}

	/* (non-Javadoc)
	 * @see com.mysql.jdbc.IConnectionProperties#setEmptyStringsConvertToZero(boolean)
	 */
	public void setEmptyStringsConvertToZero(boolean flag) {
		this.emptyStringsConvertToZero.setValue(flag);
	}

	/* (non-Javadoc)
	 * @see com.mysql.jdbc.IConnectionProperties#setEmulateLocators(boolean)
	 */
	public void setEmulateLocators(boolean property) {
		this.emulateLocators.setValue(property);
	}

	/* (non-Javadoc)
	 * @see com.mysql.jdbc.IConnectionProperties#setEmulateUnsupportedPstmts(boolean)
	 */
	public void setEmulateUnsupportedPstmts(boolean flag) {
		this.emulateUnsupportedPstmts.setValue(flag);
	}

	/* (non-Javadoc)
	 * @see com.mysql.jdbc.IConnectionProperties#setEnablePacketDebug(boolean)
	 */
	public void setEnablePacketDebug(boolean flag) {
		this.enablePacketDebug.setValue(flag);
	}

	/* (non-Javadoc)
	 * @see com.mysql.jdbc.IConnectionProperties#setEncoding(java.lang.String)
	 */
	public void setEncoding(String property) {
		this.characterEncoding.setValue(property);
		this.characterEncodingAsString = this.characterEncoding
				.getValueAsString();
	}

	/* (non-Javadoc)
	 * @see com.mysql.jdbc.IConnectionProperties#setExplainSlowQueries(boolean)
	 */
	public void setExplainSlowQueries(boolean flag) {
		this.explainSlowQueries.setValue(flag);
	}

	/* (non-Javadoc)
	 * @see com.mysql.jdbc.IConnectionProperties#setFailOverReadOnly(boolean)
	 */
	public void setFailOverReadOnly(boolean flag) {
		this.failOverReadOnly.setValue(flag);
	}

	/* (non-Javadoc)
	 * @see com.mysql.jdbc.IConnectionProperties#setGatherPerformanceMetrics(boolean)
	 */
	public void setGatherPerformanceMetrics(boolean flag) {
		this.gatherPerformanceMetrics.setValue(flag);
	}

	/**
	 * DOCUMENT ME!
	 * 
	 * @param property
	 */
	protected void setHighAvailability(boolean property) {
		this.autoReconnect.setValue(property);
		this.highAvailabilityAsBoolean = this.autoReconnect.getValueAsBoolean();
	}

	/* (non-Javadoc)
	 * @see com.mysql.jdbc.IConnectionProperties#setHoldResultsOpenOverStatementClose(boolean)
	 */
	public void setHoldResultsOpenOverStatementClose(boolean flag) {
		this.holdResultsOpenOverStatementClose.setValue(flag);
	}

	/* (non-Javadoc)
	 * @see com.mysql.jdbc.IConnectionProperties#setIgnoreNonTxTables(boolean)
	 */
	public void setIgnoreNonTxTables(boolean property) {
		this.ignoreNonTxTables.setValue(property);
	}

	/* (non-Javadoc)
	 * @see com.mysql.jdbc.IConnectionProperties#setInitialTimeout(int)
	 */
	public void setInitialTimeout(int property) throws SQLException {
		this.initialTimeout.setValue(property, getExceptionInterceptor());
	}

	/* (non-Javadoc)
	 * @see com.mysql.jdbc.IConnectionProperties#setIsInteractiveClient(boolean)
	 */
	public void setIsInteractiveClient(boolean property) {
		this.isInteractiveClient.setValue(property);
	}

	/* (non-Javadoc)
	 * @see com.mysql.jdbc.IConnectionProperties#setJdbcCompliantTruncation(boolean)
	 */
	public void setJdbcCompliantTruncation(boolean flag) {
		this.jdbcCompliantTruncation.setValue(flag);
	}

	/* (non-Javadoc)
	 * @see com.mysql.jdbc.IConnectionProperties#setLocatorFetchBufferSize(java.lang.String)
	 */
	public void setLocatorFetchBufferSize(String value) throws SQLException {
		this.locatorFetchBufferSize.setValue(value, getExceptionInterceptor());
	}

	/* (non-Javadoc)
	 * @see com.mysql.jdbc.IConnectionProperties#setLogger(java.lang.String)
	 */
	public void setLogger(String property) {
		this.loggerClassName.setValueAsObject(property);
	}

	/* (non-Javadoc)
	 * @see com.mysql.jdbc.IConnectionProperties#setLoggerClassName(java.lang.String)
	 */
	public void setLoggerClassName(String className) {
		this.loggerClassName.setValue(className);
	}

	/* (non-Javadoc)
	 * @see com.mysql.jdbc.IConnectionProperties#setLogSlowQueries(boolean)
	 */
	public void setLogSlowQueries(boolean flag) {
		this.logSlowQueries.setValue(flag);
	}

	/* (non-Javadoc)
	 * @see com.mysql.jdbc.IConnectionProperties#setMaintainTimeStats(boolean)
	 */
	public void setMaintainTimeStats(boolean flag) {
		this.maintainTimeStats.setValue(flag);
		this.maintainTimeStatsAsBoolean = this.maintainTimeStats
				.getValueAsBoolean();
	}

	/* (non-Javadoc)
	 * @see com.mysql.jdbc.IConnectionProperties#setMaxQuerySizeToLog(int)
	 */
	public void setMaxQuerySizeToLog(int sizeInBytes) throws SQLException {
		this.maxQuerySizeToLog.setValue(sizeInBytes, getExceptionInterceptor());
	}

	/* (non-Javadoc)
	 * @see com.mysql.jdbc.IConnectionProperties#setMaxReconnects(int)
	 */
	public void setMaxReconnects(int property) throws SQLException {
		this.maxReconnects.setValue(property, getExceptionInterceptor());
	}

	/* (non-Javadoc)
	 * @see com.mysql.jdbc.IConnectionProperties#setMaxRows(int)
	 */
	public void setMaxRows(int property) throws SQLException {
		this.maxRows.setValue(property, getExceptionInterceptor());
		this.maxRowsAsInt = this.maxRows.getValueAsInt();
	}

	/* (non-Javadoc)
	 * @see com.mysql.jdbc.IConnectionProperties#setMetadataCacheSize(int)
	 */
	public void setMetadataCacheSize(int value) throws SQLException {
		this.metadataCacheSize.setValue(value, getExceptionInterceptor());
	}

	/* (non-Javadoc)
	 * @see com.mysql.jdbc.IConnectionProperties#setNoDatetimeStringSync(boolean)
	 */
	public void setNoDatetimeStringSync(boolean flag) {
		this.noDatetimeStringSync.setValue(flag);
	}

	/* (non-Javadoc)
	 * @see com.mysql.jdbc.IConnectionProperties#setNullCatalogMeansCurrent(boolean)
	 */
	public void setNullCatalogMeansCurrent(boolean value) {
		this.nullCatalogMeansCurrent.setValue(value);
	}

	/* (non-Javadoc)
	 * @see com.mysql.jdbc.IConnectionProperties#setNullNamePatternMatchesAll(boolean)
	 */
	public void setNullNamePatternMatchesAll(boolean value) {
		this.nullNamePatternMatchesAll.setValue(value);
	}

	/* (non-Javadoc)
	 * @see com.mysql.jdbc.IConnectionProperties#setPacketDebugBufferSize(int)
	 */
	public void setPacketDebugBufferSize(int size) throws SQLException {
		this.packetDebugBufferSize.setValue(size, getExceptionInterceptor());
	}

	/* (non-Javadoc)
	 * @see com.mysql.jdbc.IConnectionProperties#setParanoid(boolean)
	 */
	public void setParanoid(boolean property) {
		this.paranoid.setValue(property);
	}

	/* (non-Javadoc)
	 * @see com.mysql.jdbc.IConnectionProperties#setPedantic(boolean)
	 */
	public void setPedantic(boolean property) {
		this.pedantic.setValue(property);
	}

	/* (non-Javadoc)
	 * @see com.mysql.jdbc.IConnectionProperties#setPreparedStatementCacheSize(int)
	 */
	public void setPreparedStatementCacheSize(int cacheSize) throws SQLException {
		this.preparedStatementCacheSize.setValue(cacheSize, getExceptionInterceptor());
	}

	/* (non-Javadoc)
	 * @see com.mysql.jdbc.IConnectionProperties#setPreparedStatementCacheSqlLimit(int)
	 */
	public void setPreparedStatementCacheSqlLimit(int cacheSqlLimit) throws SQLException {
		this.preparedStatementCacheSqlLimit.setValue(cacheSqlLimit, getExceptionInterceptor());
	}

	/* (non-Javadoc)
	 * @see com.mysql.jdbc.IConnectionProperties#setProfileSql(boolean)
	 */
	public void setProfileSql(boolean property) {
		this.profileSQL.setValue(property);
		this.profileSQLAsBoolean = this.profileSQL.getValueAsBoolean();
	}

	/* (non-Javadoc)
	 * @see com.mysql.jdbc.IConnectionProperties#setProfileSQL(boolean)
	 */
	public void setProfileSQL(boolean flag) {
		this.profileSQL.setValue(flag);
	}

	/* (non-Javadoc)
	 * @see com.mysql.jdbc.IConnectionProperties#setPropertiesTransform(java.lang.String)
	 */
	public void setPropertiesTransform(String value) {
		this.propertiesTransform.setValue(value);
	}

	/* (non-Javadoc)
	 * @see com.mysql.jdbc.IConnectionProperties#setQueriesBeforeRetryMaster(int)
	 */
	public void setQueriesBeforeRetryMaster(int property) throws SQLException {
		this.queriesBeforeRetryMaster.setValue(property, getExceptionInterceptor());
	}

	/* (non-Javadoc)
	 * @see com.mysql.jdbc.IConnectionProperties#setReconnectAtTxEnd(boolean)
	 */
	public void setReconnectAtTxEnd(boolean property) {
		this.reconnectAtTxEnd.setValue(property);
		this.reconnectTxAtEndAsBoolean = this.reconnectAtTxEnd
				.getValueAsBoolean();
	}

	/* (non-Javadoc)
	 * @see com.mysql.jdbc.IConnectionProperties#setRelaxAutoCommit(boolean)
	 */
	public void setRelaxAutoCommit(boolean property) {
		this.relaxAutoCommit.setValue(property);
	}

	/* (non-Javadoc)
	 * @see com.mysql.jdbc.IConnectionProperties#setReportMetricsIntervalMillis(int)
	 */
	public void setReportMetricsIntervalMillis(int millis) throws SQLException {
		this.reportMetricsIntervalMillis.setValue(millis, getExceptionInterceptor());
	}

	/* (non-Javadoc)
	 * @see com.mysql.jdbc.IConnectionProperties#setRequireSSL(boolean)
	 */
	public void setRequireSSL(boolean property) {
		this.requireSSL.setValue(property);
	}

	/* (non-Javadoc)
	 * @see com.mysql.jdbc.IConnectionProperties#setRetainStatementAfterResultSetClose(boolean)
	 */
	public void setRetainStatementAfterResultSetClose(boolean flag) {
		this.retainStatementAfterResultSetClose.setValue(flag);
	}

	/* (non-Javadoc)
	 * @see com.mysql.jdbc.IConnectionProperties#setRollbackOnPooledClose(boolean)
	 */
	public void setRollbackOnPooledClose(boolean flag) {
		this.rollbackOnPooledClose.setValue(flag);
	}

	/* (non-Javadoc)
	 * @see com.mysql.jdbc.IConnectionProperties#setRoundRobinLoadBalance(boolean)
	 */
	public void setRoundRobinLoadBalance(boolean flag) {
		this.roundRobinLoadBalance.setValue(flag);
	}

	/* (non-Javadoc)
	 * @see com.mysql.jdbc.IConnectionProperties#setRunningCTS13(boolean)
	 */
	public void setRunningCTS13(boolean flag) {
		this.runningCTS13.setValue(flag);
	}

	/* (non-Javadoc)
	 * @see com.mysql.jdbc.IConnectionProperties#setSecondsBeforeRetryMaster(int)
	 */
	public void setSecondsBeforeRetryMaster(int property) throws SQLException {
		this.secondsBeforeRetryMaster.setValue(property, getExceptionInterceptor());
	}

	/* (non-Javadoc)
	 * @see com.mysql.jdbc.IConnectionProperties#setServerTimezone(java.lang.String)
	 */
	public void setServerTimezone(String property) {
		this.serverTimezone.setValue(property);
	}

	/* (non-Javadoc)
	 * @see com.mysql.jdbc.IConnectionProperties#setSessionVariables(java.lang.String)
	 */
	public void setSessionVariables(String variables) {
		this.sessionVariables.setValue(variables);
	}

	/* (non-Javadoc)
	 * @see com.mysql.jdbc.IConnectionProperties#setSlowQueryThresholdMillis(int)
	 */
	public void setSlowQueryThresholdMillis(int millis) throws SQLException {
		this.slowQueryThresholdMillis.setValue(millis, getExceptionInterceptor());
	}

	/* (non-Javadoc)
	 * @see com.mysql.jdbc.IConnectionProperties#setSocketFactoryClassName(java.lang.String)
	 */
	public void setSocketFactoryClassName(String property) {
		this.socketFactoryClassName.setValue(property);
	}

	/* (non-Javadoc)
	 * @see com.mysql.jdbc.IConnectionProperties#setSocketTimeout(int)
	 */
	public void setSocketTimeout(int property) throws SQLException {
		this.socketTimeout.setValue(property, getExceptionInterceptor());
	}

	/* (non-Javadoc)
	 * @see com.mysql.jdbc.IConnectionProperties#setStrictFloatingPoint(boolean)
	 */
	public void setStrictFloatingPoint(boolean property) {
		this.strictFloatingPoint.setValue(property);
	}

	/* (non-Javadoc)
	 * @see com.mysql.jdbc.IConnectionProperties#setStrictUpdates(boolean)
	 */
	public void setStrictUpdates(boolean property) {
		this.strictUpdates.setValue(property);
	}

	/* (non-Javadoc)
	 * @see com.mysql.jdbc.IConnectionProperties#setTinyInt1isBit(boolean)
	 */
	public void setTinyInt1isBit(boolean flag) {
		this.tinyInt1isBit.setValue(flag);
	}

	/* (non-Javadoc)
	 * @see com.mysql.jdbc.IConnectionProperties#setTraceProtocol(boolean)
	 */
	public void setTraceProtocol(boolean flag) {
		this.traceProtocol.setValue(flag);
	}

	/* (non-Javadoc)
	 * @see com.mysql.jdbc.IConnectionProperties#setTransformedBitIsBoolean(boolean)
	 */
	public void setTransformedBitIsBoolean(boolean flag) {
		this.transformedBitIsBoolean.setValue(flag);
	}

	/* (non-Javadoc)
	 * @see com.mysql.jdbc.IConnectionProperties#setUseCompression(boolean)
	 */
	public void setUseCompression(boolean property) {
		this.useCompression.setValue(property);
	}

	/* (non-Javadoc)
	 * @see com.mysql.jdbc.IConnectionProperties#setUseFastIntParsing(boolean)
	 */
	public void setUseFastIntParsing(boolean flag) {
		this.useFastIntParsing.setValue(flag);
	}

	/* (non-Javadoc)
	 * @see com.mysql.jdbc.IConnectionProperties#setUseHostsInPrivileges(boolean)
	 */
	public void setUseHostsInPrivileges(boolean property) {
		this.useHostsInPrivileges.setValue(property);
	}

	/* (non-Javadoc)
	 * @see com.mysql.jdbc.IConnectionProperties#setUseInformationSchema(boolean)
	 */
	public void setUseInformationSchema(boolean flag) {
		this.useInformationSchema.setValue(flag);
	}

	/* (non-Javadoc)
	 * @see com.mysql.jdbc.IConnectionProperties#setUseLocalSessionState(boolean)
	 */
	public void setUseLocalSessionState(boolean flag) {
		this.useLocalSessionState.setValue(flag);
	}

	/* (non-Javadoc)
	 * @see com.mysql.jdbc.IConnectionProperties#setUseOldUTF8Behavior(boolean)
	 */
	public void setUseOldUTF8Behavior(boolean flag) {
		this.useOldUTF8Behavior.setValue(flag);
		this.useOldUTF8BehaviorAsBoolean = this.useOldUTF8Behavior
				.getValueAsBoolean();
	}

	/* (non-Javadoc)
	 * @see com.mysql.jdbc.IConnectionProperties#setUseOnlyServerErrorMessages(boolean)
	 */
	public void setUseOnlyServerErrorMessages(boolean flag) {
		this.useOnlyServerErrorMessages.setValue(flag);
	}

	/* (non-Javadoc)
	 * @see com.mysql.jdbc.IConnectionProperties#setUseReadAheadInput(boolean)
	 */
	public void setUseReadAheadInput(boolean flag) {
		this.useReadAheadInput.setValue(flag);
	}

	/* (non-Javadoc)
	 * @see com.mysql.jdbc.IConnectionProperties#setUseServerPreparedStmts(boolean)
	 */
	public void setUseServerPreparedStmts(boolean flag) {
		this.detectServerPreparedStmts.setValue(flag);
	}

	/* (non-Javadoc)
	 * @see com.mysql.jdbc.IConnectionProperties#setUseSqlStateCodes(boolean)
	 */
	public void setUseSqlStateCodes(boolean flag) {
		this.useSqlStateCodes.setValue(flag);
	}

	/* (non-Javadoc)
	 * @see com.mysql.jdbc.IConnectionProperties#setUseSSL(boolean)
	 */
	public void setUseSSL(boolean property) {
		this.useSSL.setValue(property);
	}

	/* (non-Javadoc)
	 * @see com.mysql.jdbc.IConnectionProperties#setUseStreamLengthsInPrepStmts(boolean)
	 */
	public void setUseStreamLengthsInPrepStmts(boolean property) {
		this.useStreamLengthsInPrepStmts.setValue(property);
	}

	/* (non-Javadoc)
	 * @see com.mysql.jdbc.IConnectionProperties#setUseTimezone(boolean)
	 */
	public void setUseTimezone(boolean property) {
		this.useTimezone.setValue(property);
	}

	/* (non-Javadoc)
	 * @see com.mysql.jdbc.IConnectionProperties#setUseUltraDevWorkAround(boolean)
	 */
	public void setUseUltraDevWorkAround(boolean property) {
		this.useUltraDevWorkAround.setValue(property);
	}

	/* (non-Javadoc)
	 * @see com.mysql.jdbc.IConnectionProperties#setUseUnbufferedInput(boolean)
	 */
	public void setUseUnbufferedInput(boolean flag) {
		this.useUnbufferedInput.setValue(flag);
	}

	/* (non-Javadoc)
	 * @see com.mysql.jdbc.IConnectionProperties#setUseUnicode(boolean)
	 */
	public void setUseUnicode(boolean flag) {
		this.useUnicode.setValue(flag);
		this.useUnicodeAsBoolean = this.useUnicode.getValueAsBoolean();
	}

	/* (non-Javadoc)
	 * @see com.mysql.jdbc.IConnectionProperties#setUseUsageAdvisor(boolean)
	 */
	public void setUseUsageAdvisor(boolean useUsageAdvisorFlag) {
		this.useUsageAdvisor.setValue(useUsageAdvisorFlag);
		this.useUsageAdvisorAsBoolean = this.useUsageAdvisor
				.getValueAsBoolean();
	}

	/* (non-Javadoc)
	 * @see com.mysql.jdbc.IConnectionProperties#setYearIsDateType(boolean)
	 */
	public void setYearIsDateType(boolean flag) {
		this.yearIsDateType.setValue(flag);
	}

	/* (non-Javadoc)
	 * @see com.mysql.jdbc.IConnectionProperties#setZeroDateTimeBehavior(java.lang.String)
	 */
	public void setZeroDateTimeBehavior(String behavior) {
		this.zeroDateTimeBehavior.setValue(behavior);
	}

	protected void storeToRef(Reference ref) throws SQLException {
		int numPropertiesToSet = PROPERTY_LIST.size();

		for (int i = 0; i < numPropertiesToSet; i++) {
			java.lang.reflect.Field propertyField = PROPERTY_LIST
					.get(i);

			try {
				ConnectionProperty propToStore = (ConnectionProperty) propertyField
						.get(this);

				if (ref != null) {
					propToStore.storeTo(ref);
				}
			} catch (IllegalAccessException iae) {
				throw SQLError.createSQLException(Messages.getString("ConnectionProperties.errorNotExpected"), getExceptionInterceptor()); //$NON-NLS-1$
			}
		}
	}

	/* (non-Javadoc)
	 * @see com.mysql.jdbc.IConnectionProperties#useUnbufferedInput()
	 */
	public boolean useUnbufferedInput() {
		return this.useUnbufferedInput.getValueAsBoolean();
	}

	/* (non-Javadoc)
	 * @see com.mysql.jdbc.IConnectionProperties#getUseCursorFetch()
	 */
	public boolean getUseCursorFetch() {
		return this.useCursorFetch.getValueAsBoolean();
	}

	/* (non-Javadoc)
	 * @see com.mysql.jdbc.IConnectionProperties#setUseCursorFetch(boolean)
	 */
	public void setUseCursorFetch(boolean flag) {
		this.useCursorFetch.setValue(flag);
	}

	/* (non-Javadoc)
	 * @see com.mysql.jdbc.IConnectionProperties#getOverrideSupportsIntegrityEnhancementFacility()
	 */
	public boolean getOverrideSupportsIntegrityEnhancementFacility() {
		return this.overrideSupportsIntegrityEnhancementFacility.getValueAsBoolean();
	}

	/* (non-Javadoc)
	 * @see com.mysql.jdbc.IConnectionProperties#setOverrideSupportsIntegrityEnhancementFacility(boolean)
	 */
	public void setOverrideSupportsIntegrityEnhancementFacility(boolean flag) {
		this.overrideSupportsIntegrityEnhancementFacility.setValue(flag);	
	}
	
	/* (non-Javadoc)
	 * @see com.mysql.jdbc.IConnectionProperties#getNoTimezoneConversionForTimeType()
	 */
	public boolean getNoTimezoneConversionForTimeType() {
		return this.noTimezoneConversionForTimeType.getValueAsBoolean();
	}

	/* (non-Javadoc)
	 * @see com.mysql.jdbc.IConnectionProperties#setNoTimezoneConversionForTimeType(boolean)
	 */
	public void setNoTimezoneConversionForTimeType(boolean flag) {
		this.noTimezoneConversionForTimeType.setValue(flag);
	}

	/* (non-Javadoc)
	 * @see com.mysql.jdbc.IConnectionProperties#getUseJDBCCompliantTimezoneShift()
	 */
	public boolean getUseJDBCCompliantTimezoneShift() {
		return this.useJDBCCompliantTimezoneShift.getValueAsBoolean();
	}

	/* (non-Javadoc)
	 * @see com.mysql.jdbc.IConnectionProperties#setUseJDBCCompliantTimezoneShift(boolean)
	 */
	public void setUseJDBCCompliantTimezoneShift(boolean flag) {
		this.useJDBCCompliantTimezoneShift.setValue(flag);
	}
	
	/* (non-Javadoc)
	 * @see com.mysql.jdbc.IConnectionProperties#getAutoClosePStmtStreams()
	 */
	public boolean getAutoClosePStmtStreams() {
		return this.autoClosePStmtStreams.getValueAsBoolean();
	}

	/* (non-Javadoc)
	 * @see com.mysql.jdbc.IConnectionProperties#setAutoClosePStmtStreams(boolean)
	 */
	public void setAutoClosePStmtStreams(boolean flag) {
		this.autoClosePStmtStreams.setValue(flag);
	}

	/* (non-Javadoc)
	 * @see com.mysql.jdbc.IConnectionProperties#getProcessEscapeCodesForPrepStmts()
	 */
	public boolean getProcessEscapeCodesForPrepStmts() {
		return this.processEscapeCodesForPrepStmts.getValueAsBoolean();
	}

	/* (non-Javadoc)
	 * @see com.mysql.jdbc.IConnectionProperties#setProcessEscapeCodesForPrepStmts(boolean)
	 */
	public void setProcessEscapeCodesForPrepStmts(boolean flag) {
		this.processEscapeCodesForPrepStmts.setValue(flag);
	}

	/* (non-Javadoc)
	 * @see com.mysql.jdbc.IConnectionProperties#getUseGmtMillisForDatetimes()
	 */
	public boolean getUseGmtMillisForDatetimes() {
		return this.useGmtMillisForDatetimes.getValueAsBoolean();
	}

	/* (non-Javadoc)
	 * @see com.mysql.jdbc.IConnectionProperties#setUseGmtMillisForDatetimes(boolean)
	 */
	public void setUseGmtMillisForDatetimes(boolean flag) {
		this.useGmtMillisForDatetimes.setValue(flag);
	}
	
	/* (non-Javadoc)
	 * @see com.mysql.jdbc.IConnectionProperties#getDumpMetadataOnColumnNotFound()
	 */
	public boolean getDumpMetadataOnColumnNotFound() {
		return this.dumpMetadataOnColumnNotFound.getValueAsBoolean();
	}

	/* (non-Javadoc)
	 * @see com.mysql.jdbc.IConnectionProperties#setDumpMetadataOnColumnNotFound(boolean)
	 */
	public void setDumpMetadataOnColumnNotFound(boolean flag) {
		this.dumpMetadataOnColumnNotFound.setValue(flag);
	}

	/* (non-Javadoc)
	 * @see com.mysql.jdbc.IConnectionProperties#getResourceId()
	 */
	public String getResourceId() {
		return this.resourceId.getValueAsString();
	}

	/* (non-Javadoc)
	 * @see com.mysql.jdbc.IConnectionProperties#setResourceId(java.lang.String)
	 */
	public void setResourceId(String resourceId) {
		this.resourceId.setValue(resourceId);
	}
	
	/* (non-Javadoc)
	 * @see com.mysql.jdbc.IConnectionProperties#getRewriteBatchedStatements()
	 */
	public boolean getRewriteBatchedStatements() {
		return this.rewriteBatchedStatements.getValueAsBoolean();
	}

	/* (non-Javadoc)
	 * @see com.mysql.jdbc.IConnectionProperties#setRewriteBatchedStatements(boolean)
	 */
	public void setRewriteBatchedStatements(boolean flag) {
		this.rewriteBatchedStatements.setValue(flag);
	}
	
	/* (non-Javadoc)
	 * @see com.mysql.jdbc.IConnectionProperties#getJdbcCompliantTruncationForReads()
	 */
	public boolean getJdbcCompliantTruncationForReads() {
		return this.jdbcCompliantTruncationForReads;
	}

	/* (non-Javadoc)
	 * @see com.mysql.jdbc.IConnectionProperties#setJdbcCompliantTruncationForReads(boolean)
	 */
	public void setJdbcCompliantTruncationForReads(
			boolean jdbcCompliantTruncationForReads) {
		this.jdbcCompliantTruncationForReads = jdbcCompliantTruncationForReads;
	}

	/* (non-Javadoc)
	 * @see com.mysql.jdbc.IConnectionProperties#getUseJvmCharsetConverters()
	 */
	public boolean getUseJvmCharsetConverters() {
		return this.useJvmCharsetConverters.getValueAsBoolean();
	}

	/* (non-Javadoc)
	 * @see com.mysql.jdbc.IConnectionProperties#setUseJvmCharsetConverters(boolean)
	 */
	public void setUseJvmCharsetConverters(boolean flag) {
		this.useJvmCharsetConverters.setValue(flag);
	}

	/* (non-Javadoc)
	 * @see com.mysql.jdbc.IConnectionProperties#getPinGlobalTxToPhysicalConnection()
	 */
	public boolean getPinGlobalTxToPhysicalConnection() {
		return this.pinGlobalTxToPhysicalConnection.getValueAsBoolean();
	}

	/* (non-Javadoc)
	 * @see com.mysql.jdbc.IConnectionProperties#setPinGlobalTxToPhysicalConnection(boolean)
	 */
	public void setPinGlobalTxToPhysicalConnection(boolean flag) {
		this.pinGlobalTxToPhysicalConnection.setValue(flag);
	}
	
	/*
	 * "Aliases" which match the property names to make using 
	 * from datasources easier.
	 */
	
	/* (non-Javadoc)
	 * @see com.mysql.jdbc.IConnectionProperties#setGatherPerfMetrics(boolean)
	 */
	public void setGatherPerfMetrics(boolean flag) {
		setGatherPerformanceMetrics(flag);
	}
	
	/* (non-Javadoc)
	 * @see com.mysql.jdbc.IConnectionProperties#getGatherPerfMetrics()
	 */
	public boolean getGatherPerfMetrics() {
		return getGatherPerformanceMetrics();
	}
	
	/* (non-Javadoc)
	 * @see com.mysql.jdbc.IConnectionProperties#setUltraDevHack(boolean)
	 */
	public void setUltraDevHack(boolean flag) {
		setUseUltraDevWorkAround(flag);
	}
	
	/* (non-Javadoc)
	 * @see com.mysql.jdbc.IConnectionProperties#getUltraDevHack()
	 */
	public boolean getUltraDevHack() {
		return getUseUltraDevWorkAround();
	}
	
	/* (non-Javadoc)
	 * @see com.mysql.jdbc.IConnectionProperties#setInteractiveClient(boolean)
	 */
	public void setInteractiveClient(boolean property) {
		setIsInteractiveClient(property);
	}
	
	/* (non-Javadoc)
	 * @see com.mysql.jdbc.IConnectionProperties#setSocketFactory(java.lang.String)
	 */
	public void setSocketFactory(String name) {
		setSocketFactoryClassName(name);
	}
	
	/* (non-Javadoc)
	 * @see com.mysql.jdbc.IConnectionProperties#getSocketFactory()
	 */
	public String getSocketFactory() {
		return getSocketFactoryClassName();
	}
	
	/* (non-Javadoc)
	 * @see com.mysql.jdbc.IConnectionProperties#setUseServerPrepStmts(boolean)
	 */
	public void setUseServerPrepStmts(boolean flag) {
		setUseServerPreparedStmts(flag);
	}

	/* (non-Javadoc)
	 * @see com.mysql.jdbc.IConnectionProperties#getUseServerPrepStmts()
	 */
	public boolean getUseServerPrepStmts() {
		return getUseServerPreparedStmts();
	}

	/* (non-Javadoc)
	 * @see com.mysql.jdbc.IConnectionProperties#setCacheCallableStmts(boolean)
	 */
	public void setCacheCallableStmts(boolean flag) {
		setCacheCallableStatements(flag);
	}

	/* (non-Javadoc)
	 * @see com.mysql.jdbc.IConnectionProperties#getCacheCallableStmts()
	 */
	public boolean getCacheCallableStmts() {
		return getCacheCallableStatements();
	}

	/* (non-Javadoc)
	 * @see com.mysql.jdbc.IConnectionProperties#setCachePrepStmts(boolean)
	 */
	public void setCachePrepStmts(boolean flag) {
		setCachePreparedStatements(flag);
	}

	/* (non-Javadoc)
	 * @see com.mysql.jdbc.IConnectionProperties#getCachePrepStmts()
	 */
	public boolean getCachePrepStmts() {
		return getCachePreparedStatements();
	}

	/* (non-Javadoc)
	 * @see com.mysql.jdbc.IConnectionProperties#setCallableStmtCacheSize(int)
	 */
	public void setCallableStmtCacheSize(int cacheSize) throws SQLException {
		setCallableStatementCacheSize(cacheSize);
	}

	/* (non-Javadoc)
	 * @see com.mysql.jdbc.IConnectionProperties#getCallableStmtCacheSize()
	 */
	public int getCallableStmtCacheSize() {
		return getCallableStatementCacheSize();
	}

	/* (non-Javadoc)
	 * @see com.mysql.jdbc.IConnectionProperties#setPrepStmtCacheSize(int)
	 */
	public void setPrepStmtCacheSize(int cacheSize) throws SQLException {
		setPreparedStatementCacheSize(cacheSize);
	}

	/* (non-Javadoc)
	 * @see com.mysql.jdbc.IConnectionProperties#getPrepStmtCacheSize()
	 */
	public int getPrepStmtCacheSize() {
		return getPreparedStatementCacheSize();
	}

	/* (non-Javadoc)
	 * @see com.mysql.jdbc.IConnectionProperties#setPrepStmtCacheSqlLimit(int)
	 */
	public void setPrepStmtCacheSqlLimit(int sqlLimit) throws SQLException {
		setPreparedStatementCacheSqlLimit(sqlLimit);
	}

	/* (non-Javadoc)
	 * @see com.mysql.jdbc.IConnectionProperties#getPrepStmtCacheSqlLimit()
	 */
	public int getPrepStmtCacheSqlLimit() {
		return getPreparedStatementCacheSqlLimit();
	}

	/* (non-Javadoc)
	 * @see com.mysql.jdbc.IConnectionProperties#getNoAccessToProcedureBodies()
	 */
	public boolean getNoAccessToProcedureBodies() {
		return this.noAccessToProcedureBodies.getValueAsBoolean();
	}

	/* (non-Javadoc)
	 * @see com.mysql.jdbc.IConnectionProperties#setNoAccessToProcedureBodies(boolean)
	 */
	public void setNoAccessToProcedureBodies(boolean flag) {
		this.noAccessToProcedureBodies.setValue(flag);
	}

	/* (non-Javadoc)
	 * @see com.mysql.jdbc.IConnectionProperties#getUseOldAliasMetadataBehavior()
	 */
	public boolean getUseOldAliasMetadataBehavior() {
		return this.useOldAliasMetadataBehavior.getValueAsBoolean();
	}

	/* (non-Javadoc)
	 * @see com.mysql.jdbc.IConnectionProperties#setUseOldAliasMetadataBehavior(boolean)
	 */
	public void setUseOldAliasMetadataBehavior(boolean flag) {
		this.useOldAliasMetadataBehavior.setValue(flag);
	}

	/* (non-Javadoc)
	 * @see com.mysql.jdbc.IConnectionProperties#getClientCertificateKeyStorePassword()
	 */
	public String getClientCertificateKeyStorePassword() {
		return clientCertificateKeyStorePassword.getValueAsString();
	}

	/* (non-Javadoc)
	 * @see com.mysql.jdbc.IConnectionProperties#setClientCertificateKeyStorePassword(java.lang.String)
	 */
	public void setClientCertificateKeyStorePassword(
			String value) {
		this.clientCertificateKeyStorePassword.setValue(value);
	}

	/* (non-Javadoc)
	 * @see com.mysql.jdbc.IConnectionProperties#getClientCertificateKeyStoreType()
	 */
	public String getClientCertificateKeyStoreType() {
		return clientCertificateKeyStoreType.getValueAsString();
	}

	/* (non-Javadoc)
	 * @see com.mysql.jdbc.IConnectionProperties#setClientCertificateKeyStoreType(java.lang.String)
	 */
	public void setClientCertificateKeyStoreType(
			String value) {
		this.clientCertificateKeyStoreType.setValue(value);
	}

	/* (non-Javadoc)
	 * @see com.mysql.jdbc.IConnectionProperties#getClientCertificateKeyStoreUrl()
	 */
	public String getClientCertificateKeyStoreUrl() {
		return clientCertificateKeyStoreUrl.getValueAsString();
	}

	/* (non-Javadoc)
	 * @see com.mysql.jdbc.IConnectionProperties#setClientCertificateKeyStoreUrl(java.lang.String)
	 */
	public void setClientCertificateKeyStoreUrl(
			String value) {
		this.clientCertificateKeyStoreUrl.setValue(value);
	}

	/* (non-Javadoc)
	 * @see com.mysql.jdbc.IConnectionProperties#getTrustCertificateKeyStorePassword()
	 */
	public String getTrustCertificateKeyStorePassword() {
		return trustCertificateKeyStorePassword.getValueAsString();
	}

	/* (non-Javadoc)
	 * @see com.mysql.jdbc.IConnectionProperties#setTrustCertificateKeyStorePassword(java.lang.String)
	 */
	public void setTrustCertificateKeyStorePassword(
			String value) {
		this.trustCertificateKeyStorePassword.setValue(value);
	}

	/* (non-Javadoc)
	 * @see com.mysql.jdbc.IConnectionProperties#getTrustCertificateKeyStoreType()
	 */
	public String getTrustCertificateKeyStoreType() {
		return trustCertificateKeyStoreType.getValueAsString();
	}

	/* (non-Javadoc)
	 * @see com.mysql.jdbc.IConnectionProperties#setTrustCertificateKeyStoreType(java.lang.String)
	 */
	public void setTrustCertificateKeyStoreType(
			String value) {
		this.trustCertificateKeyStoreType.setValue(value);
	}

	/* (non-Javadoc)
	 * @see com.mysql.jdbc.IConnectionProperties#getTrustCertificateKeyStoreUrl()
	 */
	public String getTrustCertificateKeyStoreUrl() {
		return trustCertificateKeyStoreUrl.getValueAsString();
	}

	/* (non-Javadoc)
	 * @see com.mysql.jdbc.IConnectionProperties#setTrustCertificateKeyStoreUrl(java.lang.String)
	 */
	public void setTrustCertificateKeyStoreUrl(
			String value) {
		this.trustCertificateKeyStoreUrl.setValue(value);
	}
	
	/* (non-Javadoc)
	 * @see com.mysql.jdbc.IConnectionProperties#getUseSSPSCompatibleTimezoneShift()
	 */
	public boolean getUseSSPSCompatibleTimezoneShift() {
		return this.useSSPSCompatibleTimezoneShift.getValueAsBoolean();
	}

	/* (non-Javadoc)
	 * @see com.mysql.jdbc.IConnectionProperties#setUseSSPSCompatibleTimezoneShift(boolean)
	 */
	public void setUseSSPSCompatibleTimezoneShift(boolean flag) {
		this.useSSPSCompatibleTimezoneShift.setValue(flag);
	}
	
	/* (non-Javadoc)
	 * @see com.mysql.jdbc.IConnectionProperties#getTreatUtilDateAsTimestamp()
	 */
	public boolean getTreatUtilDateAsTimestamp() {
		return this.treatUtilDateAsTimestamp.getValueAsBoolean();
	}

	/* (non-Javadoc)
	 * @see com.mysql.jdbc.IConnectionProperties#setTreatUtilDateAsTimestamp(boolean)
	 */
	public void setTreatUtilDateAsTimestamp(boolean flag) {
		this.treatUtilDateAsTimestamp.setValue(flag);
	}

	/* (non-Javadoc)
	 * @see com.mysql.jdbc.IConnectionProperties#getUseFastDateParsing()
	 */
	public boolean getUseFastDateParsing() {
		return this.useFastDateParsing.getValueAsBoolean();
	}

	/* (non-Javadoc)
	 * @see com.mysql.jdbc.IConnectionProperties#setUseFastDateParsing(boolean)
	 */
	public void setUseFastDateParsing(boolean flag) {
		this.useFastDateParsing.setValue(flag);
	}
	
	/* (non-Javadoc)
	 * @see com.mysql.jdbc.IConnectionProperties#getLocalSocketAddress()
	 */
	public String getLocalSocketAddress() {
		return this.localSocketAddress.getValueAsString();
	}

	/* (non-Javadoc)
	 * @see com.mysql.jdbc.IConnectionProperties#setLocalSocketAddress(java.lang.String)
	 */
	public void setLocalSocketAddress(String address) {
		this.localSocketAddress.setValue(address);
	}
	
	/* (non-Javadoc)
	 * @see com.mysql.jdbc.IConnectionProperties#setUseConfigs(java.lang.String)
	 */
	public void setUseConfigs(String configs) {
		this.useConfigs.setValue(configs);
	}
	
	/* (non-Javadoc)
	 * @see com.mysql.jdbc.IConnectionProperties#getUseConfigs()
	 */
	public String getUseConfigs() {
		return this.useConfigs.getValueAsString();
	}
	
	
	/* (non-Javadoc)
	 * @see com.mysql.jdbc.IConnectionProperties#getGenerateSimpleParameterMetadata()
	 */
	public boolean getGenerateSimpleParameterMetadata() {
		return this.generateSimpleParameterMetadata.getValueAsBoolean();
	}
	
	/* (non-Javadoc)
	 * @see com.mysql.jdbc.IConnectionProperties#setGenerateSimpleParameterMetadata(boolean)
	 */
	public void setGenerateSimpleParameterMetadata(boolean flag) {
		this.generateSimpleParameterMetadata.setValue(flag);
	}	

	/* (non-Javadoc)
	 * @see com.mysql.jdbc.IConnectionProperties#getLogXaCommands()
	 */
	public boolean getLogXaCommands() {
		return this.logXaCommands.getValueAsBoolean();
	}

	/* (non-Javadoc)
	 * @see com.mysql.jdbc.IConnectionProperties#setLogXaCommands(boolean)
	 */
	public void setLogXaCommands(boolean flag) {
		this.logXaCommands.setValue(flag);
	}

	/* (non-Javadoc)
	 * @see com.mysql.jdbc.IConnectionProperties#getResultSetSizeThreshold()
	 */
	public int getResultSetSizeThreshold() {
		return this.resultSetSizeThreshold.getValueAsInt();
	}

	/* (non-Javadoc)
	 * @see com.mysql.jdbc.IConnectionProperties#setResultSetSizeThreshold(int)
	 */
	public void setResultSetSizeThreshold(int threshold) throws SQLException {
		this.resultSetSizeThreshold.setValue(threshold, getExceptionInterceptor());
	}

	/* (non-Javadoc)
	 * @see com.mysql.jdbc.IConnectionProperties#getNetTimeoutForStreamingResults()
	 */
	public int getNetTimeoutForStreamingResults() {
		return this.netTimeoutForStreamingResults.getValueAsInt();
	}

	/* (non-Javadoc)
	 * @see com.mysql.jdbc.IConnectionProperties#setNetTimeoutForStreamingResults(int)
	 */
	public void setNetTimeoutForStreamingResults(int value) throws SQLException {
		this.netTimeoutForStreamingResults.setValue(value, getExceptionInterceptor());
	}
	
	/* (non-Javadoc)
	 * @see com.mysql.jdbc.IConnectionProperties#getEnableQueryTimeouts()
	 */
	public boolean getEnableQueryTimeouts() {
		return this.enableQueryTimeouts.getValueAsBoolean();
	}

	/* (non-Javadoc)
	 * @see com.mysql.jdbc.IConnectionProperties#setEnableQueryTimeouts(boolean)
	 */
	public void setEnableQueryTimeouts(boolean flag) {
		this.enableQueryTimeouts.setValue(flag);
	}

	/* (non-Javadoc)
	 * @see com.mysql.jdbc.IConnectionProperties#getPadCharsWithSpace()
	 */
	public boolean getPadCharsWithSpace() {
		return this.padCharsWithSpace.getValueAsBoolean();
	}

	/* (non-Javadoc)
	 * @see com.mysql.jdbc.IConnectionProperties#setPadCharsWithSpace(boolean)
	 */
	public void setPadCharsWithSpace(boolean flag) {
		this.padCharsWithSpace.setValue(flag);
	}

	/* (non-Javadoc)
	 * @see com.mysql.jdbc.IConnectionProperties#getUseDynamicCharsetInfo()
	 */
	public boolean getUseDynamicCharsetInfo() {
		return this.useDynamicCharsetInfo.getValueAsBoolean();
	}

	/* (non-Javadoc)
	 * @see com.mysql.jdbc.IConnectionProperties#setUseDynamicCharsetInfo(boolean)
	 */
	public void setUseDynamicCharsetInfo(boolean flag) {
		this.useDynamicCharsetInfo.setValue(flag);
	}

	/* (non-Javadoc)
	 * @see com.mysql.jdbc.IConnectionProperties#getClientInfoProvider()
	 */
	public String getClientInfoProvider() {
		return this.clientInfoProvider.getValueAsString();
	}

	/* (non-Javadoc)
	 * @see com.mysql.jdbc.IConnectionProperties#setClientInfoProvider(java.lang.String)
	 */
	public void setClientInfoProvider(String classname) {
		this.clientInfoProvider.setValue(classname);
	}
	
	public boolean getPopulateInsertRowWithDefaultValues() {
		return this.populateInsertRowWithDefaultValues.getValueAsBoolean();
	}

	public void setPopulateInsertRowWithDefaultValues(boolean flag) {
		this.populateInsertRowWithDefaultValues.setValue(flag);
	}
	
	public String getLoadBalanceStrategy() {
		return this.loadBalanceStrategy.getValueAsString();
	}

	public void setLoadBalanceStrategy(String strategy) {
		this.loadBalanceStrategy.setValue(strategy);
	}
	
	public boolean getTcpNoDelay() {
		return this.tcpNoDelay.getValueAsBoolean();
	}

	public void setTcpNoDelay(boolean flag) {
		this.tcpNoDelay.setValue(flag);
	}

	public boolean getTcpKeepAlive() {
		return this.tcpKeepAlive.getValueAsBoolean();
	}

	public void setTcpKeepAlive(boolean flag) {
		this.tcpKeepAlive.setValue(flag);
	}

	public int getTcpRcvBuf() {
		return this.tcpRcvBuf.getValueAsInt();
	}

	public void setTcpRcvBuf(int bufSize) throws SQLException {
		this.tcpRcvBuf.setValue(bufSize, getExceptionInterceptor());
	}

	public int getTcpSndBuf() {
		return this.tcpSndBuf.getValueAsInt();
	}

	public void setTcpSndBuf(int bufSize) throws SQLException {
		this.tcpSndBuf.setValue(bufSize, getExceptionInterceptor());
	}

	public int getTcpTrafficClass() {
		return this.tcpTrafficClass.getValueAsInt();
	}

	public void setTcpTrafficClass(int classFlags) throws SQLException {
		this.tcpTrafficClass.setValue(classFlags, getExceptionInterceptor());
	}
	
	public boolean getUseNanosForElapsedTime() {
		return this.useNanosForElapsedTime.getValueAsBoolean();
	}

	public void setUseNanosForElapsedTime(boolean flag) {
		this.useNanosForElapsedTime.setValue(flag);
	}

	public long getSlowQueryThresholdNanos() {
		return this.slowQueryThresholdNanos.getValueAsLong();
	}

	public void setSlowQueryThresholdNanos(long nanos) throws SQLException {
		this.slowQueryThresholdNanos.setValue(nanos, getExceptionInterceptor());
	}

	public String getStatementInterceptors() {
		return this.statementInterceptors.getValueAsString();
	}

	public void setStatementInterceptors(String value) {
		this.statementInterceptors.setValue(value);
	}

	public boolean getUseDirectRowUnpack() {
		return this.useDirectRowUnpack.getValueAsBoolean();
	}

	public void setUseDirectRowUnpack(boolean flag) {
		this.useDirectRowUnpack.setValue(flag);
	}

	public String getLargeRowSizeThreshold() {
		return this.largeRowSizeThreshold.getValueAsString();
	}

	public void setLargeRowSizeThreshold(String value) throws SQLException {
		this.largeRowSizeThreshold.setValue(value, getExceptionInterceptor());
	}

	public boolean getUseBlobToStoreUTF8OutsideBMP() {
		return this.useBlobToStoreUTF8OutsideBMP.getValueAsBoolean();
	}

	public void setUseBlobToStoreUTF8OutsideBMP(boolean flag) {
		this.useBlobToStoreUTF8OutsideBMP.setValue(flag);
	}

	public String getUtf8OutsideBmpExcludedColumnNamePattern() {
		return this.utf8OutsideBmpExcludedColumnNamePattern.getValueAsString();
	}

	public void setUtf8OutsideBmpExcludedColumnNamePattern(String regexPattern) {
		this.utf8OutsideBmpExcludedColumnNamePattern.setValue(regexPattern);
	}

	public String getUtf8OutsideBmpIncludedColumnNamePattern() {
		return this.utf8OutsideBmpIncludedColumnNamePattern.getValueAsString();
	}

	public void setUtf8OutsideBmpIncludedColumnNamePattern(String regexPattern) {
		this.utf8OutsideBmpIncludedColumnNamePattern.setValue(regexPattern);
	}
	
	public boolean getIncludeInnodbStatusInDeadlockExceptions() {
		return this.includeInnodbStatusInDeadlockExceptions.getValueAsBoolean();
	}

	public void setIncludeInnodbStatusInDeadlockExceptions(boolean flag) {
		this.includeInnodbStatusInDeadlockExceptions.setValue(flag);
	}
	
	public boolean getBlobsAreStrings() {
=======
    private BooleanConnectionProperty functionsNeverReturnBlobs = new BooleanConnectionProperty("functionsNeverReturnBlobs", false,
            "Should the driver always treat data from functions returning BLOBs as Strings - specifically to work around dubious metadata "
                    + "returned by the server for GROUP BY clauses?", "5.0.8", MISC_CATEGORY, Integer.MIN_VALUE);

    private BooleanConnectionProperty cacheCallableStatements = new BooleanConnectionProperty("cacheCallableStmts", false, //$NON-NLS-1$
            Messages.getString("ConnectionProperties.cacheCallableStatements"), //$NON-NLS-1$
            "3.1.2", PERFORMANCE_CATEGORY, Integer.MIN_VALUE); //$NON-NLS-1$

    private BooleanConnectionProperty cachePreparedStatements = new BooleanConnectionProperty("cachePrepStmts", //$NON-NLS-1$
            false, Messages.getString("ConnectionProperties.cachePrepStmts"), //$NON-NLS-1$
            "3.0.10", PERFORMANCE_CATEGORY, Integer.MIN_VALUE); //$NON-NLS-1$

    private BooleanConnectionProperty cacheResultSetMetadata = new BooleanConnectionProperty("cacheResultSetMetadata", //$NON-NLS-1$
            false, Messages.getString("ConnectionProperties.cacheRSMetadata"), //$NON-NLS-1$
            "3.1.1", PERFORMANCE_CATEGORY, Integer.MIN_VALUE); //$NON-NLS-1$

    private boolean cacheResultSetMetaDataAsBoolean;

    private StringConnectionProperty serverConfigCacheFactory = new StringConnectionProperty(
            "serverConfigCacheFactory", //$NON-NLS-1$
            PerVmServerConfigCacheFactory.class.getName(),
            Messages.getString("ConnectionProperties.serverConfigCacheFactory"), "5.1.1", PERFORMANCE_CATEGORY, 12); //$NON-NLS-1$ //$NON-NLS-2$

    private BooleanConnectionProperty cacheServerConfiguration = new BooleanConnectionProperty("cacheServerConfiguration", //$NON-NLS-1$
            false, Messages.getString("ConnectionProperties.cacheServerConfiguration"), //$NON-NLS-1$
            "3.1.5", PERFORMANCE_CATEGORY, Integer.MIN_VALUE); //$NON-NLS-1$

    private IntegerConnectionProperty callableStatementCacheSize = new IntegerConnectionProperty("callableStmtCacheSize", //$NON-NLS-1$
            100, 0, Integer.MAX_VALUE, Messages.getString("ConnectionProperties.callableStmtCacheSize"), //$NON-NLS-1$
            "3.1.2", PERFORMANCE_CATEGORY, 5); //$NON-NLS-1$

    private BooleanConnectionProperty capitalizeTypeNames = new BooleanConnectionProperty("capitalizeTypeNames", //$NON-NLS-1$
            true, Messages.getString("ConnectionProperties.capitalizeTypeNames"), //$NON-NLS-1$
            "2.0.7", MISC_CATEGORY, Integer.MIN_VALUE); //$NON-NLS-1$

    private StringConnectionProperty characterEncoding = new StringConnectionProperty("characterEncoding", //$NON-NLS-1$
            null, Messages.getString("ConnectionProperties.characterEncoding"), //$NON-NLS-1$
            "1.1g", MISC_CATEGORY, 5); //$NON-NLS-1$

    private String characterEncodingAsString = null;

    protected boolean characterEncodingIsAliasForSjis = false;

    private StringConnectionProperty characterSetResults = new StringConnectionProperty("characterSetResults", null, //$NON-NLS-1$
            Messages.getString("ConnectionProperties.characterSetResults"), "3.0.13", //$NON-NLS-1$ //$NON-NLS-2$
            MISC_CATEGORY, 6);

    private StringConnectionProperty connectionAttributes = new StringConnectionProperty("connectionAttributes", null, //$NON-NLS-1$
            Messages.getString("ConnectionProperties.connectionAttributes"), "5.1.25", //$NON-NLS-1$ //$NON-NLS-2$
            MISC_CATEGORY, 7);

    private StringConnectionProperty clientInfoProvider = new StringConnectionProperty("clientInfoProvider", "com.mysql.jdbc.JDBC4CommentClientInfoProvider", //$NON-NLS-1$ //$NON-NLS-2$
            Messages.getString("ConnectionProperties.clientInfoProvider"), //$NON-NLS-1$
            "5.1.0", //$NON-NLS-1$
            DEBUGING_PROFILING_CATEGORY, Integer.MIN_VALUE);

    private BooleanConnectionProperty clobberStreamingResults = new BooleanConnectionProperty("clobberStreamingResults", //$NON-NLS-1$
            false, Messages.getString("ConnectionProperties.clobberStreamingResults"), //$NON-NLS-1$
            "3.0.9", MISC_CATEGORY, Integer.MIN_VALUE); //$NON-NLS-1$

    private StringConnectionProperty clobCharacterEncoding = new StringConnectionProperty("clobCharacterEncoding", //$NON-NLS-1$
            null, Messages.getString("ConnectionProperties.clobCharacterEncoding"), //$NON-NLS-1$
            "5.0.0", MISC_CATEGORY, Integer.MIN_VALUE); //$NON-NLS-1$

    private BooleanConnectionProperty compensateOnDuplicateKeyUpdateCounts = new BooleanConnectionProperty("compensateOnDuplicateKeyUpdateCounts", false,
            Messages.getString("ConnectionProperties.compensateOnDuplicateKeyUpdateCounts"), "5.1.7", MISC_CATEGORY, Integer.MIN_VALUE);
    private StringConnectionProperty connectionCollation = new StringConnectionProperty("connectionCollation", //$NON-NLS-1$
            null, Messages.getString("ConnectionProperties.connectionCollation"), //$NON-NLS-1$
            "3.0.13", MISC_CATEGORY, 7); //$NON-NLS-1$

    private StringConnectionProperty connectionLifecycleInterceptors = new StringConnectionProperty("connectionLifecycleInterceptors", //$NON-NLS-1$
            null, Messages.getString("ConnectionProperties.connectionLifecycleInterceptors"), "5.1.4", CONNECTION_AND_AUTH_CATEGORY, Integer.MAX_VALUE);

    private IntegerConnectionProperty connectTimeout = new IntegerConnectionProperty("connectTimeout", 0, 0, Integer.MAX_VALUE, //$NON-NLS-1$
            Messages.getString("ConnectionProperties.connectTimeout"), //$NON-NLS-1$
            "3.0.1", CONNECTION_AND_AUTH_CATEGORY, 9); //$NON-NLS-1$

    private BooleanConnectionProperty continueBatchOnError = new BooleanConnectionProperty("continueBatchOnError", //$NON-NLS-1$
            true, Messages.getString("ConnectionProperties.continueBatchOnError"), //$NON-NLS-1$
            "3.0.3", MISC_CATEGORY, Integer.MIN_VALUE); //$NON-NLS-1$

    private BooleanConnectionProperty createDatabaseIfNotExist = new BooleanConnectionProperty("createDatabaseIfNotExist", //$NON-NLS-1$
            false, Messages.getString("ConnectionProperties.createDatabaseIfNotExist"), //$NON-NLS-1$
            "3.1.9", MISC_CATEGORY, Integer.MIN_VALUE); //$NON-NLS-1$

    private IntegerConnectionProperty defaultFetchSize = new IntegerConnectionProperty(
            "defaultFetchSize", 0, Messages.getString("ConnectionProperties.defaultFetchSize"), "3.1.9", PERFORMANCE_CATEGORY, Integer.MIN_VALUE); //$NON-NLS-1$ //$NON-NLS-2$ //$NON-NLS-3$

    // Think really long and hard about changing the default for this
    // many, many applications have come to be acustomed to the
    // latency profile of preparing stuff client-side, rather than
    // prepare (round-trip), execute (round-trip), close (round-trip).
    private BooleanConnectionProperty detectServerPreparedStmts = new BooleanConnectionProperty("useServerPrepStmts", //$NON-NLS-1$
            false, Messages.getString("ConnectionProperties.useServerPrepStmts"), //$NON-NLS-1$
            "3.1.0", MISC_CATEGORY, Integer.MIN_VALUE); //$NON-NLS-1$

    private BooleanConnectionProperty dontTrackOpenResources = new BooleanConnectionProperty("dontTrackOpenResources", //$NON-NLS-1$
            false, Messages.getString("ConnectionProperties.dontTrackOpenResources"), "3.1.7", PERFORMANCE_CATEGORY, //$NON-NLS-1$ //$NON-NLS-2$
            Integer.MIN_VALUE);

    private BooleanConnectionProperty dumpQueriesOnException = new BooleanConnectionProperty("dumpQueriesOnException", //$NON-NLS-1$
            false, Messages.getString("ConnectionProperties.dumpQueriesOnException"), //$NON-NLS-1$
            "3.1.3", DEBUGING_PROFILING_CATEGORY, Integer.MIN_VALUE); //$NON-NLS-1$

    private BooleanConnectionProperty dynamicCalendars = new BooleanConnectionProperty("dynamicCalendars", //$NON-NLS-1$
            false, Messages.getString("ConnectionProperties.dynamicCalendars"), //$NON-NLS-1$
            "3.1.5", PERFORMANCE_CATEGORY, Integer.MIN_VALUE); //$NON-NLS-1$

    private BooleanConnectionProperty elideSetAutoCommits = new BooleanConnectionProperty("elideSetAutoCommits", //$NON-NLS-1$
            false, Messages.getString("ConnectionProperties.eliseSetAutoCommit"), //$NON-NLS-1$
            "3.1.3", PERFORMANCE_CATEGORY, Integer.MIN_VALUE); //$NON-NLS-1$

    private BooleanConnectionProperty emptyStringsConvertToZero = new BooleanConnectionProperty("emptyStringsConvertToZero", true, //$NON-NLS-1$
            Messages.getString("ConnectionProperties.emptyStringsConvertToZero"), "3.1.8", //$NON-NLS-1$ //$NON-NLS-2$
            MISC_CATEGORY, Integer.MIN_VALUE);

    private BooleanConnectionProperty emulateLocators = new BooleanConnectionProperty(
            "emulateLocators", false, Messages.getString("ConnectionProperties.emulateLocators"), "3.1.0", MISC_CATEGORY, //$NON-NLS-1$ //$NON-NLS-2$ //$NON-NLS-3$
            Integer.MIN_VALUE);

    private BooleanConnectionProperty emulateUnsupportedPstmts = new BooleanConnectionProperty("emulateUnsupportedPstmts", //$NON-NLS-1$
            true, Messages.getString("ConnectionProperties.emulateUnsupportedPstmts"), //$NON-NLS-1$
            "3.1.7", MISC_CATEGORY, Integer.MIN_VALUE); //$NON-NLS-1$

    private BooleanConnectionProperty enablePacketDebug = new BooleanConnectionProperty("enablePacketDebug", //$NON-NLS-1$
            false, Messages.getString("ConnectionProperties.enablePacketDebug"), //$NON-NLS-1$
            "3.1.3", DEBUGING_PROFILING_CATEGORY, Integer.MIN_VALUE); //$NON-NLS-1$

    private BooleanConnectionProperty enableQueryTimeouts = new BooleanConnectionProperty("enableQueryTimeouts", //$NON-NLS-1$
            true, Messages.getString("ConnectionProperties.enableQueryTimeouts"), //$NON-NLS-1$
            "5.0.6", //$NON-NLS-1$
            PERFORMANCE_CATEGORY, Integer.MIN_VALUE);

    private BooleanConnectionProperty explainSlowQueries = new BooleanConnectionProperty("explainSlowQueries", //$NON-NLS-1$
            false, Messages.getString("ConnectionProperties.explainSlowQueries"), //$NON-NLS-1$
            "3.1.2", DEBUGING_PROFILING_CATEGORY, Integer.MIN_VALUE); //$NON-NLS-1$

    private StringConnectionProperty exceptionInterceptors = new StringConnectionProperty("exceptionInterceptors", //$NON-NLS-1$
            null, Messages.getString("ConnectionProperties.exceptionInterceptors"), "5.1.8", MISC_CATEGORY, Integer.MIN_VALUE);

    /** When failed-over, set connection to read-only? */
    private BooleanConnectionProperty failOverReadOnly = new BooleanConnectionProperty("failOverReadOnly", //$NON-NLS-1$
            true, Messages.getString("ConnectionProperties.failoverReadOnly"), //$NON-NLS-1$
            "3.0.12", HA_CATEGORY, 2); //$NON-NLS-1$

    private BooleanConnectionProperty gatherPerformanceMetrics = new BooleanConnectionProperty("gatherPerfMetrics", //$NON-NLS-1$
            false, Messages.getString("ConnectionProperties.gatherPerfMetrics"), //$NON-NLS-1$
            "3.1.2", DEBUGING_PROFILING_CATEGORY, 1); //$NON-NLS-1$

    private BooleanConnectionProperty generateSimpleParameterMetadata = new BooleanConnectionProperty(
            "generateSimpleParameterMetadata", false, Messages.getString("ConnectionProperties.generateSimpleParameterMetadata"), "5.0.5", MISC_CATEGORY, Integer.MIN_VALUE); //$NON-NLS-1$

    private boolean highAvailabilityAsBoolean = false;

    private BooleanConnectionProperty holdResultsOpenOverStatementClose = new BooleanConnectionProperty("holdResultsOpenOverStatementClose", //$NON-NLS-1$
            false, Messages.getString("ConnectionProperties.holdRSOpenOverStmtClose"), //$NON-NLS-1$
            "3.1.7", PERFORMANCE_CATEGORY, Integer.MIN_VALUE); //$NON-NLS-1$

    private BooleanConnectionProperty includeInnodbStatusInDeadlockExceptions = new BooleanConnectionProperty("includeInnodbStatusInDeadlockExceptions", false,
            Messages.getString("ConnectionProperties.includeInnodbStatusInDeadlockExceptions"), "5.0.7", DEBUGING_PROFILING_CATEGORY, Integer.MIN_VALUE);

    private BooleanConnectionProperty includeThreadDumpInDeadlockExceptions = new BooleanConnectionProperty("includeThreadDumpInDeadlockExceptions", false,
            Messages.getString("ConnectionProperties.includeThreadDumpInDeadlockExceptions"), "5.1.15", DEBUGING_PROFILING_CATEGORY, Integer.MIN_VALUE);

    private BooleanConnectionProperty includeThreadNamesAsStatementComment = new BooleanConnectionProperty("includeThreadNamesAsStatementComment", false,
            Messages.getString("ConnectionProperties.includeThreadNamesAsStatementComment"), "5.1.15", DEBUGING_PROFILING_CATEGORY, Integer.MIN_VALUE);

    private BooleanConnectionProperty ignoreNonTxTables = new BooleanConnectionProperty("ignoreNonTxTables", //$NON-NLS-1$
            false, Messages.getString("ConnectionProperties.ignoreNonTxTables"), //$NON-NLS-1$
            "3.0.9", MISC_CATEGORY, Integer.MIN_VALUE); //$NON-NLS-1$

    private IntegerConnectionProperty initialTimeout = new IntegerConnectionProperty("initialTimeout", 2, 1, Integer.MAX_VALUE, //$NON-NLS-1$
            Messages.getString("ConnectionProperties.initialTimeout"), //$NON-NLS-1$
            "1.1", HA_CATEGORY, 5); //$NON-NLS-1$

    private BooleanConnectionProperty isInteractiveClient = new BooleanConnectionProperty("interactiveClient", //$NON-NLS-1$
            false, Messages.getString("ConnectionProperties.interactiveClient"), //$NON-NLS-1$
            "3.1.0", CONNECTION_AND_AUTH_CATEGORY, Integer.MIN_VALUE); //$NON-NLS-1$

    private BooleanConnectionProperty jdbcCompliantTruncation = new BooleanConnectionProperty("jdbcCompliantTruncation", //$NON-NLS-1$
            true, Messages.getString("ConnectionProperties.jdbcCompliantTruncation"), "3.1.2", MISC_CATEGORY, //$NON-NLS-1$ //$NON-NLS-2$
            Integer.MIN_VALUE);

    private boolean jdbcCompliantTruncationForReads = this.jdbcCompliantTruncation.getValueAsBoolean();

    protected MemorySizeConnectionProperty largeRowSizeThreshold = new MemorySizeConnectionProperty("largeRowSizeThreshold", 2048, 0, Integer.MAX_VALUE,
            Messages.getString("ConnectionProperties.largeRowSizeThreshold"), "5.1.1", PERFORMANCE_CATEGORY, Integer.MIN_VALUE);

    private StringConnectionProperty loadBalanceStrategy = new StringConnectionProperty("loadBalanceStrategy", //$NON-NLS-1$
            "random", //$NON-NLS-1$
            null, 
            Messages.getString("ConnectionProperties.loadBalanceStrategy"), //$NON-NLS-1$
            "5.0.6", PERFORMANCE_CATEGORY, Integer.MIN_VALUE); //$NON-NLS-1$

    private IntegerConnectionProperty loadBalanceBlacklistTimeout = new IntegerConnectionProperty("loadBalanceBlacklistTimeout", 0, //$NON-NLS-1$
            0, Integer.MAX_VALUE, Messages.getString("ConnectionProperties.loadBalanceBlacklistTimeout"), //$NON-NLS-1$
            "5.1.0", MISC_CATEGORY, Integer.MIN_VALUE); //$NON-NLS-1$

    private IntegerConnectionProperty loadBalancePingTimeout = new IntegerConnectionProperty("loadBalancePingTimeout", 0, //$NON-NLS-1$
            0, Integer.MAX_VALUE, Messages.getString("ConnectionProperties.loadBalancePingTimeout"), //$NON-NLS-1$
            "5.1.13", MISC_CATEGORY, Integer.MIN_VALUE); //$NON-NLS-1$

    private BooleanConnectionProperty loadBalanceValidateConnectionOnSwapServer = new BooleanConnectionProperty("loadBalanceValidateConnectionOnSwapServer",
            false, Messages.getString("ConnectionProperties.loadBalanceValidateConnectionOnSwapServer"), //$NON-NLS-1$
            "5.1.13", MISC_CATEGORY, Integer.MIN_VALUE); //$NON-NLS-1$

    private StringConnectionProperty loadBalanceConnectionGroup = new StringConnectionProperty("loadBalanceConnectionGroup", //$NON-NLS-1$
            null, 
            Messages.getString("ConnectionProperties.loadBalanceConnectionGroup"), //$NON-NLS-1$
            "5.1.13", MISC_CATEGORY, Integer.MIN_VALUE); //$NON-NLS-1$

    private StringConnectionProperty loadBalanceExceptionChecker = new StringConnectionProperty("loadBalanceExceptionChecker", //$NON-NLS-1$
            "com.mysql.jdbc.StandardLoadBalanceExceptionChecker", //$NON-NLS-1$
            null, 
            Messages.getString("ConnectionProperties.loadBalanceExceptionChecker"), //$NON-NLS-1$
            "5.1.13", MISC_CATEGORY, Integer.MIN_VALUE); //$NON-NLS-1$

    private StringConnectionProperty loadBalanceSQLStateFailover = new StringConnectionProperty("loadBalanceSQLStateFailover", //$NON-NLS-1$
            null, 
            Messages.getString("ConnectionProperties.loadBalanceSQLStateFailover"), //$NON-NLS-1$
            "5.1.13", MISC_CATEGORY, Integer.MIN_VALUE); //$NON-NLS-1$

    private StringConnectionProperty loadBalanceSQLExceptionSubclassFailover = new StringConnectionProperty("loadBalanceSQLExceptionSubclassFailover", //$NON-NLS-1$
            null, 
            Messages.getString("ConnectionProperties.loadBalanceSQLExceptionSubclassFailover"), //$NON-NLS-1$
            "5.1.13", MISC_CATEGORY, Integer.MIN_VALUE); //$NON-NLS-1$

    private BooleanConnectionProperty loadBalanceEnableJMX = new BooleanConnectionProperty("loadBalanceEnableJMX", //$NON-NLS-1$
            false, Messages.getString("ConnectionProperties.loadBalanceEnableJMX"), //$NON-NLS-1$
            "5.1.13", MISC_CATEGORY, Integer.MAX_VALUE); //$NON-NLS-1$

    private StringConnectionProperty loadBalanceAutoCommitStatementRegex = new StringConnectionProperty("loadBalanceAutoCommitStatementRegex", //$NON-NLS-1$
            null, 
            Messages.getString("ConnectionProperties.loadBalanceAutoCommitStatementRegex"), //$NON-NLS-1$
            "5.1.15", MISC_CATEGORY, Integer.MIN_VALUE); //$NON-NLS-1$

    private IntegerConnectionProperty loadBalanceAutoCommitStatementThreshold = new IntegerConnectionProperty("loadBalanceAutoCommitStatementThreshold", 0, //$NON-NLS-1$
            0, Integer.MAX_VALUE, Messages.getString("ConnectionProperties.loadBalanceAutoCommitStatementThreshold"), //$NON-NLS-1$
            "5.1.15", MISC_CATEGORY, Integer.MIN_VALUE); //$NON-NLS-1$

    private StringConnectionProperty localSocketAddress = new StringConnectionProperty("localSocketAddress", //$NON-NLS-1$
            null, Messages.getString("ConnectionProperties.localSocketAddress"), //$NON-NLS-1$
            "5.0.5", CONNECTION_AND_AUTH_CATEGORY, Integer.MIN_VALUE); //$NON-NLS-1$

    private MemorySizeConnectionProperty locatorFetchBufferSize = new MemorySizeConnectionProperty("locatorFetchBufferSize", //$NON-NLS-1$
            1024 * 1024, 0, Integer.MAX_VALUE, Messages.getString("ConnectionProperties.locatorFetchBufferSize"), //$NON-NLS-1$
            "3.2.1", PERFORMANCE_CATEGORY, Integer.MIN_VALUE); //$NON-NLS-1$

    private StringConnectionProperty loggerClassName = new StringConnectionProperty("logger", STANDARD_LOGGER_NAME, //$NON-NLS-1$
            Messages.getString("ConnectionProperties.logger", new Object[] { Log.class.getName(), STANDARD_LOGGER_NAME }), //$NON-NLS-1$
            "3.1.1", DEBUGING_PROFILING_CATEGORY, //$NON-NLS-1$ 
            0);

    private BooleanConnectionProperty logSlowQueries = new BooleanConnectionProperty("logSlowQueries", //$NON-NLS-1$
            false, Messages.getString("ConnectionProperties.logSlowQueries"), //$NON-NLS-1$
            "3.1.2", DEBUGING_PROFILING_CATEGORY, Integer.MIN_VALUE); //$NON-NLS-1$

    private BooleanConnectionProperty logXaCommands = new BooleanConnectionProperty("logXaCommands", //$NON-NLS-1$
            false, Messages.getString("ConnectionProperties.logXaCommands"), //$NON-NLS-1$
            "5.0.5", DEBUGING_PROFILING_CATEGORY, Integer.MIN_VALUE); //$NON-NLS-1$

    private BooleanConnectionProperty maintainTimeStats = new BooleanConnectionProperty("maintainTimeStats", //$NON-NLS-1$
            true, Messages.getString("ConnectionProperties.maintainTimeStats"), "3.1.9", PERFORMANCE_CATEGORY, //$NON-NLS-1$ //$NON-NLS-2$
            Integer.MAX_VALUE);

    private boolean maintainTimeStatsAsBoolean = true;

    private IntegerConnectionProperty maxQuerySizeToLog = new IntegerConnectionProperty("maxQuerySizeToLog", //$NON-NLS-1$
            2048, 0, Integer.MAX_VALUE, Messages.getString("ConnectionProperties.maxQuerySizeToLog"), //$NON-NLS-1$
            "3.1.3", DEBUGING_PROFILING_CATEGORY, 4); //$NON-NLS-1$

    private IntegerConnectionProperty maxReconnects = new IntegerConnectionProperty("maxReconnects", //$NON-NLS-1$
            3, 1, Integer.MAX_VALUE, Messages.getString("ConnectionProperties.maxReconnects"), //$NON-NLS-1$
            "1.1", HA_CATEGORY, 4); //$NON-NLS-1$

    private IntegerConnectionProperty retriesAllDown = new IntegerConnectionProperty("retriesAllDown", //$NON-NLS-1$
            120, 0, Integer.MAX_VALUE, Messages.getString("ConnectionProperties.retriesAllDown"), //$NON-NLS-1$
            "5.1.6", HA_CATEGORY, 4); //$NON-NLS-1$

    private IntegerConnectionProperty maxRows = new IntegerConnectionProperty("maxRows", -1, -1, Integer.MAX_VALUE, //$NON-NLS-1$
            Messages.getString("ConnectionProperties.maxRows"), //$NON-NLS-1$
            Messages.getString("ConnectionProperties.allVersions"), MISC_CATEGORY, Integer.MIN_VALUE); //$NON-NLS-1$

    private int maxRowsAsInt = -1;

    private IntegerConnectionProperty metadataCacheSize = new IntegerConnectionProperty("metadataCacheSize", //$NON-NLS-1$
            50, 1, Integer.MAX_VALUE, Messages.getString("ConnectionProperties.metadataCacheSize"), //$NON-NLS-1$
            "3.1.1", PERFORMANCE_CATEGORY, 5); //$NON-NLS-1$

    private IntegerConnectionProperty netTimeoutForStreamingResults = new IntegerConnectionProperty("netTimeoutForStreamingResults", 600, //$NON-NLS-1$
            0, Integer.MAX_VALUE, Messages.getString("ConnectionProperties.netTimeoutForStreamingResults"), //$NON-NLS-1$
            "5.1.0", MISC_CATEGORY, Integer.MIN_VALUE); //$NON-NLS-1$

    private BooleanConnectionProperty noAccessToProcedureBodies = new BooleanConnectionProperty("noAccessToProcedureBodies", false,
            "When determining procedure parameter types for CallableStatements, and the connected user "
                    + " can't access procedure bodies through \"SHOW CREATE PROCEDURE\" or select on mysql.proc "
                    + " should the driver instead create basic metadata (all parameters reported as IN VARCHARs,"
                    + " but allowing registerOutParameter() to be called on them anyway) instead " + " of throwing an exception?", "5.0.3", MISC_CATEGORY,
            Integer.MIN_VALUE);

    private BooleanConnectionProperty noDatetimeStringSync = new BooleanConnectionProperty("noDatetimeStringSync", //$NON-NLS-1$
            false, Messages.getString("ConnectionProperties.noDatetimeStringSync"), //$NON-NLS-1$
            "3.1.7", MISC_CATEGORY, Integer.MIN_VALUE); //$NON-NLS-1$

    private BooleanConnectionProperty noTimezoneConversionForTimeType = new BooleanConnectionProperty("noTimezoneConversionForTimeType", //$NON-NLS-1$
            false, Messages.getString("ConnectionProperties.noTzConversionForTimeType"), //$NON-NLS-1$
            "5.0.0", MISC_CATEGORY, Integer.MIN_VALUE); //$NON-NLS-1$

    private BooleanConnectionProperty nullCatalogMeansCurrent = new BooleanConnectionProperty("nullCatalogMeansCurrent", //$NON-NLS-1$
            true, Messages.getString("ConnectionProperties.nullCatalogMeansCurrent"), //$NON-NLS-1$
            "3.1.8", MISC_CATEGORY, Integer.MIN_VALUE); //$NON-NLS-1$

    private BooleanConnectionProperty nullNamePatternMatchesAll = new BooleanConnectionProperty("nullNamePatternMatchesAll", //$NON-NLS-1$
            true, Messages.getString("ConnectionProperties.nullNamePatternMatchesAll"), //$NON-NLS-1$
            "3.1.8", MISC_CATEGORY, Integer.MIN_VALUE); //$NON-NLS-1$

    private IntegerConnectionProperty packetDebugBufferSize = new IntegerConnectionProperty("packetDebugBufferSize", //$NON-NLS-1$
            20, 0, Integer.MAX_VALUE, Messages.getString("ConnectionProperties.packetDebugBufferSize"), //$NON-NLS-1$
            "3.1.3", DEBUGING_PROFILING_CATEGORY, 7); //$NON-NLS-1$

    private BooleanConnectionProperty padCharsWithSpace = new BooleanConnectionProperty("padCharsWithSpace", //$NON-NLS-1$
            false, Messages.getString("ConnectionProperties.padCharsWithSpace"), //$NON-NLS-1$
            "5.0.6", //$NON-NLS-1$
            MISC_CATEGORY, Integer.MIN_VALUE);

    private BooleanConnectionProperty paranoid = new BooleanConnectionProperty("paranoid", //$NON-NLS-1$
            false, Messages.getString("ConnectionProperties.paranoid"), //$NON-NLS-1$
            "3.0.1", SECURITY_CATEGORY, Integer.MIN_VALUE); //$NON-NLS-1$

    private BooleanConnectionProperty pedantic = new BooleanConnectionProperty("pedantic", false, Messages.getString("ConnectionProperties.pedantic"), "3.0.0", //$NON-NLS-1$ //$NON-NLS-2$ //$NON-NLS-3$
            MISC_CATEGORY, Integer.MIN_VALUE);

    private BooleanConnectionProperty pinGlobalTxToPhysicalConnection = new BooleanConnectionProperty(
            "pinGlobalTxToPhysicalConnection", false, Messages.getString("ConnectionProperties.pinGlobalTxToPhysicalConnection"), //$NON-NLS-1$
            "5.0.1", MISC_CATEGORY, Integer.MIN_VALUE); //$NON-NLS-1$

    private BooleanConnectionProperty populateInsertRowWithDefaultValues = new BooleanConnectionProperty("populateInsertRowWithDefaultValues", false, //$NON-NLS-1$
            Messages.getString("ConnectionProperties.populateInsertRowWithDefaultValues"), //$NON-NLS-1$
            "5.0.5", MISC_CATEGORY, Integer.MIN_VALUE); //$NON-NLS-1$

    private IntegerConnectionProperty preparedStatementCacheSize = new IntegerConnectionProperty("prepStmtCacheSize", 25, 0, Integer.MAX_VALUE, //$NON-NLS-1$
            Messages.getString("ConnectionProperties.prepStmtCacheSize"), //$NON-NLS-1$
            "3.0.10", PERFORMANCE_CATEGORY, 10); //$NON-NLS-1$

    private IntegerConnectionProperty preparedStatementCacheSqlLimit = new IntegerConnectionProperty("prepStmtCacheSqlLimit", //$NON-NLS-1$
            256, 1, Integer.MAX_VALUE, Messages.getString("ConnectionProperties.prepStmtCacheSqlLimit"), //$NON-NLS-1$
            "3.0.10", PERFORMANCE_CATEGORY, 11); //$NON-NLS-1$

    private StringConnectionProperty parseInfoCacheFactory = new StringConnectionProperty("parseInfoCacheFactory", //$NON-NLS-1$
            PerConnectionLRUFactory.class.getName(), Messages.getString("ConnectionProperties.parseInfoCacheFactory"), "5.1.1", PERFORMANCE_CATEGORY, 12); //$NON-NLS-1$ //$NON-NLS-2$

    private BooleanConnectionProperty processEscapeCodesForPrepStmts = new BooleanConnectionProperty("processEscapeCodesForPrepStmts", //$NON-NLS-1$
            true, Messages.getString("ConnectionProperties.processEscapeCodesForPrepStmts"), //$NON-NLS-1$
            "3.1.12", //$NON-NLS-1$
            MISC_CATEGORY, Integer.MIN_VALUE);

    private StringConnectionProperty profilerEventHandler = new StringConnectionProperty("profilerEventHandler",
            "com.mysql.jdbc.profiler.LoggingProfilerEventHandler", Messages.getString("ConnectionProperties.profilerEventHandler"),
            "5.1.6", DEBUGING_PROFILING_CATEGORY, Integer.MIN_VALUE); //$NON-NLS-1$

    private StringConnectionProperty profileSql = new StringConnectionProperty("profileSql", //$NON-NLS-1$
            null, Messages.getString("ConnectionProperties.profileSqlDeprecated"), //$NON-NLS-1$
            "2.0.14", DEBUGING_PROFILING_CATEGORY, 3); //$NON-NLS-1$

    private BooleanConnectionProperty profileSQL = new BooleanConnectionProperty("profileSQL", //$NON-NLS-1$
            false, Messages.getString("ConnectionProperties.profileSQL"), //$NON-NLS-1$
            "3.1.0", DEBUGING_PROFILING_CATEGORY, 1); //$NON-NLS-1$

    private boolean profileSQLAsBoolean = false;

    private StringConnectionProperty propertiesTransform = new StringConnectionProperty(NonRegisteringDriver.PROPERTIES_TRANSFORM_KEY, null,
            Messages.getString("ConnectionProperties.connectionPropertiesTransform"), //$NON-NLS-1$
            "3.1.4", CONNECTION_AND_AUTH_CATEGORY, Integer.MIN_VALUE); //$NON-NLS-1$

    private IntegerConnectionProperty queriesBeforeRetryMaster = new IntegerConnectionProperty("queriesBeforeRetryMaster", //$NON-NLS-1$
            50, 0, Integer.MAX_VALUE, Messages.getString("ConnectionProperties.queriesBeforeRetryMaster"), //$NON-NLS-1$
            "3.0.2", HA_CATEGORY, 7); //$NON-NLS-1$

    private BooleanConnectionProperty queryTimeoutKillsConnection = new BooleanConnectionProperty("queryTimeoutKillsConnection", false,
            Messages.getString("ConnectionProperties.queryTimeoutKillsConnection"), "5.1.9", MISC_CATEGORY, Integer.MIN_VALUE);

    private BooleanConnectionProperty reconnectAtTxEnd = new BooleanConnectionProperty("reconnectAtTxEnd", false, //$NON-NLS-1$
            Messages.getString("ConnectionProperties.reconnectAtTxEnd"), "3.0.10", //$NON-NLS-1$ //$NON-NLS-2$
            HA_CATEGORY, 4);

    private boolean reconnectTxAtEndAsBoolean = false;

    private BooleanConnectionProperty relaxAutoCommit = new BooleanConnectionProperty("relaxAutoCommit", //$NON-NLS-1$
            false, Messages.getString("ConnectionProperties.relaxAutoCommit"), //$NON-NLS-1$
            "2.0.13", MISC_CATEGORY, Integer.MIN_VALUE); //$NON-NLS-1$

    private IntegerConnectionProperty reportMetricsIntervalMillis = new IntegerConnectionProperty("reportMetricsIntervalMillis", //$NON-NLS-1$
            30000, 0, Integer.MAX_VALUE, Messages.getString("ConnectionProperties.reportMetricsIntervalMillis"), //$NON-NLS-1$
            "3.1.2", DEBUGING_PROFILING_CATEGORY, 3); //$NON-NLS-1$

    private BooleanConnectionProperty requireSSL = new BooleanConnectionProperty("requireSSL", false, //$NON-NLS-1$
            Messages.getString("ConnectionProperties.requireSSL"), //$NON-NLS-1$
            "3.1.0", SECURITY_CATEGORY, 3); //$NON-NLS-1$

    private StringConnectionProperty resourceId = new StringConnectionProperty("resourceId", //$NON-NLS-1$
            null, Messages.getString("ConnectionProperties.resourceId"), //$NON-NLS-1$
            "5.0.1", //$NON-NLS-1$
            HA_CATEGORY, Integer.MIN_VALUE);

    private IntegerConnectionProperty resultSetSizeThreshold = new IntegerConnectionProperty("resultSetSizeThreshold", 100, //$NON-NLS-1$
            Messages.getString("ConnectionProperties.resultSetSizeThreshold"), "5.0.5", DEBUGING_PROFILING_CATEGORY, Integer.MIN_VALUE); //$NON-NLS-1$ //$NON-NLS-2$

    private BooleanConnectionProperty retainStatementAfterResultSetClose = new BooleanConnectionProperty("retainStatementAfterResultSetClose", //$NON-NLS-1$
            false, Messages.getString("ConnectionProperties.retainStatementAfterResultSetClose"), //$NON-NLS-1$
            "3.1.11", MISC_CATEGORY, Integer.MIN_VALUE); //$NON-NLS-1$

    private BooleanConnectionProperty rewriteBatchedStatements = new BooleanConnectionProperty("rewriteBatchedStatements", //$NON-NLS-1$
            false, Messages.getString("ConnectionProperties.rewriteBatchedStatements"), //$NON-NLS-1$
            "3.1.13", PERFORMANCE_CATEGORY, Integer.MIN_VALUE); //$NON-NLS-1$

    private BooleanConnectionProperty rollbackOnPooledClose = new BooleanConnectionProperty("rollbackOnPooledClose", //$NON-NLS-1$
            true, Messages.getString("ConnectionProperties.rollbackOnPooledClose"), //$NON-NLS-1$
            "3.0.15", MISC_CATEGORY, Integer.MIN_VALUE); //$NON-NLS-1$

    private BooleanConnectionProperty roundRobinLoadBalance = new BooleanConnectionProperty("roundRobinLoadBalance", //$NON-NLS-1$
            false, Messages.getString("ConnectionProperties.roundRobinLoadBalance"), //$NON-NLS-1$
            "3.1.2", HA_CATEGORY, 5); //$NON-NLS-1$

    private BooleanConnectionProperty runningCTS13 = new BooleanConnectionProperty("runningCTS13", //$NON-NLS-1$
            false, Messages.getString("ConnectionProperties.runningCTS13"), //$NON-NLS-1$
            "3.1.7", MISC_CATEGORY, Integer.MIN_VALUE); //$NON-NLS-1$

    private IntegerConnectionProperty secondsBeforeRetryMaster = new IntegerConnectionProperty("secondsBeforeRetryMaster", //$NON-NLS-1$
            30, 1, Integer.MAX_VALUE, Messages.getString("ConnectionProperties.secondsBeforeRetryMaster"), //$NON-NLS-1$
            "3.0.2", HA_CATEGORY, 8); //$NON-NLS-1$

    private IntegerConnectionProperty selfDestructOnPingSecondsLifetime = new IntegerConnectionProperty("selfDestructOnPingSecondsLifetime", 0, 0,
            Integer.MAX_VALUE, Messages.getString("ConnectionProperties.selfDestructOnPingSecondsLifetime"), "5.1.6", HA_CATEGORY, Integer.MAX_VALUE);

    private IntegerConnectionProperty selfDestructOnPingMaxOperations = new IntegerConnectionProperty("selfDestructOnPingMaxOperations", 0, 0,
            Integer.MAX_VALUE, Messages.getString("ConnectionProperties.selfDestructOnPingMaxOperations"), "5.1.6", HA_CATEGORY, Integer.MAX_VALUE);

    private BooleanConnectionProperty replicationEnableJMX = new BooleanConnectionProperty("replicationEnableJMX", //$NON-NLS-1$
            false, Messages.getString("ConnectionProperties.loadBalanceEnableJMX"), //$NON-NLS-1$
            "5.1.27", HA_CATEGORY, Integer.MAX_VALUE); //$NON-NLS-1$

    private StringConnectionProperty serverTimezone = new StringConnectionProperty("serverTimezone", //$NON-NLS-1$
            null, Messages.getString("ConnectionProperties.serverTimezone"), //$NON-NLS-1$
            "3.0.2", MISC_CATEGORY, Integer.MIN_VALUE); //$NON-NLS-1$

    private StringConnectionProperty sessionVariables = new StringConnectionProperty("sessionVariables", null, //$NON-NLS-1$
            Messages.getString("ConnectionProperties.sessionVariables"), "3.1.8", //$NON-NLS-1$ //$NON-NLS-2$
            MISC_CATEGORY, Integer.MAX_VALUE);

    private IntegerConnectionProperty slowQueryThresholdMillis = new IntegerConnectionProperty("slowQueryThresholdMillis", //$NON-NLS-1$
            2000, 0, Integer.MAX_VALUE, Messages.getString("ConnectionProperties.slowQueryThresholdMillis"), //$NON-NLS-1$
            "3.1.2", DEBUGING_PROFILING_CATEGORY, 9); //$NON-NLS-1$

    private LongConnectionProperty slowQueryThresholdNanos = new LongConnectionProperty("slowQueryThresholdNanos", //$NON-NLS-1$
            0, Messages.getString("ConnectionProperties.slowQueryThresholdNanos"), //$NON-NLS-1$
            "5.0.7", //$NON-NLS-1$
            DEBUGING_PROFILING_CATEGORY, 10);

    private StringConnectionProperty socketFactoryClassName = new StringConnectionProperty("socketFactory", //$NON-NLS-1$
            StandardSocketFactory.class.getName(), Messages.getString("ConnectionProperties.socketFactory"), //$NON-NLS-1$
            "3.0.3", CONNECTION_AND_AUTH_CATEGORY, 4); //$NON-NLS-1$

    private IntegerConnectionProperty socketTimeout = new IntegerConnectionProperty("socketTimeout", //$NON-NLS-1$
            0, 0, Integer.MAX_VALUE, Messages.getString("ConnectionProperties.socketTimeout"), //$NON-NLS-1$
            "3.0.1", CONNECTION_AND_AUTH_CATEGORY, 10); //$NON-NLS-1$

    private StringConnectionProperty statementInterceptors = new StringConnectionProperty("statementInterceptors", //$NON-NLS-1$
            null, Messages.getString("ConnectionProperties.statementInterceptors"), "5.1.1", MISC_CATEGORY, Integer.MIN_VALUE); //$NON-NLS-1$ //$NON-NLS-2$

    private BooleanConnectionProperty strictFloatingPoint = new BooleanConnectionProperty("strictFloatingPoint", false, //$NON-NLS-1$
            Messages.getString("ConnectionProperties.strictFloatingPoint"), "3.0.0", //$NON-NLS-1$ //$NON-NLS-2$
            MISC_CATEGORY, Integer.MIN_VALUE);

    private BooleanConnectionProperty strictUpdates = new BooleanConnectionProperty("strictUpdates", //$NON-NLS-1$
            true, Messages.getString("ConnectionProperties.strictUpdates"), //$NON-NLS-1$
            "3.0.4", MISC_CATEGORY, Integer.MIN_VALUE); //$NON-NLS-1$

    private BooleanConnectionProperty overrideSupportsIntegrityEnhancementFacility = new BooleanConnectionProperty(
            "overrideSupportsIntegrityEnhancementFacility", //$NON-NLS-1$
            false, Messages.getString("ConnectionProperties.overrideSupportsIEF"), //$NON-NLS-1$
            "3.1.12", MISC_CATEGORY, Integer.MIN_VALUE); //$NON-NLS-1$

    private BooleanConnectionProperty tcpNoDelay = new BooleanConnectionProperty(StandardSocketFactory.TCP_NO_DELAY_PROPERTY_NAME, Boolean.valueOf(
            StandardSocketFactory.TCP_NO_DELAY_DEFAULT_VALUE).booleanValue(), Messages.getString("ConnectionProperties.tcpNoDelay"), //$NON-NLS-1$
            "5.0.7", NETWORK_CATEGORY, Integer.MIN_VALUE); //$NON-NLS-1$

    private BooleanConnectionProperty tcpKeepAlive = new BooleanConnectionProperty(StandardSocketFactory.TCP_KEEP_ALIVE_PROPERTY_NAME, Boolean.valueOf(
            StandardSocketFactory.TCP_KEEP_ALIVE_DEFAULT_VALUE).booleanValue(), Messages.getString("ConnectionProperties.tcpKeepAlive"), //$NON-NLS-1$
            "5.0.7", NETWORK_CATEGORY, Integer.MIN_VALUE); //$NON-NLS-1$

    private IntegerConnectionProperty tcpRcvBuf = new IntegerConnectionProperty(StandardSocketFactory.TCP_RCV_BUF_PROPERTY_NAME,
            Integer.parseInt(StandardSocketFactory.TCP_RCV_BUF_DEFAULT_VALUE), 0, Integer.MAX_VALUE, Messages.getString("ConnectionProperties.tcpSoRcvBuf"), //$NON-NLS-1$
            "5.0.7", NETWORK_CATEGORY, Integer.MIN_VALUE); //$NON-NLS-1$

    private IntegerConnectionProperty tcpSndBuf = new IntegerConnectionProperty(StandardSocketFactory.TCP_SND_BUF_PROPERTY_NAME,
            Integer.parseInt(StandardSocketFactory.TCP_SND_BUF_DEFAULT_VALUE), 0, Integer.MAX_VALUE, Messages.getString("ConnectionProperties.tcpSoSndBuf"), //$NON-NLS-1$
            "5.0.7", NETWORK_CATEGORY, Integer.MIN_VALUE); //$NON-NLS-1$

    private IntegerConnectionProperty tcpTrafficClass = new IntegerConnectionProperty(StandardSocketFactory.TCP_TRAFFIC_CLASS_PROPERTY_NAME,
            Integer.parseInt(StandardSocketFactory.TCP_TRAFFIC_CLASS_DEFAULT_VALUE), 0, 255, Messages.getString("ConnectionProperties.tcpTrafficClass"), //$NON-NLS-1$
            "5.0.7", NETWORK_CATEGORY, Integer.MIN_VALUE); //$NON-NLS-1$

    private BooleanConnectionProperty tinyInt1isBit = new BooleanConnectionProperty("tinyInt1isBit", //$NON-NLS-1$
            true, Messages.getString("ConnectionProperties.tinyInt1isBit"), //$NON-NLS-1$
            "3.0.16", MISC_CATEGORY, Integer.MIN_VALUE); //$NON-NLS-1$

    protected BooleanConnectionProperty traceProtocol = new BooleanConnectionProperty("traceProtocol", false, //$NON-NLS-1$
            Messages.getString("ConnectionProperties.traceProtocol"), "3.1.2", //$NON-NLS-1$ //$NON-NLS-2$
            DEBUGING_PROFILING_CATEGORY, Integer.MIN_VALUE);

    private BooleanConnectionProperty treatUtilDateAsTimestamp = new BooleanConnectionProperty("treatUtilDateAsTimestamp", true, //$NON-NLS-1$
            Messages.getString("ConnectionProperties.treatUtilDateAsTimestamp"), //$NON-NLS-1$
            "5.0.5", MISC_CATEGORY, Integer.MIN_VALUE); //$NON-NLS-1$

    private BooleanConnectionProperty transformedBitIsBoolean = new BooleanConnectionProperty("transformedBitIsBoolean", //$NON-NLS-1$
            false, Messages.getString("ConnectionProperties.transformedBitIsBoolean"), //$NON-NLS-1$
            "3.1.9", MISC_CATEGORY, Integer.MIN_VALUE); //$NON-NLS-1$

    private BooleanConnectionProperty useBlobToStoreUTF8OutsideBMP = new BooleanConnectionProperty("useBlobToStoreUTF8OutsideBMP", false,
            Messages.getString("ConnectionProperties.useBlobToStoreUTF8OutsideBMP"), //$NON-NLS-1$
            "5.1.3", MISC_CATEGORY, 128);

    private StringConnectionProperty utf8OutsideBmpExcludedColumnNamePattern = new StringConnectionProperty("utf8OutsideBmpExcludedColumnNamePattern", null,
            Messages.getString("ConnectionProperties.utf8OutsideBmpExcludedColumnNamePattern"), //$NON-NLS-1$
            "5.1.3", MISC_CATEGORY, 129);

    private StringConnectionProperty utf8OutsideBmpIncludedColumnNamePattern = new StringConnectionProperty("utf8OutsideBmpIncludedColumnNamePattern", null,
            Messages.getString("ConnectionProperties.utf8OutsideBmpIncludedColumnNamePattern"), //$NON-NLS-1$
            "5.1.3", MISC_CATEGORY, 129);

    private BooleanConnectionProperty useCompression = new BooleanConnectionProperty("useCompression", //$NON-NLS-1$
            false, Messages.getString("ConnectionProperties.useCompression"), //$NON-NLS-1$
            "3.0.17", CONNECTION_AND_AUTH_CATEGORY, Integer.MIN_VALUE); //$NON-NLS-1$

    private BooleanConnectionProperty useColumnNamesInFindColumn = new BooleanConnectionProperty("useColumnNamesInFindColumn", false,
            Messages.getString("ConnectionProperties.useColumnNamesInFindColumn"), //$NON-NLS-1$
            "5.1.7", MISC_CATEGORY, Integer.MAX_VALUE); //$NON-NLS-1$

    private StringConnectionProperty useConfigs = new StringConnectionProperty("useConfigs", //$NON-NLS-1$
            null, Messages.getString("ConnectionProperties.useConfigs"), //$NON-NLS-1$
            "3.1.5", CONNECTION_AND_AUTH_CATEGORY, Integer.MAX_VALUE); //$NON-NLS-1$

    private BooleanConnectionProperty useCursorFetch = new BooleanConnectionProperty("useCursorFetch", //$NON-NLS-1$
            false, Messages.getString("ConnectionProperties.useCursorFetch"), //$NON-NLS-1$
            "5.0.0", PERFORMANCE_CATEGORY, Integer.MAX_VALUE); //$NON-NLS-1$

    private BooleanConnectionProperty useDynamicCharsetInfo = new BooleanConnectionProperty("useDynamicCharsetInfo", //$NON-NLS-1$
            true, Messages.getString("ConnectionProperties.useDynamicCharsetInfo") //$NON-NLS-1$
            , "5.0.6", PERFORMANCE_CATEGORY, Integer.MIN_VALUE); //$NON-NLS-1$

    private BooleanConnectionProperty useDirectRowUnpack = new BooleanConnectionProperty("useDirectRowUnpack", true,
            "Use newer result set row unpacking code that skips a copy from network buffers "
                    + " to a MySQL packet instance and instead reads directly into the result set row data buffers.", "5.1.1", PERFORMANCE_CATEGORY,
            Integer.MIN_VALUE);

    private BooleanConnectionProperty useFastIntParsing = new BooleanConnectionProperty("useFastIntParsing", //$NON-NLS-1$
            true, Messages.getString("ConnectionProperties.useFastIntParsing"), //$NON-NLS-1$
            "3.1.4", PERFORMANCE_CATEGORY, Integer.MIN_VALUE); //$NON-NLS-1$

    private BooleanConnectionProperty useFastDateParsing = new BooleanConnectionProperty("useFastDateParsing", //$NON-NLS-1$
            true, Messages.getString("ConnectionProperties.useFastDateParsing"), //$NON-NLS-1$
            "5.0.5", PERFORMANCE_CATEGORY, Integer.MIN_VALUE); //$NON-NLS-1$

    private BooleanConnectionProperty useHostsInPrivileges = new BooleanConnectionProperty("useHostsInPrivileges", //$NON-NLS-1$
            true, Messages.getString("ConnectionProperties.useHostsInPrivileges"), //$NON-NLS-1$
            "3.0.2", MISC_CATEGORY, Integer.MIN_VALUE); //$NON-NLS-1$
    private BooleanConnectionProperty useInformationSchema = new BooleanConnectionProperty("useInformationSchema", //$NON-NLS-1$
            false, Messages.getString("ConnectionProperties.useInformationSchema"), //$NON-NLS-1$
            "5.0.0", MISC_CATEGORY, Integer.MIN_VALUE); //$NON-NLS-1$
    private BooleanConnectionProperty useJDBCCompliantTimezoneShift = new BooleanConnectionProperty("useJDBCCompliantTimezoneShift", //$NON-NLS-1$
            false, Messages.getString("ConnectionProperties.useJDBCCompliantTimezoneShift"), //$NON-NLS-1$
            "5.0.0", //$NON-NLS-1$
            MISC_CATEGORY, Integer.MIN_VALUE);

    private BooleanConnectionProperty useLocalSessionState = new BooleanConnectionProperty("useLocalSessionState", //$NON-NLS-1$
            false, Messages.getString("ConnectionProperties.useLocalSessionState"), //$NON-NLS-1$
            "3.1.7", PERFORMANCE_CATEGORY, 5); //$NON-NLS-1$

    private BooleanConnectionProperty useLocalTransactionState = new BooleanConnectionProperty("useLocalTransactionState", //$NON-NLS-1$
            false, Messages.getString("ConnectionProperties.useLocalTransactionState"), "5.1.7", PERFORMANCE_CATEGORY, 6);

    private BooleanConnectionProperty useLegacyDatetimeCode = new BooleanConnectionProperty("useLegacyDatetimeCode", true,
            Messages.getString("ConnectionProperties.useLegacyDatetimeCode"), "5.1.6", MISC_CATEGORY, Integer.MIN_VALUE);

    private BooleanConnectionProperty useNanosForElapsedTime = new BooleanConnectionProperty("useNanosForElapsedTime", //$NON-NLS-1$
            false, Messages.getString("ConnectionProperties.useNanosForElapsedTime"), //$NON-NLS-1$
            "5.0.7", //$NON-NLS-1$
            DEBUGING_PROFILING_CATEGORY, Integer.MIN_VALUE);

    private BooleanConnectionProperty useOldAliasMetadataBehavior = new BooleanConnectionProperty("useOldAliasMetadataBehavior", //$NON-NLS-1$
            false, Messages.getString("ConnectionProperties.useOldAliasMetadataBehavior"), //$NON-NLS-1$
            "5.0.4", //$NON-NLS-1$
            MISC_CATEGORY, Integer.MIN_VALUE);

    private BooleanConnectionProperty useOldUTF8Behavior = new BooleanConnectionProperty("useOldUTF8Behavior", //$NON-NLS-1$
            false, Messages.getString("ConnectionProperties.useOldUtf8Behavior"), //$NON-NLS-1$
            "3.1.6", MISC_CATEGORY, Integer.MIN_VALUE); //$NON-NLS-1$

    private boolean useOldUTF8BehaviorAsBoolean = false;

    private BooleanConnectionProperty useOnlyServerErrorMessages = new BooleanConnectionProperty("useOnlyServerErrorMessages", //$NON-NLS-1$
            true, Messages.getString("ConnectionProperties.useOnlyServerErrorMessages"), //$NON-NLS-1$
            "3.0.15", MISC_CATEGORY, Integer.MIN_VALUE); //$NON-NLS-1$

    private BooleanConnectionProperty useReadAheadInput = new BooleanConnectionProperty("useReadAheadInput", //$NON-NLS-1$
            true, Messages.getString("ConnectionProperties.useReadAheadInput"), //$NON-NLS-1$
            "3.1.5", PERFORMANCE_CATEGORY, Integer.MIN_VALUE); //$NON-NLS-1$

    private BooleanConnectionProperty useSqlStateCodes = new BooleanConnectionProperty("useSqlStateCodes", //$NON-NLS-1$
            true, Messages.getString("ConnectionProperties.useSqlStateCodes"), //$NON-NLS-1$
            "3.1.3", MISC_CATEGORY, Integer.MIN_VALUE); //$NON-NLS-1$

    private BooleanConnectionProperty useSSL = new BooleanConnectionProperty("useSSL", //$NON-NLS-1$
            false, Messages.getString("ConnectionProperties.useSSL"), //$NON-NLS-1$
            "3.0.2", SECURITY_CATEGORY, 2); //$NON-NLS-1$

    private BooleanConnectionProperty useSSPSCompatibleTimezoneShift = new BooleanConnectionProperty("useSSPSCompatibleTimezoneShift", //$NON-NLS-1$
            false, Messages.getString("ConnectionProperties.useSSPSCompatibleTimezoneShift"), //$NON-NLS-1$
            "5.0.5", MISC_CATEGORY, Integer.MIN_VALUE); //$NON-NLS-1$

    private BooleanConnectionProperty useStreamLengthsInPrepStmts = new BooleanConnectionProperty("useStreamLengthsInPrepStmts", //$NON-NLS-1$
            true, Messages.getString("ConnectionProperties.useStreamLengthsInPrepStmts"), //$NON-NLS-1$
            "3.0.2", MISC_CATEGORY, Integer.MIN_VALUE); //$NON-NLS-1$

    private BooleanConnectionProperty useTimezone = new BooleanConnectionProperty("useTimezone", //$NON-NLS-1$
            false, Messages.getString("ConnectionProperties.useTimezone"), //$NON-NLS-1$
            "3.0.2", MISC_CATEGORY, Integer.MIN_VALUE); //$NON-NLS-1$

    private BooleanConnectionProperty useUltraDevWorkAround = new BooleanConnectionProperty("ultraDevHack", //$NON-NLS-1$
            false, Messages.getString("ConnectionProperties.ultraDevHack"), //$NON-NLS-1$
            "2.0.3", MISC_CATEGORY, Integer.MIN_VALUE); //$NON-NLS-1$

    private BooleanConnectionProperty useUnbufferedInput = new BooleanConnectionProperty("useUnbufferedInput", true, //$NON-NLS-1$
            Messages.getString("ConnectionProperties.useUnbufferedInput"), //$NON-NLS-1$
            "3.0.11", MISC_CATEGORY, Integer.MIN_VALUE); //$NON-NLS-1$

    private BooleanConnectionProperty useUnicode = new BooleanConnectionProperty("useUnicode", //$NON-NLS-1$
            true, Messages.getString("ConnectionProperties.useUnicode"), //$NON-NLS-1$
            "1.1g", MISC_CATEGORY, 0); //$NON-NLS-1$

    // Cache these values, they are 'hot'
    private boolean useUnicodeAsBoolean = true;

    private BooleanConnectionProperty useUsageAdvisor = new BooleanConnectionProperty("useUsageAdvisor", //$NON-NLS-1$
            false, Messages.getString("ConnectionProperties.useUsageAdvisor"), //$NON-NLS-1$
            "3.1.1", DEBUGING_PROFILING_CATEGORY, 10); //$NON-NLS-1$

    private boolean useUsageAdvisorAsBoolean = false;

    private BooleanConnectionProperty yearIsDateType = new BooleanConnectionProperty("yearIsDateType", //$NON-NLS-1$
            true, Messages.getString("ConnectionProperties.yearIsDateType"), //$NON-NLS-1$
            "3.1.9", MISC_CATEGORY, Integer.MIN_VALUE); //$NON-NLS-1$

    private StringConnectionProperty zeroDateTimeBehavior = new StringConnectionProperty(
            "zeroDateTimeBehavior", //$NON-NLS-1$
            ZERO_DATETIME_BEHAVIOR_EXCEPTION,
            new String[] { ZERO_DATETIME_BEHAVIOR_EXCEPTION, ZERO_DATETIME_BEHAVIOR_ROUND, ZERO_DATETIME_BEHAVIOR_CONVERT_TO_NULL },
            Messages.getString(
                    "ConnectionProperties.zeroDateTimeBehavior", new Object[] { ZERO_DATETIME_BEHAVIOR_EXCEPTION, ZERO_DATETIME_BEHAVIOR_ROUND, ZERO_DATETIME_BEHAVIOR_CONVERT_TO_NULL }),  //$NON-NLS-1$
            "3.1.4", //$NON-NLS-1$ 
            MISC_CATEGORY, Integer.MIN_VALUE);

    private BooleanConnectionProperty useJvmCharsetConverters = new BooleanConnectionProperty("useJvmCharsetConverters", //$NON-NLS-1$
            false, Messages.getString("ConnectionProperties.useJvmCharsetConverters"), "5.0.1", PERFORMANCE_CATEGORY, Integer.MIN_VALUE); //$NON-NLS-1$ //$NON-NLS-2$

    private BooleanConnectionProperty useGmtMillisForDatetimes = new BooleanConnectionProperty(
            "useGmtMillisForDatetimes", false, Messages.getString("ConnectionProperties.useGmtMillisForDatetimes"), "3.1.12", MISC_CATEGORY, Integer.MIN_VALUE); //$NON-NLS-1$ //$NON-NLS-2$ //$NON-NLS-3$

    private BooleanConnectionProperty dumpMetadataOnColumnNotFound = new BooleanConnectionProperty(
            "dumpMetadataOnColumnNotFound", false, Messages.getString("ConnectionProperties.dumpMetadataOnColumnNotFound"), "3.1.13", DEBUGING_PROFILING_CATEGORY, Integer.MIN_VALUE); //$NON-NLS-1$ //$NON-NLS-2$ //$NON-NLS-3$ 

    // SSL Options

    private StringConnectionProperty clientCertificateKeyStoreUrl = new StringConnectionProperty("clientCertificateKeyStoreUrl", null, //$NON-NLS-1$
            Messages.getString("ConnectionProperties.clientCertificateKeyStoreUrl"), "5.1.0", //$NON-NLS-1$ //$NON-NLS-2$
            SECURITY_CATEGORY, 5);

    private StringConnectionProperty trustCertificateKeyStoreUrl = new StringConnectionProperty("trustCertificateKeyStoreUrl", null, //$NON-NLS-1$
            Messages.getString("ConnectionProperties.trustCertificateKeyStoreUrl"), "5.1.0", //$NON-NLS-1$ //$NON-NLS-2$
            SECURITY_CATEGORY, 8);

    private StringConnectionProperty clientCertificateKeyStoreType = new StringConnectionProperty("clientCertificateKeyStoreType", "JKS", //$NON-NLS-1$
            Messages.getString("ConnectionProperties.clientCertificateKeyStoreType"), "5.1.0", //$NON-NLS-1$ //$NON-NLS-2$
            SECURITY_CATEGORY, 6);

    private StringConnectionProperty clientCertificateKeyStorePassword = new StringConnectionProperty("clientCertificateKeyStorePassword", null, //$NON-NLS-1$
            Messages.getString("ConnectionProperties.clientCertificateKeyStorePassword"), "5.1.0", //$NON-NLS-1$ //$NON-NLS-2$
            SECURITY_CATEGORY, 7);

    private StringConnectionProperty trustCertificateKeyStoreType = new StringConnectionProperty("trustCertificateKeyStoreType", "JKS", //$NON-NLS-1$
            Messages.getString("ConnectionProperties.trustCertificateKeyStoreType"), "5.1.0", //$NON-NLS-1$ //$NON-NLS-2$
            SECURITY_CATEGORY, 9);

    private StringConnectionProperty trustCertificateKeyStorePassword = new StringConnectionProperty("trustCertificateKeyStorePassword", null, //$NON-NLS-1$
            Messages.getString("ConnectionProperties.trustCertificateKeyStorePassword"), "5.1.0", //$NON-NLS-1$ //$NON-NLS-2$
            SECURITY_CATEGORY, 10);

    private BooleanConnectionProperty verifyServerCertificate = new BooleanConnectionProperty("verifyServerCertificate", true,
            Messages.getString("ConnectionProperties.verifyServerCertificate"), "5.1.6", SECURITY_CATEGORY, 4);

    private BooleanConnectionProperty useAffectedRows = new BooleanConnectionProperty("useAffectedRows", false,
            Messages.getString("ConnectionProperties.useAffectedRows"), "5.1.7", MISC_CATEGORY, Integer.MIN_VALUE);

    private StringConnectionProperty passwordCharacterEncoding = new StringConnectionProperty("passwordCharacterEncoding", null,
            Messages.getString("ConnectionProperties.passwordCharacterEncoding"), "5.1.7", SECURITY_CATEGORY, Integer.MIN_VALUE);

    private IntegerConnectionProperty maxAllowedPacket = new IntegerConnectionProperty("maxAllowedPacket", -1,
            Messages.getString("ConnectionProperties.maxAllowedPacket"), "5.1.8", NETWORK_CATEGORY, Integer.MIN_VALUE);

    private StringConnectionProperty authenticationPlugins = new StringConnectionProperty("authenticationPlugins", null,
            Messages.getString("ConnectionProperties.authenticationPlugins"), "5.1.19", CONNECTION_AND_AUTH_CATEGORY, Integer.MIN_VALUE);

    private StringConnectionProperty disabledAuthenticationPlugins = new StringConnectionProperty("disabledAuthenticationPlugins", null,
            Messages.getString("ConnectionProperties.disabledAuthenticationPlugins"), "5.1.19", CONNECTION_AND_AUTH_CATEGORY, Integer.MIN_VALUE);

    private StringConnectionProperty defaultAuthenticationPlugin = new StringConnectionProperty("defaultAuthenticationPlugin",
            "com.mysql.jdbc.authentication.MysqlNativePasswordPlugin", Messages.getString("ConnectionProperties.defaultAuthenticationPlugin"), "5.1.19",
            CONNECTION_AND_AUTH_CATEGORY, Integer.MIN_VALUE);

    private BooleanConnectionProperty disconnectOnExpiredPasswords = new BooleanConnectionProperty("disconnectOnExpiredPasswords", true,
            Messages.getString("ConnectionProperties.disconnectOnExpiredPasswords"), "5.1.23", CONNECTION_AND_AUTH_CATEGORY, Integer.MIN_VALUE);

    private BooleanConnectionProperty getProceduresReturnsFunctions = new BooleanConnectionProperty("getProceduresReturnsFunctions", true,
            Messages.getString("ConnectionProperties.getProceduresReturnsFunctions"), "5.1.26", MISC_CATEGORY, Integer.MIN_VALUE);

    private BooleanConnectionProperty detectCustomCollations = new BooleanConnectionProperty("detectCustomCollations", false,
            Messages.getString("ConnectionProperties.detectCustomCollations"), "5.1.29", MISC_CATEGORY, Integer.MIN_VALUE);

    private StringConnectionProperty serverRSAPublicKeyFile = new StringConnectionProperty("serverRSAPublicKeyFile", null, //$NON-NLS-1$
            Messages.getString("ConnectionProperties.serverRSAPublicKeyFile"), "5.1.31", SECURITY_CATEGORY, Integer.MIN_VALUE);

    private BooleanConnectionProperty allowPublicKeyRetrieval = new BooleanConnectionProperty("allowPublicKeyRetrieval", false,
            Messages.getString("ConnectionProperties.allowPublicKeyRetrieval"), "5.1.31", SECURITY_CATEGORY, Integer.MIN_VALUE);

    private BooleanConnectionProperty dontCheckOnDuplicateKeyUpdateInSQL = new BooleanConnectionProperty("dontCheckOnDuplicateKeyUpdateInSQL", false,
            Messages.getString("ConnectionProperties.dontCheckOnDuplicateKeyUpdateInSQL"), "5.1.32", PERFORMANCE_CATEGORY, Integer.MIN_VALUE);

    protected DriverPropertyInfo[] exposeAsDriverPropertyInfoInternal(Properties info, int slotsToReserve) throws SQLException {
        initializeProperties(info);

        int numProperties = PROPERTY_LIST.size();

        int listSize = numProperties + slotsToReserve;

        DriverPropertyInfo[] driverProperties = new DriverPropertyInfo[listSize];

        for (int i = slotsToReserve; i < listSize; i++) {
            java.lang.reflect.Field propertyField = PROPERTY_LIST.get(i - slotsToReserve);

            try {
                ConnectionProperty propToExpose = (ConnectionProperty) propertyField.get(this);

                if (info != null) {
                    propToExpose.initializeFrom(info, getExceptionInterceptor());
                }

                driverProperties[i] = propToExpose.getAsDriverPropertyInfo();
            } catch (IllegalAccessException iae) {
                throw SQLError.createSQLException(Messages.getString("ConnectionProperties.InternalPropertiesFailure"), //$NON-NLS-1$
                        SQLError.SQL_STATE_GENERAL_ERROR, getExceptionInterceptor());
            }
        }

        return driverProperties;
    }

    protected Properties exposeAsProperties(Properties info) throws SQLException {
        if (info == null) {
            info = new Properties();
        }

        int numPropertiesToSet = PROPERTY_LIST.size();

        for (int i = 0; i < numPropertiesToSet; i++) {
            java.lang.reflect.Field propertyField = PROPERTY_LIST.get(i);

            try {
                ConnectionProperty propToGet = (ConnectionProperty) propertyField.get(this);

                Object propValue = propToGet.getValueAsObject();

                if (propValue != null) {
                    info.setProperty(propToGet.getPropertyName(), propValue.toString());
                }
            } catch (IllegalAccessException iae) {
                throw SQLError.createSQLException("Internal properties failure", //$NON-NLS-1$
                        SQLError.SQL_STATE_GENERAL_ERROR, getExceptionInterceptor());
            }
        }

        return info;
    }

    class XmlMap {
        protected Map<Integer, Map<String, ConnectionProperty>> ordered = new TreeMap<Integer, Map<String, ConnectionProperty>>();
        protected Map<String, ConnectionProperty> alpha = new TreeMap<String, ConnectionProperty>();
    }

    /*
     * (non-Javadoc)
     * 
     * @see com.mysql.jdbc.IConnectionProperties#exposeAsXml()
     */
    public String exposeAsXml() throws SQLException {
        StringBuffer xmlBuf = new StringBuffer();
        xmlBuf.append("<ConnectionProperties>"); //$NON-NLS-1$

        int numPropertiesToSet = PROPERTY_LIST.size();

        int numCategories = PROPERTY_CATEGORIES.length;

        Map<String, XmlMap> propertyListByCategory = new HashMap<String, XmlMap>();

        for (int i = 0; i < numCategories; i++) {
            propertyListByCategory.put(PROPERTY_CATEGORIES[i], new XmlMap());
        }

        //
        // The following properties are not exposed as 'normal' properties, but
        // they are
        // settable nonetheless, so we need to have them documented, make sure
        // that they sort 'first' as #1 and #2 in the category
        //
        StringConnectionProperty userProp = new StringConnectionProperty(NonRegisteringDriver.USER_PROPERTY_KEY, null,
                Messages.getString("ConnectionProperties.Username"), Messages.getString("ConnectionProperties.allVersions"), CONNECTION_AND_AUTH_CATEGORY, //$NON-NLS-1$ //$NON-NLS-2$
                Integer.MIN_VALUE + 1);
        StringConnectionProperty passwordProp = new StringConnectionProperty(NonRegisteringDriver.PASSWORD_PROPERTY_KEY, null,
                Messages.getString("ConnectionProperties.Password"), Messages.getString("ConnectionProperties.allVersions"), //$NON-NLS-1$ //$NON-NLS-2$
                CONNECTION_AND_AUTH_CATEGORY, Integer.MIN_VALUE + 2);

        XmlMap connectionSortMaps = propertyListByCategory.get(CONNECTION_AND_AUTH_CATEGORY);
        TreeMap<String, ConnectionProperty> userMap = new TreeMap<String, ConnectionProperty>();
        userMap.put(userProp.getPropertyName(), userProp);

        connectionSortMaps.ordered.put(Integer.valueOf(userProp.getOrder()), userMap);

        TreeMap<String, ConnectionProperty> passwordMap = new TreeMap<String, ConnectionProperty>();
        passwordMap.put(passwordProp.getPropertyName(), passwordProp);

        connectionSortMaps.ordered.put(new Integer(passwordProp.getOrder()), passwordMap);

        try {
            for (int i = 0; i < numPropertiesToSet; i++) {
                java.lang.reflect.Field propertyField = PROPERTY_LIST.get(i);
                ConnectionProperty propToGet = (ConnectionProperty) propertyField.get(this);
                XmlMap sortMaps = propertyListByCategory.get(propToGet.getCategoryName());
                int orderInCategory = propToGet.getOrder();

                if (orderInCategory == Integer.MIN_VALUE) {
                    sortMaps.alpha.put(propToGet.getPropertyName(), propToGet);
                } else {
                    Integer order = Integer.valueOf(orderInCategory);
                    Map<String, ConnectionProperty> orderMap = sortMaps.ordered.get(order);

                    if (orderMap == null) {
                        orderMap = new TreeMap<String, ConnectionProperty>();
                        sortMaps.ordered.put(order, orderMap);
                    }

                    orderMap.put(propToGet.getPropertyName(), propToGet);
                }
            }

            for (int j = 0; j < numCategories; j++) {
                XmlMap sortMaps = propertyListByCategory.get(PROPERTY_CATEGORIES[j]);

                xmlBuf.append("\n <PropertyCategory name=\""); //$NON-NLS-1$
                xmlBuf.append(PROPERTY_CATEGORIES[j]);
                xmlBuf.append("\">"); //$NON-NLS-1$

                for (Map<String, ConnectionProperty> orderedEl : sortMaps.ordered.values()) {
                    for (ConnectionProperty propToGet : orderedEl.values()) {
                        xmlBuf.append("\n  <Property name=\""); //$NON-NLS-1$
                        xmlBuf.append(propToGet.getPropertyName());
                        xmlBuf.append("\" required=\""); //$NON-NLS-1$
                        xmlBuf.append(propToGet.required ? "Yes" : "No"); //$NON-NLS-1$ //$NON-NLS-2$

                        xmlBuf.append("\" default=\""); //$NON-NLS-1$

                        if (propToGet.getDefaultValue() != null) {
                            xmlBuf.append(propToGet.getDefaultValue());
                        }

                        xmlBuf.append("\" sortOrder=\""); //$NON-NLS-1$
                        xmlBuf.append(propToGet.getOrder());
                        xmlBuf.append("\" since=\""); //$NON-NLS-1$
                        xmlBuf.append(propToGet.sinceVersion);
                        xmlBuf.append("\">\n"); //$NON-NLS-1$
                        xmlBuf.append("    "); //$NON-NLS-1$
                        String escapedDescription = propToGet.description;
                        escapedDescription = escapedDescription.replace("&", "&amp;").replace("<", "&lt;").replace(">", "&gt;");

                        xmlBuf.append(escapedDescription);
                        xmlBuf.append("\n  </Property>"); //$NON-NLS-1$
                    }
                }

                for (ConnectionProperty propToGet : sortMaps.alpha.values()) {
                    xmlBuf.append("\n  <Property name=\""); //$NON-NLS-1$
                    xmlBuf.append(propToGet.getPropertyName());
                    xmlBuf.append("\" required=\""); //$NON-NLS-1$
                    xmlBuf.append(propToGet.required ? "Yes" : "No"); //$NON-NLS-1$ //$NON-NLS-2$

                    xmlBuf.append("\" default=\""); //$NON-NLS-1$

                    if (propToGet.getDefaultValue() != null) {
                        xmlBuf.append(propToGet.getDefaultValue());
                    }

                    xmlBuf.append("\" sortOrder=\"alpha\" since=\""); //$NON-NLS-1$
                    xmlBuf.append(propToGet.sinceVersion);
                    xmlBuf.append("\">\n"); //$NON-NLS-1$
                    xmlBuf.append("    "); //$NON-NLS-1$
                    xmlBuf.append(propToGet.description);
                    xmlBuf.append("\n  </Property>"); //$NON-NLS-1$
                }

                xmlBuf.append("\n </PropertyCategory>"); //$NON-NLS-1$
            }
        } catch (IllegalAccessException iae) {
            throw SQLError.createSQLException("Internal properties failure", //$NON-NLS-1$
                    SQLError.SQL_STATE_GENERAL_ERROR, getExceptionInterceptor());
        }

        xmlBuf.append("\n</ConnectionProperties>"); //$NON-NLS-1$

        return xmlBuf.toString();
    }

    /*
     * (non-Javadoc)
     * 
     * @see com.mysql.jdbc.IConnectionProperties#getAllowLoadLocalInfile()
     */
    public boolean getAllowLoadLocalInfile() {
        return this.allowLoadLocalInfile.getValueAsBoolean();
    }

    /*
     * (non-Javadoc)
     * 
     * @see com.mysql.jdbc.IConnectionProperties#getAllowMultiQueries()
     */
    public boolean getAllowMultiQueries() {
        return this.allowMultiQueries.getValueAsBoolean();
    }

    /*
     * (non-Javadoc)
     * 
     * @see com.mysql.jdbc.IConnectionProperties#getAllowNanAndInf()
     */
    public boolean getAllowNanAndInf() {
        return this.allowNanAndInf.getValueAsBoolean();
    }

    /*
     * (non-Javadoc)
     * 
     * @see com.mysql.jdbc.IConnectionProperties#getAllowUrlInLocalInfile()
     */
    public boolean getAllowUrlInLocalInfile() {
        return this.allowUrlInLocalInfile.getValueAsBoolean();
    }

    /*
     * (non-Javadoc)
     * 
     * @see com.mysql.jdbc.IConnectionProperties#getAlwaysSendSetIsolation()
     */
    public boolean getAlwaysSendSetIsolation() {
        return this.alwaysSendSetIsolation.getValueAsBoolean();
    }

    /*
     * (non-Javadoc)
     * 
     * @see com.mysql.jdbc.IConnectionProperties#getAutoDeserialize()
     */
    public boolean getAutoDeserialize() {
        return this.autoDeserialize.getValueAsBoolean();
    }

    /*
     * (non-Javadoc)
     * 
     * @see com.mysql.jdbc.IConnectionProperties#getAutoGenerateTestcaseScript()
     */
    public boolean getAutoGenerateTestcaseScript() {
        return this.autoGenerateTestcaseScriptAsBoolean;
    }

    /*
     * (non-Javadoc)
     * 
     * @see com.mysql.jdbc.IConnectionProperties#getAutoReconnectForPools()
     */
    public boolean getAutoReconnectForPools() {
        return this.autoReconnectForPoolsAsBoolean;
    }

    /*
     * (non-Javadoc)
     * 
     * @see com.mysql.jdbc.IConnectionProperties#getBlobSendChunkSize()
     */
    public int getBlobSendChunkSize() {
        return this.blobSendChunkSize.getValueAsInt();
    }

    /*
     * (non-Javadoc)
     * 
     * @see com.mysql.jdbc.IConnectionProperties#getCacheCallableStatements()
     */
    public boolean getCacheCallableStatements() {
        return this.cacheCallableStatements.getValueAsBoolean();
    }

    /*
     * (non-Javadoc)
     * 
     * @see com.mysql.jdbc.IConnectionProperties#getCachePreparedStatements()
     */
    public boolean getCachePreparedStatements() {
        return ((Boolean) this.cachePreparedStatements.getValueAsObject()).booleanValue();
    }

    /*
     * (non-Javadoc)
     * 
     * @see com.mysql.jdbc.IConnectionProperties#getCacheResultSetMetadata()
     */
    public boolean getCacheResultSetMetadata() {
        return this.cacheResultSetMetaDataAsBoolean;
    }

    /*
     * (non-Javadoc)
     * 
     * @see com.mysql.jdbc.IConnectionProperties#getCacheServerConfiguration()
     */
    public boolean getCacheServerConfiguration() {
        return this.cacheServerConfiguration.getValueAsBoolean();
    }

    /*
     * (non-Javadoc)
     * 
     * @see com.mysql.jdbc.IConnectionProperties#getCallableStatementCacheSize()
     */
    public int getCallableStatementCacheSize() {
        return this.callableStatementCacheSize.getValueAsInt();
    }

    /*
     * (non-Javadoc)
     * 
     * @see com.mysql.jdbc.IConnectionProperties#getCapitalizeTypeNames()
     */
    public boolean getCapitalizeTypeNames() {
        return this.capitalizeTypeNames.getValueAsBoolean();
    }

    /*
     * (non-Javadoc)
     * 
     * @see com.mysql.jdbc.IConnectionProperties#getCharacterSetResults()
     */
    public String getCharacterSetResults() {
        return this.characterSetResults.getValueAsString();
    }

    public String getConnectionAttributes() {
        return this.connectionAttributes.getValueAsString();
    }

    public void setConnectionAttributes(String val) {
        this.connectionAttributes.setValue(val);
    }

    /*
     * (non-Javadoc)
     * 
     * @see com.mysql.jdbc.IConnectionProperties#getClobberStreamingResults()
     */
    public boolean getClobberStreamingResults() {
        return this.clobberStreamingResults.getValueAsBoolean();
    }

    /*
     * (non-Javadoc)
     * 
     * @see com.mysql.jdbc.IConnectionProperties#getClobCharacterEncoding()
     */
    public String getClobCharacterEncoding() {
        return this.clobCharacterEncoding.getValueAsString();
    }

    /*
     * (non-Javadoc)
     * 
     * @see com.mysql.jdbc.IConnectionProperties#getConnectionCollation()
     */
    public String getConnectionCollation() {
        return this.connectionCollation.getValueAsString();
    }

    /*
     * (non-Javadoc)
     * 
     * @see com.mysql.jdbc.IConnectionProperties#getConnectTimeout()
     */
    public int getConnectTimeout() {
        return this.connectTimeout.getValueAsInt();
    }

    /*
     * (non-Javadoc)
     * 
     * @see com.mysql.jdbc.IConnectionProperties#getContinueBatchOnError()
     */
    public boolean getContinueBatchOnError() {
        return this.continueBatchOnError.getValueAsBoolean();
    }

    /*
     * (non-Javadoc)
     * 
     * @see com.mysql.jdbc.IConnectionProperties#getCreateDatabaseIfNotExist()
     */
    public boolean getCreateDatabaseIfNotExist() {
        return this.createDatabaseIfNotExist.getValueAsBoolean();
    }

    /*
     * (non-Javadoc)
     * 
     * @see com.mysql.jdbc.IConnectionProperties#getDefaultFetchSize()
     */
    public int getDefaultFetchSize() {
        return this.defaultFetchSize.getValueAsInt();
    }

    /*
     * (non-Javadoc)
     * 
     * @see com.mysql.jdbc.IConnectionProperties#getDontTrackOpenResources()
     */
    public boolean getDontTrackOpenResources() {
        return this.dontTrackOpenResources.getValueAsBoolean();
    }

    /*
     * (non-Javadoc)
     * 
     * @see com.mysql.jdbc.IConnectionProperties#getDumpQueriesOnException()
     */
    public boolean getDumpQueriesOnException() {
        return this.dumpQueriesOnException.getValueAsBoolean();
    }

    /*
     * (non-Javadoc)
     * 
     * @see com.mysql.jdbc.IConnectionProperties#getDynamicCalendars()
     */
    public boolean getDynamicCalendars() {
        return this.dynamicCalendars.getValueAsBoolean();
    }

    /*
     * (non-Javadoc)
     * 
     * @see com.mysql.jdbc.IConnectionProperties#getElideSetAutoCommits()
     */
    public boolean getElideSetAutoCommits() {
        return this.elideSetAutoCommits.getValueAsBoolean();
    }

    /*
     * (non-Javadoc)
     * 
     * @see com.mysql.jdbc.IConnectionProperties#getEmptyStringsConvertToZero()
     */
    public boolean getEmptyStringsConvertToZero() {
        return this.emptyStringsConvertToZero.getValueAsBoolean();
    }

    /*
     * (non-Javadoc)
     * 
     * @see com.mysql.jdbc.IConnectionProperties#getEmulateLocators()
     */
    public boolean getEmulateLocators() {
        return this.emulateLocators.getValueAsBoolean();
    }

    /*
     * (non-Javadoc)
     * 
     * @see com.mysql.jdbc.IConnectionProperties#getEmulateUnsupportedPstmts()
     */
    public boolean getEmulateUnsupportedPstmts() {
        return this.emulateUnsupportedPstmts.getValueAsBoolean();
    }

    /*
     * (non-Javadoc)
     * 
     * @see com.mysql.jdbc.IConnectionProperties#getEnablePacketDebug()
     */
    public boolean getEnablePacketDebug() {
        return this.enablePacketDebug.getValueAsBoolean();
    }

    /*
     * (non-Javadoc)
     * 
     * @see com.mysql.jdbc.IConnectionProperties#getEncoding()
     */
    public String getEncoding() {
        return this.characterEncodingAsString;
    }

    /*
     * (non-Javadoc)
     * 
     * @see com.mysql.jdbc.IConnectionProperties#getExplainSlowQueries()
     */
    public boolean getExplainSlowQueries() {
        return this.explainSlowQueries.getValueAsBoolean();
    }

    /*
     * (non-Javadoc)
     * 
     * @see com.mysql.jdbc.IConnectionProperties#getFailOverReadOnly()
     */
    public boolean getFailOverReadOnly() {
        return this.failOverReadOnly.getValueAsBoolean();
    }

    /*
     * (non-Javadoc)
     * 
     * @see com.mysql.jdbc.IConnectionProperties#getGatherPerformanceMetrics()
     */
    public boolean getGatherPerformanceMetrics() {
        return this.gatherPerformanceMetrics.getValueAsBoolean();
    }

    /**
     * DOCUMENT ME!
     * 
     * @return
     */
    protected boolean getHighAvailability() {
        return this.highAvailabilityAsBoolean;
    }

    /*
     * (non-Javadoc)
     * 
     * @see com.mysql.jdbc.IConnectionProperties#getHoldResultsOpenOverStatementClose()
     */
    public boolean getHoldResultsOpenOverStatementClose() {
        return this.holdResultsOpenOverStatementClose.getValueAsBoolean();
    }

    /*
     * (non-Javadoc)
     * 
     * @see com.mysql.jdbc.IConnectionProperties#getIgnoreNonTxTables()
     */
    public boolean getIgnoreNonTxTables() {
        return this.ignoreNonTxTables.getValueAsBoolean();
    }

    /*
     * (non-Javadoc)
     * 
     * @see com.mysql.jdbc.IConnectionProperties#getInitialTimeout()
     */
    public int getInitialTimeout() {
        return this.initialTimeout.getValueAsInt();
    }

    /*
     * (non-Javadoc)
     * 
     * @see com.mysql.jdbc.IConnectionProperties#getInteractiveClient()
     */
    public boolean getInteractiveClient() {
        return this.isInteractiveClient.getValueAsBoolean();
    }

    /*
     * (non-Javadoc)
     * 
     * @see com.mysql.jdbc.IConnectionProperties#getIsInteractiveClient()
     */
    public boolean getIsInteractiveClient() {
        return this.isInteractiveClient.getValueAsBoolean();
    }

    /*
     * (non-Javadoc)
     * 
     * @see com.mysql.jdbc.IConnectionProperties#getJdbcCompliantTruncation()
     */
    public boolean getJdbcCompliantTruncation() {
        return this.jdbcCompliantTruncation.getValueAsBoolean();
    }

    /*
     * (non-Javadoc)
     * 
     * @see com.mysql.jdbc.IConnectionProperties#getLocatorFetchBufferSize()
     */
    public int getLocatorFetchBufferSize() {
        return this.locatorFetchBufferSize.getValueAsInt();
    }

    /*
     * (non-Javadoc)
     * 
     * @see com.mysql.jdbc.IConnectionProperties#getLogger()
     */
    public String getLogger() {
        return this.loggerClassName.getValueAsString();
    }

    /*
     * (non-Javadoc)
     * 
     * @see com.mysql.jdbc.IConnectionProperties#getLoggerClassName()
     */
    public String getLoggerClassName() {
        return this.loggerClassName.getValueAsString();
    }

    /*
     * (non-Javadoc)
     * 
     * @see com.mysql.jdbc.IConnectionProperties#getLogSlowQueries()
     */
    public boolean getLogSlowQueries() {
        return this.logSlowQueries.getValueAsBoolean();
    }

    /*
     * (non-Javadoc)
     * 
     * @see com.mysql.jdbc.IConnectionProperties#getMaintainTimeStats()
     */
    public boolean getMaintainTimeStats() {
        return this.maintainTimeStatsAsBoolean;
    }

    /*
     * (non-Javadoc)
     * 
     * @see com.mysql.jdbc.IConnectionProperties#getMaxQuerySizeToLog()
     */
    public int getMaxQuerySizeToLog() {
        return this.maxQuerySizeToLog.getValueAsInt();
    }

    /*
     * (non-Javadoc)
     * 
     * @see com.mysql.jdbc.IConnectionProperties#getMaxReconnects()
     */
    public int getMaxReconnects() {
        return this.maxReconnects.getValueAsInt();
    }

    /*
     * (non-Javadoc)
     * 
     * @see com.mysql.jdbc.IConnectionProperties#getMaxRows()
     */
    public int getMaxRows() {
        return this.maxRowsAsInt;
    }

    /*
     * (non-Javadoc)
     * 
     * @see com.mysql.jdbc.IConnectionProperties#getMetadataCacheSize()
     */
    public int getMetadataCacheSize() {
        return this.metadataCacheSize.getValueAsInt();
    }

    /*
     * (non-Javadoc)
     * 
     * @see com.mysql.jdbc.IConnectionProperties#getNoDatetimeStringSync()
     */
    public boolean getNoDatetimeStringSync() {
        return this.noDatetimeStringSync.getValueAsBoolean();
    }

    /*
     * (non-Javadoc)
     * 
     * @see com.mysql.jdbc.IConnectionProperties#getNullCatalogMeansCurrent()
     */
    public boolean getNullCatalogMeansCurrent() {
        return this.nullCatalogMeansCurrent.getValueAsBoolean();
    }

    /*
     * (non-Javadoc)
     * 
     * @see com.mysql.jdbc.IConnectionProperties#getNullNamePatternMatchesAll()
     */
    public boolean getNullNamePatternMatchesAll() {
        return this.nullNamePatternMatchesAll.getValueAsBoolean();
    }

    /*
     * (non-Javadoc)
     * 
     * @see com.mysql.jdbc.IConnectionProperties#getPacketDebugBufferSize()
     */
    public int getPacketDebugBufferSize() {
        return this.packetDebugBufferSize.getValueAsInt();
    }

    /*
     * (non-Javadoc)
     * 
     * @see com.mysql.jdbc.IConnectionProperties#getParanoid()
     */
    public boolean getParanoid() {
        return this.paranoid.getValueAsBoolean();
    }

    /*
     * (non-Javadoc)
     * 
     * @see com.mysql.jdbc.IConnectionProperties#getPedantic()
     */
    public boolean getPedantic() {
        return this.pedantic.getValueAsBoolean();
    }

    /*
     * (non-Javadoc)
     * 
     * @see com.mysql.jdbc.IConnectionProperties#getPreparedStatementCacheSize()
     */
    public int getPreparedStatementCacheSize() {
        return ((Integer) this.preparedStatementCacheSize.getValueAsObject()).intValue();
    }

    /*
     * (non-Javadoc)
     * 
     * @see com.mysql.jdbc.IConnectionProperties#getPreparedStatementCacheSqlLimit()
     */
    public int getPreparedStatementCacheSqlLimit() {
        return ((Integer) this.preparedStatementCacheSqlLimit.getValueAsObject()).intValue();
    }

    /*
     * (non-Javadoc)
     * 
     * @see com.mysql.jdbc.IConnectionProperties#getProfileSql()
     */
    public boolean getProfileSql() {
        return this.profileSQLAsBoolean;
    }

    /*
     * (non-Javadoc)
     * 
     * @see com.mysql.jdbc.IConnectionProperties#getProfileSQL()
     */
    public boolean getProfileSQL() {
        return this.profileSQL.getValueAsBoolean();
    }

    /*
     * (non-Javadoc)
     * 
     * @see com.mysql.jdbc.IConnectionProperties#getPropertiesTransform()
     */
    public String getPropertiesTransform() {
        return this.propertiesTransform.getValueAsString();
    }

    /*
     * (non-Javadoc)
     * 
     * @see com.mysql.jdbc.IConnectionProperties#getQueriesBeforeRetryMaster()
     */
    public int getQueriesBeforeRetryMaster() {
        return this.queriesBeforeRetryMaster.getValueAsInt();
    }

    /*
     * (non-Javadoc)
     * 
     * @see com.mysql.jdbc.IConnectionProperties#getReconnectAtTxEnd()
     */
    public boolean getReconnectAtTxEnd() {
        return this.reconnectTxAtEndAsBoolean;
    }

    /*
     * (non-Javadoc)
     * 
     * @see com.mysql.jdbc.IConnectionProperties#getRelaxAutoCommit()
     */
    public boolean getRelaxAutoCommit() {
        return this.relaxAutoCommit.getValueAsBoolean();
    }

    /*
     * (non-Javadoc)
     * 
     * @see com.mysql.jdbc.IConnectionProperties#getReportMetricsIntervalMillis()
     */
    public int getReportMetricsIntervalMillis() {
        return this.reportMetricsIntervalMillis.getValueAsInt();
    }

    /*
     * (non-Javadoc)
     * 
     * @see com.mysql.jdbc.IConnectionProperties#getRequireSSL()
     */
    public boolean getRequireSSL() {
        return this.requireSSL.getValueAsBoolean();
    }

    public boolean getRetainStatementAfterResultSetClose() {
        return this.retainStatementAfterResultSetClose.getValueAsBoolean();
    }

    /*
     * (non-Javadoc)
     * 
     * @see com.mysql.jdbc.IConnectionProperties#getRollbackOnPooledClose()
     */
    public boolean getRollbackOnPooledClose() {
        return this.rollbackOnPooledClose.getValueAsBoolean();
    }

    /*
     * (non-Javadoc)
     * 
     * @see com.mysql.jdbc.IConnectionProperties#getRoundRobinLoadBalance()
     */
    public boolean getRoundRobinLoadBalance() {
        return this.roundRobinLoadBalance.getValueAsBoolean();
    }

    /*
     * (non-Javadoc)
     * 
     * @see com.mysql.jdbc.IConnectionProperties#getRunningCTS13()
     */
    public boolean getRunningCTS13() {
        return this.runningCTS13.getValueAsBoolean();
    }

    /*
     * (non-Javadoc)
     * 
     * @see com.mysql.jdbc.IConnectionProperties#getSecondsBeforeRetryMaster()
     */
    public int getSecondsBeforeRetryMaster() {
        return this.secondsBeforeRetryMaster.getValueAsInt();
    }

    /*
     * (non-Javadoc)
     * 
     * @see com.mysql.jdbc.IConnectionProperties#getServerTimezone()
     */
    public String getServerTimezone() {
        return this.serverTimezone.getValueAsString();
    }

    /*
     * (non-Javadoc)
     * 
     * @see com.mysql.jdbc.IConnectionProperties#getSessionVariables()
     */
    public String getSessionVariables() {
        return this.sessionVariables.getValueAsString();
    }

    /*
     * (non-Javadoc)
     * 
     * @see com.mysql.jdbc.IConnectionProperties#getSlowQueryThresholdMillis()
     */
    public int getSlowQueryThresholdMillis() {
        return this.slowQueryThresholdMillis.getValueAsInt();
    }

    /*
     * (non-Javadoc)
     * 
     * @see com.mysql.jdbc.IConnectionProperties#getSocketFactoryClassName()
     */
    public String getSocketFactoryClassName() {
        return this.socketFactoryClassName.getValueAsString();
    }

    /*
     * (non-Javadoc)
     * 
     * @see com.mysql.jdbc.IConnectionProperties#getSocketTimeout()
     */
    public int getSocketTimeout() {
        return this.socketTimeout.getValueAsInt();
    }

    /*
     * (non-Javadoc)
     * 
     * @see com.mysql.jdbc.IConnectionProperties#getStrictFloatingPoint()
     */
    public boolean getStrictFloatingPoint() {
        return this.strictFloatingPoint.getValueAsBoolean();
    }

    /*
     * (non-Javadoc)
     * 
     * @see com.mysql.jdbc.IConnectionProperties#getStrictUpdates()
     */
    public boolean getStrictUpdates() {
        return this.strictUpdates.getValueAsBoolean();
    }

    /*
     * (non-Javadoc)
     * 
     * @see com.mysql.jdbc.IConnectionProperties#getTinyInt1isBit()
     */
    public boolean getTinyInt1isBit() {
        return this.tinyInt1isBit.getValueAsBoolean();
    }

    /*
     * (non-Javadoc)
     * 
     * @see com.mysql.jdbc.IConnectionProperties#getTraceProtocol()
     */
    public boolean getTraceProtocol() {
        return this.traceProtocol.getValueAsBoolean();
    }

    /*
     * (non-Javadoc)
     * 
     * @see com.mysql.jdbc.IConnectionProperties#getTransformedBitIsBoolean()
     */
    public boolean getTransformedBitIsBoolean() {
        return this.transformedBitIsBoolean.getValueAsBoolean();
    }

    /*
     * (non-Javadoc)
     * 
     * @see com.mysql.jdbc.IConnectionProperties#getUseCompression()
     */
    public boolean getUseCompression() {
        return this.useCompression.getValueAsBoolean();
    }

    /*
     * (non-Javadoc)
     * 
     * @see com.mysql.jdbc.IConnectionProperties#getUseFastIntParsing()
     */
    public boolean getUseFastIntParsing() {
        return this.useFastIntParsing.getValueAsBoolean();
    }

    /*
     * (non-Javadoc)
     * 
     * @see com.mysql.jdbc.IConnectionProperties#getUseHostsInPrivileges()
     */
    public boolean getUseHostsInPrivileges() {
        return this.useHostsInPrivileges.getValueAsBoolean();
    }

    /*
     * (non-Javadoc)
     * 
     * @see com.mysql.jdbc.IConnectionProperties#getUseInformationSchema()
     */
    public boolean getUseInformationSchema() {
        return this.useInformationSchema.getValueAsBoolean();
    }

    /*
     * (non-Javadoc)
     * 
     * @see com.mysql.jdbc.IConnectionProperties#getUseLocalSessionState()
     */
    public boolean getUseLocalSessionState() {
        return this.useLocalSessionState.getValueAsBoolean();
    }

    /*
     * (non-Javadoc)
     * 
     * @see com.mysql.jdbc.IConnectionProperties#getUseOldUTF8Behavior()
     */
    public boolean getUseOldUTF8Behavior() {
        return this.useOldUTF8BehaviorAsBoolean;
    }

    /*
     * (non-Javadoc)
     * 
     * @see com.mysql.jdbc.IConnectionProperties#getUseOnlyServerErrorMessages()
     */
    public boolean getUseOnlyServerErrorMessages() {
        return this.useOnlyServerErrorMessages.getValueAsBoolean();
    }

    /*
     * (non-Javadoc)
     * 
     * @see com.mysql.jdbc.IConnectionProperties#getUseReadAheadInput()
     */
    public boolean getUseReadAheadInput() {
        return this.useReadAheadInput.getValueAsBoolean();
    }

    /*
     * (non-Javadoc)
     * 
     * @see com.mysql.jdbc.IConnectionProperties#getUseServerPreparedStmts()
     */
    public boolean getUseServerPreparedStmts() {
        return this.detectServerPreparedStmts.getValueAsBoolean();
    }

    /*
     * (non-Javadoc)
     * 
     * @see com.mysql.jdbc.IConnectionProperties#getUseSqlStateCodes()
     */
    public boolean getUseSqlStateCodes() {
        return this.useSqlStateCodes.getValueAsBoolean();
    }

    /*
     * (non-Javadoc)
     * 
     * @see com.mysql.jdbc.IConnectionProperties#getUseSSL()
     */
    public boolean getUseSSL() {
        return this.useSSL.getValueAsBoolean();
    }

    /*
     * (non-Javadoc)
     * 
     * @see com.mysql.jdbc.IConnectionProperties#getUseStreamLengthsInPrepStmts()
     */
    public boolean getUseStreamLengthsInPrepStmts() {
        return this.useStreamLengthsInPrepStmts.getValueAsBoolean();
    }

    /*
     * (non-Javadoc)
     * 
     * @see com.mysql.jdbc.IConnectionProperties#getUseTimezone()
     */
    public boolean getUseTimezone() {
        return this.useTimezone.getValueAsBoolean();
    }

    /*
     * (non-Javadoc)
     * 
     * @see com.mysql.jdbc.IConnectionProperties#getUseUltraDevWorkAround()
     */
    public boolean getUseUltraDevWorkAround() {
        return this.useUltraDevWorkAround.getValueAsBoolean();
    }

    /*
     * (non-Javadoc)
     * 
     * @see com.mysql.jdbc.IConnectionProperties#getUseUnbufferedInput()
     */
    public boolean getUseUnbufferedInput() {
        return this.useUnbufferedInput.getValueAsBoolean();
    }

    /*
     * (non-Javadoc)
     * 
     * @see com.mysql.jdbc.IConnectionProperties#getUseUnicode()
     */
    public boolean getUseUnicode() {
        return this.useUnicodeAsBoolean;
    }

    /*
     * (non-Javadoc)
     * 
     * @see com.mysql.jdbc.IConnectionProperties#getUseUsageAdvisor()
     */
    public boolean getUseUsageAdvisor() {
        return this.useUsageAdvisorAsBoolean;
    }

    /*
     * (non-Javadoc)
     * 
     * @see com.mysql.jdbc.IConnectionProperties#getYearIsDateType()
     */
    public boolean getYearIsDateType() {
        return this.yearIsDateType.getValueAsBoolean();
    }

    /*
     * (non-Javadoc)
     * 
     * @see com.mysql.jdbc.IConnectionProperties#getZeroDateTimeBehavior()
     */
    public String getZeroDateTimeBehavior() {
        return this.zeroDateTimeBehavior.getValueAsString();
    }

    /**
     * Initializes driver properties that come from a JNDI reference (in the
     * case of a javax.sql.DataSource bound into some name service that doesn't
     * handle Java objects directly).
     * 
     * @param ref
     *            The JNDI Reference that holds RefAddrs for all properties
     * @throws SQLException
     *             DOCUMENT ME!
     */
    protected void initializeFromRef(Reference ref) throws SQLException {
        int numPropertiesToSet = PROPERTY_LIST.size();

        for (int i = 0; i < numPropertiesToSet; i++) {
            java.lang.reflect.Field propertyField = PROPERTY_LIST.get(i);

            try {
                ConnectionProperty propToSet = (ConnectionProperty) propertyField.get(this);

                if (ref != null) {
                    propToSet.initializeFrom(ref, getExceptionInterceptor());
                }
            } catch (IllegalAccessException iae) {
                throw SQLError.createSQLException("Internal properties failure", //$NON-NLS-1$
                        SQLError.SQL_STATE_GENERAL_ERROR, getExceptionInterceptor());
            }
        }

        postInitialization();
    }

    /**
     * Initializes driver properties that come from URL or properties passed to
     * the driver manager.
     * 
     * @param info
     *            DOCUMENT ME!
     * @throws SQLException
     *             DOCUMENT ME!
     */
    protected void initializeProperties(Properties info) throws SQLException {
        if (info != null) {
            // For backwards-compatibility
            String profileSqlLc = info.getProperty("profileSql"); //$NON-NLS-1$

            if (profileSqlLc != null) {
                info.put("profileSQL", profileSqlLc); //$NON-NLS-1$
            }

            Properties infoCopy = (Properties) info.clone();

            infoCopy.remove(NonRegisteringDriver.HOST_PROPERTY_KEY);
            infoCopy.remove(NonRegisteringDriver.USER_PROPERTY_KEY);
            infoCopy.remove(NonRegisteringDriver.PASSWORD_PROPERTY_KEY);
            infoCopy.remove(NonRegisteringDriver.DBNAME_PROPERTY_KEY);
            infoCopy.remove(NonRegisteringDriver.PORT_PROPERTY_KEY);
            infoCopy.remove("profileSql"); //$NON-NLS-1$

            int numPropertiesToSet = PROPERTY_LIST.size();

            for (int i = 0; i < numPropertiesToSet; i++) {
                java.lang.reflect.Field propertyField = PROPERTY_LIST.get(i);

                try {
                    ConnectionProperty propToSet = (ConnectionProperty) propertyField.get(this);

                    propToSet.initializeFrom(infoCopy, getExceptionInterceptor());
                } catch (IllegalAccessException iae) {
                    throw SQLError.createSQLException(Messages.getString("ConnectionProperties.unableToInitDriverProperties") //$NON-NLS-1$
                            + iae.toString(), SQLError.SQL_STATE_GENERAL_ERROR, getExceptionInterceptor());
                }
            }

            postInitialization();
        }
    }

    protected void postInitialization() throws SQLException {

        // Support 'old' profileSql capitalization
        if (this.profileSql.getValueAsObject() != null) {
            this.profileSQL.initializeFrom(this.profileSql.getValueAsObject().toString(), getExceptionInterceptor());
        }

        this.reconnectTxAtEndAsBoolean = ((Boolean) this.reconnectAtTxEnd.getValueAsObject()).booleanValue();

        // Adjust max rows
        if (this.getMaxRows() == 0) {
            // adjust so that it will become MysqlDefs.MAX_ROWS
            // in execSQL()
            this.maxRows.setValueAsObject(Integer.valueOf(-1));
        }

        //
        // Check character encoding
        //
        String testEncoding = this.getEncoding();

        if (testEncoding != null) {
            // Attempt to use the encoding, and bail out if it
            // can't be used
            try {
                String testString = "abc"; //$NON-NLS-1$
                StringUtils.getBytes(testString, testEncoding);
            } catch (UnsupportedEncodingException UE) {
                throw SQLError.createSQLException(Messages.getString("ConnectionProperties.unsupportedCharacterEncoding", new Object[] { testEncoding }),
                        "0S100", getExceptionInterceptor()); //$NON-NLS-1$ 
            }
        }

        // Metadata caching is only supported on JDK-1.4 and newer
        // because it relies on LinkedHashMap being present.
        // Check (and disable) if not supported
        if (((Boolean) this.cacheResultSetMetadata.getValueAsObject()).booleanValue()) {
            try {
                Class.forName("java.util.LinkedHashMap"); //$NON-NLS-1$
            } catch (ClassNotFoundException cnfe) {
                this.cacheResultSetMetadata.setValue(false);
            }
        }

        this.cacheResultSetMetaDataAsBoolean = this.cacheResultSetMetadata.getValueAsBoolean();
        this.useUnicodeAsBoolean = this.useUnicode.getValueAsBoolean();
        this.characterEncodingAsString = ((String) this.characterEncoding.getValueAsObject());
        this.highAvailabilityAsBoolean = this.autoReconnect.getValueAsBoolean();
        this.autoReconnectForPoolsAsBoolean = this.autoReconnectForPools.getValueAsBoolean();
        this.maxRowsAsInt = ((Integer) this.maxRows.getValueAsObject()).intValue();
        this.profileSQLAsBoolean = this.profileSQL.getValueAsBoolean();
        this.useUsageAdvisorAsBoolean = this.useUsageAdvisor.getValueAsBoolean();
        this.useOldUTF8BehaviorAsBoolean = this.useOldUTF8Behavior.getValueAsBoolean();
        this.autoGenerateTestcaseScriptAsBoolean = this.autoGenerateTestcaseScript.getValueAsBoolean();
        this.maintainTimeStatsAsBoolean = this.maintainTimeStats.getValueAsBoolean();
        this.jdbcCompliantTruncationForReads = getJdbcCompliantTruncation();

        if (getUseCursorFetch()) {
            // assume they want to use server-side prepared statements
            // because they're required for this functionality
            setDetectServerPreparedStmts(true);
        }
    }

    /*
     * (non-Javadoc)
     * 
     * @see com.mysql.jdbc.IConnectionProperties#setAllowLoadLocalInfile(boolean)
     */
    public void setAllowLoadLocalInfile(boolean property) {
        this.allowLoadLocalInfile.setValue(property);
    }

    /*
     * (non-Javadoc)
     * 
     * @see com.mysql.jdbc.IConnectionProperties#setAllowMultiQueries(boolean)
     */
    public void setAllowMultiQueries(boolean property) {
        this.allowMultiQueries.setValue(property);
    }

    /*
     * (non-Javadoc)
     * 
     * @see com.mysql.jdbc.IConnectionProperties#setAllowNanAndInf(boolean)
     */
    public void setAllowNanAndInf(boolean flag) {
        this.allowNanAndInf.setValue(flag);
    }

    /*
     * (non-Javadoc)
     * 
     * @see com.mysql.jdbc.IConnectionProperties#setAllowUrlInLocalInfile(boolean)
     */
    public void setAllowUrlInLocalInfile(boolean flag) {
        this.allowUrlInLocalInfile.setValue(flag);
    }

    /*
     * (non-Javadoc)
     * 
     * @see com.mysql.jdbc.IConnectionProperties#setAlwaysSendSetIsolation(boolean)
     */
    public void setAlwaysSendSetIsolation(boolean flag) {
        this.alwaysSendSetIsolation.setValue(flag);
    }

    /*
     * (non-Javadoc)
     * 
     * @see com.mysql.jdbc.IConnectionProperties#setAutoDeserialize(boolean)
     */
    public void setAutoDeserialize(boolean flag) {
        this.autoDeserialize.setValue(flag);
    }

    /*
     * (non-Javadoc)
     * 
     * @see com.mysql.jdbc.IConnectionProperties#setAutoGenerateTestcaseScript(boolean)
     */
    public void setAutoGenerateTestcaseScript(boolean flag) {
        this.autoGenerateTestcaseScript.setValue(flag);
        this.autoGenerateTestcaseScriptAsBoolean = this.autoGenerateTestcaseScript.getValueAsBoolean();
    }

    /*
     * (non-Javadoc)
     * 
     * @see com.mysql.jdbc.IConnectionProperties#setAutoReconnect(boolean)
     */
    public void setAutoReconnect(boolean flag) {
        this.autoReconnect.setValue(flag);
    }

    /*
     * (non-Javadoc)
     * 
     * @see com.mysql.jdbc.IConnectionProperties#setAutoReconnectForConnectionPools(boolean)
     */
    public void setAutoReconnectForConnectionPools(boolean property) {
        this.autoReconnectForPools.setValue(property);
        this.autoReconnectForPoolsAsBoolean = this.autoReconnectForPools.getValueAsBoolean();
    }

    /*
     * (non-Javadoc)
     * 
     * @see com.mysql.jdbc.IConnectionProperties#setAutoReconnectForPools(boolean)
     */
    public void setAutoReconnectForPools(boolean flag) {
        this.autoReconnectForPools.setValue(flag);
    }

    /*
     * (non-Javadoc)
     * 
     * @see com.mysql.jdbc.IConnectionProperties#setBlobSendChunkSize(java.lang.String)
     */
    public void setBlobSendChunkSize(String value) throws SQLException {
        this.blobSendChunkSize.setValue(value, getExceptionInterceptor());
    }

    /*
     * (non-Javadoc)
     * 
     * @see com.mysql.jdbc.IConnectionProperties#setCacheCallableStatements(boolean)
     */
    public void setCacheCallableStatements(boolean flag) {
        this.cacheCallableStatements.setValue(flag);
    }

    /*
     * (non-Javadoc)
     * 
     * @see com.mysql.jdbc.IConnectionProperties#setCachePreparedStatements(boolean)
     */
    public void setCachePreparedStatements(boolean flag) {
        this.cachePreparedStatements.setValue(flag);
    }

    /*
     * (non-Javadoc)
     * 
     * @see com.mysql.jdbc.IConnectionProperties#setCacheResultSetMetadata(boolean)
     */
    public void setCacheResultSetMetadata(boolean property) {
        this.cacheResultSetMetadata.setValue(property);
        this.cacheResultSetMetaDataAsBoolean = this.cacheResultSetMetadata.getValueAsBoolean();
    }

    /*
     * (non-Javadoc)
     * 
     * @see com.mysql.jdbc.IConnectionProperties#setCacheServerConfiguration(boolean)
     */
    public void setCacheServerConfiguration(boolean flag) {
        this.cacheServerConfiguration.setValue(flag);
    }

    /*
     * (non-Javadoc)
     * 
     * @see com.mysql.jdbc.IConnectionProperties#setCallableStatementCacheSize(int)
     */
    public void setCallableStatementCacheSize(int size) throws SQLException {
        this.callableStatementCacheSize.setValue(size, getExceptionInterceptor());
    }

    /*
     * (non-Javadoc)
     * 
     * @see com.mysql.jdbc.IConnectionProperties#setCapitalizeDBMDTypes(boolean)
     */
    public void setCapitalizeDBMDTypes(boolean property) {
        this.capitalizeTypeNames.setValue(property);
    }

    /*
     * (non-Javadoc)
     * 
     * @see com.mysql.jdbc.IConnectionProperties#setCapitalizeTypeNames(boolean)
     */
    public void setCapitalizeTypeNames(boolean flag) {
        this.capitalizeTypeNames.setValue(flag);
    }

    /*
     * (non-Javadoc)
     * 
     * @see com.mysql.jdbc.IConnectionProperties#setCharacterEncoding(java.lang.String)
     */
    public void setCharacterEncoding(String encoding) {
        this.characterEncoding.setValue(encoding);
    }

    /*
     * (non-Javadoc)
     * 
     * @see com.mysql.jdbc.IConnectionProperties#setCharacterSetResults(java.lang.String)
     */
    public void setCharacterSetResults(String characterSet) {
        this.characterSetResults.setValue(characterSet);
    }

    /*
     * (non-Javadoc)
     * 
     * @see com.mysql.jdbc.IConnectionProperties#setClobberStreamingResults(boolean)
     */
    public void setClobberStreamingResults(boolean flag) {
        this.clobberStreamingResults.setValue(flag);
    }

    /*
     * (non-Javadoc)
     * 
     * @see com.mysql.jdbc.IConnectionProperties#setClobCharacterEncoding(java.lang.String)
     */
    public void setClobCharacterEncoding(String encoding) {
        this.clobCharacterEncoding.setValue(encoding);
    }

    /*
     * (non-Javadoc)
     * 
     * @see com.mysql.jdbc.IConnectionProperties#setConnectionCollation(java.lang.String)
     */
    public void setConnectionCollation(String collation) {
        this.connectionCollation.setValue(collation);
    }

    /*
     * (non-Javadoc)
     * 
     * @see com.mysql.jdbc.IConnectionProperties#setConnectTimeout(int)
     */
    public void setConnectTimeout(int timeoutMs) throws SQLException {
        this.connectTimeout.setValue(timeoutMs, getExceptionInterceptor());
    }

    /*
     * (non-Javadoc)
     * 
     * @see com.mysql.jdbc.IConnectionProperties#setContinueBatchOnError(boolean)
     */
    public void setContinueBatchOnError(boolean property) {
        this.continueBatchOnError.setValue(property);
    }

    /*
     * (non-Javadoc)
     * 
     * @see com.mysql.jdbc.IConnectionProperties#setCreateDatabaseIfNotExist(boolean)
     */
    public void setCreateDatabaseIfNotExist(boolean flag) {
        this.createDatabaseIfNotExist.setValue(flag);
    }

    /*
     * (non-Javadoc)
     * 
     * @see com.mysql.jdbc.IConnectionProperties#setDefaultFetchSize(int)
     */
    public void setDefaultFetchSize(int n) throws SQLException {
        this.defaultFetchSize.setValue(n, getExceptionInterceptor());
    }

    /*
     * (non-Javadoc)
     * 
     * @see com.mysql.jdbc.IConnectionProperties#setDetectServerPreparedStmts(boolean)
     */
    public void setDetectServerPreparedStmts(boolean property) {
        this.detectServerPreparedStmts.setValue(property);
    }

    /*
     * (non-Javadoc)
     * 
     * @see com.mysql.jdbc.IConnectionProperties#setDontTrackOpenResources(boolean)
     */
    public void setDontTrackOpenResources(boolean flag) {
        this.dontTrackOpenResources.setValue(flag);
    }

    /*
     * (non-Javadoc)
     * 
     * @see com.mysql.jdbc.IConnectionProperties#setDumpQueriesOnException(boolean)
     */
    public void setDumpQueriesOnException(boolean flag) {
        this.dumpQueriesOnException.setValue(flag);
    }

    /*
     * (non-Javadoc)
     * 
     * @see com.mysql.jdbc.IConnectionProperties#setDynamicCalendars(boolean)
     */
    public void setDynamicCalendars(boolean flag) {
        this.dynamicCalendars.setValue(flag);
    }

    /*
     * (non-Javadoc)
     * 
     * @see com.mysql.jdbc.IConnectionProperties#setElideSetAutoCommits(boolean)
     */
    public void setElideSetAutoCommits(boolean flag) {
        this.elideSetAutoCommits.setValue(flag);
    }

    /*
     * (non-Javadoc)
     * 
     * @see com.mysql.jdbc.IConnectionProperties#setEmptyStringsConvertToZero(boolean)
     */
    public void setEmptyStringsConvertToZero(boolean flag) {
        this.emptyStringsConvertToZero.setValue(flag);
    }

    /*
     * (non-Javadoc)
     * 
     * @see com.mysql.jdbc.IConnectionProperties#setEmulateLocators(boolean)
     */
    public void setEmulateLocators(boolean property) {
        this.emulateLocators.setValue(property);
    }

    /*
     * (non-Javadoc)
     * 
     * @see com.mysql.jdbc.IConnectionProperties#setEmulateUnsupportedPstmts(boolean)
     */
    public void setEmulateUnsupportedPstmts(boolean flag) {
        this.emulateUnsupportedPstmts.setValue(flag);
    }

    /*
     * (non-Javadoc)
     * 
     * @see com.mysql.jdbc.IConnectionProperties#setEnablePacketDebug(boolean)
     */
    public void setEnablePacketDebug(boolean flag) {
        this.enablePacketDebug.setValue(flag);
    }

    /*
     * (non-Javadoc)
     * 
     * @see com.mysql.jdbc.IConnectionProperties#setEncoding(java.lang.String)
     */
    public void setEncoding(String property) {
        this.characterEncoding.setValue(property);
        this.characterEncodingAsString = this.characterEncoding.getValueAsString();
    }

    /*
     * (non-Javadoc)
     * 
     * @see com.mysql.jdbc.IConnectionProperties#setExplainSlowQueries(boolean)
     */
    public void setExplainSlowQueries(boolean flag) {
        this.explainSlowQueries.setValue(flag);
    }

    /*
     * (non-Javadoc)
     * 
     * @see com.mysql.jdbc.IConnectionProperties#setFailOverReadOnly(boolean)
     */
    public void setFailOverReadOnly(boolean flag) {
        this.failOverReadOnly.setValue(flag);
    }

    /*
     * (non-Javadoc)
     * 
     * @see com.mysql.jdbc.IConnectionProperties#setGatherPerformanceMetrics(boolean)
     */
    public void setGatherPerformanceMetrics(boolean flag) {
        this.gatherPerformanceMetrics.setValue(flag);
    }

    /**
     * DOCUMENT ME!
     * 
     * @param property
     */
    protected void setHighAvailability(boolean property) {
        this.autoReconnect.setValue(property);
        this.highAvailabilityAsBoolean = this.autoReconnect.getValueAsBoolean();
    }

    /*
     * (non-Javadoc)
     * 
     * @see com.mysql.jdbc.IConnectionProperties#setHoldResultsOpenOverStatementClose(boolean)
     */
    public void setHoldResultsOpenOverStatementClose(boolean flag) {
        this.holdResultsOpenOverStatementClose.setValue(flag);
    }

    /*
     * (non-Javadoc)
     * 
     * @see com.mysql.jdbc.IConnectionProperties#setIgnoreNonTxTables(boolean)
     */
    public void setIgnoreNonTxTables(boolean property) {
        this.ignoreNonTxTables.setValue(property);
    }

    /*
     * (non-Javadoc)
     * 
     * @see com.mysql.jdbc.IConnectionProperties#setInitialTimeout(int)
     */
    public void setInitialTimeout(int property) throws SQLException {
        this.initialTimeout.setValue(property, getExceptionInterceptor());
    }

    /*
     * (non-Javadoc)
     * 
     * @see com.mysql.jdbc.IConnectionProperties#setIsInteractiveClient(boolean)
     */
    public void setIsInteractiveClient(boolean property) {
        this.isInteractiveClient.setValue(property);
    }

    /*
     * (non-Javadoc)
     * 
     * @see com.mysql.jdbc.IConnectionProperties#setJdbcCompliantTruncation(boolean)
     */
    public void setJdbcCompliantTruncation(boolean flag) {
        this.jdbcCompliantTruncation.setValue(flag);
    }

    /*
     * (non-Javadoc)
     * 
     * @see com.mysql.jdbc.IConnectionProperties#setLocatorFetchBufferSize(java.lang.String)
     */
    public void setLocatorFetchBufferSize(String value) throws SQLException {
        this.locatorFetchBufferSize.setValue(value, getExceptionInterceptor());
    }

    /*
     * (non-Javadoc)
     * 
     * @see com.mysql.jdbc.IConnectionProperties#setLogger(java.lang.String)
     */
    public void setLogger(String property) {
        this.loggerClassName.setValueAsObject(property);
    }

    /*
     * (non-Javadoc)
     * 
     * @see com.mysql.jdbc.IConnectionProperties#setLoggerClassName(java.lang.String)
     */
    public void setLoggerClassName(String className) {
        this.loggerClassName.setValue(className);
    }

    /*
     * (non-Javadoc)
     * 
     * @see com.mysql.jdbc.IConnectionProperties#setLogSlowQueries(boolean)
     */
    public void setLogSlowQueries(boolean flag) {
        this.logSlowQueries.setValue(flag);
    }

    /*
     * (non-Javadoc)
     * 
     * @see com.mysql.jdbc.IConnectionProperties#setMaintainTimeStats(boolean)
     */
    public void setMaintainTimeStats(boolean flag) {
        this.maintainTimeStats.setValue(flag);
        this.maintainTimeStatsAsBoolean = this.maintainTimeStats.getValueAsBoolean();
    }

    /*
     * (non-Javadoc)
     * 
     * @see com.mysql.jdbc.IConnectionProperties#setMaxQuerySizeToLog(int)
     */
    public void setMaxQuerySizeToLog(int sizeInBytes) throws SQLException {
        this.maxQuerySizeToLog.setValue(sizeInBytes, getExceptionInterceptor());
    }

    /*
     * (non-Javadoc)
     * 
     * @see com.mysql.jdbc.IConnectionProperties#setMaxReconnects(int)
     */
    public void setMaxReconnects(int property) throws SQLException {
        this.maxReconnects.setValue(property, getExceptionInterceptor());
    }

    /*
     * (non-Javadoc)
     * 
     * @see com.mysql.jdbc.IConnectionProperties#setMaxRows(int)
     */
    public void setMaxRows(int property) throws SQLException {
        this.maxRows.setValue(property, getExceptionInterceptor());
        this.maxRowsAsInt = this.maxRows.getValueAsInt();
    }

    /*
     * (non-Javadoc)
     * 
     * @see com.mysql.jdbc.IConnectionProperties#setMetadataCacheSize(int)
     */
    public void setMetadataCacheSize(int value) throws SQLException {
        this.metadataCacheSize.setValue(value, getExceptionInterceptor());
    }

    /*
     * (non-Javadoc)
     * 
     * @see com.mysql.jdbc.IConnectionProperties#setNoDatetimeStringSync(boolean)
     */
    public void setNoDatetimeStringSync(boolean flag) {
        this.noDatetimeStringSync.setValue(flag);
    }

    /*
     * (non-Javadoc)
     * 
     * @see com.mysql.jdbc.IConnectionProperties#setNullCatalogMeansCurrent(boolean)
     */
    public void setNullCatalogMeansCurrent(boolean value) {
        this.nullCatalogMeansCurrent.setValue(value);
    }

    /*
     * (non-Javadoc)
     * 
     * @see com.mysql.jdbc.IConnectionProperties#setNullNamePatternMatchesAll(boolean)
     */
    public void setNullNamePatternMatchesAll(boolean value) {
        this.nullNamePatternMatchesAll.setValue(value);
    }

    /*
     * (non-Javadoc)
     * 
     * @see com.mysql.jdbc.IConnectionProperties#setPacketDebugBufferSize(int)
     */
    public void setPacketDebugBufferSize(int size) throws SQLException {
        this.packetDebugBufferSize.setValue(size, getExceptionInterceptor());
    }

    /*
     * (non-Javadoc)
     * 
     * @see com.mysql.jdbc.IConnectionProperties#setParanoid(boolean)
     */
    public void setParanoid(boolean property) {
        this.paranoid.setValue(property);
    }

    /*
     * (non-Javadoc)
     * 
     * @see com.mysql.jdbc.IConnectionProperties#setPedantic(boolean)
     */
    public void setPedantic(boolean property) {
        this.pedantic.setValue(property);
    }

    /*
     * (non-Javadoc)
     * 
     * @see com.mysql.jdbc.IConnectionProperties#setPreparedStatementCacheSize(int)
     */
    public void setPreparedStatementCacheSize(int cacheSize) throws SQLException {
        this.preparedStatementCacheSize.setValue(cacheSize, getExceptionInterceptor());
    }

    /*
     * (non-Javadoc)
     * 
     * @see com.mysql.jdbc.IConnectionProperties#setPreparedStatementCacheSqlLimit(int)
     */
    public void setPreparedStatementCacheSqlLimit(int cacheSqlLimit) throws SQLException {
        this.preparedStatementCacheSqlLimit.setValue(cacheSqlLimit, getExceptionInterceptor());
    }

    /*
     * (non-Javadoc)
     * 
     * @see com.mysql.jdbc.IConnectionProperties#setProfileSql(boolean)
     */
    public void setProfileSql(boolean property) {
        this.profileSQL.setValue(property);
        this.profileSQLAsBoolean = this.profileSQL.getValueAsBoolean();
    }

    /*
     * (non-Javadoc)
     * 
     * @see com.mysql.jdbc.IConnectionProperties#setProfileSQL(boolean)
     */
    public void setProfileSQL(boolean flag) {
        this.profileSQL.setValue(flag);
    }

    /*
     * (non-Javadoc)
     * 
     * @see com.mysql.jdbc.IConnectionProperties#setPropertiesTransform(java.lang.String)
     */
    public void setPropertiesTransform(String value) {
        this.propertiesTransform.setValue(value);
    }

    /*
     * (non-Javadoc)
     * 
     * @see com.mysql.jdbc.IConnectionProperties#setQueriesBeforeRetryMaster(int)
     */
    public void setQueriesBeforeRetryMaster(int property) throws SQLException {
        this.queriesBeforeRetryMaster.setValue(property, getExceptionInterceptor());
    }

    /*
     * (non-Javadoc)
     * 
     * @see com.mysql.jdbc.IConnectionProperties#setReconnectAtTxEnd(boolean)
     */
    public void setReconnectAtTxEnd(boolean property) {
        this.reconnectAtTxEnd.setValue(property);
        this.reconnectTxAtEndAsBoolean = this.reconnectAtTxEnd.getValueAsBoolean();
    }

    /*
     * (non-Javadoc)
     * 
     * @see com.mysql.jdbc.IConnectionProperties#setRelaxAutoCommit(boolean)
     */
    public void setRelaxAutoCommit(boolean property) {
        this.relaxAutoCommit.setValue(property);
    }

    /*
     * (non-Javadoc)
     * 
     * @see com.mysql.jdbc.IConnectionProperties#setReportMetricsIntervalMillis(int)
     */
    public void setReportMetricsIntervalMillis(int millis) throws SQLException {
        this.reportMetricsIntervalMillis.setValue(millis, getExceptionInterceptor());
    }

    /*
     * (non-Javadoc)
     * 
     * @see com.mysql.jdbc.IConnectionProperties#setRequireSSL(boolean)
     */
    public void setRequireSSL(boolean property) {
        this.requireSSL.setValue(property);
    }

    /*
     * (non-Javadoc)
     * 
     * @see com.mysql.jdbc.IConnectionProperties#setRetainStatementAfterResultSetClose(boolean)
     */
    public void setRetainStatementAfterResultSetClose(boolean flag) {
        this.retainStatementAfterResultSetClose.setValue(flag);
    }

    /*
     * (non-Javadoc)
     * 
     * @see com.mysql.jdbc.IConnectionProperties#setRollbackOnPooledClose(boolean)
     */
    public void setRollbackOnPooledClose(boolean flag) {
        this.rollbackOnPooledClose.setValue(flag);
    }

    /*
     * (non-Javadoc)
     * 
     * @see com.mysql.jdbc.IConnectionProperties#setRoundRobinLoadBalance(boolean)
     */
    public void setRoundRobinLoadBalance(boolean flag) {
        this.roundRobinLoadBalance.setValue(flag);
    }

    /*
     * (non-Javadoc)
     * 
     * @see com.mysql.jdbc.IConnectionProperties#setRunningCTS13(boolean)
     */
    public void setRunningCTS13(boolean flag) {
        this.runningCTS13.setValue(flag);
    }

    /*
     * (non-Javadoc)
     * 
     * @see com.mysql.jdbc.IConnectionProperties#setSecondsBeforeRetryMaster(int)
     */
    public void setSecondsBeforeRetryMaster(int property) throws SQLException {
        this.secondsBeforeRetryMaster.setValue(property, getExceptionInterceptor());
    }

    /*
     * (non-Javadoc)
     * 
     * @see com.mysql.jdbc.IConnectionProperties#setServerTimezone(java.lang.String)
     */
    public void setServerTimezone(String property) {
        this.serverTimezone.setValue(property);
    }

    /*
     * (non-Javadoc)
     * 
     * @see com.mysql.jdbc.IConnectionProperties#setSessionVariables(java.lang.String)
     */
    public void setSessionVariables(String variables) {
        this.sessionVariables.setValue(variables);
    }

    /*
     * (non-Javadoc)
     * 
     * @see com.mysql.jdbc.IConnectionProperties#setSlowQueryThresholdMillis(int)
     */
    public void setSlowQueryThresholdMillis(int millis) throws SQLException {
        this.slowQueryThresholdMillis.setValue(millis, getExceptionInterceptor());
    }

    /*
     * (non-Javadoc)
     * 
     * @see com.mysql.jdbc.IConnectionProperties#setSocketFactoryClassName(java.lang.String)
     */
    public void setSocketFactoryClassName(String property) {
        this.socketFactoryClassName.setValue(property);
    }

    /*
     * (non-Javadoc)
     * 
     * @see com.mysql.jdbc.IConnectionProperties#setSocketTimeout(int)
     */
    public void setSocketTimeout(int property) throws SQLException {
        this.socketTimeout.setValue(property, getExceptionInterceptor());
    }

    /*
     * (non-Javadoc)
     * 
     * @see com.mysql.jdbc.IConnectionProperties#setStrictFloatingPoint(boolean)
     */
    public void setStrictFloatingPoint(boolean property) {
        this.strictFloatingPoint.setValue(property);
    }

    /*
     * (non-Javadoc)
     * 
     * @see com.mysql.jdbc.IConnectionProperties#setStrictUpdates(boolean)
     */
    public void setStrictUpdates(boolean property) {
        this.strictUpdates.setValue(property);
    }

    /*
     * (non-Javadoc)
     * 
     * @see com.mysql.jdbc.IConnectionProperties#setTinyInt1isBit(boolean)
     */
    public void setTinyInt1isBit(boolean flag) {
        this.tinyInt1isBit.setValue(flag);
    }

    /*
     * (non-Javadoc)
     * 
     * @see com.mysql.jdbc.IConnectionProperties#setTraceProtocol(boolean)
     */
    public void setTraceProtocol(boolean flag) {
        this.traceProtocol.setValue(flag);
    }

    /*
     * (non-Javadoc)
     * 
     * @see com.mysql.jdbc.IConnectionProperties#setTransformedBitIsBoolean(boolean)
     */
    public void setTransformedBitIsBoolean(boolean flag) {
        this.transformedBitIsBoolean.setValue(flag);
    }

    /*
     * (non-Javadoc)
     * 
     * @see com.mysql.jdbc.IConnectionProperties#setUseCompression(boolean)
     */
    public void setUseCompression(boolean property) {
        this.useCompression.setValue(property);
    }

    /*
     * (non-Javadoc)
     * 
     * @see com.mysql.jdbc.IConnectionProperties#setUseFastIntParsing(boolean)
     */
    public void setUseFastIntParsing(boolean flag) {
        this.useFastIntParsing.setValue(flag);
    }

    /*
     * (non-Javadoc)
     * 
     * @see com.mysql.jdbc.IConnectionProperties#setUseHostsInPrivileges(boolean)
     */
    public void setUseHostsInPrivileges(boolean property) {
        this.useHostsInPrivileges.setValue(property);
    }

    /*
     * (non-Javadoc)
     * 
     * @see com.mysql.jdbc.IConnectionProperties#setUseInformationSchema(boolean)
     */
    public void setUseInformationSchema(boolean flag) {
        this.useInformationSchema.setValue(flag);
    }

    /*
     * (non-Javadoc)
     * 
     * @see com.mysql.jdbc.IConnectionProperties#setUseLocalSessionState(boolean)
     */
    public void setUseLocalSessionState(boolean flag) {
        this.useLocalSessionState.setValue(flag);
    }

    /*
     * (non-Javadoc)
     * 
     * @see com.mysql.jdbc.IConnectionProperties#setUseOldUTF8Behavior(boolean)
     */
    public void setUseOldUTF8Behavior(boolean flag) {
        this.useOldUTF8Behavior.setValue(flag);
        this.useOldUTF8BehaviorAsBoolean = this.useOldUTF8Behavior.getValueAsBoolean();
    }

    /*
     * (non-Javadoc)
     * 
     * @see com.mysql.jdbc.IConnectionProperties#setUseOnlyServerErrorMessages(boolean)
     */
    public void setUseOnlyServerErrorMessages(boolean flag) {
        this.useOnlyServerErrorMessages.setValue(flag);
    }

    /*
     * (non-Javadoc)
     * 
     * @see com.mysql.jdbc.IConnectionProperties#setUseReadAheadInput(boolean)
     */
    public void setUseReadAheadInput(boolean flag) {
        this.useReadAheadInput.setValue(flag);
    }

    /*
     * (non-Javadoc)
     * 
     * @see com.mysql.jdbc.IConnectionProperties#setUseServerPreparedStmts(boolean)
     */
    public void setUseServerPreparedStmts(boolean flag) {
        this.detectServerPreparedStmts.setValue(flag);
    }

    /*
     * (non-Javadoc)
     * 
     * @see com.mysql.jdbc.IConnectionProperties#setUseSqlStateCodes(boolean)
     */
    public void setUseSqlStateCodes(boolean flag) {
        this.useSqlStateCodes.setValue(flag);
    }

    /*
     * (non-Javadoc)
     * 
     * @see com.mysql.jdbc.IConnectionProperties#setUseSSL(boolean)
     */
    public void setUseSSL(boolean property) {
        this.useSSL.setValue(property);
    }

    /*
     * (non-Javadoc)
     * 
     * @see com.mysql.jdbc.IConnectionProperties#setUseStreamLengthsInPrepStmts(boolean)
     */
    public void setUseStreamLengthsInPrepStmts(boolean property) {
        this.useStreamLengthsInPrepStmts.setValue(property);
    }

    /*
     * (non-Javadoc)
     * 
     * @see com.mysql.jdbc.IConnectionProperties#setUseTimezone(boolean)
     */
    public void setUseTimezone(boolean property) {
        this.useTimezone.setValue(property);
    }

    /*
     * (non-Javadoc)
     * 
     * @see com.mysql.jdbc.IConnectionProperties#setUseUltraDevWorkAround(boolean)
     */
    public void setUseUltraDevWorkAround(boolean property) {
        this.useUltraDevWorkAround.setValue(property);
    }

    /*
     * (non-Javadoc)
     * 
     * @see com.mysql.jdbc.IConnectionProperties#setUseUnbufferedInput(boolean)
     */
    public void setUseUnbufferedInput(boolean flag) {
        this.useUnbufferedInput.setValue(flag);
    }

    /*
     * (non-Javadoc)
     * 
     * @see com.mysql.jdbc.IConnectionProperties#setUseUnicode(boolean)
     */
    public void setUseUnicode(boolean flag) {
        this.useUnicode.setValue(flag);
        this.useUnicodeAsBoolean = this.useUnicode.getValueAsBoolean();
    }

    /*
     * (non-Javadoc)
     * 
     * @see com.mysql.jdbc.IConnectionProperties#setUseUsageAdvisor(boolean)
     */
    public void setUseUsageAdvisor(boolean useUsageAdvisorFlag) {
        this.useUsageAdvisor.setValue(useUsageAdvisorFlag);
        this.useUsageAdvisorAsBoolean = this.useUsageAdvisor.getValueAsBoolean();
    }

    /*
     * (non-Javadoc)
     * 
     * @see com.mysql.jdbc.IConnectionProperties#setYearIsDateType(boolean)
     */
    public void setYearIsDateType(boolean flag) {
        this.yearIsDateType.setValue(flag);
    }

    /*
     * (non-Javadoc)
     * 
     * @see com.mysql.jdbc.IConnectionProperties#setZeroDateTimeBehavior(java.lang.String)
     */
    public void setZeroDateTimeBehavior(String behavior) {
        this.zeroDateTimeBehavior.setValue(behavior);
    }

    protected void storeToRef(Reference ref) throws SQLException {
        int numPropertiesToSet = PROPERTY_LIST.size();

        for (int i = 0; i < numPropertiesToSet; i++) {
            java.lang.reflect.Field propertyField = PROPERTY_LIST.get(i);

            try {
                ConnectionProperty propToStore = (ConnectionProperty) propertyField.get(this);

                if (ref != null) {
                    propToStore.storeTo(ref);
                }
            } catch (IllegalAccessException iae) {
                throw SQLError.createSQLException(Messages.getString("ConnectionProperties.errorNotExpected"), getExceptionInterceptor()); //$NON-NLS-1$
            }
        }
    }

    /*
     * (non-Javadoc)
     * 
     * @see com.mysql.jdbc.IConnectionProperties#useUnbufferedInput()
     */
    public boolean useUnbufferedInput() {
        return this.useUnbufferedInput.getValueAsBoolean();
    }

    /*
     * (non-Javadoc)
     * 
     * @see com.mysql.jdbc.IConnectionProperties#getUseCursorFetch()
     */
    public boolean getUseCursorFetch() {
        return this.useCursorFetch.getValueAsBoolean();
    }

    /*
     * (non-Javadoc)
     * 
     * @see com.mysql.jdbc.IConnectionProperties#setUseCursorFetch(boolean)
     */
    public void setUseCursorFetch(boolean flag) {
        this.useCursorFetch.setValue(flag);
    }

    /*
     * (non-Javadoc)
     * 
     * @see com.mysql.jdbc.IConnectionProperties#getOverrideSupportsIntegrityEnhancementFacility()
     */
    public boolean getOverrideSupportsIntegrityEnhancementFacility() {
        return this.overrideSupportsIntegrityEnhancementFacility.getValueAsBoolean();
    }

    /*
     * (non-Javadoc)
     * 
     * @see com.mysql.jdbc.IConnectionProperties#setOverrideSupportsIntegrityEnhancementFacility(boolean)
     */
    public void setOverrideSupportsIntegrityEnhancementFacility(boolean flag) {
        this.overrideSupportsIntegrityEnhancementFacility.setValue(flag);
    }

    /*
     * (non-Javadoc)
     * 
     * @see com.mysql.jdbc.IConnectionProperties#getNoTimezoneConversionForTimeType()
     */
    public boolean getNoTimezoneConversionForTimeType() {
        return this.noTimezoneConversionForTimeType.getValueAsBoolean();
    }

    /*
     * (non-Javadoc)
     * 
     * @see com.mysql.jdbc.IConnectionProperties#setNoTimezoneConversionForTimeType(boolean)
     */
    public void setNoTimezoneConversionForTimeType(boolean flag) {
        this.noTimezoneConversionForTimeType.setValue(flag);
    }

    /*
     * (non-Javadoc)
     * 
     * @see com.mysql.jdbc.IConnectionProperties#getUseJDBCCompliantTimezoneShift()
     */
    public boolean getUseJDBCCompliantTimezoneShift() {
        return this.useJDBCCompliantTimezoneShift.getValueAsBoolean();
    }

    /*
     * (non-Javadoc)
     * 
     * @see com.mysql.jdbc.IConnectionProperties#setUseJDBCCompliantTimezoneShift(boolean)
     */
    public void setUseJDBCCompliantTimezoneShift(boolean flag) {
        this.useJDBCCompliantTimezoneShift.setValue(flag);
    }

    /*
     * (non-Javadoc)
     * 
     * @see com.mysql.jdbc.IConnectionProperties#getAutoClosePStmtStreams()
     */
    public boolean getAutoClosePStmtStreams() {
        return this.autoClosePStmtStreams.getValueAsBoolean();
    }

    /*
     * (non-Javadoc)
     * 
     * @see com.mysql.jdbc.IConnectionProperties#setAutoClosePStmtStreams(boolean)
     */
    public void setAutoClosePStmtStreams(boolean flag) {
        this.autoClosePStmtStreams.setValue(flag);
    }

    /*
     * (non-Javadoc)
     * 
     * @see com.mysql.jdbc.IConnectionProperties#getProcessEscapeCodesForPrepStmts()
     */
    public boolean getProcessEscapeCodesForPrepStmts() {
        return this.processEscapeCodesForPrepStmts.getValueAsBoolean();
    }

    /*
     * (non-Javadoc)
     * 
     * @see com.mysql.jdbc.IConnectionProperties#setProcessEscapeCodesForPrepStmts(boolean)
     */
    public void setProcessEscapeCodesForPrepStmts(boolean flag) {
        this.processEscapeCodesForPrepStmts.setValue(flag);
    }

    /*
     * (non-Javadoc)
     * 
     * @see com.mysql.jdbc.IConnectionProperties#getUseGmtMillisForDatetimes()
     */
    public boolean getUseGmtMillisForDatetimes() {
        return this.useGmtMillisForDatetimes.getValueAsBoolean();
    }

    /*
     * (non-Javadoc)
     * 
     * @see com.mysql.jdbc.IConnectionProperties#setUseGmtMillisForDatetimes(boolean)
     */
    public void setUseGmtMillisForDatetimes(boolean flag) {
        this.useGmtMillisForDatetimes.setValue(flag);
    }

    /*
     * (non-Javadoc)
     * 
     * @see com.mysql.jdbc.IConnectionProperties#getDumpMetadataOnColumnNotFound()
     */
    public boolean getDumpMetadataOnColumnNotFound() {
        return this.dumpMetadataOnColumnNotFound.getValueAsBoolean();
    }

    /*
     * (non-Javadoc)
     * 
     * @see com.mysql.jdbc.IConnectionProperties#setDumpMetadataOnColumnNotFound(boolean)
     */
    public void setDumpMetadataOnColumnNotFound(boolean flag) {
        this.dumpMetadataOnColumnNotFound.setValue(flag);
    }

    /*
     * (non-Javadoc)
     * 
     * @see com.mysql.jdbc.IConnectionProperties#getResourceId()
     */
    public String getResourceId() {
        return this.resourceId.getValueAsString();
    }

    /*
     * (non-Javadoc)
     * 
     * @see com.mysql.jdbc.IConnectionProperties#setResourceId(java.lang.String)
     */
    public void setResourceId(String resourceId) {
        this.resourceId.setValue(resourceId);
    }

    /*
     * (non-Javadoc)
     * 
     * @see com.mysql.jdbc.IConnectionProperties#getRewriteBatchedStatements()
     */
    public boolean getRewriteBatchedStatements() {
        return this.rewriteBatchedStatements.getValueAsBoolean();
    }

    /*
     * (non-Javadoc)
     * 
     * @see com.mysql.jdbc.IConnectionProperties#setRewriteBatchedStatements(boolean)
     */
    public void setRewriteBatchedStatements(boolean flag) {
        this.rewriteBatchedStatements.setValue(flag);
    }

    /*
     * (non-Javadoc)
     * 
     * @see com.mysql.jdbc.IConnectionProperties#getJdbcCompliantTruncationForReads()
     */
    public boolean getJdbcCompliantTruncationForReads() {
        return this.jdbcCompliantTruncationForReads;
    }

    /*
     * (non-Javadoc)
     * 
     * @see com.mysql.jdbc.IConnectionProperties#setJdbcCompliantTruncationForReads(boolean)
     */
    public void setJdbcCompliantTruncationForReads(boolean jdbcCompliantTruncationForReads) {
        this.jdbcCompliantTruncationForReads = jdbcCompliantTruncationForReads;
    }

    /*
     * (non-Javadoc)
     * 
     * @see com.mysql.jdbc.IConnectionProperties#getUseJvmCharsetConverters()
     */
    public boolean getUseJvmCharsetConverters() {
        return this.useJvmCharsetConverters.getValueAsBoolean();
    }

    /*
     * (non-Javadoc)
     * 
     * @see com.mysql.jdbc.IConnectionProperties#setUseJvmCharsetConverters(boolean)
     */
    public void setUseJvmCharsetConverters(boolean flag) {
        this.useJvmCharsetConverters.setValue(flag);
    }

    /*
     * (non-Javadoc)
     * 
     * @see com.mysql.jdbc.IConnectionProperties#getPinGlobalTxToPhysicalConnection()
     */
    public boolean getPinGlobalTxToPhysicalConnection() {
        return this.pinGlobalTxToPhysicalConnection.getValueAsBoolean();
    }

    /*
     * (non-Javadoc)
     * 
     * @see com.mysql.jdbc.IConnectionProperties#setPinGlobalTxToPhysicalConnection(boolean)
     */
    public void setPinGlobalTxToPhysicalConnection(boolean flag) {
        this.pinGlobalTxToPhysicalConnection.setValue(flag);
    }

    /*
     * "Aliases" which match the property names to make using
     * from datasources easier.
     */

    /*
     * (non-Javadoc)
     * 
     * @see com.mysql.jdbc.IConnectionProperties#setGatherPerfMetrics(boolean)
     */
    public void setGatherPerfMetrics(boolean flag) {
        setGatherPerformanceMetrics(flag);
    }

    /*
     * (non-Javadoc)
     * 
     * @see com.mysql.jdbc.IConnectionProperties#getGatherPerfMetrics()
     */
    public boolean getGatherPerfMetrics() {
        return getGatherPerformanceMetrics();
    }

    /*
     * (non-Javadoc)
     * 
     * @see com.mysql.jdbc.IConnectionProperties#setUltraDevHack(boolean)
     */
    public void setUltraDevHack(boolean flag) {
        setUseUltraDevWorkAround(flag);
    }

    /*
     * (non-Javadoc)
     * 
     * @see com.mysql.jdbc.IConnectionProperties#getUltraDevHack()
     */
    public boolean getUltraDevHack() {
        return getUseUltraDevWorkAround();
    }

    /*
     * (non-Javadoc)
     * 
     * @see com.mysql.jdbc.IConnectionProperties#setInteractiveClient(boolean)
     */
    public void setInteractiveClient(boolean property) {
        setIsInteractiveClient(property);
    }

    /*
     * (non-Javadoc)
     * 
     * @see com.mysql.jdbc.IConnectionProperties#setSocketFactory(java.lang.String)
     */
    public void setSocketFactory(String name) {
        setSocketFactoryClassName(name);
    }

    /*
     * (non-Javadoc)
     * 
     * @see com.mysql.jdbc.IConnectionProperties#getSocketFactory()
     */
    public String getSocketFactory() {
        return getSocketFactoryClassName();
    }

    /*
     * (non-Javadoc)
     * 
     * @see com.mysql.jdbc.IConnectionProperties#setUseServerPrepStmts(boolean)
     */
    public void setUseServerPrepStmts(boolean flag) {
        setUseServerPreparedStmts(flag);
    }

    /*
     * (non-Javadoc)
     * 
     * @see com.mysql.jdbc.IConnectionProperties#getUseServerPrepStmts()
     */
    public boolean getUseServerPrepStmts() {
        return getUseServerPreparedStmts();
    }

    /*
     * (non-Javadoc)
     * 
     * @see com.mysql.jdbc.IConnectionProperties#setCacheCallableStmts(boolean)
     */
    public void setCacheCallableStmts(boolean flag) {
        setCacheCallableStatements(flag);
    }

    /*
     * (non-Javadoc)
     * 
     * @see com.mysql.jdbc.IConnectionProperties#getCacheCallableStmts()
     */
    public boolean getCacheCallableStmts() {
        return getCacheCallableStatements();
    }

    /*
     * (non-Javadoc)
     * 
     * @see com.mysql.jdbc.IConnectionProperties#setCachePrepStmts(boolean)
     */
    public void setCachePrepStmts(boolean flag) {
        setCachePreparedStatements(flag);
    }

    /*
     * (non-Javadoc)
     * 
     * @see com.mysql.jdbc.IConnectionProperties#getCachePrepStmts()
     */
    public boolean getCachePrepStmts() {
        return getCachePreparedStatements();
    }

    /*
     * (non-Javadoc)
     * 
     * @see com.mysql.jdbc.IConnectionProperties#setCallableStmtCacheSize(int)
     */
    public void setCallableStmtCacheSize(int cacheSize) throws SQLException {
        setCallableStatementCacheSize(cacheSize);
    }

    /*
     * (non-Javadoc)
     * 
     * @see com.mysql.jdbc.IConnectionProperties#getCallableStmtCacheSize()
     */
    public int getCallableStmtCacheSize() {
        return getCallableStatementCacheSize();
    }

    /*
     * (non-Javadoc)
     * 
     * @see com.mysql.jdbc.IConnectionProperties#setPrepStmtCacheSize(int)
     */
    public void setPrepStmtCacheSize(int cacheSize) throws SQLException {
        setPreparedStatementCacheSize(cacheSize);
    }

    /*
     * (non-Javadoc)
     * 
     * @see com.mysql.jdbc.IConnectionProperties#getPrepStmtCacheSize()
     */
    public int getPrepStmtCacheSize() {
        return getPreparedStatementCacheSize();
    }

    /*
     * (non-Javadoc)
     * 
     * @see com.mysql.jdbc.IConnectionProperties#setPrepStmtCacheSqlLimit(int)
     */
    public void setPrepStmtCacheSqlLimit(int sqlLimit) throws SQLException {
        setPreparedStatementCacheSqlLimit(sqlLimit);
    }

    /*
     * (non-Javadoc)
     * 
     * @see com.mysql.jdbc.IConnectionProperties#getPrepStmtCacheSqlLimit()
     */
    public int getPrepStmtCacheSqlLimit() {
        return getPreparedStatementCacheSqlLimit();
    }

    /*
     * (non-Javadoc)
     * 
     * @see com.mysql.jdbc.IConnectionProperties#getNoAccessToProcedureBodies()
     */
    public boolean getNoAccessToProcedureBodies() {
        return this.noAccessToProcedureBodies.getValueAsBoolean();
    }

    /*
     * (non-Javadoc)
     * 
     * @see com.mysql.jdbc.IConnectionProperties#setNoAccessToProcedureBodies(boolean)
     */
    public void setNoAccessToProcedureBodies(boolean flag) {
        this.noAccessToProcedureBodies.setValue(flag);
    }

    /*
     * (non-Javadoc)
     * 
     * @see com.mysql.jdbc.IConnectionProperties#getUseOldAliasMetadataBehavior()
     */
    public boolean getUseOldAliasMetadataBehavior() {
        return this.useOldAliasMetadataBehavior.getValueAsBoolean();
    }

    /*
     * (non-Javadoc)
     * 
     * @see com.mysql.jdbc.IConnectionProperties#setUseOldAliasMetadataBehavior(boolean)
     */
    public void setUseOldAliasMetadataBehavior(boolean flag) {
        this.useOldAliasMetadataBehavior.setValue(flag);
    }

    /*
     * (non-Javadoc)
     * 
     * @see com.mysql.jdbc.IConnectionProperties#getClientCertificateKeyStorePassword()
     */
    public String getClientCertificateKeyStorePassword() {
        return this.clientCertificateKeyStorePassword.getValueAsString();
    }

    /*
     * (non-Javadoc)
     * 
     * @see com.mysql.jdbc.IConnectionProperties#setClientCertificateKeyStorePassword(java.lang.String)
     */
    public void setClientCertificateKeyStorePassword(String value) {
        this.clientCertificateKeyStorePassword.setValue(value);
    }

    /*
     * (non-Javadoc)
     * 
     * @see com.mysql.jdbc.IConnectionProperties#getClientCertificateKeyStoreType()
     */
    public String getClientCertificateKeyStoreType() {
        return this.clientCertificateKeyStoreType.getValueAsString();
    }

    /*
     * (non-Javadoc)
     * 
     * @see com.mysql.jdbc.IConnectionProperties#setClientCertificateKeyStoreType(java.lang.String)
     */
    public void setClientCertificateKeyStoreType(String value) {
        this.clientCertificateKeyStoreType.setValue(value);
    }

    /*
     * (non-Javadoc)
     * 
     * @see com.mysql.jdbc.IConnectionProperties#getClientCertificateKeyStoreUrl()
     */
    public String getClientCertificateKeyStoreUrl() {
        return this.clientCertificateKeyStoreUrl.getValueAsString();
    }

    /*
     * (non-Javadoc)
     * 
     * @see com.mysql.jdbc.IConnectionProperties#setClientCertificateKeyStoreUrl(java.lang.String)
     */
    public void setClientCertificateKeyStoreUrl(String value) {
        this.clientCertificateKeyStoreUrl.setValue(value);
    }

    /*
     * (non-Javadoc)
     * 
     * @see com.mysql.jdbc.IConnectionProperties#getTrustCertificateKeyStorePassword()
     */
    public String getTrustCertificateKeyStorePassword() {
        return this.trustCertificateKeyStorePassword.getValueAsString();
    }

    /*
     * (non-Javadoc)
     * 
     * @see com.mysql.jdbc.IConnectionProperties#setTrustCertificateKeyStorePassword(java.lang.String)
     */
    public void setTrustCertificateKeyStorePassword(String value) {
        this.trustCertificateKeyStorePassword.setValue(value);
    }

    /*
     * (non-Javadoc)
     * 
     * @see com.mysql.jdbc.IConnectionProperties#getTrustCertificateKeyStoreType()
     */
    public String getTrustCertificateKeyStoreType() {
        return this.trustCertificateKeyStoreType.getValueAsString();
    }

    /*
     * (non-Javadoc)
     * 
     * @see com.mysql.jdbc.IConnectionProperties#setTrustCertificateKeyStoreType(java.lang.String)
     */
    public void setTrustCertificateKeyStoreType(String value) {
        this.trustCertificateKeyStoreType.setValue(value);
    }

    /*
     * (non-Javadoc)
     * 
     * @see com.mysql.jdbc.IConnectionProperties#getTrustCertificateKeyStoreUrl()
     */
    public String getTrustCertificateKeyStoreUrl() {
        return this.trustCertificateKeyStoreUrl.getValueAsString();
    }

    /*
     * (non-Javadoc)
     * 
     * @see com.mysql.jdbc.IConnectionProperties#setTrustCertificateKeyStoreUrl(java.lang.String)
     */
    public void setTrustCertificateKeyStoreUrl(String value) {
        this.trustCertificateKeyStoreUrl.setValue(value);
    }

    /*
     * (non-Javadoc)
     * 
     * @see com.mysql.jdbc.IConnectionProperties#getUseSSPSCompatibleTimezoneShift()
     */
    public boolean getUseSSPSCompatibleTimezoneShift() {
        return this.useSSPSCompatibleTimezoneShift.getValueAsBoolean();
    }

    /*
     * (non-Javadoc)
     * 
     * @see com.mysql.jdbc.IConnectionProperties#setUseSSPSCompatibleTimezoneShift(boolean)
     */
    public void setUseSSPSCompatibleTimezoneShift(boolean flag) {
        this.useSSPSCompatibleTimezoneShift.setValue(flag);
    }

    /*
     * (non-Javadoc)
     * 
     * @see com.mysql.jdbc.IConnectionProperties#getTreatUtilDateAsTimestamp()
     */
    public boolean getTreatUtilDateAsTimestamp() {
        return this.treatUtilDateAsTimestamp.getValueAsBoolean();
    }

    /*
     * (non-Javadoc)
     * 
     * @see com.mysql.jdbc.IConnectionProperties#setTreatUtilDateAsTimestamp(boolean)
     */
    public void setTreatUtilDateAsTimestamp(boolean flag) {
        this.treatUtilDateAsTimestamp.setValue(flag);
    }

    /*
     * (non-Javadoc)
     * 
     * @see com.mysql.jdbc.IConnectionProperties#getUseFastDateParsing()
     */
    public boolean getUseFastDateParsing() {
        return this.useFastDateParsing.getValueAsBoolean();
    }

    /*
     * (non-Javadoc)
     * 
     * @see com.mysql.jdbc.IConnectionProperties#setUseFastDateParsing(boolean)
     */
    public void setUseFastDateParsing(boolean flag) {
        this.useFastDateParsing.setValue(flag);
    }

    /*
     * (non-Javadoc)
     * 
     * @see com.mysql.jdbc.IConnectionProperties#getLocalSocketAddress()
     */
    public String getLocalSocketAddress() {
        return this.localSocketAddress.getValueAsString();
    }

    /*
     * (non-Javadoc)
     * 
     * @see com.mysql.jdbc.IConnectionProperties#setLocalSocketAddress(java.lang.String)
     */
    public void setLocalSocketAddress(String address) {
        this.localSocketAddress.setValue(address);
    }

    /*
     * (non-Javadoc)
     * 
     * @see com.mysql.jdbc.IConnectionProperties#setUseConfigs(java.lang.String)
     */
    public void setUseConfigs(String configs) {
        this.useConfigs.setValue(configs);
    }

    /*
     * (non-Javadoc)
     * 
     * @see com.mysql.jdbc.IConnectionProperties#getUseConfigs()
     */
    public String getUseConfigs() {
        return this.useConfigs.getValueAsString();
    }

    /*
     * (non-Javadoc)
     * 
     * @see com.mysql.jdbc.IConnectionProperties#getGenerateSimpleParameterMetadata()
     */
    public boolean getGenerateSimpleParameterMetadata() {
        return this.generateSimpleParameterMetadata.getValueAsBoolean();
    }

    /*
     * (non-Javadoc)
     * 
     * @see com.mysql.jdbc.IConnectionProperties#setGenerateSimpleParameterMetadata(boolean)
     */
    public void setGenerateSimpleParameterMetadata(boolean flag) {
        this.generateSimpleParameterMetadata.setValue(flag);
    }

    /*
     * (non-Javadoc)
     * 
     * @see com.mysql.jdbc.IConnectionProperties#getLogXaCommands()
     */
    public boolean getLogXaCommands() {
        return this.logXaCommands.getValueAsBoolean();
    }

    /*
     * (non-Javadoc)
     * 
     * @see com.mysql.jdbc.IConnectionProperties#setLogXaCommands(boolean)
     */
    public void setLogXaCommands(boolean flag) {
        this.logXaCommands.setValue(flag);
    }

    /*
     * (non-Javadoc)
     * 
     * @see com.mysql.jdbc.IConnectionProperties#getResultSetSizeThreshold()
     */
    public int getResultSetSizeThreshold() {
        return this.resultSetSizeThreshold.getValueAsInt();
    }

    /*
     * (non-Javadoc)
     * 
     * @see com.mysql.jdbc.IConnectionProperties#setResultSetSizeThreshold(int)
     */
    public void setResultSetSizeThreshold(int threshold) throws SQLException {
        this.resultSetSizeThreshold.setValue(threshold, getExceptionInterceptor());
    }

    /*
     * (non-Javadoc)
     * 
     * @see com.mysql.jdbc.IConnectionProperties#getNetTimeoutForStreamingResults()
     */
    public int getNetTimeoutForStreamingResults() {
        return this.netTimeoutForStreamingResults.getValueAsInt();
    }

    /*
     * (non-Javadoc)
     * 
     * @see com.mysql.jdbc.IConnectionProperties#setNetTimeoutForStreamingResults(int)
     */
    public void setNetTimeoutForStreamingResults(int value) throws SQLException {
        this.netTimeoutForStreamingResults.setValue(value, getExceptionInterceptor());
    }

    /*
     * (non-Javadoc)
     * 
     * @see com.mysql.jdbc.IConnectionProperties#getEnableQueryTimeouts()
     */
    public boolean getEnableQueryTimeouts() {
        return this.enableQueryTimeouts.getValueAsBoolean();
    }

    /*
     * (non-Javadoc)
     * 
     * @see com.mysql.jdbc.IConnectionProperties#setEnableQueryTimeouts(boolean)
     */
    public void setEnableQueryTimeouts(boolean flag) {
        this.enableQueryTimeouts.setValue(flag);
    }

    /*
     * (non-Javadoc)
     * 
     * @see com.mysql.jdbc.IConnectionProperties#getPadCharsWithSpace()
     */
    public boolean getPadCharsWithSpace() {
        return this.padCharsWithSpace.getValueAsBoolean();
    }

    /*
     * (non-Javadoc)
     * 
     * @see com.mysql.jdbc.IConnectionProperties#setPadCharsWithSpace(boolean)
     */
    public void setPadCharsWithSpace(boolean flag) {
        this.padCharsWithSpace.setValue(flag);
    }

    /*
     * (non-Javadoc)
     * 
     * @see com.mysql.jdbc.IConnectionProperties#getUseDynamicCharsetInfo()
     */
    public boolean getUseDynamicCharsetInfo() {
        return this.useDynamicCharsetInfo.getValueAsBoolean();
    }

    /*
     * (non-Javadoc)
     * 
     * @see com.mysql.jdbc.IConnectionProperties#setUseDynamicCharsetInfo(boolean)
     */
    public void setUseDynamicCharsetInfo(boolean flag) {
        this.useDynamicCharsetInfo.setValue(flag);
    }

    /*
     * (non-Javadoc)
     * 
     * @see com.mysql.jdbc.IConnectionProperties#getClientInfoProvider()
     */
    public String getClientInfoProvider() {
        return this.clientInfoProvider.getValueAsString();
    }

    /*
     * (non-Javadoc)
     * 
     * @see com.mysql.jdbc.IConnectionProperties#setClientInfoProvider(java.lang.String)
     */
    public void setClientInfoProvider(String classname) {
        this.clientInfoProvider.setValue(classname);
    }

    public boolean getPopulateInsertRowWithDefaultValues() {
        return this.populateInsertRowWithDefaultValues.getValueAsBoolean();
    }

    public void setPopulateInsertRowWithDefaultValues(boolean flag) {
        this.populateInsertRowWithDefaultValues.setValue(flag);
    }

    public String getLoadBalanceStrategy() {
        return this.loadBalanceStrategy.getValueAsString();
    }

    public void setLoadBalanceStrategy(String strategy) {
        this.loadBalanceStrategy.setValue(strategy);
    }

    public boolean getTcpNoDelay() {
        return this.tcpNoDelay.getValueAsBoolean();
    }

    public void setTcpNoDelay(boolean flag) {
        this.tcpNoDelay.setValue(flag);
    }

    public boolean getTcpKeepAlive() {
        return this.tcpKeepAlive.getValueAsBoolean();
    }

    public void setTcpKeepAlive(boolean flag) {
        this.tcpKeepAlive.setValue(flag);
    }

    public int getTcpRcvBuf() {
        return this.tcpRcvBuf.getValueAsInt();
    }

    public void setTcpRcvBuf(int bufSize) throws SQLException {
        this.tcpRcvBuf.setValue(bufSize, getExceptionInterceptor());
    }

    public int getTcpSndBuf() {
        return this.tcpSndBuf.getValueAsInt();
    }

    public void setTcpSndBuf(int bufSize) throws SQLException {
        this.tcpSndBuf.setValue(bufSize, getExceptionInterceptor());
    }

    public int getTcpTrafficClass() {
        return this.tcpTrafficClass.getValueAsInt();
    }

    public void setTcpTrafficClass(int classFlags) throws SQLException {
        this.tcpTrafficClass.setValue(classFlags, getExceptionInterceptor());
    }

    public boolean getUseNanosForElapsedTime() {
        return this.useNanosForElapsedTime.getValueAsBoolean();
    }

    public void setUseNanosForElapsedTime(boolean flag) {
        this.useNanosForElapsedTime.setValue(flag);
    }

    public long getSlowQueryThresholdNanos() {
        return this.slowQueryThresholdNanos.getValueAsLong();
    }

    public void setSlowQueryThresholdNanos(long nanos) throws SQLException {
        this.slowQueryThresholdNanos.setValue(nanos, getExceptionInterceptor());
    }

    public String getStatementInterceptors() {
        return this.statementInterceptors.getValueAsString();
    }

    public void setStatementInterceptors(String value) {
        this.statementInterceptors.setValue(value);
    }

    public boolean getUseDirectRowUnpack() {
        return this.useDirectRowUnpack.getValueAsBoolean();
    }

    public void setUseDirectRowUnpack(boolean flag) {
        this.useDirectRowUnpack.setValue(flag);
    }

    public String getLargeRowSizeThreshold() {
        return this.largeRowSizeThreshold.getValueAsString();
    }

    public void setLargeRowSizeThreshold(String value) throws SQLException {
        this.largeRowSizeThreshold.setValue(value, getExceptionInterceptor());
    }

    public boolean getUseBlobToStoreUTF8OutsideBMP() {
        return this.useBlobToStoreUTF8OutsideBMP.getValueAsBoolean();
    }

    public void setUseBlobToStoreUTF8OutsideBMP(boolean flag) {
        this.useBlobToStoreUTF8OutsideBMP.setValue(flag);
    }

    public String getUtf8OutsideBmpExcludedColumnNamePattern() {
        return this.utf8OutsideBmpExcludedColumnNamePattern.getValueAsString();
    }

    public void setUtf8OutsideBmpExcludedColumnNamePattern(String regexPattern) {
        this.utf8OutsideBmpExcludedColumnNamePattern.setValue(regexPattern);
    }

    public String getUtf8OutsideBmpIncludedColumnNamePattern() {
        return this.utf8OutsideBmpIncludedColumnNamePattern.getValueAsString();
    }

    public void setUtf8OutsideBmpIncludedColumnNamePattern(String regexPattern) {
        this.utf8OutsideBmpIncludedColumnNamePattern.setValue(regexPattern);
    }

    public boolean getIncludeInnodbStatusInDeadlockExceptions() {
        return this.includeInnodbStatusInDeadlockExceptions.getValueAsBoolean();
    }

    public void setIncludeInnodbStatusInDeadlockExceptions(boolean flag) {
        this.includeInnodbStatusInDeadlockExceptions.setValue(flag);
    }

    public boolean getBlobsAreStrings() {
>>>>>>> 8d5e83e3
        return this.blobsAreStrings.getValueAsBoolean();
    }

    public void setBlobsAreStrings(boolean flag) {
        this.blobsAreStrings.setValue(flag);
    }

    public boolean getFunctionsNeverReturnBlobs() {
        return this.functionsNeverReturnBlobs.getValueAsBoolean();
    }

    public void setFunctionsNeverReturnBlobs(boolean flag) {
        this.functionsNeverReturnBlobs.setValue(flag);
    }

    public boolean getAutoSlowLog() {
        return this.autoSlowLog.getValueAsBoolean();
    }

    public void setAutoSlowLog(boolean flag) {
        this.autoSlowLog.setValue(flag);
    }

    public String getConnectionLifecycleInterceptors() {
        return this.connectionLifecycleInterceptors.getValueAsString();
    }

    public void setConnectionLifecycleInterceptors(String interceptors) {
        this.connectionLifecycleInterceptors.setValue(interceptors);
    }

    public String getProfilerEventHandler() {
        return this.profilerEventHandler.getValueAsString();
    }

    public void setProfilerEventHandler(String handler) {
        this.profilerEventHandler.setValue(handler);
    }

    public boolean getVerifyServerCertificate() {
        return this.verifyServerCertificate.getValueAsBoolean();
    }

    public void setVerifyServerCertificate(boolean flag) {
        this.verifyServerCertificate.setValue(flag);
    }

    public boolean getUseLegacyDatetimeCode() {
        return this.useLegacyDatetimeCode.getValueAsBoolean();
    }

    public void setUseLegacyDatetimeCode(boolean flag) {
        this.useLegacyDatetimeCode.setValue(flag);
    }

    public int getSelfDestructOnPingSecondsLifetime() {
        return this.selfDestructOnPingSecondsLifetime.getValueAsInt();
    }

    public void setSelfDestructOnPingSecondsLifetime(int seconds) throws SQLException {
        this.selfDestructOnPingSecondsLifetime.setValue(seconds, getExceptionInterceptor());
    }

    public int getSelfDestructOnPingMaxOperations() {
        return this.selfDestructOnPingMaxOperations.getValueAsInt();
    }

    public void setSelfDestructOnPingMaxOperations(int maxOperations) throws SQLException {
        this.selfDestructOnPingMaxOperations.setValue(maxOperations, getExceptionInterceptor());
    }

    public boolean getUseColumnNamesInFindColumn() {
        return this.useColumnNamesInFindColumn.getValueAsBoolean();
    }

    public void setUseColumnNamesInFindColumn(boolean flag) {
        this.useColumnNamesInFindColumn.setValue(flag);
    }

    public boolean getUseLocalTransactionState() {
        return this.useLocalTransactionState.getValueAsBoolean();
    }

    public void setUseLocalTransactionState(boolean flag) {
        this.useLocalTransactionState.setValue(flag);
    }

    public boolean getCompensateOnDuplicateKeyUpdateCounts() {
        return this.compensateOnDuplicateKeyUpdateCounts.getValueAsBoolean();
    }

    public void setCompensateOnDuplicateKeyUpdateCounts(boolean flag) {
        this.compensateOnDuplicateKeyUpdateCounts.setValue(flag);
    }

    public int getLoadBalanceBlacklistTimeout() {
        return this.loadBalanceBlacklistTimeout.getValueAsInt();
    }

    public void setLoadBalanceBlacklistTimeout(int loadBalanceBlacklistTimeout) throws SQLException {
        this.loadBalanceBlacklistTimeout.setValue(loadBalanceBlacklistTimeout, getExceptionInterceptor());
    }

    public int getLoadBalancePingTimeout() {
        return this.loadBalancePingTimeout.getValueAsInt();
    }

    public void setLoadBalancePingTimeout(int loadBalancePingTimeout) throws SQLException {
        this.loadBalancePingTimeout.setValue(loadBalancePingTimeout, getExceptionInterceptor());
    }

    public void setRetriesAllDown(int retriesAllDown) throws SQLException {
        this.retriesAllDown.setValue(retriesAllDown, getExceptionInterceptor());
    }

    public int getRetriesAllDown() {
        return this.retriesAllDown.getValueAsInt();
    }

    public void setUseAffectedRows(boolean flag) {
        this.useAffectedRows.setValue(flag);
    }

    public boolean getUseAffectedRows() {
        return this.useAffectedRows.getValueAsBoolean();
    }

    public void setPasswordCharacterEncoding(String characterSet) {
        this.passwordCharacterEncoding.setValue(characterSet);
    }

    public String getPasswordCharacterEncoding() {
        return this.passwordCharacterEncoding.getValueAsString();
    }

    public void setExceptionInterceptors(String exceptionInterceptors) {
        this.exceptionInterceptors.setValue(exceptionInterceptors);
    }

    public String getExceptionInterceptors() {
        return this.exceptionInterceptors.getValueAsString();
    }

    public void setMaxAllowedPacket(int max) throws SQLException {
        this.maxAllowedPacket.setValue(max, getExceptionInterceptor());
    }

    public int getMaxAllowedPacket() {
        return this.maxAllowedPacket.getValueAsInt();
    }

    public boolean getQueryTimeoutKillsConnection() {
        return this.queryTimeoutKillsConnection.getValueAsBoolean();
    }

    public void setQueryTimeoutKillsConnection(boolean queryTimeoutKillsConnection) {
        this.queryTimeoutKillsConnection.setValue(queryTimeoutKillsConnection);
    }

    public boolean getLoadBalanceValidateConnectionOnSwapServer() {
        return this.loadBalanceValidateConnectionOnSwapServer.getValueAsBoolean();
    }

    public void setLoadBalanceValidateConnectionOnSwapServer(boolean loadBalanceValidateConnectionOnSwapServer) {
        this.loadBalanceValidateConnectionOnSwapServer.setValue(loadBalanceValidateConnectionOnSwapServer);

    }

    public String getLoadBalanceConnectionGroup() {
        return this.loadBalanceConnectionGroup.getValueAsString();
    }

    public void setLoadBalanceConnectionGroup(String loadBalanceConnectionGroup) {
        this.loadBalanceConnectionGroup.setValue(loadBalanceConnectionGroup);
    }

    public String getLoadBalanceExceptionChecker() {
        return this.loadBalanceExceptionChecker.getValueAsString();
    }

    public void setLoadBalanceExceptionChecker(String loadBalanceExceptionChecker) {
        this.loadBalanceExceptionChecker.setValue(loadBalanceExceptionChecker);
    }

    public String getLoadBalanceSQLStateFailover() {
        return this.loadBalanceSQLStateFailover.getValueAsString();
    }

    public void setLoadBalanceSQLStateFailover(String loadBalanceSQLStateFailover) {
        this.loadBalanceSQLStateFailover.setValue(loadBalanceSQLStateFailover);
    }

    public String getLoadBalanceSQLExceptionSubclassFailover() {
        return this.loadBalanceSQLExceptionSubclassFailover.getValueAsString();
    }

    public void setLoadBalanceSQLExceptionSubclassFailover(String loadBalanceSQLExceptionSubclassFailover) {
        this.loadBalanceSQLExceptionSubclassFailover.setValue(loadBalanceSQLExceptionSubclassFailover);
    }

    public boolean getLoadBalanceEnableJMX() {
        return this.loadBalanceEnableJMX.getValueAsBoolean();
    }

    public void setLoadBalanceEnableJMX(boolean loadBalanceEnableJMX) {
        this.loadBalanceEnableJMX.setValue(loadBalanceEnableJMX);
    }

    public void setLoadBalanceAutoCommitStatementThreshold(int loadBalanceAutoCommitStatementThreshold) throws SQLException {
        this.loadBalanceAutoCommitStatementThreshold.setValue(loadBalanceAutoCommitStatementThreshold, getExceptionInterceptor());
    }

    public int getLoadBalanceAutoCommitStatementThreshold() {
        return this.loadBalanceAutoCommitStatementThreshold.getValueAsInt();
    }

    public void setLoadBalanceAutoCommitStatementRegex(String loadBalanceAutoCommitStatementRegex) {
        this.loadBalanceAutoCommitStatementRegex.setValue(loadBalanceAutoCommitStatementRegex);
    }

    public String getLoadBalanceAutoCommitStatementRegex() {
        return this.loadBalanceAutoCommitStatementRegex.getValueAsString();
    }

    public void setIncludeThreadDumpInDeadlockExceptions(boolean flag) {
        this.includeThreadDumpInDeadlockExceptions.setValue(flag);
    }

    public boolean getIncludeThreadDumpInDeadlockExceptions() {
        return this.includeThreadDumpInDeadlockExceptions.getValueAsBoolean();
    }

    public void setIncludeThreadNamesAsStatementComment(boolean flag) {
        this.includeThreadNamesAsStatementComment.setValue(flag);
    }

    public boolean getIncludeThreadNamesAsStatementComment() {
        return this.includeThreadNamesAsStatementComment.getValueAsBoolean();
    }

    public void setAuthenticationPlugins(String authenticationPlugins) {
        this.authenticationPlugins.setValue(authenticationPlugins);
    }

    public String getAuthenticationPlugins() {
        return this.authenticationPlugins.getValueAsString();
    }

    public void setDisabledAuthenticationPlugins(String disabledAuthenticationPlugins) {
        this.disabledAuthenticationPlugins.setValue(disabledAuthenticationPlugins);
    }

    public String getDisabledAuthenticationPlugins() {
        return this.disabledAuthenticationPlugins.getValueAsString();
    }

    public void setDefaultAuthenticationPlugin(String defaultAuthenticationPlugin) {
        this.defaultAuthenticationPlugin.setValue(defaultAuthenticationPlugin);

    }

    public String getDefaultAuthenticationPlugin() {
        return this.defaultAuthenticationPlugin.getValueAsString();
    }

    public void setParseInfoCacheFactory(String factoryClassname) {
        this.parseInfoCacheFactory.setValue(factoryClassname);
    }

    public String getParseInfoCacheFactory() {
        return this.parseInfoCacheFactory.getValueAsString();
    }

    public void setServerConfigCacheFactory(String factoryClassname) {
        this.serverConfigCacheFactory.setValue(factoryClassname);
    }

    public String getServerConfigCacheFactory() {
        return this.serverConfigCacheFactory.getValueAsString();
    }

    public void setDisconnectOnExpiredPasswords(boolean disconnectOnExpiredPasswords) {
        this.disconnectOnExpiredPasswords.setValue(disconnectOnExpiredPasswords);
    }

    public boolean getDisconnectOnExpiredPasswords() {
        return this.disconnectOnExpiredPasswords.getValueAsBoolean();
    }

    public boolean getAllowMasterDownConnections() {
        return this.allowMasterDownConnections.getValueAsBoolean();
    }

    public void setAllowMasterDownConnections(boolean connectIfMasterDown) {
        this.allowMasterDownConnections.setValue(connectIfMasterDown);
    }

    public boolean getReplicationEnableJMX() {
        return this.replicationEnableJMX.getValueAsBoolean();
    }

    public void setReplicationEnableJMX(boolean replicationEnableJMX) {
        this.replicationEnableJMX.setValue(replicationEnableJMX);

    }

    public void setGetProceduresReturnsFunctions(boolean getProcedureReturnsFunctions) {
        this.getProceduresReturnsFunctions.setValue(getProcedureReturnsFunctions);
    }

    public boolean getGetProceduresReturnsFunctions() {
        return this.getProceduresReturnsFunctions.getValueAsBoolean();
    }

    public void setDetectCustomCollations(boolean detectCustomCollations) {
        this.detectCustomCollations.setValue(detectCustomCollations);
    }

    public boolean getDetectCustomCollations() {
        return this.detectCustomCollations.getValueAsBoolean();
    }

    public String getServerRSAPublicKeyFile() {
        return this.serverRSAPublicKeyFile.getValueAsString();
    }

    public void setServerRSAPublicKeyFile(String serverRSAPublicKeyFile) throws SQLException {
        if (this.serverRSAPublicKeyFile.getUpdateCount() > 0) {
            throw SQLError.createSQLException(
                    Messages.getString("ConnectionProperties.dynamicChangeIsNotAllowed", new Object[] { "'serverRSAPublicKeyFile'" }),
                    SQLError.SQL_STATE_ILLEGAL_ARGUMENT, null);
        }
        this.serverRSAPublicKeyFile.setValue(serverRSAPublicKeyFile);
    }

    public boolean getAllowPublicKeyRetrieval() {
        return this.allowPublicKeyRetrieval.getValueAsBoolean();
    }

    public void setAllowPublicKeyRetrieval(boolean allowPublicKeyRetrieval) throws SQLException {
        if (this.allowPublicKeyRetrieval.getUpdateCount() > 0) {
            throw SQLError.createSQLException(
                    Messages.getString("ConnectionProperties.dynamicChangeIsNotAllowed", new Object[] { "'allowPublicKeyRetrieval'" }),
                    SQLError.SQL_STATE_ILLEGAL_ARGUMENT, null);
        }
        this.allowPublicKeyRetrieval.setValue(allowPublicKeyRetrieval);
    }

    public void setDontCheckOnDuplicateKeyUpdateInSQL(boolean dontCheckOnDuplicateKeyUpdateInSQL) {
        this.dontCheckOnDuplicateKeyUpdateInSQL.setValue(dontCheckOnDuplicateKeyUpdateInSQL);
    }

    public boolean getDontCheckOnDuplicateKeyUpdateInSQL() {
        return this.dontCheckOnDuplicateKeyUpdateInSQL.getValueAsBoolean();
    }
}<|MERGE_RESOLUTION|>--- conflicted
+++ resolved
@@ -747,3703 +747,6 @@
             "Should the driver always treat BLOBs as Strings - specifically to work around dubious metadata " + "returned by the server for GROUP BY clauses?",
             "5.0.8", MISC_CATEGORY, Integer.MIN_VALUE);
 
-<<<<<<< HEAD
-	private BooleanConnectionProperty functionsNeverReturnBlobs = new BooleanConnectionProperty(
-            "functionsNeverReturnBlobs", false,
-            "Should the driver always treat data from functions returning BLOBs as Strings - specifically to work around dubious metadata "
-            + "returned by the server for GROUP BY clauses?",
-            "5.0.8", MISC_CATEGORY, Integer.MIN_VALUE);
-			
-	private BooleanConnectionProperty cacheCallableStatements = new BooleanConnectionProperty(
-			"cacheCallableStmts", false, //$NON-NLS-1$
-			Messages.getString("ConnectionProperties.cacheCallableStatements"), //$NON-NLS-1$
-			"3.1.2", PERFORMANCE_CATEGORY, Integer.MIN_VALUE); //$NON-NLS-1$
-
-	private BooleanConnectionProperty cachePreparedStatements = new BooleanConnectionProperty(
-			"cachePrepStmts", //$NON-NLS-1$
-			false,
-			Messages.getString("ConnectionProperties.cachePrepStmts"), //$NON-NLS-1$
-			"3.0.10", PERFORMANCE_CATEGORY, Integer.MIN_VALUE); //$NON-NLS-1$
-
-	private BooleanConnectionProperty cacheResultSetMetadata = new BooleanConnectionProperty(
-			"cacheResultSetMetadata", //$NON-NLS-1$
-			false,
-			Messages.getString("ConnectionProperties.cacheRSMetadata"), //$NON-NLS-1$
-			"3.1.1", PERFORMANCE_CATEGORY, Integer.MIN_VALUE); //$NON-NLS-1$
-
-	private boolean cacheResultSetMetaDataAsBoolean;
-
-	private StringConnectionProperty serverConfigCacheFactory = new StringConnectionProperty("serverConfigCacheFactory", //$NON-NLS-1$
-			PerVmServerConfigCacheFactory.class.getName(), Messages.getString("ConnectionProperties.serverConfigCacheFactory"), "5.1.1", PERFORMANCE_CATEGORY, 12); //$NON-NLS-1$ //$NON-NLS-2$
-	
-	private BooleanConnectionProperty cacheServerConfiguration = new BooleanConnectionProperty(
-			"cacheServerConfiguration", //$NON-NLS-1$
-			false,
-			Messages.getString("ConnectionProperties.cacheServerConfiguration"), //$NON-NLS-1$
-			"3.1.5", PERFORMANCE_CATEGORY, Integer.MIN_VALUE); //$NON-NLS-1$
-
-	private IntegerConnectionProperty callableStatementCacheSize = new IntegerConnectionProperty(
-			"callableStmtCacheSize", //$NON-NLS-1$
-			100,
-			0,
-			Integer.MAX_VALUE,
-			Messages.getString("ConnectionProperties.callableStmtCacheSize"), //$NON-NLS-1$
-			"3.1.2", PERFORMANCE_CATEGORY, 5); //$NON-NLS-1$
-
-	private BooleanConnectionProperty capitalizeTypeNames = new BooleanConnectionProperty(
-			"capitalizeTypeNames", //$NON-NLS-1$
-			true,
-			Messages.getString("ConnectionProperties.capitalizeTypeNames"), //$NON-NLS-1$
-			"2.0.7", MISC_CATEGORY, Integer.MIN_VALUE); //$NON-NLS-1$
-
-	private StringConnectionProperty characterEncoding = new StringConnectionProperty(
-			"characterEncoding", //$NON-NLS-1$
-			null,
-			Messages.getString("ConnectionProperties.characterEncoding"), //$NON-NLS-1$
-			"1.1g", MISC_CATEGORY, 5); //$NON-NLS-1$
-
-	private String characterEncodingAsString = null;
-	
-	protected boolean characterEncodingIsAliasForSjis = false;
-
-	private StringConnectionProperty characterSetResults = new StringConnectionProperty(
-			"characterSetResults", null, //$NON-NLS-1$
-			Messages.getString("ConnectionProperties.characterSetResults"), "3.0.13", //$NON-NLS-1$ //$NON-NLS-2$
-			MISC_CATEGORY, 6);
-
-	private StringConnectionProperty connectionAttributes = new StringConnectionProperty(
-			"connectionAttributes", null, //$NON-NLS-1$
-			Messages.getString("ConnectionProperties.connectionAttributes"), "5.1.25", //$NON-NLS-1$ //$NON-NLS-2$
-			MISC_CATEGORY, 7);
-
-	
-	private StringConnectionProperty clientInfoProvider = new StringConnectionProperty(
-			"clientInfoProvider", "com.mysql.jdbc.CommentClientInfoProvider", //$NON-NLS-1$ //$NON-NLS-2$
-			Messages.getString("ConnectionProperties.clientInfoProvider"), //$NON-NLS-1$
-			"5.1.0", //$NON-NLS-1$
-			DEBUGING_PROFILING_CATEGORY, Integer.MIN_VALUE);
-	
-	private BooleanConnectionProperty clobberStreamingResults = new BooleanConnectionProperty(
-			"clobberStreamingResults", //$NON-NLS-1$
-			false,
-			Messages.getString("ConnectionProperties.clobberStreamingResults"), //$NON-NLS-1$
-			"3.0.9", MISC_CATEGORY, Integer.MIN_VALUE); //$NON-NLS-1$
-	
-	private StringConnectionProperty clobCharacterEncoding = new StringConnectionProperty(
-			"clobCharacterEncoding", //$NON-NLS-1$
-			null,
-			Messages.getString("ConnectionProperties.clobCharacterEncoding"), //$NON-NLS-1$
-			"5.0.0", MISC_CATEGORY, Integer.MIN_VALUE); //$NON-NLS-1$
-
-	private BooleanConnectionProperty compensateOnDuplicateKeyUpdateCounts = new BooleanConnectionProperty(
-			"compensateOnDuplicateKeyUpdateCounts",
-			false,
-			Messages.getString("ConnectionProperties.compensateOnDuplicateKeyUpdateCounts"),
-			"5.1.7", MISC_CATEGORY, Integer.MIN_VALUE);
-	private StringConnectionProperty connectionCollation = new StringConnectionProperty(
-			"connectionCollation", //$NON-NLS-1$
-			null,
-			Messages.getString("ConnectionProperties.connectionCollation"), //$NON-NLS-1$
-			"3.0.13", MISC_CATEGORY, 7); //$NON-NLS-1$
-
-	private StringConnectionProperty connectionLifecycleInterceptors = new StringConnectionProperty(
-			"connectionLifecycleInterceptors", //$NON-NLS-1$
-			null,
-			Messages.getString("ConnectionProperties.connectionLifecycleInterceptors"),
-			"5.1.4", CONNECTION_AND_AUTH_CATEGORY, Integer.MAX_VALUE);
-
-	private IntegerConnectionProperty connectTimeout = new IntegerConnectionProperty(
-			"connectTimeout", 0, 0, Integer.MAX_VALUE, //$NON-NLS-1$
-			Messages.getString("ConnectionProperties.connectTimeout"), //$NON-NLS-1$
-			"3.0.1", CONNECTION_AND_AUTH_CATEGORY, 9); //$NON-NLS-1$
-
-	private BooleanConnectionProperty continueBatchOnError = new BooleanConnectionProperty(
-			"continueBatchOnError", //$NON-NLS-1$
-			true,
-			Messages.getString("ConnectionProperties.continueBatchOnError"), //$NON-NLS-1$
-			"3.0.3", MISC_CATEGORY, Integer.MIN_VALUE); //$NON-NLS-1$
-
-	private BooleanConnectionProperty createDatabaseIfNotExist = new BooleanConnectionProperty(
-			"createDatabaseIfNotExist", //$NON-NLS-1$
-			false,
-			Messages.getString("ConnectionProperties.createDatabaseIfNotExist"), //$NON-NLS-1$
-			"3.1.9", MISC_CATEGORY, Integer.MIN_VALUE); //$NON-NLS-1$
-
-	private IntegerConnectionProperty defaultFetchSize = new IntegerConnectionProperty("defaultFetchSize", 0, Messages.getString("ConnectionProperties.defaultFetchSize"), "3.1.9", PERFORMANCE_CATEGORY, Integer.MIN_VALUE); //$NON-NLS-1$ //$NON-NLS-2$ //$NON-NLS-3$
-
-        // Think really long and hard about changing the default for this
-        // many, many applications have come to be acustomed to the
-        // latency profile of preparing stuff client-side, rather than
-        // prepare (round-trip), execute (round-trip), close (round-trip).
-	private BooleanConnectionProperty detectServerPreparedStmts = new BooleanConnectionProperty(
-			"useServerPrepStmts", //$NON-NLS-1$
-			false,
-			Messages.getString("ConnectionProperties.useServerPrepStmts"), //$NON-NLS-1$
-			"3.1.0", MISC_CATEGORY, Integer.MIN_VALUE); //$NON-NLS-1$
-	
-	private BooleanConnectionProperty dontTrackOpenResources = new BooleanConnectionProperty(
-			"dontTrackOpenResources", //$NON-NLS-1$
-			false,
-			Messages.getString("ConnectionProperties.dontTrackOpenResources"), "3.1.7", PERFORMANCE_CATEGORY, //$NON-NLS-1$ //$NON-NLS-2$
-			Integer.MIN_VALUE);
-
-	private BooleanConnectionProperty dumpQueriesOnException = new BooleanConnectionProperty(
-			"dumpQueriesOnException", //$NON-NLS-1$
-			false,
-			Messages.getString("ConnectionProperties.dumpQueriesOnException"), //$NON-NLS-1$
-			"3.1.3", DEBUGING_PROFILING_CATEGORY, Integer.MIN_VALUE); //$NON-NLS-1$
-
-	private BooleanConnectionProperty dynamicCalendars = new BooleanConnectionProperty(
-			"dynamicCalendars", //$NON-NLS-1$
-			false,
-			Messages.getString("ConnectionProperties.dynamicCalendars"), //$NON-NLS-1$
-			"3.1.5", PERFORMANCE_CATEGORY, Integer.MIN_VALUE); //$NON-NLS-1$
-
-	private BooleanConnectionProperty elideSetAutoCommits = new BooleanConnectionProperty(
-			"elideSetAutoCommits", //$NON-NLS-1$
-			false,
-			Messages.getString("ConnectionProperties.eliseSetAutoCommit"), //$NON-NLS-1$
-			"3.1.3", PERFORMANCE_CATEGORY, Integer.MIN_VALUE); //$NON-NLS-1$
-
-	private BooleanConnectionProperty emptyStringsConvertToZero = new BooleanConnectionProperty(
-			"emptyStringsConvertToZero", true, //$NON-NLS-1$
-			Messages.getString("ConnectionProperties.emptyStringsConvertToZero"), "3.1.8", //$NON-NLS-1$ //$NON-NLS-2$
-			MISC_CATEGORY, Integer.MIN_VALUE);
-
-	private BooleanConnectionProperty emulateLocators = new BooleanConnectionProperty(
-			"emulateLocators", false, Messages.getString("ConnectionProperties.emulateLocators"), "3.1.0", MISC_CATEGORY, //$NON-NLS-1$ //$NON-NLS-2$ //$NON-NLS-3$
-			Integer.MIN_VALUE);
-
-	private BooleanConnectionProperty emulateUnsupportedPstmts = new BooleanConnectionProperty(
-			"emulateUnsupportedPstmts", //$NON-NLS-1$
-			true,
-			Messages.getString("ConnectionProperties.emulateUnsupportedPstmts"), //$NON-NLS-1$
-			"3.1.7", MISC_CATEGORY, Integer.MIN_VALUE); //$NON-NLS-1$
-
-	private BooleanConnectionProperty enablePacketDebug = new BooleanConnectionProperty(
-			"enablePacketDebug", //$NON-NLS-1$
-			false,
-			Messages.getString("ConnectionProperties.enablePacketDebug"), //$NON-NLS-1$
-			"3.1.3", DEBUGING_PROFILING_CATEGORY, Integer.MIN_VALUE); //$NON-NLS-1$
-
-	private BooleanConnectionProperty enableQueryTimeouts = new BooleanConnectionProperty(
-			"enableQueryTimeouts", //$NON-NLS-1$
-			true,
-			Messages.getString("ConnectionProperties.enableQueryTimeouts"), //$NON-NLS-1$
-			"5.0.6", //$NON-NLS-1$
-			PERFORMANCE_CATEGORY, Integer.MIN_VALUE);
-			
-	private BooleanConnectionProperty explainSlowQueries = new BooleanConnectionProperty(
-			"explainSlowQueries", //$NON-NLS-1$
-			false,
-			Messages.getString("ConnectionProperties.explainSlowQueries"), //$NON-NLS-1$
-			"3.1.2", DEBUGING_PROFILING_CATEGORY, Integer.MIN_VALUE); //$NON-NLS-1$
-
-	private StringConnectionProperty exceptionInterceptors = new StringConnectionProperty(
-			"exceptionInterceptors", //$NON-NLS-1$
-			null,
-			Messages.getString("ConnectionProperties.exceptionInterceptors"),
-			"5.1.8", MISC_CATEGORY, Integer.MIN_VALUE);
-	
-	/** When failed-over, set connection to read-only? */
-	private BooleanConnectionProperty failOverReadOnly = new BooleanConnectionProperty(
-			"failOverReadOnly", //$NON-NLS-1$
-			true,
-			Messages.getString("ConnectionProperties.failoverReadOnly"), //$NON-NLS-1$
-			"3.0.12", HA_CATEGORY, 2); //$NON-NLS-1$
-
-	private BooleanConnectionProperty gatherPerformanceMetrics = new BooleanConnectionProperty(
-			"gatherPerfMetrics", //$NON-NLS-1$
-			false,
-			Messages.getString("ConnectionProperties.gatherPerfMetrics"), //$NON-NLS-1$
-			"3.1.2", DEBUGING_PROFILING_CATEGORY, 1); //$NON-NLS-1$
-
-	private BooleanConnectionProperty generateSimpleParameterMetadata = new BooleanConnectionProperty(
-			"generateSimpleParameterMetadata", false, Messages.getString("ConnectionProperties.generateSimpleParameterMetadata"), "5.0.5", MISC_CATEGORY, Integer.MIN_VALUE); //$NON-NLS-1$
-	
-	private boolean highAvailabilityAsBoolean = false;
-
-	private BooleanConnectionProperty holdResultsOpenOverStatementClose = new BooleanConnectionProperty(
-			"holdResultsOpenOverStatementClose", //$NON-NLS-1$
-			false,
-			Messages.getString("ConnectionProperties.holdRSOpenOverStmtClose"), //$NON-NLS-1$
-			"3.1.7", PERFORMANCE_CATEGORY, Integer.MIN_VALUE); //$NON-NLS-1$
-	
-	private BooleanConnectionProperty includeInnodbStatusInDeadlockExceptions = new BooleanConnectionProperty(
-			"includeInnodbStatusInDeadlockExceptions",
-			false,
-			Messages.getString("ConnectionProperties.includeInnodbStatusInDeadlockExceptions"),
-			"5.0.7", DEBUGING_PROFILING_CATEGORY, Integer.MIN_VALUE);
-	
-	private BooleanConnectionProperty includeThreadDumpInDeadlockExceptions = new BooleanConnectionProperty(
-			"includeThreadDumpInDeadlockExceptions",
-			false,
-			Messages.getString("ConnectionProperties.includeThreadDumpInDeadlockExceptions"),
-			"5.1.15", DEBUGING_PROFILING_CATEGORY, Integer.MIN_VALUE);
-	
-	private BooleanConnectionProperty includeThreadNamesAsStatementComment = new BooleanConnectionProperty(
-			"includeThreadNamesAsStatementComment",
-			false,
-			Messages.getString("ConnectionProperties.includeThreadNamesAsStatementComment"),
-			"5.1.15", DEBUGING_PROFILING_CATEGORY, Integer.MIN_VALUE);
-	
-	private BooleanConnectionProperty ignoreNonTxTables = new BooleanConnectionProperty(
-			"ignoreNonTxTables", //$NON-NLS-1$
-			false,
-			Messages.getString("ConnectionProperties.ignoreNonTxTables"), //$NON-NLS-1$
-			"3.0.9", MISC_CATEGORY, Integer.MIN_VALUE); //$NON-NLS-1$
-
-	private IntegerConnectionProperty initialTimeout = new IntegerConnectionProperty(
-			"initialTimeout", 2, 1, Integer.MAX_VALUE, //$NON-NLS-1$
-			Messages.getString("ConnectionProperties.initialTimeout"), //$NON-NLS-1$
-			"1.1", HA_CATEGORY, 5); //$NON-NLS-1$
-
-	private BooleanConnectionProperty isInteractiveClient = new BooleanConnectionProperty(
-			"interactiveClient", //$NON-NLS-1$
-			false,
-			Messages.getString("ConnectionProperties.interactiveClient"), //$NON-NLS-1$
-			"3.1.0", CONNECTION_AND_AUTH_CATEGORY, Integer.MIN_VALUE); //$NON-NLS-1$
-
-	private BooleanConnectionProperty jdbcCompliantTruncation = new BooleanConnectionProperty(
-			"jdbcCompliantTruncation", //$NON-NLS-1$
-			true,
-			Messages.getString("ConnectionProperties.jdbcCompliantTruncation"), "3.1.2", MISC_CATEGORY, //$NON-NLS-1$ //$NON-NLS-2$
-			Integer.MIN_VALUE);
-
-	private boolean jdbcCompliantTruncationForReads = 
-		this.jdbcCompliantTruncation.getValueAsBoolean();
-	
-	protected MemorySizeConnectionProperty largeRowSizeThreshold = new MemorySizeConnectionProperty("largeRowSizeThreshold",
-			2048, 0, Integer.MAX_VALUE,
-			Messages.getString("ConnectionProperties.largeRowSizeThreshold"),
-			"5.1.1", PERFORMANCE_CATEGORY, Integer.MIN_VALUE);
-	
-	private StringConnectionProperty loadBalanceStrategy = new StringConnectionProperty(
-			"loadBalanceStrategy", //$NON-NLS-1$
-			"random", //$NON-NLS-1$
-			null, //$NON-NLS-1$ //$NON-NLS-2$
-			Messages.getString("ConnectionProperties.loadBalanceStrategy"), //$NON-NLS-1$
-			"5.0.6", PERFORMANCE_CATEGORY, Integer.MIN_VALUE); //$NON-NLS-1$
-	
-	private IntegerConnectionProperty loadBalanceBlacklistTimeout = new IntegerConnectionProperty(
-			"loadBalanceBlacklistTimeout", 0, //$NON-NLS-1$
-			0, Integer.MAX_VALUE,
-			Messages.getString("ConnectionProperties.loadBalanceBlacklistTimeout"), //$NON-NLS-1$
-			"5.1.0", MISC_CATEGORY, Integer.MIN_VALUE); //$NON-NLS-1$
-	
-	private IntegerConnectionProperty loadBalancePingTimeout = new IntegerConnectionProperty(
-			"loadBalancePingTimeout", 0, //$NON-NLS-1$
-			0, Integer.MAX_VALUE,
-			Messages.getString("ConnectionProperties.loadBalancePingTimeout"), //$NON-NLS-1$
-			"5.1.13", MISC_CATEGORY, Integer.MIN_VALUE); //$NON-NLS-1$
-	
-	private BooleanConnectionProperty loadBalanceValidateConnectionOnSwapServer = new BooleanConnectionProperty(
-			"loadBalanceValidateConnectionOnSwapServer",
-			false,
-			Messages.getString("ConnectionProperties.loadBalanceValidateConnectionOnSwapServer"), //$NON-NLS-1$
-			"5.1.13", MISC_CATEGORY, Integer.MIN_VALUE); //$NON-NLS-1$
-	
-	private StringConnectionProperty loadBalanceConnectionGroup = new StringConnectionProperty(
-			"loadBalanceConnectionGroup", //$NON-NLS-1$
-			null, //$NON-NLS-1$ //$NON-NLS-2$
-			Messages.getString("ConnectionProperties.loadBalanceConnectionGroup"), //$NON-NLS-1$
-			"5.1.13", MISC_CATEGORY, Integer.MIN_VALUE); //$NON-NLS-1$
-	
-	private StringConnectionProperty loadBalanceExceptionChecker = new StringConnectionProperty(
-			"loadBalanceExceptionChecker", //$NON-NLS-1$
-			"com.mysql.jdbc.StandardLoadBalanceExceptionChecker", //$NON-NLS-1$
-			null, //$NON-NLS-1$ //$NON-NLS-2$
-			Messages.getString("ConnectionProperties.loadBalanceExceptionChecker"), //$NON-NLS-1$
-			"5.1.13", MISC_CATEGORY, Integer.MIN_VALUE); //$NON-NLS-1$
-	
-	private StringConnectionProperty loadBalanceSQLStateFailover = new StringConnectionProperty(
-			"loadBalanceSQLStateFailover", //$NON-NLS-1$
-			null, //$NON-NLS-1$ //$NON-NLS-2$
-			Messages.getString("ConnectionProperties.loadBalanceSQLStateFailover"), //$NON-NLS-1$
-			"5.1.13", MISC_CATEGORY, Integer.MIN_VALUE); //$NON-NLS-1$
-	
-	private StringConnectionProperty loadBalanceSQLExceptionSubclassFailover = new StringConnectionProperty(
-			"loadBalanceSQLExceptionSubclassFailover", //$NON-NLS-1$
-			null, //$NON-NLS-1$ //$NON-NLS-2$
-			Messages.getString("ConnectionProperties.loadBalanceSQLExceptionSubclassFailover"), //$NON-NLS-1$
-			"5.1.13", MISC_CATEGORY, Integer.MIN_VALUE); //$NON-NLS-1$
-	
-	private BooleanConnectionProperty loadBalanceEnableJMX = new BooleanConnectionProperty(
-			"loadBalanceEnableJMX", //$NON-NLS-1$
-			false,
-			Messages.getString("ConnectionProperties.loadBalanceEnableJMX"), //$NON-NLS-1$
-			"5.1.13", MISC_CATEGORY, Integer.MAX_VALUE); //$NON-NLS-1$
-	
-	private StringConnectionProperty loadBalanceAutoCommitStatementRegex = new StringConnectionProperty(
-			"loadBalanceAutoCommitStatementRegex", //$NON-NLS-1$
-			null, //$NON-NLS-1$ //$NON-NLS-2$
-			Messages.getString("ConnectionProperties.loadBalanceAutoCommitStatementRegex"), //$NON-NLS-1$
-			"5.1.15", MISC_CATEGORY, Integer.MIN_VALUE); //$NON-NLS-1$
-	
-	private IntegerConnectionProperty loadBalanceAutoCommitStatementThreshold = new IntegerConnectionProperty(
-			"loadBalanceAutoCommitStatementThreshold", 0, //$NON-NLS-1$
-			0, Integer.MAX_VALUE,
-			Messages.getString("ConnectionProperties.loadBalanceAutoCommitStatementThreshold"), //$NON-NLS-1$
-			"5.1.15", MISC_CATEGORY, Integer.MIN_VALUE); //$NON-NLS-1$
-
-	
-	private StringConnectionProperty localSocketAddress = new StringConnectionProperty("localSocketAddress", //$NON-NLS-1$
-			null, Messages.getString("ConnectionProperties.localSocketAddress"), //$NON-NLS-1$
-			"5.0.5", CONNECTION_AND_AUTH_CATEGORY, Integer.MIN_VALUE); //$NON-NLS-1$
-	
-	private MemorySizeConnectionProperty locatorFetchBufferSize = new MemorySizeConnectionProperty(
-			"locatorFetchBufferSize", //$NON-NLS-1$
-			1024 * 1024,
-			0,
-			Integer.MAX_VALUE,
-			Messages.getString("ConnectionProperties.locatorFetchBufferSize"), //$NON-NLS-1$
-			"3.2.1", PERFORMANCE_CATEGORY, Integer.MIN_VALUE); //$NON-NLS-1$
-
-	private StringConnectionProperty loggerClassName = new StringConnectionProperty(
-			"logger", STANDARD_LOGGER_NAME, //$NON-NLS-1$
-			Messages.getString("ConnectionProperties.logger", new Object[] {Log.class.getName(), STANDARD_LOGGER_NAME}), //$NON-NLS-1$
-					 "3.1.1", DEBUGING_PROFILING_CATEGORY, //$NON-NLS-1$ //$NON-NLS-2$
-			0);
-
-	private BooleanConnectionProperty logSlowQueries = new BooleanConnectionProperty(
-			"logSlowQueries", //$NON-NLS-1$
-			false,
-			Messages.getString("ConnectionProperties.logSlowQueries"), //$NON-NLS-1$
-			"3.1.2", DEBUGING_PROFILING_CATEGORY, Integer.MIN_VALUE); //$NON-NLS-1$
-
-	private BooleanConnectionProperty logXaCommands = new BooleanConnectionProperty(
-			"logXaCommands", //$NON-NLS-1$
-			false,
-			Messages.getString("ConnectionProperties.logXaCommands"), //$NON-NLS-1$
-			"5.0.5", DEBUGING_PROFILING_CATEGORY, Integer.MIN_VALUE); //$NON-NLS-1$
-	
-	private BooleanConnectionProperty maintainTimeStats = new BooleanConnectionProperty(
-			"maintainTimeStats", //$NON-NLS-1$
-			true,
-			Messages.getString("ConnectionProperties.maintainTimeStats"), "3.1.9", PERFORMANCE_CATEGORY, //$NON-NLS-1$ //$NON-NLS-2$
-			Integer.MAX_VALUE);
-
-	private boolean maintainTimeStatsAsBoolean = true;
-
-	private IntegerConnectionProperty maxQuerySizeToLog = new IntegerConnectionProperty(
-			"maxQuerySizeToLog", //$NON-NLS-1$
-			2048,
-			0,
-			Integer.MAX_VALUE,
-			Messages.getString("ConnectionProperties.maxQuerySizeToLog"), //$NON-NLS-1$
-			"3.1.3", DEBUGING_PROFILING_CATEGORY, 4); //$NON-NLS-1$
-
-	private IntegerConnectionProperty maxReconnects = new IntegerConnectionProperty(
-			"maxReconnects", //$NON-NLS-1$
-			3,
-			1,
-			Integer.MAX_VALUE,
-			Messages.getString("ConnectionProperties.maxReconnects"), //$NON-NLS-1$
-			"1.1", HA_CATEGORY, 4); //$NON-NLS-1$
-
-	private IntegerConnectionProperty retriesAllDown = new IntegerConnectionProperty(
-			"retriesAllDown", //$NON-NLS-1$
-			120,
-			0,
-			Integer.MAX_VALUE,
-			Messages.getString("ConnectionProperties.retriesAllDown"), //$NON-NLS-1$
-			"5.1.6", HA_CATEGORY, 4); //$NON-NLS-1$
-
-	private IntegerConnectionProperty maxRows = new IntegerConnectionProperty(
-			"maxRows", -1, -1, Integer.MAX_VALUE, //$NON-NLS-1$
-			Messages.getString("ConnectionProperties.maxRows"), //$NON-NLS-1$
-			Messages.getString("ConnectionProperties.allVersions"), MISC_CATEGORY, Integer.MIN_VALUE); //$NON-NLS-1$
-
-	private int maxRowsAsInt = -1;
-
-	private IntegerConnectionProperty metadataCacheSize = new IntegerConnectionProperty(
-			"metadataCacheSize", //$NON-NLS-1$
-			50,
-			1,
-			Integer.MAX_VALUE,
-			Messages.getString("ConnectionProperties.metadataCacheSize"), //$NON-NLS-1$
-			"3.1.1", PERFORMANCE_CATEGORY, 5); //$NON-NLS-1$
-	
-	private IntegerConnectionProperty netTimeoutForStreamingResults = new IntegerConnectionProperty(
-			"netTimeoutForStreamingResults", 600, //$NON-NLS-1$
-			0, Integer.MAX_VALUE,
-			Messages.getString("ConnectionProperties.netTimeoutForStreamingResults"), //$NON-NLS-1$
-			"5.1.0", MISC_CATEGORY, Integer.MIN_VALUE); //$NON-NLS-1$
-	
-	private BooleanConnectionProperty noAccessToProcedureBodies = new BooleanConnectionProperty(
-			"noAccessToProcedureBodies",
-			false,
-			"When determining procedure parameter types for CallableStatements, and the connected user "
-			+ " can't access procedure bodies through \"SHOW CREATE PROCEDURE\" or select on mysql.proc "
-			+ " should the driver instead create basic metadata (all parameters reported as IN VARCHARs,"
-			+ " but allowing registerOutParameter() to be called on them anyway) instead "
-			+ " of throwing an exception?",
-			"5.0.3", MISC_CATEGORY, Integer.MIN_VALUE);
-			
-	private BooleanConnectionProperty noDatetimeStringSync = new BooleanConnectionProperty(
-			"noDatetimeStringSync", //$NON-NLS-1$
-			false,
-			Messages.getString("ConnectionProperties.noDatetimeStringSync"), //$NON-NLS-1$
-			"3.1.7", MISC_CATEGORY, Integer.MIN_VALUE); //$NON-NLS-1$
-	
-	private BooleanConnectionProperty noTimezoneConversionForTimeType = new BooleanConnectionProperty(
-			"noTimezoneConversionForTimeType", //$NON-NLS-1$
-			false,
-			Messages.getString("ConnectionProperties.noTzConversionForTimeType"), //$NON-NLS-1$
-			"5.0.0", MISC_CATEGORY, Integer.MIN_VALUE); //$NON-NLS-1$
-
-	private BooleanConnectionProperty nullCatalogMeansCurrent = new BooleanConnectionProperty(
-			"nullCatalogMeansCurrent", //$NON-NLS-1$
-			true,
-			Messages.getString("ConnectionProperties.nullCatalogMeansCurrent"), //$NON-NLS-1$
-			"3.1.8", MISC_CATEGORY, Integer.MIN_VALUE); //$NON-NLS-1$
-
-	private BooleanConnectionProperty nullNamePatternMatchesAll = new BooleanConnectionProperty(
-			"nullNamePatternMatchesAll", //$NON-NLS-1$
-			true,
-			Messages.getString("ConnectionProperties.nullNamePatternMatchesAll"), //$NON-NLS-1$
-			"3.1.8", MISC_CATEGORY, Integer.MIN_VALUE); //$NON-NLS-1$
-
-	private IntegerConnectionProperty packetDebugBufferSize = new IntegerConnectionProperty(
-			"packetDebugBufferSize", //$NON-NLS-1$
-			20,
-			0,
-			Integer.MAX_VALUE,
-			Messages.getString("ConnectionProperties.packetDebugBufferSize"), //$NON-NLS-1$
-			"3.1.3", DEBUGING_PROFILING_CATEGORY, 7); //$NON-NLS-1$
-	
-	private BooleanConnectionProperty padCharsWithSpace = new BooleanConnectionProperty(
-			"padCharsWithSpace", //$NON-NLS-1$
-			false,
-			Messages.getString("ConnectionProperties.padCharsWithSpace"), //$NON-NLS-1$
-			"5.0.6", //$NON-NLS-1$
-			MISC_CATEGORY,
-			Integer.MIN_VALUE);
-
-	private BooleanConnectionProperty paranoid = new BooleanConnectionProperty(
-			"paranoid", //$NON-NLS-1$
-			false,
-			Messages.getString("ConnectionProperties.paranoid"), //$NON-NLS-1$
-			"3.0.1", SECURITY_CATEGORY, Integer.MIN_VALUE); //$NON-NLS-1$
-
-	private BooleanConnectionProperty pedantic = new BooleanConnectionProperty(
-			"pedantic", false, Messages.getString("ConnectionProperties.pedantic"), "3.0.0", //$NON-NLS-1$ //$NON-NLS-2$ //$NON-NLS-3$
-			MISC_CATEGORY, Integer.MIN_VALUE);
-
-	private BooleanConnectionProperty pinGlobalTxToPhysicalConnection = new BooleanConnectionProperty(
-			"pinGlobalTxToPhysicalConnection", false, Messages.getString("ConnectionProperties.pinGlobalTxToPhysicalConnection"), //$NON-NLS-1$
-			"5.0.1", MISC_CATEGORY, Integer.MIN_VALUE); //$NON-NLS-1$
-	
-	private BooleanConnectionProperty populateInsertRowWithDefaultValues = new BooleanConnectionProperty(
-			"populateInsertRowWithDefaultValues", false, //$NON-NLS-1$
-			Messages.getString("ConnectionProperties.populateInsertRowWithDefaultValues"), //$NON-NLS-1$
-			"5.0.5", MISC_CATEGORY, Integer.MIN_VALUE); //$NON-NLS-1$
-	
-	private IntegerConnectionProperty preparedStatementCacheSize = new IntegerConnectionProperty(
-			"prepStmtCacheSize", 25, 0, Integer.MAX_VALUE, //$NON-NLS-1$
-			Messages.getString("ConnectionProperties.prepStmtCacheSize"), //$NON-NLS-1$
-			"3.0.10", PERFORMANCE_CATEGORY, 10); //$NON-NLS-1$
-
-	private IntegerConnectionProperty preparedStatementCacheSqlLimit = new IntegerConnectionProperty(
-			"prepStmtCacheSqlLimit", //$NON-NLS-1$
-			256,
-			1,
-			Integer.MAX_VALUE,
-			Messages.getString("ConnectionProperties.prepStmtCacheSqlLimit"), //$NON-NLS-1$
-			"3.0.10", PERFORMANCE_CATEGORY, 11); //$NON-NLS-1$
-
-	private StringConnectionProperty parseInfoCacheFactory = new StringConnectionProperty("parseInfoCacheFactory", //$NON-NLS-1$
-			PerConnectionLRUFactory.class.getName(), Messages.getString("ConnectionProperties.parseInfoCacheFactory"), "5.1.1", PERFORMANCE_CATEGORY, 12); //$NON-NLS-1$ //$NON-NLS-2$
-	
-	private BooleanConnectionProperty processEscapeCodesForPrepStmts = 
-		new BooleanConnectionProperty("processEscapeCodesForPrepStmts", //$NON-NLS-1$
-				true,
-				Messages.getString("ConnectionProperties.processEscapeCodesForPrepStmts"), //$NON-NLS-1$
-				"3.1.12", //$NON-NLS-1$
-				MISC_CATEGORY, Integer.MIN_VALUE);
-	
-	private StringConnectionProperty profilerEventHandler = new StringConnectionProperty(
-			"profilerEventHandler",
-			"com.mysql.jdbc.profiler.LoggingProfilerEventHandler",
-			Messages.getString("ConnectionProperties.profilerEventHandler"),
-			"5.1.6", DEBUGING_PROFILING_CATEGORY, Integer.MIN_VALUE); //$NON-NLS-1$
-			
-	private StringConnectionProperty profileSql = new StringConnectionProperty(
-			"profileSql", //$NON-NLS-1$
-			null,
-			Messages.getString("ConnectionProperties.profileSqlDeprecated"), //$NON-NLS-1$
-			"2.0.14", DEBUGING_PROFILING_CATEGORY, 3); //$NON-NLS-1$
-
-	private BooleanConnectionProperty profileSQL = new BooleanConnectionProperty(
-			"profileSQL", //$NON-NLS-1$
-			false,
-			Messages.getString("ConnectionProperties.profileSQL"), //$NON-NLS-1$
-			"3.1.0", DEBUGING_PROFILING_CATEGORY, 1); //$NON-NLS-1$
-
-	private boolean profileSQLAsBoolean = false;
-
-	private StringConnectionProperty propertiesTransform = new StringConnectionProperty(
-			NonRegisteringDriver.PROPERTIES_TRANSFORM_KEY,
-			null,
-			Messages.getString("ConnectionProperties.connectionPropertiesTransform"), //$NON-NLS-1$
-			"3.1.4", CONNECTION_AND_AUTH_CATEGORY, Integer.MIN_VALUE); //$NON-NLS-1$
-
-	private IntegerConnectionProperty queriesBeforeRetryMaster = new IntegerConnectionProperty(
-			"queriesBeforeRetryMaster", //$NON-NLS-1$
-			50,
-			0,
-			Integer.MAX_VALUE,
-			Messages.getString("ConnectionProperties.queriesBeforeRetryMaster"), //$NON-NLS-1$
-			"3.0.2", HA_CATEGORY, 7); //$NON-NLS-1$
-
-	private BooleanConnectionProperty queryTimeoutKillsConnection = new BooleanConnectionProperty(
-			"queryTimeoutKillsConnection", false, 
-			Messages.getString("ConnectionProperties.queryTimeoutKillsConnection"), "5.1.9", MISC_CATEGORY, Integer.MIN_VALUE);
-			
-	private BooleanConnectionProperty reconnectAtTxEnd = new BooleanConnectionProperty(
-			"reconnectAtTxEnd", false, //$NON-NLS-1$
-			Messages.getString("ConnectionProperties.reconnectAtTxEnd"), "3.0.10", //$NON-NLS-1$ //$NON-NLS-2$
-			HA_CATEGORY, 4);
-
-	private boolean reconnectTxAtEndAsBoolean = false;
-
-	private BooleanConnectionProperty relaxAutoCommit = new BooleanConnectionProperty(
-			"relaxAutoCommit", //$NON-NLS-1$
-			false,
-			Messages.getString("ConnectionProperties.relaxAutoCommit"), //$NON-NLS-1$
-			"2.0.13", MISC_CATEGORY, Integer.MIN_VALUE); //$NON-NLS-1$
-
-	private IntegerConnectionProperty reportMetricsIntervalMillis = new IntegerConnectionProperty(
-			"reportMetricsIntervalMillis", //$NON-NLS-1$
-			30000,
-			0,
-			Integer.MAX_VALUE,
-			Messages.getString("ConnectionProperties.reportMetricsIntervalMillis"), //$NON-NLS-1$
-			"3.1.2", DEBUGING_PROFILING_CATEGORY, 3); //$NON-NLS-1$
-
-	private BooleanConnectionProperty requireSSL = new BooleanConnectionProperty(
-			"requireSSL", false, //$NON-NLS-1$
-			Messages.getString("ConnectionProperties.requireSSL"), //$NON-NLS-1$
-			"3.1.0", SECURITY_CATEGORY, 3); //$NON-NLS-1$
-
-	private StringConnectionProperty resourceId = new StringConnectionProperty(
-			"resourceId", //$NON-NLS-1$
-			null, Messages.getString("ConnectionProperties.resourceId"), //$NON-NLS-1$
-			"5.0.1", //$NON-NLS-1$
-			HA_CATEGORY,
-			Integer.MIN_VALUE);
-	
-	private IntegerConnectionProperty resultSetSizeThreshold = new IntegerConnectionProperty("resultSetSizeThreshold", 100, //$NON-NLS-1$
-			Messages.getString("ConnectionProperties.resultSetSizeThreshold"), "5.0.5", DEBUGING_PROFILING_CATEGORY, Integer.MIN_VALUE); //$NON-NLS-1$ //$NON-NLS-2$
-			
-	private BooleanConnectionProperty retainStatementAfterResultSetClose = new BooleanConnectionProperty(
-			"retainStatementAfterResultSetClose", //$NON-NLS-1$
-			false,
-			Messages.getString("ConnectionProperties.retainStatementAfterResultSetClose"), //$NON-NLS-1$
-			"3.1.11", MISC_CATEGORY, Integer.MIN_VALUE); //$NON-NLS-1$
-	
-	private BooleanConnectionProperty rewriteBatchedStatements = new BooleanConnectionProperty(
-			"rewriteBatchedStatements", //$NON-NLS-1$
-			false, 
-			Messages.getString("ConnectionProperties.rewriteBatchedStatements"), //$NON-NLS-1$
-			"3.1.13", PERFORMANCE_CATEGORY, Integer.MIN_VALUE); //$NON-NLS-1$
-
-	private BooleanConnectionProperty rollbackOnPooledClose = new BooleanConnectionProperty(
-			"rollbackOnPooledClose", //$NON-NLS-1$
-			true,
-			Messages.getString("ConnectionProperties.rollbackOnPooledClose"), //$NON-NLS-1$
-			"3.0.15", MISC_CATEGORY, Integer.MIN_VALUE); //$NON-NLS-1$
-
-	private BooleanConnectionProperty roundRobinLoadBalance = new BooleanConnectionProperty(
-			"roundRobinLoadBalance", //$NON-NLS-1$
-			false,
-			Messages.getString("ConnectionProperties.roundRobinLoadBalance"), //$NON-NLS-1$
-			"3.1.2", HA_CATEGORY, 5); //$NON-NLS-1$
-
-	private BooleanConnectionProperty runningCTS13 = new BooleanConnectionProperty(
-			"runningCTS13", //$NON-NLS-1$
-			false,
-			Messages.getString("ConnectionProperties.runningCTS13"), //$NON-NLS-1$
-			"3.1.7", MISC_CATEGORY, Integer.MIN_VALUE); //$NON-NLS-1$
-
-	private IntegerConnectionProperty secondsBeforeRetryMaster = new IntegerConnectionProperty(
-			"secondsBeforeRetryMaster", //$NON-NLS-1$
-			30,
-			1,
-			Integer.MAX_VALUE,
-			Messages.getString("ConnectionProperties.secondsBeforeRetryMaster"), //$NON-NLS-1$
-			"3.0.2", HA_CATEGORY, 8); //$NON-NLS-1$
-
-	private IntegerConnectionProperty selfDestructOnPingSecondsLifetime = new IntegerConnectionProperty(
-			"selfDestructOnPingSecondsLifetime",
-			0,
-			0,
-			Integer.MAX_VALUE,
-			Messages.getString("ConnectionProperties.selfDestructOnPingSecondsLifetime"),
-			"5.1.6", HA_CATEGORY, Integer.MAX_VALUE);
-	
-	private IntegerConnectionProperty selfDestructOnPingMaxOperations = new IntegerConnectionProperty(
-			"selfDestructOnPingMaxOperations",
-			0,
-			0,
-			Integer.MAX_VALUE,
-			Messages.getString("ConnectionProperties.selfDestructOnPingMaxOperations"),
-			"5.1.6", HA_CATEGORY, Integer.MAX_VALUE);
-
-	private BooleanConnectionProperty replicationEnableJMX = new BooleanConnectionProperty(
-			"replicationEnableJMX", //$NON-NLS-1$
-			false,
-			Messages.getString("ConnectionProperties.loadBalanceEnableJMX"), //$NON-NLS-1$
-			"5.1.27", HA_CATEGORY, Integer.MAX_VALUE); //$NON-NLS-1$
-
-	private StringConnectionProperty serverTimezone = new StringConnectionProperty(
-			"serverTimezone", //$NON-NLS-1$
-			null,
-			Messages.getString("ConnectionProperties.serverTimezone"), //$NON-NLS-1$
-			"3.0.2", MISC_CATEGORY, Integer.MIN_VALUE); //$NON-NLS-1$
-
-	private StringConnectionProperty sessionVariables = new StringConnectionProperty(
-			"sessionVariables", null, //$NON-NLS-1$
-			Messages.getString("ConnectionProperties.sessionVariables"), "3.1.8", //$NON-NLS-1$ //$NON-NLS-2$
-			MISC_CATEGORY, Integer.MAX_VALUE);
-
-	private IntegerConnectionProperty slowQueryThresholdMillis = new IntegerConnectionProperty(
-			"slowQueryThresholdMillis", //$NON-NLS-1$
-			2000,
-			0,
-			Integer.MAX_VALUE,
-			Messages.getString("ConnectionProperties.slowQueryThresholdMillis"), //$NON-NLS-1$
-			"3.1.2", DEBUGING_PROFILING_CATEGORY, 9); //$NON-NLS-1$
-	
-	private LongConnectionProperty slowQueryThresholdNanos = new LongConnectionProperty(
-			"slowQueryThresholdNanos", //$NON-NLS-1$
-			0,
-			Messages.getString("ConnectionProperties.slowQueryThresholdNanos"), //$NON-NLS-1$
-			"5.0.7", //$NON-NLS-1$
-			DEBUGING_PROFILING_CATEGORY,
-			10);
-	
-	private StringConnectionProperty socketFactoryClassName = new StringConnectionProperty(
-			"socketFactory", //$NON-NLS-1$
-			StandardSocketFactory.class.getName(),
-			Messages.getString("ConnectionProperties.socketFactory"), //$NON-NLS-1$
-			"3.0.3", CONNECTION_AND_AUTH_CATEGORY, 4); //$NON-NLS-1$
-
-	private IntegerConnectionProperty socketTimeout = new IntegerConnectionProperty(
-			"socketTimeout", //$NON-NLS-1$
-			0,
-			0,
-			Integer.MAX_VALUE,
-			Messages.getString("ConnectionProperties.socketTimeout"), //$NON-NLS-1$
-			"3.0.1", CONNECTION_AND_AUTH_CATEGORY, 10); //$NON-NLS-1$
-	
-	private StringConnectionProperty statementInterceptors = new StringConnectionProperty("statementInterceptors", //$NON-NLS-1$
-			null, Messages.getString("ConnectionProperties.statementInterceptors"), "5.1.1", MISC_CATEGORY, Integer.MIN_VALUE); //$NON-NLS-1$ //$NON-NLS-2$
-	
-	private BooleanConnectionProperty strictFloatingPoint = new BooleanConnectionProperty(
-			"strictFloatingPoint", false, //$NON-NLS-1$
-			Messages.getString("ConnectionProperties.strictFloatingPoint"), "3.0.0", //$NON-NLS-1$ //$NON-NLS-2$
-			MISC_CATEGORY, Integer.MIN_VALUE);
-
-	private BooleanConnectionProperty strictUpdates = new BooleanConnectionProperty(
-			"strictUpdates", //$NON-NLS-1$
-			true,
-			Messages.getString("ConnectionProperties.strictUpdates"), //$NON-NLS-1$
-			"3.0.4", MISC_CATEGORY, Integer.MIN_VALUE); //$NON-NLS-1$
-
-	private BooleanConnectionProperty overrideSupportsIntegrityEnhancementFacility =
-		new BooleanConnectionProperty("overrideSupportsIntegrityEnhancementFacility", //$NON-NLS-1$
-				false,
-				Messages.getString("ConnectionProperties.overrideSupportsIEF"), //$NON-NLS-1$
-				"3.1.12", MISC_CATEGORY, Integer.MIN_VALUE); //$NON-NLS-1$
-	
-	private BooleanConnectionProperty tcpNoDelay = new BooleanConnectionProperty(
-			StandardSocketFactory.TCP_NO_DELAY_PROPERTY_NAME,
-			Boolean.valueOf(StandardSocketFactory.TCP_NO_DELAY_DEFAULT_VALUE).booleanValue(),
-			Messages.getString("ConnectionProperties.tcpNoDelay"), //$NON-NLS-1$
-			"5.0.7", NETWORK_CATEGORY, Integer.MIN_VALUE); //$NON-NLS-1$
-	
-	private BooleanConnectionProperty tcpKeepAlive = new BooleanConnectionProperty(
-			StandardSocketFactory.TCP_KEEP_ALIVE_PROPERTY_NAME,
-			Boolean.valueOf(StandardSocketFactory.TCP_KEEP_ALIVE_DEFAULT_VALUE).booleanValue(),
-			Messages.getString("ConnectionProperties.tcpKeepAlive"), //$NON-NLS-1$
-			"5.0.7", NETWORK_CATEGORY, Integer.MIN_VALUE); //$NON-NLS-1$
-	
-	private IntegerConnectionProperty tcpRcvBuf = new IntegerConnectionProperty(
-			StandardSocketFactory.TCP_RCV_BUF_PROPERTY_NAME,
-			Integer.parseInt(StandardSocketFactory.TCP_RCV_BUF_DEFAULT_VALUE),
-			0, Integer.MAX_VALUE,
-			Messages.getString("ConnectionProperties.tcpSoRcvBuf"), //$NON-NLS-1$
-			"5.0.7", NETWORK_CATEGORY, Integer.MIN_VALUE); //$NON-NLS-1$
-	
-	private IntegerConnectionProperty tcpSndBuf = new IntegerConnectionProperty(
-			StandardSocketFactory.TCP_SND_BUF_PROPERTY_NAME,
-			Integer.parseInt(StandardSocketFactory.TCP_SND_BUF_DEFAULT_VALUE),
-			0, Integer.MAX_VALUE,
-			Messages.getString("ConnectionProperties.tcpSoSndBuf"), //$NON-NLS-1$
-			"5.0.7", NETWORK_CATEGORY, Integer.MIN_VALUE); //$NON-NLS-1$
-			
-	private IntegerConnectionProperty tcpTrafficClass = new IntegerConnectionProperty(
-			StandardSocketFactory.TCP_TRAFFIC_CLASS_PROPERTY_NAME,
-			Integer.parseInt(StandardSocketFactory.TCP_TRAFFIC_CLASS_DEFAULT_VALUE),
-			0, 255,
-			Messages.getString("ConnectionProperties.tcpTrafficClass"), //$NON-NLS-1$
-			"5.0.7", NETWORK_CATEGORY, Integer.MIN_VALUE); //$NON-NLS-1$
-	
-	private BooleanConnectionProperty tinyInt1isBit = new BooleanConnectionProperty(
-			"tinyInt1isBit", //$NON-NLS-1$
-			true,
-			Messages.getString("ConnectionProperties.tinyInt1isBit"), //$NON-NLS-1$
-			"3.0.16", MISC_CATEGORY, Integer.MIN_VALUE); //$NON-NLS-1$
-
-	protected BooleanConnectionProperty traceProtocol = new BooleanConnectionProperty(
-			"traceProtocol", false, //$NON-NLS-1$
-			Messages.getString("ConnectionProperties.traceProtocol"), "3.1.2", //$NON-NLS-1$ //$NON-NLS-2$
-			DEBUGING_PROFILING_CATEGORY, Integer.MIN_VALUE);
-
-	private BooleanConnectionProperty treatUtilDateAsTimestamp = new BooleanConnectionProperty(
-			"treatUtilDateAsTimestamp", true, //$NON-NLS-1$
-			Messages.getString("ConnectionProperties.treatUtilDateAsTimestamp"), //$NON-NLS-1$
-			"5.0.5", MISC_CATEGORY, Integer.MIN_VALUE); //$NON-NLS-1$
-	
-	private BooleanConnectionProperty transformedBitIsBoolean = new BooleanConnectionProperty(
-			"transformedBitIsBoolean", //$NON-NLS-1$
-			false,
-			Messages.getString("ConnectionProperties.transformedBitIsBoolean"), //$NON-NLS-1$
-			"3.1.9", MISC_CATEGORY, Integer.MIN_VALUE); //$NON-NLS-1$
-
-	private BooleanConnectionProperty useBlobToStoreUTF8OutsideBMP = new BooleanConnectionProperty(
-			"useBlobToStoreUTF8OutsideBMP",
-			false,
-			Messages.getString("ConnectionProperties.useBlobToStoreUTF8OutsideBMP"), //$NON-NLS-1$
-			"5.1.3", MISC_CATEGORY, 128);
-	
-	private StringConnectionProperty utf8OutsideBmpExcludedColumnNamePattern = new StringConnectionProperty(
-			"utf8OutsideBmpExcludedColumnNamePattern",
-			null,
-			Messages.getString("ConnectionProperties.utf8OutsideBmpExcludedColumnNamePattern"), //$NON-NLS-1$
-			"5.1.3", MISC_CATEGORY, 129);
-	
-	private StringConnectionProperty utf8OutsideBmpIncludedColumnNamePattern = new StringConnectionProperty(
-			"utf8OutsideBmpIncludedColumnNamePattern",
-			null,
-			Messages.getString("ConnectionProperties.utf8OutsideBmpIncludedColumnNamePattern"), //$NON-NLS-1$
-			"5.1.3", MISC_CATEGORY, 129);
-	
-	private BooleanConnectionProperty useCompression = new BooleanConnectionProperty(
-			"useCompression", //$NON-NLS-1$
-			false,
-			Messages.getString("ConnectionProperties.useCompression"), //$NON-NLS-1$
-			"3.0.17", CONNECTION_AND_AUTH_CATEGORY, Integer.MIN_VALUE); //$NON-NLS-1$
-
-	private BooleanConnectionProperty useColumnNamesInFindColumn = new BooleanConnectionProperty(
-			"useColumnNamesInFindColumn",
-			false, 
-			Messages.getString("ConnectionProperties.useColumnNamesInFindColumn"), //$NON-NLS-1$
-			"5.1.7", MISC_CATEGORY, Integer.MAX_VALUE); //$NON-NLS-1$
-	
-	private StringConnectionProperty useConfigs = new StringConnectionProperty(
-			"useConfigs", //$NON-NLS-1$
-			null,
-			Messages.getString("ConnectionProperties.useConfigs"), //$NON-NLS-1$
-			"3.1.5", CONNECTION_AND_AUTH_CATEGORY, Integer.MAX_VALUE); //$NON-NLS-1$
-
-	private BooleanConnectionProperty useCursorFetch = new BooleanConnectionProperty(
-			"useCursorFetch", //$NON-NLS-1$
-			false,
-			Messages.getString("ConnectionProperties.useCursorFetch"), //$NON-NLS-1$
-			"5.0.0", PERFORMANCE_CATEGORY, Integer.MAX_VALUE); //$NON-NLS-1$
-	
-	private BooleanConnectionProperty useDynamicCharsetInfo = new BooleanConnectionProperty(
-			"useDynamicCharsetInfo", //$NON-NLS-1$
-			true,
-			Messages.getString("ConnectionProperties.useDynamicCharsetInfo") //$NON-NLS-1$
-			, "5.0.6", PERFORMANCE_CATEGORY, Integer.MIN_VALUE); //$NON-NLS-1$
-	
-	private BooleanConnectionProperty useDirectRowUnpack = new BooleanConnectionProperty(
-			"useDirectRowUnpack",
-			true, "Use newer result set row unpacking code that skips a copy from network buffers "
-			+ " to a MySQL packet instance and instead reads directly into the result set row data buffers.",
-			"5.1.1", PERFORMANCE_CATEGORY, Integer.MIN_VALUE);
-	
-	private BooleanConnectionProperty useFastIntParsing = new BooleanConnectionProperty(
-			"useFastIntParsing", //$NON-NLS-1$
-			true,
-			Messages.getString("ConnectionProperties.useFastIntParsing"), //$NON-NLS-1$
-			"3.1.4", PERFORMANCE_CATEGORY, Integer.MIN_VALUE); //$NON-NLS-1$
-
-	private BooleanConnectionProperty useFastDateParsing = new BooleanConnectionProperty(
-			"useFastDateParsing", //$NON-NLS-1$
-			true,
-			Messages.getString("ConnectionProperties.useFastDateParsing"), //$NON-NLS-1$
-			"5.0.5", PERFORMANCE_CATEGORY, Integer.MIN_VALUE); //$NON-NLS-1$
-	
-	private BooleanConnectionProperty useHostsInPrivileges = new BooleanConnectionProperty(
-			"useHostsInPrivileges", //$NON-NLS-1$
-			true,
-			Messages.getString("ConnectionProperties.useHostsInPrivileges"), //$NON-NLS-1$
-			"3.0.2", MISC_CATEGORY, Integer.MIN_VALUE); //$NON-NLS-1$
-	private BooleanConnectionProperty useInformationSchema = new BooleanConnectionProperty(
-			"useInformationSchema", //$NON-NLS-1$
-			false,
-			Messages.getString("ConnectionProperties.useInformationSchema"), //$NON-NLS-1$
-			"5.0.0", MISC_CATEGORY, Integer.MIN_VALUE); //$NON-NLS-1$
-	private BooleanConnectionProperty useJDBCCompliantTimezoneShift = new BooleanConnectionProperty(
-			"useJDBCCompliantTimezoneShift", //$NON-NLS-1$
-			false,
-			Messages.getString("ConnectionProperties.useJDBCCompliantTimezoneShift"), //$NON-NLS-1$
-			"5.0.0", //$NON-NLS-1$
-			MISC_CATEGORY, Integer.MIN_VALUE);
-	
-	private BooleanConnectionProperty useLocalSessionState = new BooleanConnectionProperty(
-			"useLocalSessionState", //$NON-NLS-1$
-			false,
-			Messages.getString("ConnectionProperties.useLocalSessionState"), //$NON-NLS-1$
-			"3.1.7", PERFORMANCE_CATEGORY, 5); //$NON-NLS-1$
-	
-	private BooleanConnectionProperty useLocalTransactionState = new BooleanConnectionProperty(
-			"useLocalTransactionState", //$NON-NLS-1$
-			false,
-			Messages.getString("ConnectionProperties.useLocalTransactionState"),
-			"5.1.7", PERFORMANCE_CATEGORY, 6);
-	
-	private BooleanConnectionProperty useLegacyDatetimeCode = new BooleanConnectionProperty(
-			"useLegacyDatetimeCode",
-			true,
-			Messages.getString("ConnectionProperties.useLegacyDatetimeCode"),
-			"5.1.6", MISC_CATEGORY, Integer.MIN_VALUE);
-	
-	private BooleanConnectionProperty useNanosForElapsedTime = new BooleanConnectionProperty(
-			"useNanosForElapsedTime", //$NON-NLS-1$
-			false,
-			Messages.getString("ConnectionProperties.useNanosForElapsedTime"), //$NON-NLS-1$
-			"5.0.7", //$NON-NLS-1$
-			DEBUGING_PROFILING_CATEGORY, Integer.MIN_VALUE);
-	
-	private BooleanConnectionProperty useOldAliasMetadataBehavior = new BooleanConnectionProperty(
-			"useOldAliasMetadataBehavior", //$NON-NLS-1$
-			false,
-			Messages.getString("ConnectionProperties.useOldAliasMetadataBehavior"), //$NON-NLS-1$
-		    "5.0.4", //$NON-NLS-1$
-		    MISC_CATEGORY,
-		    Integer.MIN_VALUE);
-	
-	private BooleanConnectionProperty useOldUTF8Behavior = new BooleanConnectionProperty(
-			"useOldUTF8Behavior", //$NON-NLS-1$
-			false,
-			Messages.getString("ConnectionProperties.useOldUtf8Behavior"), //$NON-NLS-1$
-			"3.1.6", MISC_CATEGORY, Integer.MIN_VALUE); //$NON-NLS-1$
-
-	private boolean useOldUTF8BehaviorAsBoolean = false;
-
-	private BooleanConnectionProperty useOnlyServerErrorMessages = new BooleanConnectionProperty(
-			"useOnlyServerErrorMessages", //$NON-NLS-1$
-			true,
-			Messages.getString("ConnectionProperties.useOnlyServerErrorMessages"), //$NON-NLS-1$
-			"3.0.15", MISC_CATEGORY, Integer.MIN_VALUE); //$NON-NLS-1$
-
-	private BooleanConnectionProperty useReadAheadInput = new BooleanConnectionProperty(
-			"useReadAheadInput", //$NON-NLS-1$
-			true,
-			Messages.getString("ConnectionProperties.useReadAheadInput"), //$NON-NLS-1$
-			"3.1.5", PERFORMANCE_CATEGORY, Integer.MIN_VALUE); //$NON-NLS-1$
-
-	private BooleanConnectionProperty useSqlStateCodes = new BooleanConnectionProperty(
-			"useSqlStateCodes", //$NON-NLS-1$
-			true,
-			Messages.getString("ConnectionProperties.useSqlStateCodes"), //$NON-NLS-1$
-			"3.1.3", MISC_CATEGORY, Integer.MIN_VALUE); //$NON-NLS-1$
-
-	private BooleanConnectionProperty useSSL = new BooleanConnectionProperty(
-			"useSSL", //$NON-NLS-1$
-			false,
-			Messages.getString("ConnectionProperties.useSSL"), //$NON-NLS-1$
-			"3.0.2", SECURITY_CATEGORY, 2); //$NON-NLS-1$
-
-	private BooleanConnectionProperty useSSPSCompatibleTimezoneShift = new BooleanConnectionProperty(
-			"useSSPSCompatibleTimezoneShift", //$NON-NLS-1$
-			false,
-			Messages.getString("ConnectionProperties.useSSPSCompatibleTimezoneShift"), //$NON-NLS-1$
-			"5.0.5", MISC_CATEGORY, Integer.MIN_VALUE); //$NON-NLS-1$
-	
-	private BooleanConnectionProperty useStreamLengthsInPrepStmts = new BooleanConnectionProperty(
-			"useStreamLengthsInPrepStmts", //$NON-NLS-1$
-			true,
-			Messages.getString("ConnectionProperties.useStreamLengthsInPrepStmts"), //$NON-NLS-1$
-			"3.0.2", MISC_CATEGORY, Integer.MIN_VALUE); //$NON-NLS-1$
-
-	private BooleanConnectionProperty useTimezone = new BooleanConnectionProperty(
-			"useTimezone", //$NON-NLS-1$
-			false,
-			Messages.getString("ConnectionProperties.useTimezone"), //$NON-NLS-1$
-			"3.0.2", MISC_CATEGORY, Integer.MIN_VALUE); //$NON-NLS-1$
-
-	private BooleanConnectionProperty useUltraDevWorkAround = new BooleanConnectionProperty(
-			"ultraDevHack", //$NON-NLS-1$
-			false,
-			Messages.getString("ConnectionProperties.ultraDevHack"), //$NON-NLS-1$
-			"2.0.3", MISC_CATEGORY, Integer.MIN_VALUE); //$NON-NLS-1$
-
-	private BooleanConnectionProperty useUnbufferedInput = new BooleanConnectionProperty(
-			"useUnbufferedInput", true, //$NON-NLS-1$
-			Messages.getString("ConnectionProperties.useUnbufferedInput"), //$NON-NLS-1$
-			"3.0.11", MISC_CATEGORY, Integer.MIN_VALUE); //$NON-NLS-1$
-
-	private BooleanConnectionProperty useUnicode = new BooleanConnectionProperty(
-			"useUnicode", //$NON-NLS-1$
-			true,
-			Messages.getString("ConnectionProperties.useUnicode"), //$NON-NLS-1$
-			"1.1g", MISC_CATEGORY, 0); //$NON-NLS-1$
-
-	// Cache these values, they are 'hot'
-	private boolean useUnicodeAsBoolean = true;
-
-	private BooleanConnectionProperty useUsageAdvisor = new BooleanConnectionProperty(
-			"useUsageAdvisor", //$NON-NLS-1$
-			false,
-			Messages.getString("ConnectionProperties.useUsageAdvisor"), //$NON-NLS-1$
-			"3.1.1", DEBUGING_PROFILING_CATEGORY, 10); //$NON-NLS-1$
-
-	private boolean useUsageAdvisorAsBoolean = false;
-
-	private BooleanConnectionProperty yearIsDateType = new BooleanConnectionProperty(
-			"yearIsDateType", //$NON-NLS-1$
-			true,
-			Messages.getString("ConnectionProperties.yearIsDateType"), //$NON-NLS-1$
-			"3.1.9", MISC_CATEGORY, Integer.MIN_VALUE); //$NON-NLS-1$
-
-	private StringConnectionProperty zeroDateTimeBehavior = new StringConnectionProperty(
-			"zeroDateTimeBehavior", //$NON-NLS-1$
-			ZERO_DATETIME_BEHAVIOR_EXCEPTION,
-			new String[] { ZERO_DATETIME_BEHAVIOR_EXCEPTION,
-					ZERO_DATETIME_BEHAVIOR_ROUND,
-					ZERO_DATETIME_BEHAVIOR_CONVERT_TO_NULL },
-			Messages.getString("ConnectionProperties.zeroDateTimeBehavior", new Object[] {ZERO_DATETIME_BEHAVIOR_EXCEPTION, ZERO_DATETIME_BEHAVIOR_ROUND,ZERO_DATETIME_BEHAVIOR_CONVERT_TO_NULL}),  //$NON-NLS-1$
-			"3.1.4", //$NON-NLS-1$ //$NON-NLS-2$
-			MISC_CATEGORY, Integer.MIN_VALUE);
-
-	private BooleanConnectionProperty useJvmCharsetConverters = new BooleanConnectionProperty("useJvmCharsetConverters", //$NON-NLS-1$
-			false, Messages.getString("ConnectionProperties.useJvmCharsetConverters"), "5.0.1", PERFORMANCE_CATEGORY, Integer.MIN_VALUE); //$NON-NLS-1$ //$NON-NLS-2$
-	
-	private BooleanConnectionProperty useGmtMillisForDatetimes = new BooleanConnectionProperty("useGmtMillisForDatetimes", false, Messages.getString("ConnectionProperties.useGmtMillisForDatetimes"), "3.1.12", MISC_CATEGORY, Integer.MIN_VALUE); //$NON-NLS-1$ //$NON-NLS-2$ //$NON-NLS-3$
-
-	private BooleanConnectionProperty dumpMetadataOnColumnNotFound = new BooleanConnectionProperty("dumpMetadataOnColumnNotFound", false, Messages.getString("ConnectionProperties.dumpMetadataOnColumnNotFound"), "3.1.13", DEBUGING_PROFILING_CATEGORY, Integer.MIN_VALUE); //$NON-NLS-1$ //$NON-NLS-2$ //$NON-NLS-3$ //$NON-NLS-4$
-
-	// SSL Options
-	
-	private StringConnectionProperty clientCertificateKeyStoreUrl = new StringConnectionProperty(
-			"clientCertificateKeyStoreUrl", null, //$NON-NLS-1$
-			Messages.getString("ConnectionProperties.clientCertificateKeyStoreUrl"), "5.1.0", //$NON-NLS-1$ //$NON-NLS-2$
-			SECURITY_CATEGORY, 5);
-	
-	private StringConnectionProperty trustCertificateKeyStoreUrl = new StringConnectionProperty(
-			"trustCertificateKeyStoreUrl", null, //$NON-NLS-1$
-			Messages.getString("ConnectionProperties.trustCertificateKeyStoreUrl"), "5.1.0", //$NON-NLS-1$ //$NON-NLS-2$
-			SECURITY_CATEGORY, 8);
-	
-	private StringConnectionProperty clientCertificateKeyStoreType = new StringConnectionProperty(
-			"clientCertificateKeyStoreType", "JKS", //$NON-NLS-1$
-			Messages.getString("ConnectionProperties.clientCertificateKeyStoreType"), "5.1.0", //$NON-NLS-1$ //$NON-NLS-2$
-			SECURITY_CATEGORY, 6);
-	
-	private StringConnectionProperty clientCertificateKeyStorePassword = new StringConnectionProperty(
-			"clientCertificateKeyStorePassword", null, //$NON-NLS-1$
-			Messages.getString("ConnectionProperties.clientCertificateKeyStorePassword"), "5.1.0", //$NON-NLS-1$ //$NON-NLS-2$
-			SECURITY_CATEGORY, 7);
-	
-	private StringConnectionProperty trustCertificateKeyStoreType = new StringConnectionProperty(
-			"trustCertificateKeyStoreType", "JKS", //$NON-NLS-1$
-			Messages.getString("ConnectionProperties.trustCertificateKeyStoreType"), "5.1.0", //$NON-NLS-1$ //$NON-NLS-2$
-			SECURITY_CATEGORY, 9);
-	
-	private StringConnectionProperty trustCertificateKeyStorePassword = new StringConnectionProperty(
-			"trustCertificateKeyStorePassword", null, //$NON-NLS-1$
-			Messages.getString("ConnectionProperties.trustCertificateKeyStorePassword"), "5.1.0", //$NON-NLS-1$ //$NON-NLS-2$
-			SECURITY_CATEGORY, 10);
-
-	private BooleanConnectionProperty verifyServerCertificate = new BooleanConnectionProperty(
-			"verifyServerCertificate",
-			true,
-			Messages.getString("ConnectionProperties.verifyServerCertificate"),
-			"5.1.6", SECURITY_CATEGORY, 4);
-	
-	private BooleanConnectionProperty useAffectedRows = new BooleanConnectionProperty("useAffectedRows",
-			false,
-			Messages.getString("ConnectionProperties.useAffectedRows"),
-			"5.1.7", MISC_CATEGORY, Integer.MIN_VALUE);
-	
-	private StringConnectionProperty passwordCharacterEncoding = new StringConnectionProperty("passwordCharacterEncoding",
-			null,
-			Messages.getString("ConnectionProperties.passwordCharacterEncoding"),
-			"5.1.7", SECURITY_CATEGORY, Integer.MIN_VALUE);
-	
-	private IntegerConnectionProperty maxAllowedPacket = new IntegerConnectionProperty("maxAllowedPacket",
-			-1, Messages.getString("ConnectionProperties.maxAllowedPacket"), "5.1.8", NETWORK_CATEGORY,
-			Integer.MIN_VALUE);
-
-	private StringConnectionProperty authenticationPlugins = new StringConnectionProperty(
-			"authenticationPlugins",
-			null,
-			Messages.getString("ConnectionProperties.authenticationPlugins"),
-			"5.1.19", CONNECTION_AND_AUTH_CATEGORY, Integer.MIN_VALUE);
-	
-	private StringConnectionProperty disabledAuthenticationPlugins = new StringConnectionProperty(
-			"disabledAuthenticationPlugins",
-			null,
-			Messages.getString("ConnectionProperties.disabledAuthenticationPlugins"),
-			"5.1.19", CONNECTION_AND_AUTH_CATEGORY, Integer.MIN_VALUE);
-	
-	private StringConnectionProperty defaultAuthenticationPlugin = new StringConnectionProperty(
-			"defaultAuthenticationPlugin",
-			"com.mysql.jdbc.authentication.MysqlNativePasswordPlugin",
-			Messages.getString("ConnectionProperties.defaultAuthenticationPlugin"),
-			"5.1.19", CONNECTION_AND_AUTH_CATEGORY, Integer.MIN_VALUE);
-	
-	private BooleanConnectionProperty disconnectOnExpiredPasswords = new BooleanConnectionProperty("disconnectOnExpiredPasswords",
-			true,
-			Messages.getString("ConnectionProperties.disconnectOnExpiredPasswords"),
-			"5.1.23", CONNECTION_AND_AUTH_CATEGORY, Integer.MIN_VALUE);
-
-	private BooleanConnectionProperty getProceduresReturnsFunctions = new BooleanConnectionProperty(
-			"getProceduresReturnsFunctions", true,
-			Messages.getString("ConnectionProperties.getProceduresReturnsFunctions"),
-			"5.1.26", MISC_CATEGORY, Integer.MIN_VALUE);
-
-	private BooleanConnectionProperty detectCustomCollations = new BooleanConnectionProperty(
-			"detectCustomCollations", false,
-			Messages.getString("ConnectionProperties.detectCustomCollations"),
-			"5.1.29", MISC_CATEGORY, Integer.MIN_VALUE);
-
-	private StringConnectionProperty serverRSAPublicKeyFile = new StringConnectionProperty(
-			"serverRSAPublicKeyFile", null, //$NON-NLS-1$
-			Messages.getString("ConnectionProperties.serverRSAPublicKeyFile"), "5.1.31",
-			SECURITY_CATEGORY, Integer.MIN_VALUE);
-
-	private BooleanConnectionProperty allowPublicKeyRetrieval = new BooleanConnectionProperty(
-			"allowPublicKeyRetrieval", false,
-			Messages.getString("ConnectionProperties.allowPublicKeyRetrieval"), "5.1.31",
-			SECURITY_CATEGORY, Integer.MIN_VALUE);
-
-	private BooleanConnectionProperty dontCheckOnDuplicateKeyUpdateInSQL = new BooleanConnectionProperty(
-			"dontCheckOnDuplicateKeyUpdateInSQL", false,
-			Messages.getString("ConnectionProperties.dontCheckOnDuplicateKeyUpdateInSQL"), "5.1.32",
-			PERFORMANCE_CATEGORY, Integer.MIN_VALUE);
-		
-	protected DriverPropertyInfo[] exposeAsDriverPropertyInfoInternal(
-			Properties info, int slotsToReserve) throws SQLException {
-		initializeProperties(info);
-
-		int numProperties = PROPERTY_LIST.size();
-
-		int listSize = numProperties + slotsToReserve;
-
-		DriverPropertyInfo[] driverProperties = new DriverPropertyInfo[listSize];
-
-		for (int i = slotsToReserve; i < listSize; i++) {
-			java.lang.reflect.Field propertyField = PROPERTY_LIST
-					.get(i - slotsToReserve);
-
-			try {
-				ConnectionProperty propToExpose = (ConnectionProperty) propertyField
-						.get(this);
-
-				if (info != null) {
-					propToExpose.initializeFrom(info, getExceptionInterceptor());
-				}
-
-				
-				driverProperties[i] = propToExpose.getAsDriverPropertyInfo();
-			} catch (IllegalAccessException iae) {
-				throw SQLError.createSQLException(Messages.getString("ConnectionProperties.InternalPropertiesFailure"), //$NON-NLS-1$
-						SQLError.SQL_STATE_GENERAL_ERROR, getExceptionInterceptor());
-			}
-		}
-
-		return driverProperties;
-	}
-
-	protected Properties exposeAsProperties(Properties info)
-			throws SQLException {
-		if (info == null) {
-			info = new Properties();
-		}
-
-		int numPropertiesToSet = PROPERTY_LIST.size();
-
-		for (int i = 0; i < numPropertiesToSet; i++) {
-			java.lang.reflect.Field propertyField = PROPERTY_LIST
-					.get(i);
-
-			try {
-				ConnectionProperty propToGet = (ConnectionProperty) propertyField
-						.get(this);
-
-				Object propValue = propToGet.getValueAsObject();
-
-				if (propValue != null) {
-					info.setProperty(propToGet.getPropertyName(), propValue
-							.toString());
-				}
-			} catch (IllegalAccessException iae) {
-				throw SQLError.createSQLException("Internal properties failure", //$NON-NLS-1$
-						SQLError.SQL_STATE_GENERAL_ERROR, getExceptionInterceptor());
-			}
-		}
-
-		return info;
-	}
-
-	class XmlMap {
-		protected Map<Integer, Map<String, ConnectionProperty>> ordered = new TreeMap<Integer, Map<String, ConnectionProperty>>();
-		protected Map<String, ConnectionProperty> alpha = new TreeMap<String, ConnectionProperty>();
-	}
-	
-	/* (non-Javadoc)
-	 * @see com.mysql.jdbc.IConnectionProperties#exposeAsXml()
-	 */
-	public String exposeAsXml() throws SQLException {
-		StringBuffer xmlBuf = new StringBuffer();
-		xmlBuf.append("<ConnectionProperties>"); //$NON-NLS-1$
-
-		int numPropertiesToSet = PROPERTY_LIST.size();
-
-		int numCategories = PROPERTY_CATEGORIES.length;
-
-		Map<String, XmlMap> propertyListByCategory = new HashMap<String, XmlMap>();
-
-		for (int i = 0; i < numCategories; i++) {
-			propertyListByCategory.put(PROPERTY_CATEGORIES[i], new XmlMap());
-		}
-
-		//
-		// The following properties are not exposed as 'normal' properties, but
-		// they are
-		// settable nonetheless, so we need to have them documented, make sure
-		// that they sort 'first' as #1 and #2 in the category
-		//
-		StringConnectionProperty userProp = new StringConnectionProperty(
-				NonRegisteringDriver.USER_PROPERTY_KEY, null,
-				Messages.getString("ConnectionProperties.Username"), Messages.getString("ConnectionProperties.allVersions"), CONNECTION_AND_AUTH_CATEGORY, //$NON-NLS-1$ //$NON-NLS-2$
-				Integer.MIN_VALUE + 1);
-		StringConnectionProperty passwordProp = new StringConnectionProperty(
-				NonRegisteringDriver.PASSWORD_PROPERTY_KEY, null,
-				Messages.getString("ConnectionProperties.Password"), Messages.getString("ConnectionProperties.allVersions"), //$NON-NLS-1$ //$NON-NLS-2$
-				CONNECTION_AND_AUTH_CATEGORY, Integer.MIN_VALUE + 2);
-
-		XmlMap connectionSortMaps = propertyListByCategory.get(CONNECTION_AND_AUTH_CATEGORY);
-		TreeMap<String, ConnectionProperty> userMap = new TreeMap<String, ConnectionProperty>();
-		userMap.put(userProp.getPropertyName(), userProp);
-		
-		connectionSortMaps.ordered.put(Integer.valueOf(userProp.getOrder()), userMap);
-		
-		TreeMap<String, ConnectionProperty> passwordMap = new TreeMap<String, ConnectionProperty>();
-		passwordMap.put(passwordProp.getPropertyName(), passwordProp);
-		
-		connectionSortMaps.ordered.put(new Integer(passwordProp.getOrder()), passwordMap);
-
-		try {
-			for (int i = 0; i < numPropertiesToSet; i++) {
-				java.lang.reflect.Field propertyField = PROPERTY_LIST
-						.get(i);
-				ConnectionProperty propToGet = (ConnectionProperty) propertyField
-						.get(this);
-				XmlMap sortMaps = propertyListByCategory.get(propToGet
-						.getCategoryName());
-				int orderInCategory = propToGet.getOrder();
-
-				if (orderInCategory == Integer.MIN_VALUE) {
-					sortMaps.alpha.put(propToGet.getPropertyName(), propToGet);
-				} else {
-					Integer order = Integer.valueOf(orderInCategory);
-					Map<String, ConnectionProperty> orderMap = sortMaps.ordered.get(order);
-					
-					if (orderMap == null) {
-						orderMap = new TreeMap<String, ConnectionProperty>();
-						sortMaps.ordered.put(order, orderMap);
-					}
-					
-					orderMap.put(propToGet.getPropertyName(), propToGet);
-				}
-			}
-
-			for (int j = 0; j < numCategories; j++) {
-				XmlMap sortMaps = propertyListByCategory.get(PROPERTY_CATEGORIES[j]);
-
-				xmlBuf.append("\n <PropertyCategory name=\""); //$NON-NLS-1$
-				xmlBuf.append(PROPERTY_CATEGORIES[j]);
-				xmlBuf.append("\">"); //$NON-NLS-1$
-
-				for (Map<String, ConnectionProperty> orderedEl : sortMaps.ordered.values()) {
-					for (ConnectionProperty propToGet : orderedEl.values()) {
-						xmlBuf.append("\n  <Property name=\""); //$NON-NLS-1$
-						xmlBuf.append(propToGet.getPropertyName());
-						xmlBuf.append("\" required=\""); //$NON-NLS-1$
-						xmlBuf.append(propToGet.required ? "Yes" : "No"); //$NON-NLS-1$ //$NON-NLS-2$
-	
-						xmlBuf.append("\" default=\""); //$NON-NLS-1$
-	
-						if (propToGet.getDefaultValue() != null) {
-							xmlBuf.append(propToGet.getDefaultValue());
-						}
-	
-						xmlBuf.append("\" sortOrder=\""); //$NON-NLS-1$
-						xmlBuf.append(propToGet.getOrder());
-						xmlBuf.append("\" since=\""); //$NON-NLS-1$
-						xmlBuf.append(propToGet.sinceVersion);
-						xmlBuf.append("\">\n"); //$NON-NLS-1$
-						xmlBuf.append("    "); //$NON-NLS-1$
-						String escapedDescription = propToGet.description;
-						escapedDescription = escapedDescription.replace("&", "&amp;").replace("<", "&lt;").replace(">", "&gt;");
-						
-						xmlBuf.append(escapedDescription);
-						xmlBuf.append("\n  </Property>"); //$NON-NLS-1$
-					}
-				}
-
-				for (ConnectionProperty propToGet : sortMaps.alpha.values()) {
-					xmlBuf.append("\n  <Property name=\""); //$NON-NLS-1$
-					xmlBuf.append(propToGet.getPropertyName());
-					xmlBuf.append("\" required=\""); //$NON-NLS-1$
-					xmlBuf.append(propToGet.required ? "Yes" : "No"); //$NON-NLS-1$ //$NON-NLS-2$
-
-					xmlBuf.append("\" default=\""); //$NON-NLS-1$
-
-					if (propToGet.getDefaultValue() != null) {
-						xmlBuf.append(propToGet.getDefaultValue());
-					}
-
-					xmlBuf.append("\" sortOrder=\"alpha\" since=\""); //$NON-NLS-1$
-					xmlBuf.append(propToGet.sinceVersion);
-					xmlBuf.append("\">\n"); //$NON-NLS-1$
-					xmlBuf.append("    "); //$NON-NLS-1$
-					xmlBuf.append(propToGet.description);
-					xmlBuf.append("\n  </Property>"); //$NON-NLS-1$
-				}
-
-				xmlBuf.append("\n </PropertyCategory>"); //$NON-NLS-1$
-			}
-		} catch (IllegalAccessException iae) {
-			throw SQLError.createSQLException("Internal properties failure", //$NON-NLS-1$
-					SQLError.SQL_STATE_GENERAL_ERROR, getExceptionInterceptor());
-		}
-
-		xmlBuf.append("\n</ConnectionProperties>"); //$NON-NLS-1$
-
-		return xmlBuf.toString();
-	}
-
-	/* (non-Javadoc)
-	 * @see com.mysql.jdbc.IConnectionProperties#getAllowLoadLocalInfile()
-	 */
-	public boolean getAllowLoadLocalInfile() {
-		return this.allowLoadLocalInfile.getValueAsBoolean();
-	}
-
-	/* (non-Javadoc)
-	 * @see com.mysql.jdbc.IConnectionProperties#getAllowMultiQueries()
-	 */
-	public boolean getAllowMultiQueries() {
-		return this.allowMultiQueries.getValueAsBoolean();
-	}
-
-	/* (non-Javadoc)
-	 * @see com.mysql.jdbc.IConnectionProperties#getAllowNanAndInf()
-	 */
-	public boolean getAllowNanAndInf() {
-		return allowNanAndInf.getValueAsBoolean();
-	}
-
-	/* (non-Javadoc)
-	 * @see com.mysql.jdbc.IConnectionProperties#getAllowUrlInLocalInfile()
-	 */
-	public boolean getAllowUrlInLocalInfile() {
-		return this.allowUrlInLocalInfile.getValueAsBoolean();
-	}
-
-	/* (non-Javadoc)
-	 * @see com.mysql.jdbc.IConnectionProperties#getAlwaysSendSetIsolation()
-	 */
-	public boolean getAlwaysSendSetIsolation() {
-		return this.alwaysSendSetIsolation.getValueAsBoolean();
-	}
-
-	/* (non-Javadoc)
-	 * @see com.mysql.jdbc.IConnectionProperties#getAutoDeserialize()
-	 */
-	public boolean getAutoDeserialize() {
-		return autoDeserialize.getValueAsBoolean();
-	}
-
-	/* (non-Javadoc)
-	 * @see com.mysql.jdbc.IConnectionProperties#getAutoGenerateTestcaseScript()
-	 */
-	public boolean getAutoGenerateTestcaseScript() {
-		return this.autoGenerateTestcaseScriptAsBoolean;
-	}
-
-	/* (non-Javadoc)
-	 * @see com.mysql.jdbc.IConnectionProperties#getAutoReconnectForPools()
-	 */
-	public boolean getAutoReconnectForPools() {
-		return this.autoReconnectForPoolsAsBoolean;
-	}
-
-	/* (non-Javadoc)
-	 * @see com.mysql.jdbc.IConnectionProperties#getBlobSendChunkSize()
-	 */
-	public int getBlobSendChunkSize() {
-		return blobSendChunkSize.getValueAsInt();
-	}
-
-	/* (non-Javadoc)
-	 * @see com.mysql.jdbc.IConnectionProperties#getCacheCallableStatements()
-	 */
-	public boolean getCacheCallableStatements() {
-		return this.cacheCallableStatements.getValueAsBoolean();
-	}
-
-	/* (non-Javadoc)
-	 * @see com.mysql.jdbc.IConnectionProperties#getCachePreparedStatements()
-	 */
-	public boolean getCachePreparedStatements() {
-		return ((Boolean) this.cachePreparedStatements.getValueAsObject())
-				.booleanValue();
-	}
-
-	/* (non-Javadoc)
-	 * @see com.mysql.jdbc.IConnectionProperties#getCacheResultSetMetadata()
-	 */
-	public boolean getCacheResultSetMetadata() {
-		return this.cacheResultSetMetaDataAsBoolean;
-	}
-
-	/* (non-Javadoc)
-	 * @see com.mysql.jdbc.IConnectionProperties#getCacheServerConfiguration()
-	 */
-	public boolean getCacheServerConfiguration() {
-		return cacheServerConfiguration.getValueAsBoolean();
-	}
-
-	/* (non-Javadoc)
-	 * @see com.mysql.jdbc.IConnectionProperties#getCallableStatementCacheSize()
-	 */
-	public int getCallableStatementCacheSize() {
-		return this.callableStatementCacheSize.getValueAsInt();
-	}
-
-	/* (non-Javadoc)
-	 * @see com.mysql.jdbc.IConnectionProperties#getCapitalizeTypeNames()
-	 */
-	public boolean getCapitalizeTypeNames() {
-		return this.capitalizeTypeNames.getValueAsBoolean();
-	}
-
-	/* (non-Javadoc)
-	 * @see com.mysql.jdbc.IConnectionProperties#getCharacterSetResults()
-	 */
-	public String getCharacterSetResults() {
-		return this.characterSetResults.getValueAsString();
-	}
-	
-	public String getConnectionAttributes() {
-		return this.connectionAttributes.getValueAsString();
-	}
-	
-	public void setConnectionAttributes(String val) {
-		this.connectionAttributes.setValue(val);
-	}
-
-	/* (non-Javadoc)
-	 * @see com.mysql.jdbc.IConnectionProperties#getClobberStreamingResults()
-	 */
-	public boolean getClobberStreamingResults() {
-		return this.clobberStreamingResults.getValueAsBoolean();
-	}
-
-	/* (non-Javadoc)
-	 * @see com.mysql.jdbc.IConnectionProperties#getClobCharacterEncoding()
-	 */
-	public String getClobCharacterEncoding() {
-		return this.clobCharacterEncoding.getValueAsString();
-	}
-
-	/* (non-Javadoc)
-	 * @see com.mysql.jdbc.IConnectionProperties#getConnectionCollation()
-	 */
-	public String getConnectionCollation() {
-		return this.connectionCollation.getValueAsString();
-	}
-
-	/* (non-Javadoc)
-	 * @see com.mysql.jdbc.IConnectionProperties#getConnectTimeout()
-	 */
-	public int getConnectTimeout() {
-		return this.connectTimeout.getValueAsInt();
-	}
-
-	/* (non-Javadoc)
-	 * @see com.mysql.jdbc.IConnectionProperties#getContinueBatchOnError()
-	 */
-	public boolean getContinueBatchOnError() {
-		return this.continueBatchOnError.getValueAsBoolean();
-	}
-
-	/* (non-Javadoc)
-	 * @see com.mysql.jdbc.IConnectionProperties#getCreateDatabaseIfNotExist()
-	 */
-	public boolean getCreateDatabaseIfNotExist() {
-		return this.createDatabaseIfNotExist.getValueAsBoolean();
-	}
-
-	/* (non-Javadoc)
-	 * @see com.mysql.jdbc.IConnectionProperties#getDefaultFetchSize()
-	 */
-	public int getDefaultFetchSize() {
-		return this.defaultFetchSize.getValueAsInt();
-	}
-
-	/* (non-Javadoc)
-	 * @see com.mysql.jdbc.IConnectionProperties#getDontTrackOpenResources()
-	 */
-	public boolean getDontTrackOpenResources() {
-		return this.dontTrackOpenResources.getValueAsBoolean();
-	}
-
-	/* (non-Javadoc)
-	 * @see com.mysql.jdbc.IConnectionProperties#getDumpQueriesOnException()
-	 */
-	public boolean getDumpQueriesOnException() {
-		return this.dumpQueriesOnException.getValueAsBoolean();
-	}
-
-	/* (non-Javadoc)
-	 * @see com.mysql.jdbc.IConnectionProperties#getDynamicCalendars()
-	 */
-	public boolean getDynamicCalendars() {
-		return this.dynamicCalendars.getValueAsBoolean();
-	}
-
-	/* (non-Javadoc)
-	 * @see com.mysql.jdbc.IConnectionProperties#getElideSetAutoCommits()
-	 */
-	public boolean getElideSetAutoCommits() {
-		return this.elideSetAutoCommits.getValueAsBoolean();
-	}
-
-	/* (non-Javadoc)
-	 * @see com.mysql.jdbc.IConnectionProperties#getEmptyStringsConvertToZero()
-	 */
-	public boolean getEmptyStringsConvertToZero() {
-		return this.emptyStringsConvertToZero.getValueAsBoolean();
-	}
-
-	/* (non-Javadoc)
-	 * @see com.mysql.jdbc.IConnectionProperties#getEmulateLocators()
-	 */
-	public boolean getEmulateLocators() {
-		return this.emulateLocators.getValueAsBoolean();
-	}
-
-	/* (non-Javadoc)
-	 * @see com.mysql.jdbc.IConnectionProperties#getEmulateUnsupportedPstmts()
-	 */
-	public boolean getEmulateUnsupportedPstmts() {
-		return this.emulateUnsupportedPstmts.getValueAsBoolean();
-	}
-
-	/* (non-Javadoc)
-	 * @see com.mysql.jdbc.IConnectionProperties#getEnablePacketDebug()
-	 */
-	public boolean getEnablePacketDebug() {
-		return this.enablePacketDebug.getValueAsBoolean();
-	}
-
-	/* (non-Javadoc)
-	 * @see com.mysql.jdbc.IConnectionProperties#getEncoding()
-	 */
-	public String getEncoding() {
-		return this.characterEncodingAsString;
-	}
-
-	/* (non-Javadoc)
-	 * @see com.mysql.jdbc.IConnectionProperties#getExplainSlowQueries()
-	 */
-	public boolean getExplainSlowQueries() {
-		return this.explainSlowQueries.getValueAsBoolean();
-	}
-
-	/* (non-Javadoc)
-	 * @see com.mysql.jdbc.IConnectionProperties#getFailOverReadOnly()
-	 */
-	public boolean getFailOverReadOnly() {
-		return this.failOverReadOnly.getValueAsBoolean();
-	}
-
-	/* (non-Javadoc)
-	 * @see com.mysql.jdbc.IConnectionProperties#getGatherPerformanceMetrics()
-	 */
-	public boolean getGatherPerformanceMetrics() {
-		return this.gatherPerformanceMetrics.getValueAsBoolean();
-	}
-
-	/**
-	 * DOCUMENT ME!
-	 * 
-	 * @return
-	 */
-	protected boolean getHighAvailability() {
-		return this.highAvailabilityAsBoolean;
-	}
-
-	/* (non-Javadoc)
-	 * @see com.mysql.jdbc.IConnectionProperties#getHoldResultsOpenOverStatementClose()
-	 */
-	public boolean getHoldResultsOpenOverStatementClose() {
-		return holdResultsOpenOverStatementClose.getValueAsBoolean();
-	}
-
-	/* (non-Javadoc)
-	 * @see com.mysql.jdbc.IConnectionProperties#getIgnoreNonTxTables()
-	 */
-	public boolean getIgnoreNonTxTables() {
-		return this.ignoreNonTxTables.getValueAsBoolean();
-	}
-
-	/* (non-Javadoc)
-	 * @see com.mysql.jdbc.IConnectionProperties#getInitialTimeout()
-	 */
-	public int getInitialTimeout() {
-		return this.initialTimeout.getValueAsInt();
-	}
-
-	/* (non-Javadoc)
-	 * @see com.mysql.jdbc.IConnectionProperties#getInteractiveClient()
-	 */
-	public boolean getInteractiveClient() {
-		return this.isInteractiveClient.getValueAsBoolean();
-	}
-
-	/* (non-Javadoc)
-	 * @see com.mysql.jdbc.IConnectionProperties#getIsInteractiveClient()
-	 */
-	public boolean getIsInteractiveClient() {
-		return this.isInteractiveClient.getValueAsBoolean();
-	}
-
-	/* (non-Javadoc)
-	 * @see com.mysql.jdbc.IConnectionProperties#getJdbcCompliantTruncation()
-	 */
-	public boolean getJdbcCompliantTruncation() {
-		return this.jdbcCompliantTruncation.getValueAsBoolean();
-	}
-
-	/* (non-Javadoc)
-	 * @see com.mysql.jdbc.IConnectionProperties#getLocatorFetchBufferSize()
-	 */
-	public int getLocatorFetchBufferSize() {
-		return this.locatorFetchBufferSize.getValueAsInt();
-	}
-
-	/* (non-Javadoc)
-	 * @see com.mysql.jdbc.IConnectionProperties#getLogger()
-	 */
-	public String getLogger() {
-		return this.loggerClassName.getValueAsString();
-	}
-
-	/* (non-Javadoc)
-	 * @see com.mysql.jdbc.IConnectionProperties#getLoggerClassName()
-	 */
-	public String getLoggerClassName() {
-		return this.loggerClassName.getValueAsString();
-	}
-
-	/* (non-Javadoc)
-	 * @see com.mysql.jdbc.IConnectionProperties#getLogSlowQueries()
-	 */
-	public boolean getLogSlowQueries() {
-		return this.logSlowQueries.getValueAsBoolean();
-	}
-
-	/* (non-Javadoc)
-	 * @see com.mysql.jdbc.IConnectionProperties#getMaintainTimeStats()
-	 */
-	public boolean getMaintainTimeStats() {
-		return maintainTimeStatsAsBoolean;
-	}
-
-	/* (non-Javadoc)
-	 * @see com.mysql.jdbc.IConnectionProperties#getMaxQuerySizeToLog()
-	 */
-	public int getMaxQuerySizeToLog() {
-		return this.maxQuerySizeToLog.getValueAsInt();
-	}
-
-	/* (non-Javadoc)
-	 * @see com.mysql.jdbc.IConnectionProperties#getMaxReconnects()
-	 */
-	public int getMaxReconnects() {
-		return this.maxReconnects.getValueAsInt();
-	}
-
-	/* (non-Javadoc)
-	 * @see com.mysql.jdbc.IConnectionProperties#getMaxRows()
-	 */
-	public int getMaxRows() {
-		return this.maxRowsAsInt;
-	}
-
-	/* (non-Javadoc)
-	 * @see com.mysql.jdbc.IConnectionProperties#getMetadataCacheSize()
-	 */
-	public int getMetadataCacheSize() {
-		return this.metadataCacheSize.getValueAsInt();
-	}
-
-	/* (non-Javadoc)
-	 * @see com.mysql.jdbc.IConnectionProperties#getNoDatetimeStringSync()
-	 */
-	public boolean getNoDatetimeStringSync() {
-		return this.noDatetimeStringSync.getValueAsBoolean();
-	}
-
-	/* (non-Javadoc)
-	 * @see com.mysql.jdbc.IConnectionProperties#getNullCatalogMeansCurrent()
-	 */
-	public boolean getNullCatalogMeansCurrent() {
-		return this.nullCatalogMeansCurrent.getValueAsBoolean();
-	}
-
-	/* (non-Javadoc)
-	 * @see com.mysql.jdbc.IConnectionProperties#getNullNamePatternMatchesAll()
-	 */
-	public boolean getNullNamePatternMatchesAll() {
-		return this.nullNamePatternMatchesAll.getValueAsBoolean();
-	}
-
-	/* (non-Javadoc)
-	 * @see com.mysql.jdbc.IConnectionProperties#getPacketDebugBufferSize()
-	 */
-	public int getPacketDebugBufferSize() {
-		return this.packetDebugBufferSize.getValueAsInt();
-	}
-
-	/* (non-Javadoc)
-	 * @see com.mysql.jdbc.IConnectionProperties#getParanoid()
-	 */
-	public boolean getParanoid() {
-		return this.paranoid.getValueAsBoolean();
-	}
-
-	/* (non-Javadoc)
-	 * @see com.mysql.jdbc.IConnectionProperties#getPedantic()
-	 */
-	public boolean getPedantic() {
-		return this.pedantic.getValueAsBoolean();
-	}
-
-	/* (non-Javadoc)
-	 * @see com.mysql.jdbc.IConnectionProperties#getPreparedStatementCacheSize()
-	 */
-	public int getPreparedStatementCacheSize() {
-		return ((Integer) this.preparedStatementCacheSize.getValueAsObject())
-				.intValue();
-	}
-
-	/* (non-Javadoc)
-	 * @see com.mysql.jdbc.IConnectionProperties#getPreparedStatementCacheSqlLimit()
-	 */
-	public int getPreparedStatementCacheSqlLimit() {
-		return ((Integer) this.preparedStatementCacheSqlLimit
-				.getValueAsObject()).intValue();
-	}
-
-	/* (non-Javadoc)
-	 * @see com.mysql.jdbc.IConnectionProperties#getProfileSql()
-	 */
-	public boolean getProfileSql() {
-		return this.profileSQLAsBoolean;
-	}
-
-	/* (non-Javadoc)
-	 * @see com.mysql.jdbc.IConnectionProperties#getProfileSQL()
-	 */
-	public boolean getProfileSQL() {
-		return this.profileSQL.getValueAsBoolean();
-	}
-
-	/* (non-Javadoc)
-	 * @see com.mysql.jdbc.IConnectionProperties#getPropertiesTransform()
-	 */
-	public String getPropertiesTransform() {
-		return this.propertiesTransform.getValueAsString();
-	}
-
-	/* (non-Javadoc)
-	 * @see com.mysql.jdbc.IConnectionProperties#getQueriesBeforeRetryMaster()
-	 */
-	public int getQueriesBeforeRetryMaster() {
-		return this.queriesBeforeRetryMaster.getValueAsInt();
-	}
-
-	/* (non-Javadoc)
-	 * @see com.mysql.jdbc.IConnectionProperties#getReconnectAtTxEnd()
-	 */
-	public boolean getReconnectAtTxEnd() {
-		return this.reconnectTxAtEndAsBoolean;
-	}
-
-	/* (non-Javadoc)
-	 * @see com.mysql.jdbc.IConnectionProperties#getRelaxAutoCommit()
-	 */
-	public boolean getRelaxAutoCommit() {
-		return this.relaxAutoCommit.getValueAsBoolean();
-	}
-
-	/* (non-Javadoc)
-	 * @see com.mysql.jdbc.IConnectionProperties#getReportMetricsIntervalMillis()
-	 */
-	public int getReportMetricsIntervalMillis() {
-		return this.reportMetricsIntervalMillis.getValueAsInt();
-	}
-
-	/* (non-Javadoc)
-	 * @see com.mysql.jdbc.IConnectionProperties#getRequireSSL()
-	 */
-	public boolean getRequireSSL() {
-		return this.requireSSL.getValueAsBoolean();
-	}
-
-	public boolean getRetainStatementAfterResultSetClose() {
-		return this.retainStatementAfterResultSetClose.getValueAsBoolean();
-	}
-
-	/* (non-Javadoc)
-	 * @see com.mysql.jdbc.IConnectionProperties#getRollbackOnPooledClose()
-	 */
-	public boolean getRollbackOnPooledClose() {
-		return this.rollbackOnPooledClose.getValueAsBoolean();
-	}
-
-	/* (non-Javadoc)
-	 * @see com.mysql.jdbc.IConnectionProperties#getRoundRobinLoadBalance()
-	 */
-	public boolean getRoundRobinLoadBalance() {
-		return this.roundRobinLoadBalance.getValueAsBoolean();
-	}
-
-	/* (non-Javadoc)
-	 * @see com.mysql.jdbc.IConnectionProperties#getRunningCTS13()
-	 */
-	public boolean getRunningCTS13() {
-		return this.runningCTS13.getValueAsBoolean();
-	}
-
-	/* (non-Javadoc)
-	 * @see com.mysql.jdbc.IConnectionProperties#getSecondsBeforeRetryMaster()
-	 */
-	public int getSecondsBeforeRetryMaster() {
-		return this.secondsBeforeRetryMaster.getValueAsInt();
-	}
-
-	/* (non-Javadoc)
-	 * @see com.mysql.jdbc.IConnectionProperties#getServerTimezone()
-	 */
-	public String getServerTimezone() {
-		return this.serverTimezone.getValueAsString();
-	}
-
-	/* (non-Javadoc)
-	 * @see com.mysql.jdbc.IConnectionProperties#getSessionVariables()
-	 */
-	public String getSessionVariables() {
-		return sessionVariables.getValueAsString();
-	}
-
-	/* (non-Javadoc)
-	 * @see com.mysql.jdbc.IConnectionProperties#getSlowQueryThresholdMillis()
-	 */
-	public int getSlowQueryThresholdMillis() {
-		return this.slowQueryThresholdMillis.getValueAsInt();
-	}
-
-	/* (non-Javadoc)
-	 * @see com.mysql.jdbc.IConnectionProperties#getSocketFactoryClassName()
-	 */
-	public String getSocketFactoryClassName() {
-		return this.socketFactoryClassName.getValueAsString();
-	}
-
-	/* (non-Javadoc)
-	 * @see com.mysql.jdbc.IConnectionProperties#getSocketTimeout()
-	 */
-	public int getSocketTimeout() {
-		return this.socketTimeout.getValueAsInt();
-	}
-
-	/* (non-Javadoc)
-	 * @see com.mysql.jdbc.IConnectionProperties#getStrictFloatingPoint()
-	 */
-	public boolean getStrictFloatingPoint() {
-		return this.strictFloatingPoint.getValueAsBoolean();
-	}
-
-	/* (non-Javadoc)
-	 * @see com.mysql.jdbc.IConnectionProperties#getStrictUpdates()
-	 */
-	public boolean getStrictUpdates() {
-		return this.strictUpdates.getValueAsBoolean();
-	}
-
-	/* (non-Javadoc)
-	 * @see com.mysql.jdbc.IConnectionProperties#getTinyInt1isBit()
-	 */
-	public boolean getTinyInt1isBit() {
-		return this.tinyInt1isBit.getValueAsBoolean();
-	}
-
-	/* (non-Javadoc)
-	 * @see com.mysql.jdbc.IConnectionProperties#getTraceProtocol()
-	 */
-	public boolean getTraceProtocol() {
-		return this.traceProtocol.getValueAsBoolean();
-	}
-
-	/* (non-Javadoc)
-	 * @see com.mysql.jdbc.IConnectionProperties#getTransformedBitIsBoolean()
-	 */
-	public boolean getTransformedBitIsBoolean() {
-		return this.transformedBitIsBoolean.getValueAsBoolean();
-	}
-
-	/* (non-Javadoc)
-	 * @see com.mysql.jdbc.IConnectionProperties#getUseCompression()
-	 */
-	public boolean getUseCompression() {
-		return this.useCompression.getValueAsBoolean();
-	}
-
-	/* (non-Javadoc)
-	 * @see com.mysql.jdbc.IConnectionProperties#getUseFastIntParsing()
-	 */
-	public boolean getUseFastIntParsing() {
-		return this.useFastIntParsing.getValueAsBoolean();
-	}
-
-	/* (non-Javadoc)
-	 * @see com.mysql.jdbc.IConnectionProperties#getUseHostsInPrivileges()
-	 */
-	public boolean getUseHostsInPrivileges() {
-		return this.useHostsInPrivileges.getValueAsBoolean();
-	}
-
-	/* (non-Javadoc)
-	 * @see com.mysql.jdbc.IConnectionProperties#getUseInformationSchema()
-	 */
-	public boolean getUseInformationSchema() {
-		return this.useInformationSchema.getValueAsBoolean();
-	}
-
-	/* (non-Javadoc)
-	 * @see com.mysql.jdbc.IConnectionProperties#getUseLocalSessionState()
-	 */
-	public boolean getUseLocalSessionState() {
-		return this.useLocalSessionState.getValueAsBoolean();
-	}
-
-	/* (non-Javadoc)
-	 * @see com.mysql.jdbc.IConnectionProperties#getUseOldUTF8Behavior()
-	 */
-	public boolean getUseOldUTF8Behavior() {
-		return this.useOldUTF8BehaviorAsBoolean;
-	}
-
-	/* (non-Javadoc)
-	 * @see com.mysql.jdbc.IConnectionProperties#getUseOnlyServerErrorMessages()
-	 */
-	public boolean getUseOnlyServerErrorMessages() {
-		return this.useOnlyServerErrorMessages.getValueAsBoolean();
-	}
-
-	/* (non-Javadoc)
-	 * @see com.mysql.jdbc.IConnectionProperties#getUseReadAheadInput()
-	 */
-	public boolean getUseReadAheadInput() {
-		return this.useReadAheadInput.getValueAsBoolean();
-	}
-
-	/* (non-Javadoc)
-	 * @see com.mysql.jdbc.IConnectionProperties#getUseServerPreparedStmts()
-	 */
-	public boolean getUseServerPreparedStmts() {
-		return this.detectServerPreparedStmts.getValueAsBoolean();
-	}
-
-	/* (non-Javadoc)
-	 * @see com.mysql.jdbc.IConnectionProperties#getUseSqlStateCodes()
-	 */
-	public boolean getUseSqlStateCodes() {
-		return this.useSqlStateCodes.getValueAsBoolean();
-	}
-
-	/* (non-Javadoc)
-	 * @see com.mysql.jdbc.IConnectionProperties#getUseSSL()
-	 */
-	public boolean getUseSSL() {
-		return this.useSSL.getValueAsBoolean();
-	}
-
-	/* (non-Javadoc)
-	 * @see com.mysql.jdbc.IConnectionProperties#getUseStreamLengthsInPrepStmts()
-	 */
-	public boolean getUseStreamLengthsInPrepStmts() {
-		return this.useStreamLengthsInPrepStmts.getValueAsBoolean();
-	}
-
-	/* (non-Javadoc)
-	 * @see com.mysql.jdbc.IConnectionProperties#getUseTimezone()
-	 */
-	public boolean getUseTimezone() {
-		return this.useTimezone.getValueAsBoolean();
-	}
-
-	/* (non-Javadoc)
-	 * @see com.mysql.jdbc.IConnectionProperties#getUseUltraDevWorkAround()
-	 */
-	public boolean getUseUltraDevWorkAround() {
-		return this.useUltraDevWorkAround.getValueAsBoolean();
-	}
-
-	/* (non-Javadoc)
-	 * @see com.mysql.jdbc.IConnectionProperties#getUseUnbufferedInput()
-	 */
-	public boolean getUseUnbufferedInput() {
-		return this.useUnbufferedInput.getValueAsBoolean();
-	}
-
-	/* (non-Javadoc)
-	 * @see com.mysql.jdbc.IConnectionProperties#getUseUnicode()
-	 */
-	public boolean getUseUnicode() {
-		return this.useUnicodeAsBoolean;
-	}
-
-	/* (non-Javadoc)
-	 * @see com.mysql.jdbc.IConnectionProperties#getUseUsageAdvisor()
-	 */
-	public boolean getUseUsageAdvisor() {
-		return this.useUsageAdvisorAsBoolean;
-	}
-
-	/* (non-Javadoc)
-	 * @see com.mysql.jdbc.IConnectionProperties#getYearIsDateType()
-	 */
-	public boolean getYearIsDateType() {
-		return this.yearIsDateType.getValueAsBoolean();
-	}
-
-	/* (non-Javadoc)
-	 * @see com.mysql.jdbc.IConnectionProperties#getZeroDateTimeBehavior()
-	 */
-	public String getZeroDateTimeBehavior() {
-		return this.zeroDateTimeBehavior.getValueAsString();
-	}
-
-	/**
-	 * Initializes driver properties that come from a JNDI reference (in the
-	 * case of a javax.sql.DataSource bound into some name service that doesn't
-	 * handle Java objects directly).
-	 * 
-	 * @param ref
-	 *            The JNDI Reference that holds RefAddrs for all properties
-	 * @throws SQLException
-	 *             DOCUMENT ME!
-	 */
-	protected void initializeFromRef(Reference ref) throws SQLException {
-		int numPropertiesToSet = PROPERTY_LIST.size();
-
-		for (int i = 0; i < numPropertiesToSet; i++) {
-			java.lang.reflect.Field propertyField = PROPERTY_LIST
-					.get(i);
-
-			try {
-				ConnectionProperty propToSet = (ConnectionProperty) propertyField
-						.get(this);
-
-				if (ref != null) {
-					propToSet.initializeFrom(ref, getExceptionInterceptor());
-				}
-			} catch (IllegalAccessException iae) {
-				throw SQLError.createSQLException("Internal properties failure", //$NON-NLS-1$
-						SQLError.SQL_STATE_GENERAL_ERROR, getExceptionInterceptor());
-			}
-		}
-
-		postInitialization();
-	}
-
-	/**
-	 * Initializes driver properties that come from URL or properties passed to
-	 * the driver manager.
-	 * 
-	 * @param info
-	 *            DOCUMENT ME!
-	 * @throws SQLException
-	 *             DOCUMENT ME!
-	 */
-	protected void initializeProperties(Properties info) throws SQLException {
-		if (info != null) {
-			// For backwards-compatibility
-			String profileSqlLc = info.getProperty("profileSql"); //$NON-NLS-1$
-
-			if (profileSqlLc != null) {
-				info.put("profileSQL", profileSqlLc); //$NON-NLS-1$
-			}
-
-			Properties infoCopy = (Properties) info.clone();
-
-			infoCopy.remove(NonRegisteringDriver.HOST_PROPERTY_KEY);
-			infoCopy.remove(NonRegisteringDriver.USER_PROPERTY_KEY);
-			infoCopy.remove(NonRegisteringDriver.PASSWORD_PROPERTY_KEY);
-			infoCopy.remove(NonRegisteringDriver.DBNAME_PROPERTY_KEY);
-			infoCopy.remove(NonRegisteringDriver.PORT_PROPERTY_KEY);
-			infoCopy.remove("profileSql"); //$NON-NLS-1$
-
-			int numPropertiesToSet = PROPERTY_LIST.size();
-
-			for (int i = 0; i < numPropertiesToSet; i++) {
-				java.lang.reflect.Field propertyField = PROPERTY_LIST
-						.get(i);
-
-				try {
-					ConnectionProperty propToSet = (ConnectionProperty) propertyField
-							.get(this);
-
-					propToSet.initializeFrom(infoCopy, getExceptionInterceptor());
-				} catch (IllegalAccessException iae) {
-					throw SQLError.createSQLException(
-							Messages.getString("ConnectionProperties.unableToInitDriverProperties") //$NON-NLS-1$
-									+ iae.toString(),
-							SQLError.SQL_STATE_GENERAL_ERROR, getExceptionInterceptor());
-				}
-			}
-
-			postInitialization();
-		}
-	}
-
-	protected void postInitialization() throws SQLException {
-	
-		// Support 'old' profileSql capitalization
-		if (this.profileSql.getValueAsObject() != null) {
-			this.profileSQL.initializeFrom(this.profileSql.getValueAsObject()
-					.toString(), getExceptionInterceptor());
-		}
-
-		this.reconnectTxAtEndAsBoolean = ((Boolean) this.reconnectAtTxEnd
-				.getValueAsObject()).booleanValue();
-
-		// Adjust max rows
-		if (this.getMaxRows() == 0) {
-			// adjust so that it will become MysqlDefs.MAX_ROWS
-			// in execSQL()
-			this.maxRows.setValueAsObject(Integer.valueOf(-1));
-		}
-
-		//
-		// Check character encoding
-		//
-		String testEncoding = this.getEncoding();
-
-		if (testEncoding != null) {
-			// Attempt to use the encoding, and bail out if it
-			// can't be used
-			try {
-				String testString = "abc"; //$NON-NLS-1$
-				StringUtils.getBytes(testString, testEncoding);
-			} catch (UnsupportedEncodingException UE) {
-				throw SQLError.createSQLException(Messages.getString(
-						"ConnectionProperties.unsupportedCharacterEncoding", 
-						new Object[] {testEncoding}), "0S100", getExceptionInterceptor()); //$NON-NLS-1$ //$NON-NLS-2$
-			}
-		}
-
-		// Metadata caching is only supported on JDK-1.4 and newer
-		// because it relies on LinkedHashMap being present.
-		// Check (and disable) if not supported
-		if (((Boolean) this.cacheResultSetMetadata.getValueAsObject())
-				.booleanValue()) {
-			try {
-				Class.forName("java.util.LinkedHashMap"); //$NON-NLS-1$
-			} catch (ClassNotFoundException cnfe) {
-				this.cacheResultSetMetadata.setValue(false);
-			}
-		}
-
-		this.cacheResultSetMetaDataAsBoolean = this.cacheResultSetMetadata
-				.getValueAsBoolean();
-		this.useUnicodeAsBoolean = this.useUnicode.getValueAsBoolean();
-		this.characterEncodingAsString = ((String) this.characterEncoding
-				.getValueAsObject());
-		this.highAvailabilityAsBoolean = this.autoReconnect.getValueAsBoolean();
-		this.autoReconnectForPoolsAsBoolean = this.autoReconnectForPools
-				.getValueAsBoolean();
-		this.maxRowsAsInt = ((Integer) this.maxRows.getValueAsObject())
-				.intValue();
-		this.profileSQLAsBoolean = this.profileSQL.getValueAsBoolean();
-		this.useUsageAdvisorAsBoolean = this.useUsageAdvisor
-				.getValueAsBoolean();
-		this.useOldUTF8BehaviorAsBoolean = this.useOldUTF8Behavior
-				.getValueAsBoolean();
-		this.autoGenerateTestcaseScriptAsBoolean = this.autoGenerateTestcaseScript
-				.getValueAsBoolean();
-		this.maintainTimeStatsAsBoolean = this.maintainTimeStats
-				.getValueAsBoolean();
-		this.jdbcCompliantTruncationForReads = getJdbcCompliantTruncation();
-		
-		if (getUseCursorFetch()) {
-			// assume they want to use server-side prepared statements
-			// because they're required for this functionality
-			setDetectServerPreparedStmts(true);
-		}
-	}
-
-	/* (non-Javadoc)
-	 * @see com.mysql.jdbc.IConnectionProperties#setAllowLoadLocalInfile(boolean)
-	 */
-	public void setAllowLoadLocalInfile(boolean property) {
-		this.allowLoadLocalInfile.setValue(property);
-	}
-
-	/* (non-Javadoc)
-	 * @see com.mysql.jdbc.IConnectionProperties#setAllowMultiQueries(boolean)
-	 */
-	public void setAllowMultiQueries(boolean property) {
-		this.allowMultiQueries.setValue(property);
-	}
-
-	/* (non-Javadoc)
-	 * @see com.mysql.jdbc.IConnectionProperties#setAllowNanAndInf(boolean)
-	 */
-	public void setAllowNanAndInf(boolean flag) {
-		this.allowNanAndInf.setValue(flag);
-	}
-
-	/* (non-Javadoc)
-	 * @see com.mysql.jdbc.IConnectionProperties#setAllowUrlInLocalInfile(boolean)
-	 */
-	public void setAllowUrlInLocalInfile(boolean flag) {
-		this.allowUrlInLocalInfile.setValue(flag);
-	}
-
-	/* (non-Javadoc)
-	 * @see com.mysql.jdbc.IConnectionProperties#setAlwaysSendSetIsolation(boolean)
-	 */
-	public void setAlwaysSendSetIsolation(boolean flag) {
-		this.alwaysSendSetIsolation.setValue(flag);
-	}
-
-	/* (non-Javadoc)
-	 * @see com.mysql.jdbc.IConnectionProperties#setAutoDeserialize(boolean)
-	 */
-	public void setAutoDeserialize(boolean flag) {
-		this.autoDeserialize.setValue(flag);
-	}
-
-	/* (non-Javadoc)
-	 * @see com.mysql.jdbc.IConnectionProperties#setAutoGenerateTestcaseScript(boolean)
-	 */
-	public void setAutoGenerateTestcaseScript(boolean flag) {
-		this.autoGenerateTestcaseScript.setValue(flag);
-		this.autoGenerateTestcaseScriptAsBoolean = this.autoGenerateTestcaseScript
-				.getValueAsBoolean();
-	}
-
-	/* (non-Javadoc)
-	 * @see com.mysql.jdbc.IConnectionProperties#setAutoReconnect(boolean)
-	 */
-	public void setAutoReconnect(boolean flag) {
-		this.autoReconnect.setValue(flag);
-	}
-
-	/* (non-Javadoc)
-	 * @see com.mysql.jdbc.IConnectionProperties#setAutoReconnectForConnectionPools(boolean)
-	 */
-	public void setAutoReconnectForConnectionPools(boolean property) {
-		this.autoReconnectForPools.setValue(property);
-		this.autoReconnectForPoolsAsBoolean = this.autoReconnectForPools
-				.getValueAsBoolean();
-	}
-
-	/* (non-Javadoc)
-	 * @see com.mysql.jdbc.IConnectionProperties#setAutoReconnectForPools(boolean)
-	 */
-	public void setAutoReconnectForPools(boolean flag) {
-		this.autoReconnectForPools.setValue(flag);
-	}
-
-	/* (non-Javadoc)
-	 * @see com.mysql.jdbc.IConnectionProperties#setBlobSendChunkSize(java.lang.String)
-	 */
-	public void setBlobSendChunkSize(String value) throws SQLException {
-		this.blobSendChunkSize.setValue(value, getExceptionInterceptor());
-	}
-
-	/* (non-Javadoc)
-	 * @see com.mysql.jdbc.IConnectionProperties#setCacheCallableStatements(boolean)
-	 */
-	public void setCacheCallableStatements(boolean flag) {
-		this.cacheCallableStatements.setValue(flag);
-	}
-
-	/* (non-Javadoc)
-	 * @see com.mysql.jdbc.IConnectionProperties#setCachePreparedStatements(boolean)
-	 */
-	public void setCachePreparedStatements(boolean flag) {
-		this.cachePreparedStatements.setValue(flag);
-	}
-
-	/* (non-Javadoc)
-	 * @see com.mysql.jdbc.IConnectionProperties#setCacheResultSetMetadata(boolean)
-	 */
-	public void setCacheResultSetMetadata(boolean property) {
-		this.cacheResultSetMetadata.setValue(property);
-		this.cacheResultSetMetaDataAsBoolean = this.cacheResultSetMetadata
-				.getValueAsBoolean();
-	}
-
-	/* (non-Javadoc)
-	 * @see com.mysql.jdbc.IConnectionProperties#setCacheServerConfiguration(boolean)
-	 */
-	public void setCacheServerConfiguration(boolean flag) {
-		this.cacheServerConfiguration.setValue(flag);
-	}
-
-	/* (non-Javadoc)
-	 * @see com.mysql.jdbc.IConnectionProperties#setCallableStatementCacheSize(int)
-	 */
-	public void setCallableStatementCacheSize(int size) throws SQLException {
-		this.callableStatementCacheSize.setValue(size, getExceptionInterceptor());
-	}
-
-	/* (non-Javadoc)
-	 * @see com.mysql.jdbc.IConnectionProperties#setCapitalizeDBMDTypes(boolean)
-	 */
-	public void setCapitalizeDBMDTypes(boolean property) {
-		this.capitalizeTypeNames.setValue(property);
-	}
-
-	/* (non-Javadoc)
-	 * @see com.mysql.jdbc.IConnectionProperties#setCapitalizeTypeNames(boolean)
-	 */
-	public void setCapitalizeTypeNames(boolean flag) {
-		this.capitalizeTypeNames.setValue(flag);
-	}
-
-	/* (non-Javadoc)
-	 * @see com.mysql.jdbc.IConnectionProperties#setCharacterEncoding(java.lang.String)
-	 */
-	public void setCharacterEncoding(String encoding) {
-		this.characterEncoding.setValue(encoding);
-	}
-
-	/* (non-Javadoc)
-	 * @see com.mysql.jdbc.IConnectionProperties#setCharacterSetResults(java.lang.String)
-	 */
-	public void setCharacterSetResults(String characterSet) {
-		this.characterSetResults.setValue(characterSet);
-	}
-
-	/* (non-Javadoc)
-	 * @see com.mysql.jdbc.IConnectionProperties#setClobberStreamingResults(boolean)
-	 */
-	public void setClobberStreamingResults(boolean flag) {
-		this.clobberStreamingResults.setValue(flag);
-	}
-
-	/* (non-Javadoc)
-	 * @see com.mysql.jdbc.IConnectionProperties#setClobCharacterEncoding(java.lang.String)
-	 */
-	public void setClobCharacterEncoding(String encoding) {
-		this.clobCharacterEncoding.setValue(encoding);
-	}
-
-	/* (non-Javadoc)
-	 * @see com.mysql.jdbc.IConnectionProperties#setConnectionCollation(java.lang.String)
-	 */
-	public void setConnectionCollation(String collation) {
-		this.connectionCollation.setValue(collation);
-	}
-
-	/* (non-Javadoc)
-	 * @see com.mysql.jdbc.IConnectionProperties#setConnectTimeout(int)
-	 */
-	public void setConnectTimeout(int timeoutMs) throws SQLException {
-		this.connectTimeout.setValue(timeoutMs, getExceptionInterceptor());
-	}
-
-	/* (non-Javadoc)
-	 * @see com.mysql.jdbc.IConnectionProperties#setContinueBatchOnError(boolean)
-	 */
-	public void setContinueBatchOnError(boolean property) {
-		this.continueBatchOnError.setValue(property);
-	}
-
-	/* (non-Javadoc)
-	 * @see com.mysql.jdbc.IConnectionProperties#setCreateDatabaseIfNotExist(boolean)
-	 */
-	public void setCreateDatabaseIfNotExist(boolean flag) {
-		this.createDatabaseIfNotExist.setValue(flag);
-	}
-
-	/* (non-Javadoc)
-	 * @see com.mysql.jdbc.IConnectionProperties#setDefaultFetchSize(int)
-	 */
-	public void setDefaultFetchSize(int n) throws SQLException {
-		this.defaultFetchSize.setValue(n, getExceptionInterceptor());
-	}
-
-	/* (non-Javadoc)
-	 * @see com.mysql.jdbc.IConnectionProperties#setDetectServerPreparedStmts(boolean)
-	 */
-	public void setDetectServerPreparedStmts(boolean property) {
-		this.detectServerPreparedStmts.setValue(property);
-	}
-
-	/* (non-Javadoc)
-	 * @see com.mysql.jdbc.IConnectionProperties#setDontTrackOpenResources(boolean)
-	 */
-	public void setDontTrackOpenResources(boolean flag) {
-		this.dontTrackOpenResources.setValue(flag);
-	}
-
-	/* (non-Javadoc)
-	 * @see com.mysql.jdbc.IConnectionProperties#setDumpQueriesOnException(boolean)
-	 */
-	public void setDumpQueriesOnException(boolean flag) {
-		this.dumpQueriesOnException.setValue(flag);
-	}
-
-	/* (non-Javadoc)
-	 * @see com.mysql.jdbc.IConnectionProperties#setDynamicCalendars(boolean)
-	 */
-	public void setDynamicCalendars(boolean flag) {
-		this.dynamicCalendars.setValue(flag);
-	}
-
-	/* (non-Javadoc)
-	 * @see com.mysql.jdbc.IConnectionProperties#setElideSetAutoCommits(boolean)
-	 */
-	public void setElideSetAutoCommits(boolean flag) {
-		this.elideSetAutoCommits.setValue(flag);
-	}
-
-	/* (non-Javadoc)
-	 * @see com.mysql.jdbc.IConnectionProperties#setEmptyStringsConvertToZero(boolean)
-	 */
-	public void setEmptyStringsConvertToZero(boolean flag) {
-		this.emptyStringsConvertToZero.setValue(flag);
-	}
-
-	/* (non-Javadoc)
-	 * @see com.mysql.jdbc.IConnectionProperties#setEmulateLocators(boolean)
-	 */
-	public void setEmulateLocators(boolean property) {
-		this.emulateLocators.setValue(property);
-	}
-
-	/* (non-Javadoc)
-	 * @see com.mysql.jdbc.IConnectionProperties#setEmulateUnsupportedPstmts(boolean)
-	 */
-	public void setEmulateUnsupportedPstmts(boolean flag) {
-		this.emulateUnsupportedPstmts.setValue(flag);
-	}
-
-	/* (non-Javadoc)
-	 * @see com.mysql.jdbc.IConnectionProperties#setEnablePacketDebug(boolean)
-	 */
-	public void setEnablePacketDebug(boolean flag) {
-		this.enablePacketDebug.setValue(flag);
-	}
-
-	/* (non-Javadoc)
-	 * @see com.mysql.jdbc.IConnectionProperties#setEncoding(java.lang.String)
-	 */
-	public void setEncoding(String property) {
-		this.characterEncoding.setValue(property);
-		this.characterEncodingAsString = this.characterEncoding
-				.getValueAsString();
-	}
-
-	/* (non-Javadoc)
-	 * @see com.mysql.jdbc.IConnectionProperties#setExplainSlowQueries(boolean)
-	 */
-	public void setExplainSlowQueries(boolean flag) {
-		this.explainSlowQueries.setValue(flag);
-	}
-
-	/* (non-Javadoc)
-	 * @see com.mysql.jdbc.IConnectionProperties#setFailOverReadOnly(boolean)
-	 */
-	public void setFailOverReadOnly(boolean flag) {
-		this.failOverReadOnly.setValue(flag);
-	}
-
-	/* (non-Javadoc)
-	 * @see com.mysql.jdbc.IConnectionProperties#setGatherPerformanceMetrics(boolean)
-	 */
-	public void setGatherPerformanceMetrics(boolean flag) {
-		this.gatherPerformanceMetrics.setValue(flag);
-	}
-
-	/**
-	 * DOCUMENT ME!
-	 * 
-	 * @param property
-	 */
-	protected void setHighAvailability(boolean property) {
-		this.autoReconnect.setValue(property);
-		this.highAvailabilityAsBoolean = this.autoReconnect.getValueAsBoolean();
-	}
-
-	/* (non-Javadoc)
-	 * @see com.mysql.jdbc.IConnectionProperties#setHoldResultsOpenOverStatementClose(boolean)
-	 */
-	public void setHoldResultsOpenOverStatementClose(boolean flag) {
-		this.holdResultsOpenOverStatementClose.setValue(flag);
-	}
-
-	/* (non-Javadoc)
-	 * @see com.mysql.jdbc.IConnectionProperties#setIgnoreNonTxTables(boolean)
-	 */
-	public void setIgnoreNonTxTables(boolean property) {
-		this.ignoreNonTxTables.setValue(property);
-	}
-
-	/* (non-Javadoc)
-	 * @see com.mysql.jdbc.IConnectionProperties#setInitialTimeout(int)
-	 */
-	public void setInitialTimeout(int property) throws SQLException {
-		this.initialTimeout.setValue(property, getExceptionInterceptor());
-	}
-
-	/* (non-Javadoc)
-	 * @see com.mysql.jdbc.IConnectionProperties#setIsInteractiveClient(boolean)
-	 */
-	public void setIsInteractiveClient(boolean property) {
-		this.isInteractiveClient.setValue(property);
-	}
-
-	/* (non-Javadoc)
-	 * @see com.mysql.jdbc.IConnectionProperties#setJdbcCompliantTruncation(boolean)
-	 */
-	public void setJdbcCompliantTruncation(boolean flag) {
-		this.jdbcCompliantTruncation.setValue(flag);
-	}
-
-	/* (non-Javadoc)
-	 * @see com.mysql.jdbc.IConnectionProperties#setLocatorFetchBufferSize(java.lang.String)
-	 */
-	public void setLocatorFetchBufferSize(String value) throws SQLException {
-		this.locatorFetchBufferSize.setValue(value, getExceptionInterceptor());
-	}
-
-	/* (non-Javadoc)
-	 * @see com.mysql.jdbc.IConnectionProperties#setLogger(java.lang.String)
-	 */
-	public void setLogger(String property) {
-		this.loggerClassName.setValueAsObject(property);
-	}
-
-	/* (non-Javadoc)
-	 * @see com.mysql.jdbc.IConnectionProperties#setLoggerClassName(java.lang.String)
-	 */
-	public void setLoggerClassName(String className) {
-		this.loggerClassName.setValue(className);
-	}
-
-	/* (non-Javadoc)
-	 * @see com.mysql.jdbc.IConnectionProperties#setLogSlowQueries(boolean)
-	 */
-	public void setLogSlowQueries(boolean flag) {
-		this.logSlowQueries.setValue(flag);
-	}
-
-	/* (non-Javadoc)
-	 * @see com.mysql.jdbc.IConnectionProperties#setMaintainTimeStats(boolean)
-	 */
-	public void setMaintainTimeStats(boolean flag) {
-		this.maintainTimeStats.setValue(flag);
-		this.maintainTimeStatsAsBoolean = this.maintainTimeStats
-				.getValueAsBoolean();
-	}
-
-	/* (non-Javadoc)
-	 * @see com.mysql.jdbc.IConnectionProperties#setMaxQuerySizeToLog(int)
-	 */
-	public void setMaxQuerySizeToLog(int sizeInBytes) throws SQLException {
-		this.maxQuerySizeToLog.setValue(sizeInBytes, getExceptionInterceptor());
-	}
-
-	/* (non-Javadoc)
-	 * @see com.mysql.jdbc.IConnectionProperties#setMaxReconnects(int)
-	 */
-	public void setMaxReconnects(int property) throws SQLException {
-		this.maxReconnects.setValue(property, getExceptionInterceptor());
-	}
-
-	/* (non-Javadoc)
-	 * @see com.mysql.jdbc.IConnectionProperties#setMaxRows(int)
-	 */
-	public void setMaxRows(int property) throws SQLException {
-		this.maxRows.setValue(property, getExceptionInterceptor());
-		this.maxRowsAsInt = this.maxRows.getValueAsInt();
-	}
-
-	/* (non-Javadoc)
-	 * @see com.mysql.jdbc.IConnectionProperties#setMetadataCacheSize(int)
-	 */
-	public void setMetadataCacheSize(int value) throws SQLException {
-		this.metadataCacheSize.setValue(value, getExceptionInterceptor());
-	}
-
-	/* (non-Javadoc)
-	 * @see com.mysql.jdbc.IConnectionProperties#setNoDatetimeStringSync(boolean)
-	 */
-	public void setNoDatetimeStringSync(boolean flag) {
-		this.noDatetimeStringSync.setValue(flag);
-	}
-
-	/* (non-Javadoc)
-	 * @see com.mysql.jdbc.IConnectionProperties#setNullCatalogMeansCurrent(boolean)
-	 */
-	public void setNullCatalogMeansCurrent(boolean value) {
-		this.nullCatalogMeansCurrent.setValue(value);
-	}
-
-	/* (non-Javadoc)
-	 * @see com.mysql.jdbc.IConnectionProperties#setNullNamePatternMatchesAll(boolean)
-	 */
-	public void setNullNamePatternMatchesAll(boolean value) {
-		this.nullNamePatternMatchesAll.setValue(value);
-	}
-
-	/* (non-Javadoc)
-	 * @see com.mysql.jdbc.IConnectionProperties#setPacketDebugBufferSize(int)
-	 */
-	public void setPacketDebugBufferSize(int size) throws SQLException {
-		this.packetDebugBufferSize.setValue(size, getExceptionInterceptor());
-	}
-
-	/* (non-Javadoc)
-	 * @see com.mysql.jdbc.IConnectionProperties#setParanoid(boolean)
-	 */
-	public void setParanoid(boolean property) {
-		this.paranoid.setValue(property);
-	}
-
-	/* (non-Javadoc)
-	 * @see com.mysql.jdbc.IConnectionProperties#setPedantic(boolean)
-	 */
-	public void setPedantic(boolean property) {
-		this.pedantic.setValue(property);
-	}
-
-	/* (non-Javadoc)
-	 * @see com.mysql.jdbc.IConnectionProperties#setPreparedStatementCacheSize(int)
-	 */
-	public void setPreparedStatementCacheSize(int cacheSize) throws SQLException {
-		this.preparedStatementCacheSize.setValue(cacheSize, getExceptionInterceptor());
-	}
-
-	/* (non-Javadoc)
-	 * @see com.mysql.jdbc.IConnectionProperties#setPreparedStatementCacheSqlLimit(int)
-	 */
-	public void setPreparedStatementCacheSqlLimit(int cacheSqlLimit) throws SQLException {
-		this.preparedStatementCacheSqlLimit.setValue(cacheSqlLimit, getExceptionInterceptor());
-	}
-
-	/* (non-Javadoc)
-	 * @see com.mysql.jdbc.IConnectionProperties#setProfileSql(boolean)
-	 */
-	public void setProfileSql(boolean property) {
-		this.profileSQL.setValue(property);
-		this.profileSQLAsBoolean = this.profileSQL.getValueAsBoolean();
-	}
-
-	/* (non-Javadoc)
-	 * @see com.mysql.jdbc.IConnectionProperties#setProfileSQL(boolean)
-	 */
-	public void setProfileSQL(boolean flag) {
-		this.profileSQL.setValue(flag);
-	}
-
-	/* (non-Javadoc)
-	 * @see com.mysql.jdbc.IConnectionProperties#setPropertiesTransform(java.lang.String)
-	 */
-	public void setPropertiesTransform(String value) {
-		this.propertiesTransform.setValue(value);
-	}
-
-	/* (non-Javadoc)
-	 * @see com.mysql.jdbc.IConnectionProperties#setQueriesBeforeRetryMaster(int)
-	 */
-	public void setQueriesBeforeRetryMaster(int property) throws SQLException {
-		this.queriesBeforeRetryMaster.setValue(property, getExceptionInterceptor());
-	}
-
-	/* (non-Javadoc)
-	 * @see com.mysql.jdbc.IConnectionProperties#setReconnectAtTxEnd(boolean)
-	 */
-	public void setReconnectAtTxEnd(boolean property) {
-		this.reconnectAtTxEnd.setValue(property);
-		this.reconnectTxAtEndAsBoolean = this.reconnectAtTxEnd
-				.getValueAsBoolean();
-	}
-
-	/* (non-Javadoc)
-	 * @see com.mysql.jdbc.IConnectionProperties#setRelaxAutoCommit(boolean)
-	 */
-	public void setRelaxAutoCommit(boolean property) {
-		this.relaxAutoCommit.setValue(property);
-	}
-
-	/* (non-Javadoc)
-	 * @see com.mysql.jdbc.IConnectionProperties#setReportMetricsIntervalMillis(int)
-	 */
-	public void setReportMetricsIntervalMillis(int millis) throws SQLException {
-		this.reportMetricsIntervalMillis.setValue(millis, getExceptionInterceptor());
-	}
-
-	/* (non-Javadoc)
-	 * @see com.mysql.jdbc.IConnectionProperties#setRequireSSL(boolean)
-	 */
-	public void setRequireSSL(boolean property) {
-		this.requireSSL.setValue(property);
-	}
-
-	/* (non-Javadoc)
-	 * @see com.mysql.jdbc.IConnectionProperties#setRetainStatementAfterResultSetClose(boolean)
-	 */
-	public void setRetainStatementAfterResultSetClose(boolean flag) {
-		this.retainStatementAfterResultSetClose.setValue(flag);
-	}
-
-	/* (non-Javadoc)
-	 * @see com.mysql.jdbc.IConnectionProperties#setRollbackOnPooledClose(boolean)
-	 */
-	public void setRollbackOnPooledClose(boolean flag) {
-		this.rollbackOnPooledClose.setValue(flag);
-	}
-
-	/* (non-Javadoc)
-	 * @see com.mysql.jdbc.IConnectionProperties#setRoundRobinLoadBalance(boolean)
-	 */
-	public void setRoundRobinLoadBalance(boolean flag) {
-		this.roundRobinLoadBalance.setValue(flag);
-	}
-
-	/* (non-Javadoc)
-	 * @see com.mysql.jdbc.IConnectionProperties#setRunningCTS13(boolean)
-	 */
-	public void setRunningCTS13(boolean flag) {
-		this.runningCTS13.setValue(flag);
-	}
-
-	/* (non-Javadoc)
-	 * @see com.mysql.jdbc.IConnectionProperties#setSecondsBeforeRetryMaster(int)
-	 */
-	public void setSecondsBeforeRetryMaster(int property) throws SQLException {
-		this.secondsBeforeRetryMaster.setValue(property, getExceptionInterceptor());
-	}
-
-	/* (non-Javadoc)
-	 * @see com.mysql.jdbc.IConnectionProperties#setServerTimezone(java.lang.String)
-	 */
-	public void setServerTimezone(String property) {
-		this.serverTimezone.setValue(property);
-	}
-
-	/* (non-Javadoc)
-	 * @see com.mysql.jdbc.IConnectionProperties#setSessionVariables(java.lang.String)
-	 */
-	public void setSessionVariables(String variables) {
-		this.sessionVariables.setValue(variables);
-	}
-
-	/* (non-Javadoc)
-	 * @see com.mysql.jdbc.IConnectionProperties#setSlowQueryThresholdMillis(int)
-	 */
-	public void setSlowQueryThresholdMillis(int millis) throws SQLException {
-		this.slowQueryThresholdMillis.setValue(millis, getExceptionInterceptor());
-	}
-
-	/* (non-Javadoc)
-	 * @see com.mysql.jdbc.IConnectionProperties#setSocketFactoryClassName(java.lang.String)
-	 */
-	public void setSocketFactoryClassName(String property) {
-		this.socketFactoryClassName.setValue(property);
-	}
-
-	/* (non-Javadoc)
-	 * @see com.mysql.jdbc.IConnectionProperties#setSocketTimeout(int)
-	 */
-	public void setSocketTimeout(int property) throws SQLException {
-		this.socketTimeout.setValue(property, getExceptionInterceptor());
-	}
-
-	/* (non-Javadoc)
-	 * @see com.mysql.jdbc.IConnectionProperties#setStrictFloatingPoint(boolean)
-	 */
-	public void setStrictFloatingPoint(boolean property) {
-		this.strictFloatingPoint.setValue(property);
-	}
-
-	/* (non-Javadoc)
-	 * @see com.mysql.jdbc.IConnectionProperties#setStrictUpdates(boolean)
-	 */
-	public void setStrictUpdates(boolean property) {
-		this.strictUpdates.setValue(property);
-	}
-
-	/* (non-Javadoc)
-	 * @see com.mysql.jdbc.IConnectionProperties#setTinyInt1isBit(boolean)
-	 */
-	public void setTinyInt1isBit(boolean flag) {
-		this.tinyInt1isBit.setValue(flag);
-	}
-
-	/* (non-Javadoc)
-	 * @see com.mysql.jdbc.IConnectionProperties#setTraceProtocol(boolean)
-	 */
-	public void setTraceProtocol(boolean flag) {
-		this.traceProtocol.setValue(flag);
-	}
-
-	/* (non-Javadoc)
-	 * @see com.mysql.jdbc.IConnectionProperties#setTransformedBitIsBoolean(boolean)
-	 */
-	public void setTransformedBitIsBoolean(boolean flag) {
-		this.transformedBitIsBoolean.setValue(flag);
-	}
-
-	/* (non-Javadoc)
-	 * @see com.mysql.jdbc.IConnectionProperties#setUseCompression(boolean)
-	 */
-	public void setUseCompression(boolean property) {
-		this.useCompression.setValue(property);
-	}
-
-	/* (non-Javadoc)
-	 * @see com.mysql.jdbc.IConnectionProperties#setUseFastIntParsing(boolean)
-	 */
-	public void setUseFastIntParsing(boolean flag) {
-		this.useFastIntParsing.setValue(flag);
-	}
-
-	/* (non-Javadoc)
-	 * @see com.mysql.jdbc.IConnectionProperties#setUseHostsInPrivileges(boolean)
-	 */
-	public void setUseHostsInPrivileges(boolean property) {
-		this.useHostsInPrivileges.setValue(property);
-	}
-
-	/* (non-Javadoc)
-	 * @see com.mysql.jdbc.IConnectionProperties#setUseInformationSchema(boolean)
-	 */
-	public void setUseInformationSchema(boolean flag) {
-		this.useInformationSchema.setValue(flag);
-	}
-
-	/* (non-Javadoc)
-	 * @see com.mysql.jdbc.IConnectionProperties#setUseLocalSessionState(boolean)
-	 */
-	public void setUseLocalSessionState(boolean flag) {
-		this.useLocalSessionState.setValue(flag);
-	}
-
-	/* (non-Javadoc)
-	 * @see com.mysql.jdbc.IConnectionProperties#setUseOldUTF8Behavior(boolean)
-	 */
-	public void setUseOldUTF8Behavior(boolean flag) {
-		this.useOldUTF8Behavior.setValue(flag);
-		this.useOldUTF8BehaviorAsBoolean = this.useOldUTF8Behavior
-				.getValueAsBoolean();
-	}
-
-	/* (non-Javadoc)
-	 * @see com.mysql.jdbc.IConnectionProperties#setUseOnlyServerErrorMessages(boolean)
-	 */
-	public void setUseOnlyServerErrorMessages(boolean flag) {
-		this.useOnlyServerErrorMessages.setValue(flag);
-	}
-
-	/* (non-Javadoc)
-	 * @see com.mysql.jdbc.IConnectionProperties#setUseReadAheadInput(boolean)
-	 */
-	public void setUseReadAheadInput(boolean flag) {
-		this.useReadAheadInput.setValue(flag);
-	}
-
-	/* (non-Javadoc)
-	 * @see com.mysql.jdbc.IConnectionProperties#setUseServerPreparedStmts(boolean)
-	 */
-	public void setUseServerPreparedStmts(boolean flag) {
-		this.detectServerPreparedStmts.setValue(flag);
-	}
-
-	/* (non-Javadoc)
-	 * @see com.mysql.jdbc.IConnectionProperties#setUseSqlStateCodes(boolean)
-	 */
-	public void setUseSqlStateCodes(boolean flag) {
-		this.useSqlStateCodes.setValue(flag);
-	}
-
-	/* (non-Javadoc)
-	 * @see com.mysql.jdbc.IConnectionProperties#setUseSSL(boolean)
-	 */
-	public void setUseSSL(boolean property) {
-		this.useSSL.setValue(property);
-	}
-
-	/* (non-Javadoc)
-	 * @see com.mysql.jdbc.IConnectionProperties#setUseStreamLengthsInPrepStmts(boolean)
-	 */
-	public void setUseStreamLengthsInPrepStmts(boolean property) {
-		this.useStreamLengthsInPrepStmts.setValue(property);
-	}
-
-	/* (non-Javadoc)
-	 * @see com.mysql.jdbc.IConnectionProperties#setUseTimezone(boolean)
-	 */
-	public void setUseTimezone(boolean property) {
-		this.useTimezone.setValue(property);
-	}
-
-	/* (non-Javadoc)
-	 * @see com.mysql.jdbc.IConnectionProperties#setUseUltraDevWorkAround(boolean)
-	 */
-	public void setUseUltraDevWorkAround(boolean property) {
-		this.useUltraDevWorkAround.setValue(property);
-	}
-
-	/* (non-Javadoc)
-	 * @see com.mysql.jdbc.IConnectionProperties#setUseUnbufferedInput(boolean)
-	 */
-	public void setUseUnbufferedInput(boolean flag) {
-		this.useUnbufferedInput.setValue(flag);
-	}
-
-	/* (non-Javadoc)
-	 * @see com.mysql.jdbc.IConnectionProperties#setUseUnicode(boolean)
-	 */
-	public void setUseUnicode(boolean flag) {
-		this.useUnicode.setValue(flag);
-		this.useUnicodeAsBoolean = this.useUnicode.getValueAsBoolean();
-	}
-
-	/* (non-Javadoc)
-	 * @see com.mysql.jdbc.IConnectionProperties#setUseUsageAdvisor(boolean)
-	 */
-	public void setUseUsageAdvisor(boolean useUsageAdvisorFlag) {
-		this.useUsageAdvisor.setValue(useUsageAdvisorFlag);
-		this.useUsageAdvisorAsBoolean = this.useUsageAdvisor
-				.getValueAsBoolean();
-	}
-
-	/* (non-Javadoc)
-	 * @see com.mysql.jdbc.IConnectionProperties#setYearIsDateType(boolean)
-	 */
-	public void setYearIsDateType(boolean flag) {
-		this.yearIsDateType.setValue(flag);
-	}
-
-	/* (non-Javadoc)
-	 * @see com.mysql.jdbc.IConnectionProperties#setZeroDateTimeBehavior(java.lang.String)
-	 */
-	public void setZeroDateTimeBehavior(String behavior) {
-		this.zeroDateTimeBehavior.setValue(behavior);
-	}
-
-	protected void storeToRef(Reference ref) throws SQLException {
-		int numPropertiesToSet = PROPERTY_LIST.size();
-
-		for (int i = 0; i < numPropertiesToSet; i++) {
-			java.lang.reflect.Field propertyField = PROPERTY_LIST
-					.get(i);
-
-			try {
-				ConnectionProperty propToStore = (ConnectionProperty) propertyField
-						.get(this);
-
-				if (ref != null) {
-					propToStore.storeTo(ref);
-				}
-			} catch (IllegalAccessException iae) {
-				throw SQLError.createSQLException(Messages.getString("ConnectionProperties.errorNotExpected"), getExceptionInterceptor()); //$NON-NLS-1$
-			}
-		}
-	}
-
-	/* (non-Javadoc)
-	 * @see com.mysql.jdbc.IConnectionProperties#useUnbufferedInput()
-	 */
-	public boolean useUnbufferedInput() {
-		return this.useUnbufferedInput.getValueAsBoolean();
-	}
-
-	/* (non-Javadoc)
-	 * @see com.mysql.jdbc.IConnectionProperties#getUseCursorFetch()
-	 */
-	public boolean getUseCursorFetch() {
-		return this.useCursorFetch.getValueAsBoolean();
-	}
-
-	/* (non-Javadoc)
-	 * @see com.mysql.jdbc.IConnectionProperties#setUseCursorFetch(boolean)
-	 */
-	public void setUseCursorFetch(boolean flag) {
-		this.useCursorFetch.setValue(flag);
-	}
-
-	/* (non-Javadoc)
-	 * @see com.mysql.jdbc.IConnectionProperties#getOverrideSupportsIntegrityEnhancementFacility()
-	 */
-	public boolean getOverrideSupportsIntegrityEnhancementFacility() {
-		return this.overrideSupportsIntegrityEnhancementFacility.getValueAsBoolean();
-	}
-
-	/* (non-Javadoc)
-	 * @see com.mysql.jdbc.IConnectionProperties#setOverrideSupportsIntegrityEnhancementFacility(boolean)
-	 */
-	public void setOverrideSupportsIntegrityEnhancementFacility(boolean flag) {
-		this.overrideSupportsIntegrityEnhancementFacility.setValue(flag);	
-	}
-	
-	/* (non-Javadoc)
-	 * @see com.mysql.jdbc.IConnectionProperties#getNoTimezoneConversionForTimeType()
-	 */
-	public boolean getNoTimezoneConversionForTimeType() {
-		return this.noTimezoneConversionForTimeType.getValueAsBoolean();
-	}
-
-	/* (non-Javadoc)
-	 * @see com.mysql.jdbc.IConnectionProperties#setNoTimezoneConversionForTimeType(boolean)
-	 */
-	public void setNoTimezoneConversionForTimeType(boolean flag) {
-		this.noTimezoneConversionForTimeType.setValue(flag);
-	}
-
-	/* (non-Javadoc)
-	 * @see com.mysql.jdbc.IConnectionProperties#getUseJDBCCompliantTimezoneShift()
-	 */
-	public boolean getUseJDBCCompliantTimezoneShift() {
-		return this.useJDBCCompliantTimezoneShift.getValueAsBoolean();
-	}
-
-	/* (non-Javadoc)
-	 * @see com.mysql.jdbc.IConnectionProperties#setUseJDBCCompliantTimezoneShift(boolean)
-	 */
-	public void setUseJDBCCompliantTimezoneShift(boolean flag) {
-		this.useJDBCCompliantTimezoneShift.setValue(flag);
-	}
-	
-	/* (non-Javadoc)
-	 * @see com.mysql.jdbc.IConnectionProperties#getAutoClosePStmtStreams()
-	 */
-	public boolean getAutoClosePStmtStreams() {
-		return this.autoClosePStmtStreams.getValueAsBoolean();
-	}
-
-	/* (non-Javadoc)
-	 * @see com.mysql.jdbc.IConnectionProperties#setAutoClosePStmtStreams(boolean)
-	 */
-	public void setAutoClosePStmtStreams(boolean flag) {
-		this.autoClosePStmtStreams.setValue(flag);
-	}
-
-	/* (non-Javadoc)
-	 * @see com.mysql.jdbc.IConnectionProperties#getProcessEscapeCodesForPrepStmts()
-	 */
-	public boolean getProcessEscapeCodesForPrepStmts() {
-		return this.processEscapeCodesForPrepStmts.getValueAsBoolean();
-	}
-
-	/* (non-Javadoc)
-	 * @see com.mysql.jdbc.IConnectionProperties#setProcessEscapeCodesForPrepStmts(boolean)
-	 */
-	public void setProcessEscapeCodesForPrepStmts(boolean flag) {
-		this.processEscapeCodesForPrepStmts.setValue(flag);
-	}
-
-	/* (non-Javadoc)
-	 * @see com.mysql.jdbc.IConnectionProperties#getUseGmtMillisForDatetimes()
-	 */
-	public boolean getUseGmtMillisForDatetimes() {
-		return this.useGmtMillisForDatetimes.getValueAsBoolean();
-	}
-
-	/* (non-Javadoc)
-	 * @see com.mysql.jdbc.IConnectionProperties#setUseGmtMillisForDatetimes(boolean)
-	 */
-	public void setUseGmtMillisForDatetimes(boolean flag) {
-		this.useGmtMillisForDatetimes.setValue(flag);
-	}
-	
-	/* (non-Javadoc)
-	 * @see com.mysql.jdbc.IConnectionProperties#getDumpMetadataOnColumnNotFound()
-	 */
-	public boolean getDumpMetadataOnColumnNotFound() {
-		return this.dumpMetadataOnColumnNotFound.getValueAsBoolean();
-	}
-
-	/* (non-Javadoc)
-	 * @see com.mysql.jdbc.IConnectionProperties#setDumpMetadataOnColumnNotFound(boolean)
-	 */
-	public void setDumpMetadataOnColumnNotFound(boolean flag) {
-		this.dumpMetadataOnColumnNotFound.setValue(flag);
-	}
-
-	/* (non-Javadoc)
-	 * @see com.mysql.jdbc.IConnectionProperties#getResourceId()
-	 */
-	public String getResourceId() {
-		return this.resourceId.getValueAsString();
-	}
-
-	/* (non-Javadoc)
-	 * @see com.mysql.jdbc.IConnectionProperties#setResourceId(java.lang.String)
-	 */
-	public void setResourceId(String resourceId) {
-		this.resourceId.setValue(resourceId);
-	}
-	
-	/* (non-Javadoc)
-	 * @see com.mysql.jdbc.IConnectionProperties#getRewriteBatchedStatements()
-	 */
-	public boolean getRewriteBatchedStatements() {
-		return this.rewriteBatchedStatements.getValueAsBoolean();
-	}
-
-	/* (non-Javadoc)
-	 * @see com.mysql.jdbc.IConnectionProperties#setRewriteBatchedStatements(boolean)
-	 */
-	public void setRewriteBatchedStatements(boolean flag) {
-		this.rewriteBatchedStatements.setValue(flag);
-	}
-	
-	/* (non-Javadoc)
-	 * @see com.mysql.jdbc.IConnectionProperties#getJdbcCompliantTruncationForReads()
-	 */
-	public boolean getJdbcCompliantTruncationForReads() {
-		return this.jdbcCompliantTruncationForReads;
-	}
-
-	/* (non-Javadoc)
-	 * @see com.mysql.jdbc.IConnectionProperties#setJdbcCompliantTruncationForReads(boolean)
-	 */
-	public void setJdbcCompliantTruncationForReads(
-			boolean jdbcCompliantTruncationForReads) {
-		this.jdbcCompliantTruncationForReads = jdbcCompliantTruncationForReads;
-	}
-
-	/* (non-Javadoc)
-	 * @see com.mysql.jdbc.IConnectionProperties#getUseJvmCharsetConverters()
-	 */
-	public boolean getUseJvmCharsetConverters() {
-		return this.useJvmCharsetConverters.getValueAsBoolean();
-	}
-
-	/* (non-Javadoc)
-	 * @see com.mysql.jdbc.IConnectionProperties#setUseJvmCharsetConverters(boolean)
-	 */
-	public void setUseJvmCharsetConverters(boolean flag) {
-		this.useJvmCharsetConverters.setValue(flag);
-	}
-
-	/* (non-Javadoc)
-	 * @see com.mysql.jdbc.IConnectionProperties#getPinGlobalTxToPhysicalConnection()
-	 */
-	public boolean getPinGlobalTxToPhysicalConnection() {
-		return this.pinGlobalTxToPhysicalConnection.getValueAsBoolean();
-	}
-
-	/* (non-Javadoc)
-	 * @see com.mysql.jdbc.IConnectionProperties#setPinGlobalTxToPhysicalConnection(boolean)
-	 */
-	public void setPinGlobalTxToPhysicalConnection(boolean flag) {
-		this.pinGlobalTxToPhysicalConnection.setValue(flag);
-	}
-	
-	/*
-	 * "Aliases" which match the property names to make using 
-	 * from datasources easier.
-	 */
-	
-	/* (non-Javadoc)
-	 * @see com.mysql.jdbc.IConnectionProperties#setGatherPerfMetrics(boolean)
-	 */
-	public void setGatherPerfMetrics(boolean flag) {
-		setGatherPerformanceMetrics(flag);
-	}
-	
-	/* (non-Javadoc)
-	 * @see com.mysql.jdbc.IConnectionProperties#getGatherPerfMetrics()
-	 */
-	public boolean getGatherPerfMetrics() {
-		return getGatherPerformanceMetrics();
-	}
-	
-	/* (non-Javadoc)
-	 * @see com.mysql.jdbc.IConnectionProperties#setUltraDevHack(boolean)
-	 */
-	public void setUltraDevHack(boolean flag) {
-		setUseUltraDevWorkAround(flag);
-	}
-	
-	/* (non-Javadoc)
-	 * @see com.mysql.jdbc.IConnectionProperties#getUltraDevHack()
-	 */
-	public boolean getUltraDevHack() {
-		return getUseUltraDevWorkAround();
-	}
-	
-	/* (non-Javadoc)
-	 * @see com.mysql.jdbc.IConnectionProperties#setInteractiveClient(boolean)
-	 */
-	public void setInteractiveClient(boolean property) {
-		setIsInteractiveClient(property);
-	}
-	
-	/* (non-Javadoc)
-	 * @see com.mysql.jdbc.IConnectionProperties#setSocketFactory(java.lang.String)
-	 */
-	public void setSocketFactory(String name) {
-		setSocketFactoryClassName(name);
-	}
-	
-	/* (non-Javadoc)
-	 * @see com.mysql.jdbc.IConnectionProperties#getSocketFactory()
-	 */
-	public String getSocketFactory() {
-		return getSocketFactoryClassName();
-	}
-	
-	/* (non-Javadoc)
-	 * @see com.mysql.jdbc.IConnectionProperties#setUseServerPrepStmts(boolean)
-	 */
-	public void setUseServerPrepStmts(boolean flag) {
-		setUseServerPreparedStmts(flag);
-	}
-
-	/* (non-Javadoc)
-	 * @see com.mysql.jdbc.IConnectionProperties#getUseServerPrepStmts()
-	 */
-	public boolean getUseServerPrepStmts() {
-		return getUseServerPreparedStmts();
-	}
-
-	/* (non-Javadoc)
-	 * @see com.mysql.jdbc.IConnectionProperties#setCacheCallableStmts(boolean)
-	 */
-	public void setCacheCallableStmts(boolean flag) {
-		setCacheCallableStatements(flag);
-	}
-
-	/* (non-Javadoc)
-	 * @see com.mysql.jdbc.IConnectionProperties#getCacheCallableStmts()
-	 */
-	public boolean getCacheCallableStmts() {
-		return getCacheCallableStatements();
-	}
-
-	/* (non-Javadoc)
-	 * @see com.mysql.jdbc.IConnectionProperties#setCachePrepStmts(boolean)
-	 */
-	public void setCachePrepStmts(boolean flag) {
-		setCachePreparedStatements(flag);
-	}
-
-	/* (non-Javadoc)
-	 * @see com.mysql.jdbc.IConnectionProperties#getCachePrepStmts()
-	 */
-	public boolean getCachePrepStmts() {
-		return getCachePreparedStatements();
-	}
-
-	/* (non-Javadoc)
-	 * @see com.mysql.jdbc.IConnectionProperties#setCallableStmtCacheSize(int)
-	 */
-	public void setCallableStmtCacheSize(int cacheSize) throws SQLException {
-		setCallableStatementCacheSize(cacheSize);
-	}
-
-	/* (non-Javadoc)
-	 * @see com.mysql.jdbc.IConnectionProperties#getCallableStmtCacheSize()
-	 */
-	public int getCallableStmtCacheSize() {
-		return getCallableStatementCacheSize();
-	}
-
-	/* (non-Javadoc)
-	 * @see com.mysql.jdbc.IConnectionProperties#setPrepStmtCacheSize(int)
-	 */
-	public void setPrepStmtCacheSize(int cacheSize) throws SQLException {
-		setPreparedStatementCacheSize(cacheSize);
-	}
-
-	/* (non-Javadoc)
-	 * @see com.mysql.jdbc.IConnectionProperties#getPrepStmtCacheSize()
-	 */
-	public int getPrepStmtCacheSize() {
-		return getPreparedStatementCacheSize();
-	}
-
-	/* (non-Javadoc)
-	 * @see com.mysql.jdbc.IConnectionProperties#setPrepStmtCacheSqlLimit(int)
-	 */
-	public void setPrepStmtCacheSqlLimit(int sqlLimit) throws SQLException {
-		setPreparedStatementCacheSqlLimit(sqlLimit);
-	}
-
-	/* (non-Javadoc)
-	 * @see com.mysql.jdbc.IConnectionProperties#getPrepStmtCacheSqlLimit()
-	 */
-	public int getPrepStmtCacheSqlLimit() {
-		return getPreparedStatementCacheSqlLimit();
-	}
-
-	/* (non-Javadoc)
-	 * @see com.mysql.jdbc.IConnectionProperties#getNoAccessToProcedureBodies()
-	 */
-	public boolean getNoAccessToProcedureBodies() {
-		return this.noAccessToProcedureBodies.getValueAsBoolean();
-	}
-
-	/* (non-Javadoc)
-	 * @see com.mysql.jdbc.IConnectionProperties#setNoAccessToProcedureBodies(boolean)
-	 */
-	public void setNoAccessToProcedureBodies(boolean flag) {
-		this.noAccessToProcedureBodies.setValue(flag);
-	}
-
-	/* (non-Javadoc)
-	 * @see com.mysql.jdbc.IConnectionProperties#getUseOldAliasMetadataBehavior()
-	 */
-	public boolean getUseOldAliasMetadataBehavior() {
-		return this.useOldAliasMetadataBehavior.getValueAsBoolean();
-	}
-
-	/* (non-Javadoc)
-	 * @see com.mysql.jdbc.IConnectionProperties#setUseOldAliasMetadataBehavior(boolean)
-	 */
-	public void setUseOldAliasMetadataBehavior(boolean flag) {
-		this.useOldAliasMetadataBehavior.setValue(flag);
-	}
-
-	/* (non-Javadoc)
-	 * @see com.mysql.jdbc.IConnectionProperties#getClientCertificateKeyStorePassword()
-	 */
-	public String getClientCertificateKeyStorePassword() {
-		return clientCertificateKeyStorePassword.getValueAsString();
-	}
-
-	/* (non-Javadoc)
-	 * @see com.mysql.jdbc.IConnectionProperties#setClientCertificateKeyStorePassword(java.lang.String)
-	 */
-	public void setClientCertificateKeyStorePassword(
-			String value) {
-		this.clientCertificateKeyStorePassword.setValue(value);
-	}
-
-	/* (non-Javadoc)
-	 * @see com.mysql.jdbc.IConnectionProperties#getClientCertificateKeyStoreType()
-	 */
-	public String getClientCertificateKeyStoreType() {
-		return clientCertificateKeyStoreType.getValueAsString();
-	}
-
-	/* (non-Javadoc)
-	 * @see com.mysql.jdbc.IConnectionProperties#setClientCertificateKeyStoreType(java.lang.String)
-	 */
-	public void setClientCertificateKeyStoreType(
-			String value) {
-		this.clientCertificateKeyStoreType.setValue(value);
-	}
-
-	/* (non-Javadoc)
-	 * @see com.mysql.jdbc.IConnectionProperties#getClientCertificateKeyStoreUrl()
-	 */
-	public String getClientCertificateKeyStoreUrl() {
-		return clientCertificateKeyStoreUrl.getValueAsString();
-	}
-
-	/* (non-Javadoc)
-	 * @see com.mysql.jdbc.IConnectionProperties#setClientCertificateKeyStoreUrl(java.lang.String)
-	 */
-	public void setClientCertificateKeyStoreUrl(
-			String value) {
-		this.clientCertificateKeyStoreUrl.setValue(value);
-	}
-
-	/* (non-Javadoc)
-	 * @see com.mysql.jdbc.IConnectionProperties#getTrustCertificateKeyStorePassword()
-	 */
-	public String getTrustCertificateKeyStorePassword() {
-		return trustCertificateKeyStorePassword.getValueAsString();
-	}
-
-	/* (non-Javadoc)
-	 * @see com.mysql.jdbc.IConnectionProperties#setTrustCertificateKeyStorePassword(java.lang.String)
-	 */
-	public void setTrustCertificateKeyStorePassword(
-			String value) {
-		this.trustCertificateKeyStorePassword.setValue(value);
-	}
-
-	/* (non-Javadoc)
-	 * @see com.mysql.jdbc.IConnectionProperties#getTrustCertificateKeyStoreType()
-	 */
-	public String getTrustCertificateKeyStoreType() {
-		return trustCertificateKeyStoreType.getValueAsString();
-	}
-
-	/* (non-Javadoc)
-	 * @see com.mysql.jdbc.IConnectionProperties#setTrustCertificateKeyStoreType(java.lang.String)
-	 */
-	public void setTrustCertificateKeyStoreType(
-			String value) {
-		this.trustCertificateKeyStoreType.setValue(value);
-	}
-
-	/* (non-Javadoc)
-	 * @see com.mysql.jdbc.IConnectionProperties#getTrustCertificateKeyStoreUrl()
-	 */
-	public String getTrustCertificateKeyStoreUrl() {
-		return trustCertificateKeyStoreUrl.getValueAsString();
-	}
-
-	/* (non-Javadoc)
-	 * @see com.mysql.jdbc.IConnectionProperties#setTrustCertificateKeyStoreUrl(java.lang.String)
-	 */
-	public void setTrustCertificateKeyStoreUrl(
-			String value) {
-		this.trustCertificateKeyStoreUrl.setValue(value);
-	}
-	
-	/* (non-Javadoc)
-	 * @see com.mysql.jdbc.IConnectionProperties#getUseSSPSCompatibleTimezoneShift()
-	 */
-	public boolean getUseSSPSCompatibleTimezoneShift() {
-		return this.useSSPSCompatibleTimezoneShift.getValueAsBoolean();
-	}
-
-	/* (non-Javadoc)
-	 * @see com.mysql.jdbc.IConnectionProperties#setUseSSPSCompatibleTimezoneShift(boolean)
-	 */
-	public void setUseSSPSCompatibleTimezoneShift(boolean flag) {
-		this.useSSPSCompatibleTimezoneShift.setValue(flag);
-	}
-	
-	/* (non-Javadoc)
-	 * @see com.mysql.jdbc.IConnectionProperties#getTreatUtilDateAsTimestamp()
-	 */
-	public boolean getTreatUtilDateAsTimestamp() {
-		return this.treatUtilDateAsTimestamp.getValueAsBoolean();
-	}
-
-	/* (non-Javadoc)
-	 * @see com.mysql.jdbc.IConnectionProperties#setTreatUtilDateAsTimestamp(boolean)
-	 */
-	public void setTreatUtilDateAsTimestamp(boolean flag) {
-		this.treatUtilDateAsTimestamp.setValue(flag);
-	}
-
-	/* (non-Javadoc)
-	 * @see com.mysql.jdbc.IConnectionProperties#getUseFastDateParsing()
-	 */
-	public boolean getUseFastDateParsing() {
-		return this.useFastDateParsing.getValueAsBoolean();
-	}
-
-	/* (non-Javadoc)
-	 * @see com.mysql.jdbc.IConnectionProperties#setUseFastDateParsing(boolean)
-	 */
-	public void setUseFastDateParsing(boolean flag) {
-		this.useFastDateParsing.setValue(flag);
-	}
-	
-	/* (non-Javadoc)
-	 * @see com.mysql.jdbc.IConnectionProperties#getLocalSocketAddress()
-	 */
-	public String getLocalSocketAddress() {
-		return this.localSocketAddress.getValueAsString();
-	}
-
-	/* (non-Javadoc)
-	 * @see com.mysql.jdbc.IConnectionProperties#setLocalSocketAddress(java.lang.String)
-	 */
-	public void setLocalSocketAddress(String address) {
-		this.localSocketAddress.setValue(address);
-	}
-	
-	/* (non-Javadoc)
-	 * @see com.mysql.jdbc.IConnectionProperties#setUseConfigs(java.lang.String)
-	 */
-	public void setUseConfigs(String configs) {
-		this.useConfigs.setValue(configs);
-	}
-	
-	/* (non-Javadoc)
-	 * @see com.mysql.jdbc.IConnectionProperties#getUseConfigs()
-	 */
-	public String getUseConfigs() {
-		return this.useConfigs.getValueAsString();
-	}
-	
-	
-	/* (non-Javadoc)
-	 * @see com.mysql.jdbc.IConnectionProperties#getGenerateSimpleParameterMetadata()
-	 */
-	public boolean getGenerateSimpleParameterMetadata() {
-		return this.generateSimpleParameterMetadata.getValueAsBoolean();
-	}
-	
-	/* (non-Javadoc)
-	 * @see com.mysql.jdbc.IConnectionProperties#setGenerateSimpleParameterMetadata(boolean)
-	 */
-	public void setGenerateSimpleParameterMetadata(boolean flag) {
-		this.generateSimpleParameterMetadata.setValue(flag);
-	}	
-
-	/* (non-Javadoc)
-	 * @see com.mysql.jdbc.IConnectionProperties#getLogXaCommands()
-	 */
-	public boolean getLogXaCommands() {
-		return this.logXaCommands.getValueAsBoolean();
-	}
-
-	/* (non-Javadoc)
-	 * @see com.mysql.jdbc.IConnectionProperties#setLogXaCommands(boolean)
-	 */
-	public void setLogXaCommands(boolean flag) {
-		this.logXaCommands.setValue(flag);
-	}
-
-	/* (non-Javadoc)
-	 * @see com.mysql.jdbc.IConnectionProperties#getResultSetSizeThreshold()
-	 */
-	public int getResultSetSizeThreshold() {
-		return this.resultSetSizeThreshold.getValueAsInt();
-	}
-
-	/* (non-Javadoc)
-	 * @see com.mysql.jdbc.IConnectionProperties#setResultSetSizeThreshold(int)
-	 */
-	public void setResultSetSizeThreshold(int threshold) throws SQLException {
-		this.resultSetSizeThreshold.setValue(threshold, getExceptionInterceptor());
-	}
-
-	/* (non-Javadoc)
-	 * @see com.mysql.jdbc.IConnectionProperties#getNetTimeoutForStreamingResults()
-	 */
-	public int getNetTimeoutForStreamingResults() {
-		return this.netTimeoutForStreamingResults.getValueAsInt();
-	}
-
-	/* (non-Javadoc)
-	 * @see com.mysql.jdbc.IConnectionProperties#setNetTimeoutForStreamingResults(int)
-	 */
-	public void setNetTimeoutForStreamingResults(int value) throws SQLException {
-		this.netTimeoutForStreamingResults.setValue(value, getExceptionInterceptor());
-	}
-	
-	/* (non-Javadoc)
-	 * @see com.mysql.jdbc.IConnectionProperties#getEnableQueryTimeouts()
-	 */
-	public boolean getEnableQueryTimeouts() {
-		return this.enableQueryTimeouts.getValueAsBoolean();
-	}
-
-	/* (non-Javadoc)
-	 * @see com.mysql.jdbc.IConnectionProperties#setEnableQueryTimeouts(boolean)
-	 */
-	public void setEnableQueryTimeouts(boolean flag) {
-		this.enableQueryTimeouts.setValue(flag);
-	}
-
-	/* (non-Javadoc)
-	 * @see com.mysql.jdbc.IConnectionProperties#getPadCharsWithSpace()
-	 */
-	public boolean getPadCharsWithSpace() {
-		return this.padCharsWithSpace.getValueAsBoolean();
-	}
-
-	/* (non-Javadoc)
-	 * @see com.mysql.jdbc.IConnectionProperties#setPadCharsWithSpace(boolean)
-	 */
-	public void setPadCharsWithSpace(boolean flag) {
-		this.padCharsWithSpace.setValue(flag);
-	}
-
-	/* (non-Javadoc)
-	 * @see com.mysql.jdbc.IConnectionProperties#getUseDynamicCharsetInfo()
-	 */
-	public boolean getUseDynamicCharsetInfo() {
-		return this.useDynamicCharsetInfo.getValueAsBoolean();
-	}
-
-	/* (non-Javadoc)
-	 * @see com.mysql.jdbc.IConnectionProperties#setUseDynamicCharsetInfo(boolean)
-	 */
-	public void setUseDynamicCharsetInfo(boolean flag) {
-		this.useDynamicCharsetInfo.setValue(flag);
-	}
-
-	/* (non-Javadoc)
-	 * @see com.mysql.jdbc.IConnectionProperties#getClientInfoProvider()
-	 */
-	public String getClientInfoProvider() {
-		return this.clientInfoProvider.getValueAsString();
-	}
-
-	/* (non-Javadoc)
-	 * @see com.mysql.jdbc.IConnectionProperties#setClientInfoProvider(java.lang.String)
-	 */
-	public void setClientInfoProvider(String classname) {
-		this.clientInfoProvider.setValue(classname);
-	}
-	
-	public boolean getPopulateInsertRowWithDefaultValues() {
-		return this.populateInsertRowWithDefaultValues.getValueAsBoolean();
-	}
-
-	public void setPopulateInsertRowWithDefaultValues(boolean flag) {
-		this.populateInsertRowWithDefaultValues.setValue(flag);
-	}
-	
-	public String getLoadBalanceStrategy() {
-		return this.loadBalanceStrategy.getValueAsString();
-	}
-
-	public void setLoadBalanceStrategy(String strategy) {
-		this.loadBalanceStrategy.setValue(strategy);
-	}
-	
-	public boolean getTcpNoDelay() {
-		return this.tcpNoDelay.getValueAsBoolean();
-	}
-
-	public void setTcpNoDelay(boolean flag) {
-		this.tcpNoDelay.setValue(flag);
-	}
-
-	public boolean getTcpKeepAlive() {
-		return this.tcpKeepAlive.getValueAsBoolean();
-	}
-
-	public void setTcpKeepAlive(boolean flag) {
-		this.tcpKeepAlive.setValue(flag);
-	}
-
-	public int getTcpRcvBuf() {
-		return this.tcpRcvBuf.getValueAsInt();
-	}
-
-	public void setTcpRcvBuf(int bufSize) throws SQLException {
-		this.tcpRcvBuf.setValue(bufSize, getExceptionInterceptor());
-	}
-
-	public int getTcpSndBuf() {
-		return this.tcpSndBuf.getValueAsInt();
-	}
-
-	public void setTcpSndBuf(int bufSize) throws SQLException {
-		this.tcpSndBuf.setValue(bufSize, getExceptionInterceptor());
-	}
-
-	public int getTcpTrafficClass() {
-		return this.tcpTrafficClass.getValueAsInt();
-	}
-
-	public void setTcpTrafficClass(int classFlags) throws SQLException {
-		this.tcpTrafficClass.setValue(classFlags, getExceptionInterceptor());
-	}
-	
-	public boolean getUseNanosForElapsedTime() {
-		return this.useNanosForElapsedTime.getValueAsBoolean();
-	}
-
-	public void setUseNanosForElapsedTime(boolean flag) {
-		this.useNanosForElapsedTime.setValue(flag);
-	}
-
-	public long getSlowQueryThresholdNanos() {
-		return this.slowQueryThresholdNanos.getValueAsLong();
-	}
-
-	public void setSlowQueryThresholdNanos(long nanos) throws SQLException {
-		this.slowQueryThresholdNanos.setValue(nanos, getExceptionInterceptor());
-	}
-
-	public String getStatementInterceptors() {
-		return this.statementInterceptors.getValueAsString();
-	}
-
-	public void setStatementInterceptors(String value) {
-		this.statementInterceptors.setValue(value);
-	}
-
-	public boolean getUseDirectRowUnpack() {
-		return this.useDirectRowUnpack.getValueAsBoolean();
-	}
-
-	public void setUseDirectRowUnpack(boolean flag) {
-		this.useDirectRowUnpack.setValue(flag);
-	}
-
-	public String getLargeRowSizeThreshold() {
-		return this.largeRowSizeThreshold.getValueAsString();
-	}
-
-	public void setLargeRowSizeThreshold(String value) throws SQLException {
-		this.largeRowSizeThreshold.setValue(value, getExceptionInterceptor());
-	}
-
-	public boolean getUseBlobToStoreUTF8OutsideBMP() {
-		return this.useBlobToStoreUTF8OutsideBMP.getValueAsBoolean();
-	}
-
-	public void setUseBlobToStoreUTF8OutsideBMP(boolean flag) {
-		this.useBlobToStoreUTF8OutsideBMP.setValue(flag);
-	}
-
-	public String getUtf8OutsideBmpExcludedColumnNamePattern() {
-		return this.utf8OutsideBmpExcludedColumnNamePattern.getValueAsString();
-	}
-
-	public void setUtf8OutsideBmpExcludedColumnNamePattern(String regexPattern) {
-		this.utf8OutsideBmpExcludedColumnNamePattern.setValue(regexPattern);
-	}
-
-	public String getUtf8OutsideBmpIncludedColumnNamePattern() {
-		return this.utf8OutsideBmpIncludedColumnNamePattern.getValueAsString();
-	}
-
-	public void setUtf8OutsideBmpIncludedColumnNamePattern(String regexPattern) {
-		this.utf8OutsideBmpIncludedColumnNamePattern.setValue(regexPattern);
-	}
-	
-	public boolean getIncludeInnodbStatusInDeadlockExceptions() {
-		return this.includeInnodbStatusInDeadlockExceptions.getValueAsBoolean();
-	}
-
-	public void setIncludeInnodbStatusInDeadlockExceptions(boolean flag) {
-		this.includeInnodbStatusInDeadlockExceptions.setValue(flag);
-	}
-	
-	public boolean getBlobsAreStrings() {
-=======
     private BooleanConnectionProperty functionsNeverReturnBlobs = new BooleanConnectionProperty("functionsNeverReturnBlobs", false,
             "Should the driver always treat data from functions returning BLOBs as Strings - specifically to work around dubious metadata "
                     + "returned by the server for GROUP BY clauses?", "5.0.8", MISC_CATEGORY, Integer.MIN_VALUE);
@@ -4495,7 +798,7 @@
             Messages.getString("ConnectionProperties.connectionAttributes"), "5.1.25", //$NON-NLS-1$ //$NON-NLS-2$
             MISC_CATEGORY, 7);
 
-    private StringConnectionProperty clientInfoProvider = new StringConnectionProperty("clientInfoProvider", "com.mysql.jdbc.JDBC4CommentClientInfoProvider", //$NON-NLS-1$ //$NON-NLS-2$
+    private StringConnectionProperty clientInfoProvider = new StringConnectionProperty("clientInfoProvider", "com.mysql.jdbc.CommentClientInfoProvider", //$NON-NLS-1$ //$NON-NLS-2$
             Messages.getString("ConnectionProperties.clientInfoProvider"), //$NON-NLS-1$
             "5.1.0", //$NON-NLS-1$
             DEBUGING_PROFILING_CATEGORY, Integer.MIN_VALUE);
@@ -4634,8 +937,7 @@
 
     private StringConnectionProperty loadBalanceStrategy = new StringConnectionProperty("loadBalanceStrategy", //$NON-NLS-1$
             "random", //$NON-NLS-1$
-            null, 
-            Messages.getString("ConnectionProperties.loadBalanceStrategy"), //$NON-NLS-1$
+            null, Messages.getString("ConnectionProperties.loadBalanceStrategy"), //$NON-NLS-1$
             "5.0.6", PERFORMANCE_CATEGORY, Integer.MIN_VALUE); //$NON-NLS-1$
 
     private IntegerConnectionProperty loadBalanceBlacklistTimeout = new IntegerConnectionProperty("loadBalanceBlacklistTimeout", 0, //$NON-NLS-1$
@@ -4651,24 +953,20 @@
             "5.1.13", MISC_CATEGORY, Integer.MIN_VALUE); //$NON-NLS-1$
 
     private StringConnectionProperty loadBalanceConnectionGroup = new StringConnectionProperty("loadBalanceConnectionGroup", //$NON-NLS-1$
-            null, 
-            Messages.getString("ConnectionProperties.loadBalanceConnectionGroup"), //$NON-NLS-1$
+            null, Messages.getString("ConnectionProperties.loadBalanceConnectionGroup"), //$NON-NLS-1$
             "5.1.13", MISC_CATEGORY, Integer.MIN_VALUE); //$NON-NLS-1$
 
     private StringConnectionProperty loadBalanceExceptionChecker = new StringConnectionProperty("loadBalanceExceptionChecker", //$NON-NLS-1$
             "com.mysql.jdbc.StandardLoadBalanceExceptionChecker", //$NON-NLS-1$
-            null, 
-            Messages.getString("ConnectionProperties.loadBalanceExceptionChecker"), //$NON-NLS-1$
+            null, Messages.getString("ConnectionProperties.loadBalanceExceptionChecker"), //$NON-NLS-1$
             "5.1.13", MISC_CATEGORY, Integer.MIN_VALUE); //$NON-NLS-1$
 
     private StringConnectionProperty loadBalanceSQLStateFailover = new StringConnectionProperty("loadBalanceSQLStateFailover", //$NON-NLS-1$
-            null, 
-            Messages.getString("ConnectionProperties.loadBalanceSQLStateFailover"), //$NON-NLS-1$
+            null, Messages.getString("ConnectionProperties.loadBalanceSQLStateFailover"), //$NON-NLS-1$
             "5.1.13", MISC_CATEGORY, Integer.MIN_VALUE); //$NON-NLS-1$
 
     private StringConnectionProperty loadBalanceSQLExceptionSubclassFailover = new StringConnectionProperty("loadBalanceSQLExceptionSubclassFailover", //$NON-NLS-1$
-            null, 
-            Messages.getString("ConnectionProperties.loadBalanceSQLExceptionSubclassFailover"), //$NON-NLS-1$
+            null, Messages.getString("ConnectionProperties.loadBalanceSQLExceptionSubclassFailover"), //$NON-NLS-1$
             "5.1.13", MISC_CATEGORY, Integer.MIN_VALUE); //$NON-NLS-1$
 
     private BooleanConnectionProperty loadBalanceEnableJMX = new BooleanConnectionProperty("loadBalanceEnableJMX", //$NON-NLS-1$
@@ -4676,8 +974,7 @@
             "5.1.13", MISC_CATEGORY, Integer.MAX_VALUE); //$NON-NLS-1$
 
     private StringConnectionProperty loadBalanceAutoCommitStatementRegex = new StringConnectionProperty("loadBalanceAutoCommitStatementRegex", //$NON-NLS-1$
-            null, 
-            Messages.getString("ConnectionProperties.loadBalanceAutoCommitStatementRegex"), //$NON-NLS-1$
+            null, Messages.getString("ConnectionProperties.loadBalanceAutoCommitStatementRegex"), //$NON-NLS-1$
             "5.1.15", MISC_CATEGORY, Integer.MIN_VALUE); //$NON-NLS-1$
 
     private IntegerConnectionProperty loadBalanceAutoCommitStatementThreshold = new IntegerConnectionProperty("loadBalanceAutoCommitStatementThreshold", 0, //$NON-NLS-1$
@@ -8327,7 +4624,6 @@
     }
 
     public boolean getBlobsAreStrings() {
->>>>>>> 8d5e83e3
         return this.blobsAreStrings.getValueAsBoolean();
     }
 
