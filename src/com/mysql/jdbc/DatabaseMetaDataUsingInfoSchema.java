--- conflicted
+++ resolved
@@ -1438,28 +1438,18 @@
         // FUNCTION_NAME
         // COLUMN_NAME
         // COLUMN_TYPE
-<<<<<<< HEAD
-        StringBuffer sqlBuf = new StringBuffer("SELECT SPECIFIC_SCHEMA AS FUNCTION_CAT, NULL AS `FUNCTION_SCHEM`, SPECIFIC_NAME AS `FUNCTION_NAME`, "
-                + "IFNULL(PARAMETER_NAME, '') AS `COLUMN_NAME`, CASE WHEN PARAMETER_MODE = 'IN' THEN "
-                + getFunctionConstant(FunctionConstant.FUNCTION_COLUMN_IN) + " WHEN PARAMETER_MODE = 'OUT' THEN "
-                + getFunctionConstant(FunctionConstant.FUNCTION_COLUMN_OUT) + " WHEN PARAMETER_MODE = 'INOUT' THEN "
-                + getFunctionConstant(FunctionConstant.FUNCTION_COLUMN_INOUT) + " WHEN ORDINAL_POSITION = 0 THEN "
-                + getFunctionConstant(FunctionConstant.FUNCTION_COLUMN_RETURN) + " ELSE " + getFunctionConstant(FunctionConstant.FUNCTION_COLUMN_UNKNOWN)
-                + " END AS `COLUMN_TYPE`, ");
-=======
         StringBuilder sqlBuf = new StringBuilder("SELECT SPECIFIC_SCHEMA AS FUNCTION_CAT, NULL AS `FUNCTION_SCHEM`, SPECIFIC_NAME AS `FUNCTION_NAME`, ");
         sqlBuf.append("IFNULL(PARAMETER_NAME, '') AS `COLUMN_NAME`, CASE WHEN PARAMETER_MODE = 'IN' THEN ");
-        sqlBuf.append(getJDBC4FunctionConstant(JDBC4FunctionConstant.FUNCTION_COLUMN_IN));
+        sqlBuf.append(getFunctionConstant(FunctionConstant.FUNCTION_COLUMN_IN));
         sqlBuf.append(" WHEN PARAMETER_MODE = 'OUT' THEN ");
-        sqlBuf.append(getJDBC4FunctionConstant(JDBC4FunctionConstant.FUNCTION_COLUMN_OUT));
+        sqlBuf.append(getFunctionConstant(FunctionConstant.FUNCTION_COLUMN_OUT));
         sqlBuf.append(" WHEN PARAMETER_MODE = 'INOUT' THEN ");
-        sqlBuf.append(getJDBC4FunctionConstant(JDBC4FunctionConstant.FUNCTION_COLUMN_INOUT));
+        sqlBuf.append(getFunctionConstant(FunctionConstant.FUNCTION_COLUMN_INOUT));
         sqlBuf.append(" WHEN ORDINAL_POSITION = 0 THEN ");
-        sqlBuf.append(getJDBC4FunctionConstant(JDBC4FunctionConstant.FUNCTION_COLUMN_RETURN));
+        sqlBuf.append(getFunctionConstant(FunctionConstant.FUNCTION_COLUMN_RETURN));
         sqlBuf.append(" ELSE ");
-        sqlBuf.append(getJDBC4FunctionConstant(JDBC4FunctionConstant.FUNCTION_COLUMN_UNKNOWN));
+        sqlBuf.append(getFunctionConstant(FunctionConstant.FUNCTION_COLUMN_UNKNOWN));
         sqlBuf.append(" END AS `COLUMN_TYPE`, ");
->>>>>>> 99b5551a
 
         //DATA_TYPE
         MysqlDefs.appendJdbcTypeMappingQuery(sqlBuf, "DATA_TYPE");
