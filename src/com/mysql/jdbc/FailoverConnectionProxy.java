/*
  Copyright (c) 2010, 2015, Oracle and/or its affiliates. All rights reserved.

  The MySQL Connector/J is licensed under the terms of the GPLv2
  <http://www.gnu.org/licenses/old-licenses/gpl-2.0.html>, like most MySQL Connectors.
  There are special exceptions to the terms and conditions of the GPLv2 as it is applied to
  this software, see the FLOSS License Exception
  <http://www.mysql.com/about/legal/licensing/foss-exception.html>.

  This program is free software; you can redistribute it and/or modify it under the terms
  of the GNU General Public License as published by the Free Software Foundation; version 2
  of the License.

  This program is distributed in the hope that it will be useful, but WITHOUT ANY WARRANTY;
  without even the implied warranty of MERCHANTABILITY or FITNESS FOR A PARTICULAR PURPOSE.
  See the GNU General Public License for more details.

  You should have received a copy of the GNU General Public License along with this
  program; if not, write to the Free Software Foundation, Inc., 51 Franklin St, Fifth
  Floor, Boston, MA 02110-1301  USA

 */

package com.mysql.jdbc;

import java.lang.reflect.InvocationTargetException;
import java.lang.reflect.Method;
import java.sql.SQLException;
import java.util.List;
import java.util.Properties;
import java.util.concurrent.Executor;

<<<<<<< HEAD
import com.mysql.cj.core.util.Util;
import com.mysql.jdbc.exceptions.CommunicationsException;
=======
import com.mysql.cj.core.exception.CJException;
>>>>>>> 623c231c
import com.mysql.jdbc.exceptions.SQLError;

/**
 * A proxy for a dynamic com.mysql.jdbc.Connection implementation that provides failover features for list of hosts. Connection switching occurs on
 * communications related exceptions and/or user defined settings, namely when one of the conditions set in 'secondsBeforeRetryMaster' or
 * 'queriesBeforeRetryMaster' is met.
 */
public class FailoverConnectionProxy extends MultiHostConnectionProxy {
    private static final String METHOD_SET_READ_ONLY = "setReadOnly";
    private static final String METHOD_SET_AUTO_COMMIT = "setAutoCommit";
    private static final String METHOD_COMMIT = "commit";
    private static final String METHOD_ROLLBACK = "rollback";

    private static final int NO_CONNECTION_INDEX = -1;
    private static final int DEFAULT_PRIMARY_HOST_INDEX = 0;

    private int secondsBeforeRetryPrimaryHost;
    private long queriesBeforeRetryPrimaryHost;
    private boolean failoverReadOnly;
    private int retriesAllDown;

    private int currentHostIndex = NO_CONNECTION_INDEX;
    private int primaryHostIndex = DEFAULT_PRIMARY_HOST_INDEX;
    private Boolean explicitlyReadOnly = null;
    private boolean explicitlyAutoCommit = true;

    private boolean enableFallBackToPrimaryHost = true;
    private long primaryHostFailTimeMillis = 0;
    private long queriesIssuedSinceFailover = 0;

    /**
     * Proxy class to intercept and deal with errors that may occur in any object bound to the current connection.
     * Additionally intercepts query executions and triggers an execution count on the outer class.
     */
    class FailoverJdbcInterfaceProxy extends JdbcInterfaceProxy {
        FailoverJdbcInterfaceProxy(Object toInvokeOn) {
            super(toInvokeOn);
        }

        @SuppressWarnings("synthetic-access")
        @Override
        public Object invoke(Object proxy, Method method, Object[] args) throws Throwable {
            String methodName = method.getName();

            boolean isExecute = methodName.startsWith("execute");

            if (FailoverConnectionProxy.this.connectedToSecondaryHost() && isExecute) {
                FailoverConnectionProxy.this.incrementQueriesIssuedSinceFailover();
            }

            Object result = super.invoke(proxy, method, args);

            if (FailoverConnectionProxy.this.explicitlyAutoCommit && isExecute && readyToFallBackToPrimaryHost()) {
                // Fall back to primary host at transaction boundary
                fallBackToPrimaryIfAvailable();
            }

            return result;
        }
    }

    /**
     * Instantiates a new FailoverConnectionProxy for the given list of host and connection properties.
     * 
     * @param hosts
     *            The lists of hosts available to switch on.
     * @param props
     *            The properties to be used in new internal connections.
     */
    FailoverConnectionProxy(List<String> hosts, Properties props) throws SQLException {
        super(hosts, props);

        JdbcConnectionPropertiesImpl connProps = new JdbcConnectionPropertiesImpl();
        connProps.initializeProperties(props);

        this.secondsBeforeRetryPrimaryHost = connProps.getSecondsBeforeRetryMaster();
        this.queriesBeforeRetryPrimaryHost = connProps.getQueriesBeforeRetryMaster();
        this.failoverReadOnly = connProps.getFailOverReadOnly();
        this.retriesAllDown = connProps.getRetriesAllDown();

        this.enableFallBackToPrimaryHost = this.secondsBeforeRetryPrimaryHost > 0 || this.queriesBeforeRetryPrimaryHost > 0;

        pickNewConnection();

        this.explicitlyAutoCommit = this.currentConnection.getAutoCommit();
    }

    /*
     * Gets locally bound instances of FailoverJdbcInterfaceProxy.
     * 
     * @see com.mysql.jdbc.MultiHostConnectionProxy#getNewJdbcInterfaceProxy(java.lang.Object)
     */
    @Override
    JdbcInterfaceProxy getNewJdbcInterfaceProxy(Object toProxy) {
        return new FailoverJdbcInterfaceProxy(toProxy);
    }

    /*
     * Local implementation for the connection switch exception checker.
     * 
     * @see com.mysql.jdbc.MultiHostConnectionProxy#shouldExceptionTriggerConnectionSwitch(java.lang.Throwable)
     */
    @Override
    boolean shouldExceptionTriggerConnectionSwitch(Throwable t) {
        if (!(t instanceof SQLException)) {
            return false;
        }

        String sqlState = ((SQLException) t).getSQLState();
        if (sqlState != null) {
            if (sqlState.startsWith("08")) {
                // connection error
                return true;
            }
        }

        // Always handle CommunicationsException
        if (t instanceof CommunicationsException) {
            return true;
        }

        return false;
    }

    /*
     * Local implementation for the new connection picker.
     * 
     * @see com.mysql.jdbc.MultiHostConnectionProxy#pickNewConnection()
     */
    @Override
    synchronized void pickNewConnection() throws SQLException {
        if (this.isClosed && this.closedExplicitly) {
            return;
        }

        if (!isConnected() || readyToFallBackToPrimaryHost()) {
            try {
                connectTo(this.primaryHostIndex);
            } catch (SQLException e) {
                resetAutoFallBackCounters();
                failOver(this.primaryHostIndex);
            }
        } else {
            failOver();
        }
    }

    /**
     * Creates a new connection instance for host pointed out by the given host index.
     * 
     * @param hostIndex
     *            The host index in the global hosts list.
     * @return
     *         The new connection instance.
     */
    synchronized ConnectionImpl createConnectionForHostIndex(int hostIndex) throws SQLException {
        return createConnectionForHost(this.hostList.get(hostIndex));
    }

    /**
     * Connects this dynamic failover connection proxy to the host pointed out by the given host index.
     * 
     * @param hostIndex
     *            The host index in the global hosts list.
     */
    private synchronized void connectTo(int hostIndex) throws SQLException {
        try {
            switchCurrentConnectionTo(hostIndex, createConnectionForHostIndex(hostIndex));
        } catch (SQLException e) {
            if (this.currentConnection != null) {
                StringBuilder msg = new StringBuilder("Connection to ").append(isPrimaryHostIndex(hostIndex) ? "primary" : "secondary").append(" host '")
                        .append(this.hostList.get(hostIndex)).append("' failed");
                try {
<<<<<<< HEAD
                    this.currentConnection.getLog().logWarn(msg.toString(), e);
                } catch (SQLException ex) {
                    throw ex;
                } catch (Exception ex) {
                    throw SQLError.createSQLException(ex.getMessage(), SQLError.SQL_STATE_GENERAL_ERROR, ex, this.currentConnection.getExceptionInterceptor());
=======
                    this.currentConn.getLog().logWarn("Connection to primary host failed", sqlEx);
                } catch (CJException ex) {
                    throw SQLError.createSQLException(ex.getMessage(), SQLError.SQL_STATE_GENERAL_ERROR, ex, this.currentConn.getExceptionInterceptor());
>>>>>>> 623c231c
                }
            }
            throw e;
        }
    }

    /**
     * Replaces the previous underlying connection by the connection given. State from previous connection, if any, is synchronized with the new one.
     * 
     * @param hostIndex
     *            The host index in the global hosts list that matches the given connection.
     * @param connection
     *            The connection instance to switch to.
     */
    private synchronized void switchCurrentConnectionTo(int hostIndex, MysqlJdbcConnection connection) throws SQLException {
        invalidateCurrentConnection();

        boolean readOnly;
        if (isPrimaryHostIndex(hostIndex)) {
            readOnly = this.explicitlyReadOnly == null ? false : this.explicitlyReadOnly;
        } else if (this.failoverReadOnly) {
            readOnly = true;
        } else if (this.explicitlyReadOnly != null) {
            readOnly = this.explicitlyReadOnly;
        } else if (this.currentConnection != null) {
            readOnly = this.currentConnection.isReadOnly();
        } else {
            readOnly = false;
        }
        syncSessionState(this.currentConnection, connection, readOnly);
        this.currentConnection = connection;
        this.currentHostIndex = hostIndex;
    }

    /**
     * Initiates a default failover procedure starting at the current connection host index.
     */
    private synchronized void failOver() throws SQLException {
        failOver(this.currentHostIndex);
    }

    /**
     * Initiates a default failover procedure starting at the given host index.
     * This process tries to connect, sequentially, to the next host in the list. The primary host may or may not be excluded from the connection attempts.
     * 
     * @param failedHostIdx
     *            The host index where to start from. First connection attempt will be the next one.
     */
    private synchronized void failOver(int failedHostIdx) throws SQLException {
        int prevHostIndex = this.currentHostIndex;
        int nextHostIndex = nextHost(failedHostIdx, false);
        int firstHostIndexTried = nextHostIndex;

        SQLException lastExceptionCaught = null;
        int attempts = 0;
        boolean gotConnection = false;
        boolean firstConnOrPassedByPrimaryHost = prevHostIndex == NO_CONNECTION_INDEX || isPrimaryHostIndex(prevHostIndex);
        do {
            try {
                firstConnOrPassedByPrimaryHost = firstConnOrPassedByPrimaryHost || isPrimaryHostIndex(nextHostIndex);

                connectTo(nextHostIndex);

                if (firstConnOrPassedByPrimaryHost && connectedToSecondaryHost()) {
                    resetAutoFallBackCounters();
                }
                gotConnection = true;

            } catch (SQLException e) {
                lastExceptionCaught = e;

                if (shouldExceptionTriggerConnectionSwitch(e)) {
                    int newNextHostIndex = nextHost(nextHostIndex, attempts > 0);

                    if (newNextHostIndex == firstHostIndexTried && newNextHostIndex == (newNextHostIndex = nextHost(nextHostIndex, true))) { // Full turn
                        attempts++;

                        try {
                            Thread.sleep(250);
                        } catch (InterruptedException ie) {
                        }
                    }

                    nextHostIndex = newNextHostIndex;

                } else {
                    throw e;
                }
            }
        } while (attempts < this.retriesAllDown && !gotConnection);

        if (!gotConnection) {
            throw lastExceptionCaught;
        }
    }

    /**
     * Falls back to primary host or keep current connection if primary not available.
     */
    synchronized void fallBackToPrimaryIfAvailable() {
        MysqlJdbcConnection connection = null;
        try {
            connection = createConnectionForHostIndex(this.primaryHostIndex);
            switchCurrentConnectionTo(this.primaryHostIndex, connection);
        } catch (SQLException e1) {
            if (connection != null) {
                try {
                    connection.close();
                } catch (SQLException e2) {
                }
            }
            // Keep current connection and reset counters
            resetAutoFallBackCounters();
        }
    }

    /**
     * Gets the next host on the hosts list. Uses a round-robin algorithm to find the next element, but it may skip the index for the primary host.
     * General rules to include the primary host are:
     * - not currently connected to any host.
     * - primary host is vouched (usually because connection to all secondary hosts has failed).
     * - conditions to fall back to primary host are met (or they are disabled).
     * 
     * @param currHostIdx
     *            Current host index.
     * @param vouchForPrimaryHost
     *            Allows to return the primary host index even if the usual required conditions aren't met.
     */
    private int nextHost(int currHostIdx, boolean vouchForPrimaryHost) {
        int nextHostIdx = (currHostIdx + 1) % this.hostList.size();
        if (isPrimaryHostIndex(nextHostIdx) && isConnected() && !vouchForPrimaryHost && this.enableFallBackToPrimaryHost && !readyToFallBackToPrimaryHost()) {
            // Skip primary host, assume this.hostList.size() >= 2
            nextHostIdx = nextHost(nextHostIdx, vouchForPrimaryHost);
        }
        return nextHostIdx;
    }

    /**
     * Increments counter for query executions.
     */
    synchronized void incrementQueriesIssuedSinceFailover() {
        this.queriesIssuedSinceFailover++;
    }

    /**
     * Checks if at least one of the required conditions to fall back to primary host is met, which is determined by the properties 'queriesBeforeRetryMaster'
     * and 'secondsBeforeRetryMaster'.
     */
    synchronized boolean readyToFallBackToPrimaryHost() {
        return this.enableFallBackToPrimaryHost && connectedToSecondaryHost() && (secondsBeforeRetryPrimaryHostIsMet() || queriesBeforeRetryPrimaryHostIsMet());
    }

    /**
     * Checks if there is a underlying connection for this proxy.
     */
    synchronized boolean isConnected() {
        return this.currentHostIndex != NO_CONNECTION_INDEX;
    }

    /**
     * Checks if the given host index points to the primary host.
     * 
     * @param hostIndex
     *            The host index in the global hosts list.
     */
    synchronized boolean isPrimaryHostIndex(int hostIndex) {
        return hostIndex == this.primaryHostIndex;
    }

    /**
     * Checks if this proxy is using the primary host in the underlying connection.
     */
    synchronized boolean connectedToPrimaryHost() {
        return isPrimaryHostIndex(this.currentHostIndex);
    }

    /**
     * Checks if this proxy is using a secondary host in the underlying connection.
     */
    synchronized boolean connectedToSecondaryHost() {
        return this.currentHostIndex >= 0 && !isPrimaryHostIndex(this.currentHostIndex);
    }

    /**
     * Checks the condition set by the property 'secondsBeforeRetryMaster'.
     */
    private synchronized boolean secondsBeforeRetryPrimaryHostIsMet() {
        return this.secondsBeforeRetryPrimaryHost > 0 && Util.secondsSinceMillis(this.primaryHostFailTimeMillis) >= this.secondsBeforeRetryPrimaryHost;
    }

    /**
     * Checks the condition set by the property 'queriesBeforeRetryMaster'.
     */
    private synchronized boolean queriesBeforeRetryPrimaryHostIsMet() {
        return this.queriesBeforeRetryPrimaryHost > 0 && this.queriesIssuedSinceFailover >= this.queriesBeforeRetryPrimaryHost;
    }

    /**
     * Resets auto-fall back counters.
     */
    private synchronized void resetAutoFallBackCounters() {
        this.primaryHostFailTimeMillis = System.currentTimeMillis();
        this.queriesIssuedSinceFailover = 0;
    }

    /**
     * Closes current connection.
     */
    @Override
    synchronized void doClose() throws SQLException {
        this.currentConnection.close();
    }

    /**
     * Aborts current connection.
     */
    @Override
    synchronized void doAbortInternal() throws SQLException {
        this.currentConnection.abortInternal();
    }

    /**
     * Aborts current connection using the given executor.
     */
    @Override
    synchronized void doAbort(Executor executor) throws SQLException {
        this.currentConnection.abort(executor);
    }

    /*
     * Local method invocation handling for this proxy.
     * This is the continuation of MultiHostConnectionProxy#invoke(Object, Method, Object[]).
     */
    @Override
    public synchronized Object invokeMore(Object proxy, Method method, Object[] args) throws Throwable {
        String methodName = method.getName();

        if (METHOD_SET_READ_ONLY.equals(methodName)) {
            this.explicitlyReadOnly = (Boolean) args[0];
            if (this.failoverReadOnly && connectedToSecondaryHost()) {
                return null;
            }
        }

        if (this.isClosed) {
            if (this.autoReconnect && !this.closedExplicitly) {
                this.currentHostIndex = NO_CONNECTION_INDEX; // Act as if this is the first connection but let it sync with the previous one.
                pickNewConnection();
                this.isClosed = false;
                this.closedReason = null;
            } else {
                String reason = "No operations allowed after connection closed.";
                if (this.closedReason != null) {
                    reason += ("  " + this.closedReason);
                }
                throw SQLError.createSQLException(reason, SQLError.SQL_STATE_CONNECTION_NOT_OPEN, null /* no access to a interceptor here... */);
            }
        }

        Object result = null;

        try {
            result = method.invoke(this.thisAsConnection, args);
            result = proxyIfIsJdbcInterface(result);
        } catch (InvocationTargetException e) {
            dealWithInvocationException(e);
        }

        if (METHOD_SET_AUTO_COMMIT.equals(methodName)) {
            this.explicitlyAutoCommit = (Boolean) args[0];
        }

        if ((this.explicitlyAutoCommit || METHOD_COMMIT.equals(methodName) || METHOD_ROLLBACK.equals(methodName)) && readyToFallBackToPrimaryHost()) {
            // Fall back to primary host at transaction boundary
            fallBackToPrimaryIfAvailable();
        }

        return result;
    }
}<|MERGE_RESOLUTION|>--- conflicted
+++ resolved
@@ -30,12 +30,8 @@
 import java.util.Properties;
 import java.util.concurrent.Executor;
 
-<<<<<<< HEAD
 import com.mysql.cj.core.util.Util;
 import com.mysql.jdbc.exceptions.CommunicationsException;
-=======
-import com.mysql.cj.core.exception.CJException;
->>>>>>> 623c231c
 import com.mysql.jdbc.exceptions.SQLError;
 
 /**
@@ -209,17 +205,9 @@
                 StringBuilder msg = new StringBuilder("Connection to ").append(isPrimaryHostIndex(hostIndex) ? "primary" : "secondary").append(" host '")
                         .append(this.hostList.get(hostIndex)).append("' failed");
                 try {
-<<<<<<< HEAD
                     this.currentConnection.getLog().logWarn(msg.toString(), e);
-                } catch (SQLException ex) {
-                    throw ex;
                 } catch (Exception ex) {
                     throw SQLError.createSQLException(ex.getMessage(), SQLError.SQL_STATE_GENERAL_ERROR, ex, this.currentConnection.getExceptionInterceptor());
-=======
-                    this.currentConn.getLog().logWarn("Connection to primary host failed", sqlEx);
-                } catch (CJException ex) {
-                    throw SQLError.createSQLException(ex.getMessage(), SQLError.SQL_STATE_GENERAL_ERROR, ex, this.currentConn.getExceptionInterceptor());
->>>>>>> 623c231c
                 }
             }
             throw e;
