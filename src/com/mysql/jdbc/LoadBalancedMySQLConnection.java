/*
  Copyright (c) 2007, 2014, Oracle and/or its affiliates. All rights reserved.

  The MySQL Connector/J is licensed under the terms of the GPLv2
  <http://www.gnu.org/licenses/old-licenses/gpl-2.0.html>, like most MySQL Connectors.
  There are special exceptions to the terms and conditions of the GPLv2 as it is applied to
  this software, see the FLOSS License Exception
  <http://www.mysql.com/about/legal/licensing/foss-exception.html>.

  This program is free software; you can redistribute it and/or modify it under the terms
  of the GNU General Public License as published by the Free Software Foundation; version 2
  of the License.

  This program is distributed in the hope that it will be useful, but WITHOUT ANY WARRANTY;
  without even the implied warranty of MERCHANTABILITY or FITNESS FOR A PARTICULAR PURPOSE.
  See the GNU General Public License for more details.

  You should have received a copy of the GNU General Public License along with this
  program; if not, write to the Free Software Foundation, Inc., 51 Franklin St, Fifth
  Floor, Boston, MA 02110-1301  USA

 */

package com.mysql.jdbc;

import java.sql.Blob;
import java.sql.CallableStatement;
import java.sql.Clob;
import java.sql.DatabaseMetaData;
import java.sql.NClob;
import java.sql.PreparedStatement;
import java.sql.SQLClientInfoException;
import java.sql.SQLException;
import java.sql.SQLWarning;
import java.sql.SQLXML;
import java.sql.Savepoint;
import java.sql.Statement;
import java.sql.Struct;
import java.util.Calendar;
import java.util.List;
import java.util.Map;
import java.util.Properties;
import java.util.TimeZone;
import java.util.Timer;
import java.util.concurrent.Executor;

import com.mysql.jdbc.log.Log;
import com.mysql.jdbc.profiler.ProfilerEventHandler;

public class LoadBalancedMySQLConnection implements LoadBalancedConnection {

    protected LoadBalancingConnectionProxy proxy;

    public LoadBalancingConnectionProxy getProxy() {
        return this.proxy;
    }

    protected MySQLConnection getActiveMySQLConnection() {
        synchronized (this.proxy) {
            return this.proxy.currentConn;
        }
    }

    public LoadBalancedMySQLConnection(LoadBalancingConnectionProxy proxy) {
        this.proxy = proxy;
    }

    public void abortInternal() throws SQLException {
        getActiveMySQLConnection().abortInternal();
    }

    public void changeUser(String userName, String newPassword) throws SQLException {
        getActiveMySQLConnection().changeUser(userName, newPassword);
    }

    public void checkClosed() throws SQLException {
        getActiveMySQLConnection().checkClosed();
    }

    public void clearHasTriedMaster() {
        getActiveMySQLConnection().clearHasTriedMaster();
    }

    public void clearWarnings() throws SQLException {
        getActiveMySQLConnection().clearWarnings();
    }

    public PreparedStatement clientPrepareStatement(String sql, int resultSetType, int resultSetConcurrency, int resultSetHoldability) throws SQLException {
        return getActiveMySQLConnection().clientPrepareStatement(sql, resultSetType, resultSetConcurrency, resultSetHoldability);
    }

    public PreparedStatement clientPrepareStatement(String sql, int resultSetType, int resultSetConcurrency) throws SQLException {
        return getActiveMySQLConnection().clientPrepareStatement(sql, resultSetType, resultSetConcurrency);
    }

    public PreparedStatement clientPrepareStatement(String sql, int autoGenKeyIndex) throws SQLException {
        return getActiveMySQLConnection().clientPrepareStatement(sql, autoGenKeyIndex);
    }

    public PreparedStatement clientPrepareStatement(String sql, int[] autoGenKeyIndexes) throws SQLException {
        return getActiveMySQLConnection().clientPrepareStatement(sql, autoGenKeyIndexes);
    }

    public PreparedStatement clientPrepareStatement(String sql, String[] autoGenKeyColNames) throws SQLException {
        return getActiveMySQLConnection().clientPrepareStatement(sql, autoGenKeyColNames);
    }

    public PreparedStatement clientPrepareStatement(String sql) throws SQLException {
        return getActiveMySQLConnection().clientPrepareStatement(sql);
    }

    public void close() throws SQLException {
        getActiveMySQLConnection().close();
    }

    public void commit() throws SQLException {
        getActiveMySQLConnection().commit();
    }

    public void createNewIO(boolean isForReconnect) throws SQLException {
        getActiveMySQLConnection().createNewIO(isForReconnect);
    }

    public Statement createStatement() throws SQLException {
        return getActiveMySQLConnection().createStatement();
    }

    public Statement createStatement(int resultSetType, int resultSetConcurrency, int resultSetHoldability) throws SQLException {
        return getActiveMySQLConnection().createStatement(resultSetType, resultSetConcurrency, resultSetHoldability);
    }

    public Statement createStatement(int resultSetType, int resultSetConcurrency) throws SQLException {
        return getActiveMySQLConnection().createStatement(resultSetType, resultSetConcurrency);
    }

    public void dumpTestcaseQuery(String query) {
        getActiveMySQLConnection().dumpTestcaseQuery(query);
    }

    public Connection duplicate() throws SQLException {
        return getActiveMySQLConnection().duplicate();
    }

    public ResultSetInternalMethods execSQL(StatementImpl callingStatement, String sql, int maxRows, Buffer packet, int resultSetType,
            int resultSetConcurrency, boolean streamResults, String catalog, Field[] cachedMetadata, boolean isBatch) throws SQLException {
        return getActiveMySQLConnection().execSQL(callingStatement, sql, maxRows, packet, resultSetType, resultSetConcurrency, streamResults, catalog,
                cachedMetadata, isBatch);
    }

    public ResultSetInternalMethods execSQL(StatementImpl callingStatement, String sql, int maxRows, Buffer packet, int resultSetType,
            int resultSetConcurrency, boolean streamResults, String catalog, Field[] cachedMetadata) throws SQLException {
        return getActiveMySQLConnection().execSQL(callingStatement, sql, maxRows, packet, resultSetType, resultSetConcurrency, streamResults, catalog,
                cachedMetadata);
    }

    public String extractSqlFromPacket(String possibleSqlQuery, Buffer queryPacket, int endOfQueryPacketPosition) throws SQLException {
        return getActiveMySQLConnection().extractSqlFromPacket(possibleSqlQuery, queryPacket, endOfQueryPacketPosition);
    }

    public String exposeAsXml() throws SQLException {
        return getActiveMySQLConnection().exposeAsXml();
    }

    public boolean getAllowLoadLocalInfile() {
        return getActiveMySQLConnection().getAllowLoadLocalInfile();
    }

    public boolean getAllowMultiQueries() {
        return getActiveMySQLConnection().getAllowMultiQueries();
    }

    public boolean getAllowNanAndInf() {
        return getActiveMySQLConnection().getAllowNanAndInf();
    }

    public boolean getAllowUrlInLocalInfile() {
        return getActiveMySQLConnection().getAllowUrlInLocalInfile();
    }

    public boolean getAlwaysSendSetIsolation() {
        return getActiveMySQLConnection().getAlwaysSendSetIsolation();
    }

    public boolean getAutoClosePStmtStreams() {
        return getActiveMySQLConnection().getAutoClosePStmtStreams();
    }

    public boolean getAutoDeserialize() {
        return getActiveMySQLConnection().getAutoDeserialize();
    }

    public boolean getAutoGenerateTestcaseScript() {
        return getActiveMySQLConnection().getAutoGenerateTestcaseScript();
    }

    public boolean getAutoReconnectForPools() {
        return getActiveMySQLConnection().getAutoReconnectForPools();
    }

    public boolean getAutoSlowLog() {
        return getActiveMySQLConnection().getAutoSlowLog();
    }

    public int getBlobSendChunkSize() {
        return getActiveMySQLConnection().getBlobSendChunkSize();
    }

    public boolean getBlobsAreStrings() {
        return getActiveMySQLConnection().getBlobsAreStrings();
    }

    public boolean getCacheCallableStatements() {
        return getActiveMySQLConnection().getCacheCallableStatements();
    }

    public boolean getCacheCallableStmts() {
        return getActiveMySQLConnection().getCacheCallableStmts();
    }

    public boolean getCachePrepStmts() {
        return getActiveMySQLConnection().getCachePrepStmts();
    }

    public boolean getCachePreparedStatements() {
        return getActiveMySQLConnection().getCachePreparedStatements();
    }

    public boolean getCacheResultSetMetadata() {
        return getActiveMySQLConnection().getCacheResultSetMetadata();
    }

    public boolean getCacheServerConfiguration() {
        return getActiveMySQLConnection().getCacheServerConfiguration();
    }

    public int getCallableStatementCacheSize() {
        return getActiveMySQLConnection().getCallableStatementCacheSize();
    }

    public int getCallableStmtCacheSize() {
        return getActiveMySQLConnection().getCallableStmtCacheSize();
    }

    public boolean getCapitalizeTypeNames() {
        return getActiveMySQLConnection().getCapitalizeTypeNames();
    }

    public String getCharacterSetResults() {
        return getActiveMySQLConnection().getCharacterSetResults();
    }

    public String getClientCertificateKeyStorePassword() {
        return getActiveMySQLConnection().getClientCertificateKeyStorePassword();
    }

    public String getClientCertificateKeyStoreType() {
        return getActiveMySQLConnection().getClientCertificateKeyStoreType();
    }

    public String getClientCertificateKeyStoreUrl() {
        return getActiveMySQLConnection().getClientCertificateKeyStoreUrl();
    }

    public String getClientInfoProvider() {
        return getActiveMySQLConnection().getClientInfoProvider();
    }

    public String getClobCharacterEncoding() {
        return getActiveMySQLConnection().getClobCharacterEncoding();
    }

    public boolean getClobberStreamingResults() {
        return getActiveMySQLConnection().getClobberStreamingResults();
    }

    public boolean getCompensateOnDuplicateKeyUpdateCounts() {
        return getActiveMySQLConnection().getCompensateOnDuplicateKeyUpdateCounts();
    }

    public int getConnectTimeout() {
        return getActiveMySQLConnection().getConnectTimeout();
    }

    public String getConnectionCollation() {
        return getActiveMySQLConnection().getConnectionCollation();
    }

    public String getConnectionLifecycleInterceptors() {
        return getActiveMySQLConnection().getConnectionLifecycleInterceptors();
    }

    public boolean getContinueBatchOnError() {
        return getActiveMySQLConnection().getContinueBatchOnError();
    }

    public boolean getCreateDatabaseIfNotExist() {
        return getActiveMySQLConnection().getCreateDatabaseIfNotExist();
    }

    public int getDefaultFetchSize() {
        return getActiveMySQLConnection().getDefaultFetchSize();
    }

    public boolean getDontTrackOpenResources() {
        return getActiveMySQLConnection().getDontTrackOpenResources();
    }

    public boolean getDumpMetadataOnColumnNotFound() {
        return getActiveMySQLConnection().getDumpMetadataOnColumnNotFound();
    }

    public boolean getDumpQueriesOnException() {
        return getActiveMySQLConnection().getDumpQueriesOnException();
    }

    public boolean getDynamicCalendars() {
        return getActiveMySQLConnection().getDynamicCalendars();
    }

    public boolean getElideSetAutoCommits() {
        return getActiveMySQLConnection().getElideSetAutoCommits();
    }

    public boolean getEmptyStringsConvertToZero() {
        return getActiveMySQLConnection().getEmptyStringsConvertToZero();
    }

    public boolean getEmulateLocators() {
        return getActiveMySQLConnection().getEmulateLocators();
    }

    public boolean getEmulateUnsupportedPstmts() {
        return getActiveMySQLConnection().getEmulateUnsupportedPstmts();
    }

    public boolean getEnablePacketDebug() {
        return getActiveMySQLConnection().getEnablePacketDebug();
    }

    public boolean getEnableQueryTimeouts() {
        return getActiveMySQLConnection().getEnableQueryTimeouts();
    }

    public String getEncoding() {
        return getActiveMySQLConnection().getEncoding();
    }

    public String getExceptionInterceptors() {
        return getActiveMySQLConnection().getExceptionInterceptors();
    }

    public boolean getExplainSlowQueries() {
        return getActiveMySQLConnection().getExplainSlowQueries();
    }

    public boolean getFailOverReadOnly() {
        return getActiveMySQLConnection().getFailOverReadOnly();
    }

    public boolean getFunctionsNeverReturnBlobs() {
        return getActiveMySQLConnection().getFunctionsNeverReturnBlobs();
    }

    public boolean getGatherPerfMetrics() {
        return getActiveMySQLConnection().getGatherPerfMetrics();
    }

    public boolean getGatherPerformanceMetrics() {
        return getActiveMySQLConnection().getGatherPerformanceMetrics();
    }

    public boolean getGenerateSimpleParameterMetadata() {
        return getActiveMySQLConnection().getGenerateSimpleParameterMetadata();
    }

    public boolean getIgnoreNonTxTables() {
        return getActiveMySQLConnection().getIgnoreNonTxTables();
    }

    public boolean getIncludeInnodbStatusInDeadlockExceptions() {
        return getActiveMySQLConnection().getIncludeInnodbStatusInDeadlockExceptions();
    }

    public int getInitialTimeout() {
        return getActiveMySQLConnection().getInitialTimeout();
    }

    public boolean getInteractiveClient() {
        return getActiveMySQLConnection().getInteractiveClient();
    }

    public boolean getIsInteractiveClient() {
        return getActiveMySQLConnection().getIsInteractiveClient();
    }

    public boolean getJdbcCompliantTruncation() {
        return getActiveMySQLConnection().getJdbcCompliantTruncation();
    }

    public boolean getJdbcCompliantTruncationForReads() {
        return getActiveMySQLConnection().getJdbcCompliantTruncationForReads();
    }

    public String getLargeRowSizeThreshold() {
        return getActiveMySQLConnection().getLargeRowSizeThreshold();
    }

    public int getLoadBalanceBlacklistTimeout() {
        return getActiveMySQLConnection().getLoadBalanceBlacklistTimeout();
    }

    public int getLoadBalancePingTimeout() {
        return getActiveMySQLConnection().getLoadBalancePingTimeout();
    }

    public String getLoadBalanceStrategy() {
        return getActiveMySQLConnection().getLoadBalanceStrategy();
    }

    public boolean getLoadBalanceValidateConnectionOnSwapServer() {
        return getActiveMySQLConnection().getLoadBalanceValidateConnectionOnSwapServer();
    }

    public String getLocalSocketAddress() {
        return getActiveMySQLConnection().getLocalSocketAddress();
    }

    public int getLocatorFetchBufferSize() {
        return getActiveMySQLConnection().getLocatorFetchBufferSize();
    }

    public boolean getLogSlowQueries() {
        return getActiveMySQLConnection().getLogSlowQueries();
    }

    public boolean getLogXaCommands() {
        return getActiveMySQLConnection().getLogXaCommands();
    }

    public String getLogger() {
        return getActiveMySQLConnection().getLogger();
    }

    public String getLoggerClassName() {
        return getActiveMySQLConnection().getLoggerClassName();
    }

    public boolean getMaintainTimeStats() {
        return getActiveMySQLConnection().getMaintainTimeStats();
    }

    public int getMaxAllowedPacket() {
        return getActiveMySQLConnection().getMaxAllowedPacket();
    }

    public int getMaxQuerySizeToLog() {
        return getActiveMySQLConnection().getMaxQuerySizeToLog();
    }

    public int getMaxReconnects() {
        return getActiveMySQLConnection().getMaxReconnects();
    }

    public int getMaxRows() {
        return getActiveMySQLConnection().getMaxRows();
    }

    public int getMetadataCacheSize() {
        return getActiveMySQLConnection().getMetadataCacheSize();
    }

    public int getNetTimeoutForStreamingResults() {
        return getActiveMySQLConnection().getNetTimeoutForStreamingResults();
    }

    public boolean getNoAccessToProcedureBodies() {
        return getActiveMySQLConnection().getNoAccessToProcedureBodies();
    }

    public boolean getNoDatetimeStringSync() {
        return getActiveMySQLConnection().getNoDatetimeStringSync();
    }

    public boolean getNoTimezoneConversionForTimeType() {
        return getActiveMySQLConnection().getNoTimezoneConversionForTimeType();
    }

    public boolean getNullCatalogMeansCurrent() {
        return getActiveMySQLConnection().getNullCatalogMeansCurrent();
    }

    public boolean getNullNamePatternMatchesAll() {
        return getActiveMySQLConnection().getNullNamePatternMatchesAll();
    }

    public boolean getOverrideSupportsIntegrityEnhancementFacility() {
        return getActiveMySQLConnection().getOverrideSupportsIntegrityEnhancementFacility();
    }

    public int getPacketDebugBufferSize() {
        return getActiveMySQLConnection().getPacketDebugBufferSize();
    }

    public boolean getPadCharsWithSpace() {
        return getActiveMySQLConnection().getPadCharsWithSpace();
    }

    public boolean getParanoid() {
        return getActiveMySQLConnection().getParanoid();
    }

    public String getPasswordCharacterEncoding() {
        return getActiveMySQLConnection().getPasswordCharacterEncoding();
    }

    public boolean getPedantic() {
        return getActiveMySQLConnection().getPedantic();
    }

    public boolean getPinGlobalTxToPhysicalConnection() {
        return getActiveMySQLConnection().getPinGlobalTxToPhysicalConnection();
    }

    public boolean getPopulateInsertRowWithDefaultValues() {
        return getActiveMySQLConnection().getPopulateInsertRowWithDefaultValues();
    }

    public int getPrepStmtCacheSize() {
        return getActiveMySQLConnection().getPrepStmtCacheSize();
    }

    public int getPrepStmtCacheSqlLimit() {
        return getActiveMySQLConnection().getPrepStmtCacheSqlLimit();
    }

    public int getPreparedStatementCacheSize() {
        return getActiveMySQLConnection().getPreparedStatementCacheSize();
    }

    public int getPreparedStatementCacheSqlLimit() {
        return getActiveMySQLConnection().getPreparedStatementCacheSqlLimit();
    }

    public boolean getProcessEscapeCodesForPrepStmts() {
        return getActiveMySQLConnection().getProcessEscapeCodesForPrepStmts();
    }

    public boolean getProfileSQL() {
        return getActiveMySQLConnection().getProfileSQL();
    }

    public boolean getProfileSql() {
        return getActiveMySQLConnection().getProfileSql();
    }

    public String getProfilerEventHandler() {
        return getActiveMySQLConnection().getProfilerEventHandler();
    }

    public String getPropertiesTransform() {
        return getActiveMySQLConnection().getPropertiesTransform();
    }

    public int getQueriesBeforeRetryMaster() {
        return getActiveMySQLConnection().getQueriesBeforeRetryMaster();
    }

    public boolean getQueryTimeoutKillsConnection() {
        return getActiveMySQLConnection().getQueryTimeoutKillsConnection();
    }

    public boolean getReconnectAtTxEnd() {
        return getActiveMySQLConnection().getReconnectAtTxEnd();
    }

    public boolean getRelaxAutoCommit() {
        return getActiveMySQLConnection().getRelaxAutoCommit();
    }

    public int getReportMetricsIntervalMillis() {
        return getActiveMySQLConnection().getReportMetricsIntervalMillis();
    }

    public boolean getRequireSSL() {
        return getActiveMySQLConnection().getRequireSSL();
    }

    public String getResourceId() {
        return getActiveMySQLConnection().getResourceId();
    }

    public int getResultSetSizeThreshold() {
        return getActiveMySQLConnection().getResultSetSizeThreshold();
    }

    public boolean getRetainStatementAfterResultSetClose() {
        return getActiveMySQLConnection().getRetainStatementAfterResultSetClose();
    }

    public int getRetriesAllDown() {
        return getActiveMySQLConnection().getRetriesAllDown();
    }

    public boolean getRewriteBatchedStatements() {
        return getActiveMySQLConnection().getRewriteBatchedStatements();
    }

    public boolean getRollbackOnPooledClose() {
        return getActiveMySQLConnection().getRollbackOnPooledClose();
    }

    public boolean getRoundRobinLoadBalance() {
        return getActiveMySQLConnection().getRoundRobinLoadBalance();
    }

    public boolean getRunningCTS13() {
        return getActiveMySQLConnection().getRunningCTS13();
    }

    public int getSecondsBeforeRetryMaster() {
        return getActiveMySQLConnection().getSecondsBeforeRetryMaster();
    }

    public int getSelfDestructOnPingMaxOperations() {
        return getActiveMySQLConnection().getSelfDestructOnPingMaxOperations();
    }

    public int getSelfDestructOnPingSecondsLifetime() {
        return getActiveMySQLConnection().getSelfDestructOnPingSecondsLifetime();
    }

    public String getServerTimezone() {
        return getActiveMySQLConnection().getServerTimezone();
    }

    public String getSessionVariables() {
        return getActiveMySQLConnection().getSessionVariables();
    }

    public int getSlowQueryThresholdMillis() {
        return getActiveMySQLConnection().getSlowQueryThresholdMillis();
    }

    public long getSlowQueryThresholdNanos() {
        return getActiveMySQLConnection().getSlowQueryThresholdNanos();
    }

    public String getSocketFactory() {
        return getActiveMySQLConnection().getSocketFactory();
    }

    public String getSocketFactoryClassName() {
        return getActiveMySQLConnection().getSocketFactoryClassName();
    }

    public int getSocketTimeout() {
        return getActiveMySQLConnection().getSocketTimeout();
    }

    public String getStatementInterceptors() {
        return getActiveMySQLConnection().getStatementInterceptors();
    }

    public boolean getStrictFloatingPoint() {
        return getActiveMySQLConnection().getStrictFloatingPoint();
    }

    public boolean getStrictUpdates() {
        return getActiveMySQLConnection().getStrictUpdates();
    }

    public boolean getTcpKeepAlive() {
        return getActiveMySQLConnection().getTcpKeepAlive();
    }

    public boolean getTcpNoDelay() {
        return getActiveMySQLConnection().getTcpNoDelay();
    }

    public int getTcpRcvBuf() {
        return getActiveMySQLConnection().getTcpRcvBuf();
    }

    public int getTcpSndBuf() {
        return getActiveMySQLConnection().getTcpSndBuf();
    }

    public int getTcpTrafficClass() {
        return getActiveMySQLConnection().getTcpTrafficClass();
    }

    public boolean getTinyInt1isBit() {
        return getActiveMySQLConnection().getTinyInt1isBit();
    }

    public boolean getTraceProtocol() {
        return getActiveMySQLConnection().getTraceProtocol();
    }

    public boolean getTransformedBitIsBoolean() {
        return getActiveMySQLConnection().getTransformedBitIsBoolean();
    }

    public boolean getTreatUtilDateAsTimestamp() {
        return getActiveMySQLConnection().getTreatUtilDateAsTimestamp();
    }

    public String getTrustCertificateKeyStorePassword() {
        return getActiveMySQLConnection().getTrustCertificateKeyStorePassword();
    }

    public String getTrustCertificateKeyStoreType() {
        return getActiveMySQLConnection().getTrustCertificateKeyStoreType();
    }

    public String getTrustCertificateKeyStoreUrl() {
        return getActiveMySQLConnection().getTrustCertificateKeyStoreUrl();
    }

    public boolean getUltraDevHack() {
        return getActiveMySQLConnection().getUltraDevHack();
    }

    public boolean getUseAffectedRows() {
        return getActiveMySQLConnection().getUseAffectedRows();
    }

    public boolean getUseBlobToStoreUTF8OutsideBMP() {
        return getActiveMySQLConnection().getUseBlobToStoreUTF8OutsideBMP();
    }

    public boolean getUseColumnNamesInFindColumn() {
        return getActiveMySQLConnection().getUseColumnNamesInFindColumn();
    }

    public boolean getUseCompression() {
        return getActiveMySQLConnection().getUseCompression();
    }

    public String getUseConfigs() {
        return getActiveMySQLConnection().getUseConfigs();
    }

    public boolean getUseCursorFetch() {
        return getActiveMySQLConnection().getUseCursorFetch();
    }

    public boolean getUseDirectRowUnpack() {
        return getActiveMySQLConnection().getUseDirectRowUnpack();
    }

    public boolean getUseDynamicCharsetInfo() {
        return getActiveMySQLConnection().getUseDynamicCharsetInfo();
    }

    public boolean getUseFastDateParsing() {
        return getActiveMySQLConnection().getUseFastDateParsing();
    }

    public boolean getUseFastIntParsing() {
        return getActiveMySQLConnection().getUseFastIntParsing();
    }

    public boolean getUseGmtMillisForDatetimes() {
        return getActiveMySQLConnection().getUseGmtMillisForDatetimes();
    }

    public boolean getUseHostsInPrivileges() {
        return getActiveMySQLConnection().getUseHostsInPrivileges();
    }

    public boolean getUseInformationSchema() {
        return getActiveMySQLConnection().getUseInformationSchema();
    }

    public boolean getUseJDBCCompliantTimezoneShift() {
        return getActiveMySQLConnection().getUseJDBCCompliantTimezoneShift();
    }

    public boolean getUseJvmCharsetConverters() {
        return getActiveMySQLConnection().getUseJvmCharsetConverters();
    }

    public boolean getUseLegacyDatetimeCode() {
        return getActiveMySQLConnection().getUseLegacyDatetimeCode();
    }

    public boolean getUseLocalSessionState() {
        return getActiveMySQLConnection().getUseLocalSessionState();
    }

    public boolean getUseLocalTransactionState() {
        return getActiveMySQLConnection().getUseLocalTransactionState();
    }

    public boolean getUseNanosForElapsedTime() {
        return getActiveMySQLConnection().getUseNanosForElapsedTime();
    }

    public boolean getUseOldAliasMetadataBehavior() {
        return getActiveMySQLConnection().getUseOldAliasMetadataBehavior();
    }

    public boolean getUseOldUTF8Behavior() {
        return getActiveMySQLConnection().getUseOldUTF8Behavior();
    }

    public boolean getUseOnlyServerErrorMessages() {
        return getActiveMySQLConnection().getUseOnlyServerErrorMessages();
    }

    public boolean getUseReadAheadInput() {
        return getActiveMySQLConnection().getUseReadAheadInput();
    }

    public boolean getUseSSL() {
        return getActiveMySQLConnection().getUseSSL();
    }

    public boolean getUseSSPSCompatibleTimezoneShift() {
        return getActiveMySQLConnection().getUseSSPSCompatibleTimezoneShift();
    }

    public boolean getUseServerPrepStmts() {
        return getActiveMySQLConnection().getUseServerPrepStmts();
    }

    public boolean getUseServerPreparedStmts() {
        return getActiveMySQLConnection().getUseServerPreparedStmts();
    }

    public boolean getUseSqlStateCodes() {
        return getActiveMySQLConnection().getUseSqlStateCodes();
    }

    public boolean getUseStreamLengthsInPrepStmts() {
        return getActiveMySQLConnection().getUseStreamLengthsInPrepStmts();
    }

    public boolean getUseTimezone() {
        return getActiveMySQLConnection().getUseTimezone();
    }

    public boolean getUseUltraDevWorkAround() {
        return getActiveMySQLConnection().getUseUltraDevWorkAround();
    }

    public boolean getUseUnbufferedInput() {
        return getActiveMySQLConnection().getUseUnbufferedInput();
    }

    public boolean getUseUnicode() {
        return getActiveMySQLConnection().getUseUnicode();
    }

    public boolean getUseUsageAdvisor() {
        return getActiveMySQLConnection().getUseUsageAdvisor();
    }

    public String getUtf8OutsideBmpExcludedColumnNamePattern() {
        return getActiveMySQLConnection().getUtf8OutsideBmpExcludedColumnNamePattern();
    }

    public String getUtf8OutsideBmpIncludedColumnNamePattern() {
        return getActiveMySQLConnection().getUtf8OutsideBmpIncludedColumnNamePattern();
    }

    public boolean getVerifyServerCertificate() {
        return getActiveMySQLConnection().getVerifyServerCertificate();
    }

    public boolean getYearIsDateType() {
        return getActiveMySQLConnection().getYearIsDateType();
    }

    public String getZeroDateTimeBehavior() {
        return getActiveMySQLConnection().getZeroDateTimeBehavior();
    }

    public void setAllowLoadLocalInfile(boolean property) {
        getActiveMySQLConnection().setAllowLoadLocalInfile(property);
    }

    public void setAllowMultiQueries(boolean property) {
        getActiveMySQLConnection().setAllowMultiQueries(property);
    }

    public void setAllowNanAndInf(boolean flag) {
        getActiveMySQLConnection().setAllowNanAndInf(flag);
    }

    public void setAllowUrlInLocalInfile(boolean flag) {
        getActiveMySQLConnection().setAllowUrlInLocalInfile(flag);
    }

    public void setAlwaysSendSetIsolation(boolean flag) {
        getActiveMySQLConnection().setAlwaysSendSetIsolation(flag);
    }

    public void setAutoClosePStmtStreams(boolean flag) {
        getActiveMySQLConnection().setAutoClosePStmtStreams(flag);
    }

    public void setAutoDeserialize(boolean flag) {
        getActiveMySQLConnection().setAutoDeserialize(flag);
    }

    public void setAutoGenerateTestcaseScript(boolean flag) {
        getActiveMySQLConnection().setAutoGenerateTestcaseScript(flag);
    }

    public void setAutoReconnect(boolean flag) {
        getActiveMySQLConnection().setAutoReconnect(flag);
    }

    public void setAutoReconnectForConnectionPools(boolean property) {
        getActiveMySQLConnection().setAutoReconnectForConnectionPools(property);
    }

    public void setAutoReconnectForPools(boolean flag) {
        getActiveMySQLConnection().setAutoReconnectForPools(flag);
    }

    public void setAutoSlowLog(boolean flag) {
        getActiveMySQLConnection().setAutoSlowLog(flag);
    }

    public void setBlobSendChunkSize(String value) throws SQLException {
        getActiveMySQLConnection().setBlobSendChunkSize(value);
    }

    public void setBlobsAreStrings(boolean flag) {
        getActiveMySQLConnection().setBlobsAreStrings(flag);
    }

    public void setCacheCallableStatements(boolean flag) {
        getActiveMySQLConnection().setCacheCallableStatements(flag);
    }

    public void setCacheCallableStmts(boolean flag) {
        getActiveMySQLConnection().setCacheCallableStmts(flag);
    }

    public void setCachePrepStmts(boolean flag) {
        getActiveMySQLConnection().setCachePrepStmts(flag);
    }

    public void setCachePreparedStatements(boolean flag) {
        getActiveMySQLConnection().setCachePreparedStatements(flag);
    }

    public void setCacheResultSetMetadata(boolean property) {
        getActiveMySQLConnection().setCacheResultSetMetadata(property);
    }

    public void setCacheServerConfiguration(boolean flag) {
        getActiveMySQLConnection().setCacheServerConfiguration(flag);
    }

    public void setCallableStatementCacheSize(int size) throws SQLException {
        getActiveMySQLConnection().setCallableStatementCacheSize(size);
    }

    public void setCallableStmtCacheSize(int cacheSize) throws SQLException {
        getActiveMySQLConnection().setCallableStmtCacheSize(cacheSize);
    }

    public void setCapitalizeDBMDTypes(boolean property) {
        getActiveMySQLConnection().setCapitalizeDBMDTypes(property);
    }

    public void setCapitalizeTypeNames(boolean flag) {
        getActiveMySQLConnection().setCapitalizeTypeNames(flag);
    }

    public void setCharacterEncoding(String encoding) {
        getActiveMySQLConnection().setCharacterEncoding(encoding);
    }

    public void setCharacterSetResults(String characterSet) {
        getActiveMySQLConnection().setCharacterSetResults(characterSet);
    }

    public void setClientCertificateKeyStorePassword(String value) {
        getActiveMySQLConnection().setClientCertificateKeyStorePassword(value);
    }

    public void setClientCertificateKeyStoreType(String value) {
        getActiveMySQLConnection().setClientCertificateKeyStoreType(value);
    }

    public void setClientCertificateKeyStoreUrl(String value) {
        getActiveMySQLConnection().setClientCertificateKeyStoreUrl(value);
    }

    public void setClientInfoProvider(String classname) {
        getActiveMySQLConnection().setClientInfoProvider(classname);
    }

    public void setClobCharacterEncoding(String encoding) {
        getActiveMySQLConnection().setClobCharacterEncoding(encoding);
    }

    public void setClobberStreamingResults(boolean flag) {
        getActiveMySQLConnection().setClobberStreamingResults(flag);
    }

    public void setCompensateOnDuplicateKeyUpdateCounts(boolean flag) {
        getActiveMySQLConnection().setCompensateOnDuplicateKeyUpdateCounts(flag);
    }

    public void setConnectTimeout(int timeoutMs) throws SQLException {
        getActiveMySQLConnection().setConnectTimeout(timeoutMs);
    }

    public void setConnectionCollation(String collation) {
        getActiveMySQLConnection().setConnectionCollation(collation);
    }

    public void setConnectionLifecycleInterceptors(String interceptors) {
        getActiveMySQLConnection().setConnectionLifecycleInterceptors(interceptors);
    }

    public void setContinueBatchOnError(boolean property) {
        getActiveMySQLConnection().setContinueBatchOnError(property);
    }

    public void setCreateDatabaseIfNotExist(boolean flag) {
        getActiveMySQLConnection().setCreateDatabaseIfNotExist(flag);
    }

    public void setDefaultFetchSize(int n) throws SQLException {
        getActiveMySQLConnection().setDefaultFetchSize(n);
    }

    public void setDetectServerPreparedStmts(boolean property) {
        getActiveMySQLConnection().setDetectServerPreparedStmts(property);
    }

    public void setDontTrackOpenResources(boolean flag) {
        getActiveMySQLConnection().setDontTrackOpenResources(flag);
    }

    public void setDumpMetadataOnColumnNotFound(boolean flag) {
        getActiveMySQLConnection().setDumpMetadataOnColumnNotFound(flag);
    }

    public void setDumpQueriesOnException(boolean flag) {
        getActiveMySQLConnection().setDumpQueriesOnException(flag);
    }

    public void setDynamicCalendars(boolean flag) {
        getActiveMySQLConnection().setDynamicCalendars(flag);
    }

    public void setElideSetAutoCommits(boolean flag) {
        getActiveMySQLConnection().setElideSetAutoCommits(flag);
    }

    public void setEmptyStringsConvertToZero(boolean flag) {
        getActiveMySQLConnection().setEmptyStringsConvertToZero(flag);
    }

    public void setEmulateLocators(boolean property) {
        getActiveMySQLConnection().setEmulateLocators(property);
    }

    public void setEmulateUnsupportedPstmts(boolean flag) {
        getActiveMySQLConnection().setEmulateUnsupportedPstmts(flag);
    }

    public void setEnablePacketDebug(boolean flag) {
        getActiveMySQLConnection().setEnablePacketDebug(flag);
    }

    public void setEnableQueryTimeouts(boolean flag) {
        getActiveMySQLConnection().setEnableQueryTimeouts(flag);
    }

    public void setEncoding(String property) {
        getActiveMySQLConnection().setEncoding(property);
    }

    public void setExceptionInterceptors(String exceptionInterceptors) {
        getActiveMySQLConnection().setExceptionInterceptors(exceptionInterceptors);
    }

    public void setExplainSlowQueries(boolean flag) {
        getActiveMySQLConnection().setExplainSlowQueries(flag);
    }

    public void setFailOverReadOnly(boolean flag) {
        getActiveMySQLConnection().setFailOverReadOnly(flag);
    }

    public void setFunctionsNeverReturnBlobs(boolean flag) {
        getActiveMySQLConnection().setFunctionsNeverReturnBlobs(flag);
    }

    public void setGatherPerfMetrics(boolean flag) {
        getActiveMySQLConnection().setGatherPerfMetrics(flag);
    }

    public void setGatherPerformanceMetrics(boolean flag) {
        getActiveMySQLConnection().setGatherPerformanceMetrics(flag);
    }

    public void setGenerateSimpleParameterMetadata(boolean flag) {
        getActiveMySQLConnection().setGenerateSimpleParameterMetadata(flag);
    }

    public void setHoldResultsOpenOverStatementClose(boolean flag) {
        getActiveMySQLConnection().setHoldResultsOpenOverStatementClose(flag);
    }

    public void setIgnoreNonTxTables(boolean property) {
        getActiveMySQLConnection().setIgnoreNonTxTables(property);
    }

    public void setIncludeInnodbStatusInDeadlockExceptions(boolean flag) {
        getActiveMySQLConnection().setIncludeInnodbStatusInDeadlockExceptions(flag);
    }

    public void setInitialTimeout(int property) throws SQLException {
        getActiveMySQLConnection().setInitialTimeout(property);
    }

    public void setInteractiveClient(boolean property) {
        getActiveMySQLConnection().setInteractiveClient(property);
    }

    public void setIsInteractiveClient(boolean property) {
        getActiveMySQLConnection().setIsInteractiveClient(property);
    }

    public void setJdbcCompliantTruncation(boolean flag) {
        getActiveMySQLConnection().setJdbcCompliantTruncation(flag);
    }

    public void setJdbcCompliantTruncationForReads(boolean jdbcCompliantTruncationForReads) {
        getActiveMySQLConnection().setJdbcCompliantTruncationForReads(jdbcCompliantTruncationForReads);
    }

    public void setLargeRowSizeThreshold(String value) throws SQLException {
        getActiveMySQLConnection().setLargeRowSizeThreshold(value);
    }

    public void setLoadBalanceBlacklistTimeout(int loadBalanceBlacklistTimeout) throws SQLException {
        getActiveMySQLConnection().setLoadBalanceBlacklistTimeout(loadBalanceBlacklistTimeout);
    }

    public void setLoadBalancePingTimeout(int loadBalancePingTimeout) throws SQLException {
        getActiveMySQLConnection().setLoadBalancePingTimeout(loadBalancePingTimeout);
    }

    public void setLoadBalanceStrategy(String strategy) {
        getActiveMySQLConnection().setLoadBalanceStrategy(strategy);
    }

    public void setLoadBalanceValidateConnectionOnSwapServer(boolean loadBalanceValidateConnectionOnSwapServer) {

        getActiveMySQLConnection().setLoadBalanceValidateConnectionOnSwapServer(loadBalanceValidateConnectionOnSwapServer);
    }

    public void setLocalSocketAddress(String address) {

        getActiveMySQLConnection().setLocalSocketAddress(address);
    }

    public void setLocatorFetchBufferSize(String value) throws SQLException {

        getActiveMySQLConnection().setLocatorFetchBufferSize(value);
    }

    public void setLogSlowQueries(boolean flag) {

        getActiveMySQLConnection().setLogSlowQueries(flag);
    }

    public void setLogXaCommands(boolean flag) {

        getActiveMySQLConnection().setLogXaCommands(flag);
    }

    public void setLogger(String property) {

        getActiveMySQLConnection().setLogger(property);
    }

    public void setLoggerClassName(String className) {

        getActiveMySQLConnection().setLoggerClassName(className);
    }

    public void setMaintainTimeStats(boolean flag) {

        getActiveMySQLConnection().setMaintainTimeStats(flag);
    }

    public void setMaxQuerySizeToLog(int sizeInBytes) throws SQLException {

        getActiveMySQLConnection().setMaxQuerySizeToLog(sizeInBytes);
    }

    public void setMaxReconnects(int property) throws SQLException {

        getActiveMySQLConnection().setMaxReconnects(property);
    }

    public void setMaxRows(int property) throws SQLException {

        getActiveMySQLConnection().setMaxRows(property);
    }

    public void setMetadataCacheSize(int value) throws SQLException {

        getActiveMySQLConnection().setMetadataCacheSize(value);
    }

    public void setNetTimeoutForStreamingResults(int value) throws SQLException {

        getActiveMySQLConnection().setNetTimeoutForStreamingResults(value);
    }

    public void setNoAccessToProcedureBodies(boolean flag) {

        getActiveMySQLConnection().setNoAccessToProcedureBodies(flag);
    }

    public void setNoDatetimeStringSync(boolean flag) {

        getActiveMySQLConnection().setNoDatetimeStringSync(flag);
    }

    public void setNoTimezoneConversionForTimeType(boolean flag) {

        getActiveMySQLConnection().setNoTimezoneConversionForTimeType(flag);
    }

    public void setNullCatalogMeansCurrent(boolean value) {

        getActiveMySQLConnection().setNullCatalogMeansCurrent(value);
    }

    public void setNullNamePatternMatchesAll(boolean value) {

        getActiveMySQLConnection().setNullNamePatternMatchesAll(value);
    }

    public void setOverrideSupportsIntegrityEnhancementFacility(boolean flag) {

        getActiveMySQLConnection().setOverrideSupportsIntegrityEnhancementFacility(flag);
    }

    public void setPacketDebugBufferSize(int size) throws SQLException {

        getActiveMySQLConnection().setPacketDebugBufferSize(size);
    }

    public void setPadCharsWithSpace(boolean flag) {

        getActiveMySQLConnection().setPadCharsWithSpace(flag);
    }

    public void setParanoid(boolean property) {

        getActiveMySQLConnection().setParanoid(property);
    }

    public void setPasswordCharacterEncoding(String characterSet) {

        getActiveMySQLConnection().setPasswordCharacterEncoding(characterSet);
    }

    public void setPedantic(boolean property) {

        getActiveMySQLConnection().setPedantic(property);
    }

    public void setPinGlobalTxToPhysicalConnection(boolean flag) {

        getActiveMySQLConnection().setPinGlobalTxToPhysicalConnection(flag);
    }

    public void setPopulateInsertRowWithDefaultValues(boolean flag) {

        getActiveMySQLConnection().setPopulateInsertRowWithDefaultValues(flag);
    }

    public void setPrepStmtCacheSize(int cacheSize) throws SQLException {

        getActiveMySQLConnection().setPrepStmtCacheSize(cacheSize);
    }

    public void setPrepStmtCacheSqlLimit(int sqlLimit) throws SQLException {

        getActiveMySQLConnection().setPrepStmtCacheSqlLimit(sqlLimit);
    }

    public void setPreparedStatementCacheSize(int cacheSize) throws SQLException {

        getActiveMySQLConnection().setPreparedStatementCacheSize(cacheSize);
    }

    public void setPreparedStatementCacheSqlLimit(int cacheSqlLimit) throws SQLException {

        getActiveMySQLConnection().setPreparedStatementCacheSqlLimit(cacheSqlLimit);
    }

    public void setProcessEscapeCodesForPrepStmts(boolean flag) {

        getActiveMySQLConnection().setProcessEscapeCodesForPrepStmts(flag);
    }

    public void setProfileSQL(boolean flag) {

        getActiveMySQLConnection().setProfileSQL(flag);
    }

    public void setProfileSql(boolean property) {

        getActiveMySQLConnection().setProfileSql(property);
    }

    public void setProfilerEventHandler(String handler) {

        getActiveMySQLConnection().setProfilerEventHandler(handler);
    }

    public void setPropertiesTransform(String value) {

        getActiveMySQLConnection().setPropertiesTransform(value);
    }

    public void setQueriesBeforeRetryMaster(int property) throws SQLException {

        getActiveMySQLConnection().setQueriesBeforeRetryMaster(property);
    }

    public void setQueryTimeoutKillsConnection(boolean queryTimeoutKillsConnection) {

        getActiveMySQLConnection().setQueryTimeoutKillsConnection(queryTimeoutKillsConnection);
    }

    public void setReconnectAtTxEnd(boolean property) {

        getActiveMySQLConnection().setReconnectAtTxEnd(property);
    }

    public void setRelaxAutoCommit(boolean property) {

        getActiveMySQLConnection().setRelaxAutoCommit(property);
    }

    public void setReportMetricsIntervalMillis(int millis) throws SQLException {

        getActiveMySQLConnection().setReportMetricsIntervalMillis(millis);
    }

    public void setRequireSSL(boolean property) {

        getActiveMySQLConnection().setRequireSSL(property);
    }

    public void setResourceId(String resourceId) {

        getActiveMySQLConnection().setResourceId(resourceId);
    }

    public void setResultSetSizeThreshold(int threshold) throws SQLException {

        getActiveMySQLConnection().setResultSetSizeThreshold(threshold);
    }

    public void setRetainStatementAfterResultSetClose(boolean flag) {

        getActiveMySQLConnection().setRetainStatementAfterResultSetClose(flag);
    }

    public void setRetriesAllDown(int retriesAllDown) throws SQLException {

        getActiveMySQLConnection().setRetriesAllDown(retriesAllDown);
    }

    public void setRewriteBatchedStatements(boolean flag) {

        getActiveMySQLConnection().setRewriteBatchedStatements(flag);
    }

    public void setRollbackOnPooledClose(boolean flag) {

        getActiveMySQLConnection().setRollbackOnPooledClose(flag);
    }

    public void setRoundRobinLoadBalance(boolean flag) {

        getActiveMySQLConnection().setRoundRobinLoadBalance(flag);
    }

    public void setRunningCTS13(boolean flag) {

        getActiveMySQLConnection().setRunningCTS13(flag);
    }

    public void setSecondsBeforeRetryMaster(int property) throws SQLException {

        getActiveMySQLConnection().setSecondsBeforeRetryMaster(property);
    }

    public void setSelfDestructOnPingMaxOperations(int maxOperations) throws SQLException {

        getActiveMySQLConnection().setSelfDestructOnPingMaxOperations(maxOperations);
    }

    public void setSelfDestructOnPingSecondsLifetime(int seconds) throws SQLException {

        getActiveMySQLConnection().setSelfDestructOnPingSecondsLifetime(seconds);
    }

    public void setServerTimezone(String property) {

        getActiveMySQLConnection().setServerTimezone(property);
    }

    public void setSessionVariables(String variables) {

        getActiveMySQLConnection().setSessionVariables(variables);
    }

    public void setSlowQueryThresholdMillis(int millis) throws SQLException {

        getActiveMySQLConnection().setSlowQueryThresholdMillis(millis);
    }

    public void setSlowQueryThresholdNanos(long nanos) throws SQLException {

        getActiveMySQLConnection().setSlowQueryThresholdNanos(nanos);
    }

    public void setSocketFactory(String name) {

        getActiveMySQLConnection().setSocketFactory(name);
    }

    public void setSocketFactoryClassName(String property) {

        getActiveMySQLConnection().setSocketFactoryClassName(property);
    }

    public void setSocketTimeout(int property) throws SQLException {

        getActiveMySQLConnection().setSocketTimeout(property);
    }

    public void setStatementInterceptors(String value) {

        getActiveMySQLConnection().setStatementInterceptors(value);
    }

    public void setStrictFloatingPoint(boolean property) {

        getActiveMySQLConnection().setStrictFloatingPoint(property);
    }

    public void setStrictUpdates(boolean property) {

        getActiveMySQLConnection().setStrictUpdates(property);
    }

    public void setTcpKeepAlive(boolean flag) {

        getActiveMySQLConnection().setTcpKeepAlive(flag);
    }

    public void setTcpNoDelay(boolean flag) {

        getActiveMySQLConnection().setTcpNoDelay(flag);
    }

    public void setTcpRcvBuf(int bufSize) throws SQLException {

        getActiveMySQLConnection().setTcpRcvBuf(bufSize);
    }

    public void setTcpSndBuf(int bufSize) throws SQLException {

        getActiveMySQLConnection().setTcpSndBuf(bufSize);
    }

    public void setTcpTrafficClass(int classFlags) throws SQLException {

        getActiveMySQLConnection().setTcpTrafficClass(classFlags);
    }

    public void setTinyInt1isBit(boolean flag) {

        getActiveMySQLConnection().setTinyInt1isBit(flag);
    }

    public void setTraceProtocol(boolean flag) {

        getActiveMySQLConnection().setTraceProtocol(flag);
    }

    public void setTransformedBitIsBoolean(boolean flag) {

        getActiveMySQLConnection().setTransformedBitIsBoolean(flag);
    }

    public void setTreatUtilDateAsTimestamp(boolean flag) {

        getActiveMySQLConnection().setTreatUtilDateAsTimestamp(flag);
    }

    public void setTrustCertificateKeyStorePassword(String value) {

        getActiveMySQLConnection().setTrustCertificateKeyStorePassword(value);
    }

    public void setTrustCertificateKeyStoreType(String value) {

        getActiveMySQLConnection().setTrustCertificateKeyStoreType(value);
    }

    public void setTrustCertificateKeyStoreUrl(String value) {

        getActiveMySQLConnection().setTrustCertificateKeyStoreUrl(value);
    }

    public void setUltraDevHack(boolean flag) {

        getActiveMySQLConnection().setUltraDevHack(flag);
    }

    public void setUseAffectedRows(boolean flag) {

        getActiveMySQLConnection().setUseAffectedRows(flag);
    }

    public void setUseBlobToStoreUTF8OutsideBMP(boolean flag) {

        getActiveMySQLConnection().setUseBlobToStoreUTF8OutsideBMP(flag);
    }

    public void setUseColumnNamesInFindColumn(boolean flag) {

        getActiveMySQLConnection().setUseColumnNamesInFindColumn(flag);
    }

    public void setUseCompression(boolean property) {

        getActiveMySQLConnection().setUseCompression(property);
    }

    public void setUseConfigs(String configs) {

        getActiveMySQLConnection().setUseConfigs(configs);
    }

    public void setUseCursorFetch(boolean flag) {

        getActiveMySQLConnection().setUseCursorFetch(flag);
    }

    public void setUseDirectRowUnpack(boolean flag) {

        getActiveMySQLConnection().setUseDirectRowUnpack(flag);
    }

    public void setUseDynamicCharsetInfo(boolean flag) {

        getActiveMySQLConnection().setUseDynamicCharsetInfo(flag);
    }

    public void setUseFastDateParsing(boolean flag) {

        getActiveMySQLConnection().setUseFastDateParsing(flag);
    }

    public void setUseFastIntParsing(boolean flag) {

        getActiveMySQLConnection().setUseFastIntParsing(flag);
    }

    public void setUseGmtMillisForDatetimes(boolean flag) {

        getActiveMySQLConnection().setUseGmtMillisForDatetimes(flag);
    }

    public void setUseHostsInPrivileges(boolean property) {

        getActiveMySQLConnection().setUseHostsInPrivileges(property);
    }

    public void setUseInformationSchema(boolean flag) {

        getActiveMySQLConnection().setUseInformationSchema(flag);
    }

    public void setUseJDBCCompliantTimezoneShift(boolean flag) {

        getActiveMySQLConnection().setUseJDBCCompliantTimezoneShift(flag);
    }

    public void setUseJvmCharsetConverters(boolean flag) {

        getActiveMySQLConnection().setUseJvmCharsetConverters(flag);
    }

    public void setUseLegacyDatetimeCode(boolean flag) {

        getActiveMySQLConnection().setUseLegacyDatetimeCode(flag);
    }

    public void setUseLocalSessionState(boolean flag) {

        getActiveMySQLConnection().setUseLocalSessionState(flag);
    }

    public void setUseLocalTransactionState(boolean flag) {

        getActiveMySQLConnection().setUseLocalTransactionState(flag);
    }

    public void setUseNanosForElapsedTime(boolean flag) {

        getActiveMySQLConnection().setUseNanosForElapsedTime(flag);
    }

    public void setUseOldAliasMetadataBehavior(boolean flag) {

        getActiveMySQLConnection().setUseOldAliasMetadataBehavior(flag);
    }

    public void setUseOldUTF8Behavior(boolean flag) {

        getActiveMySQLConnection().setUseOldUTF8Behavior(flag);
    }

    public void setUseOnlyServerErrorMessages(boolean flag) {

        getActiveMySQLConnection().setUseOnlyServerErrorMessages(flag);
    }

    public void setUseReadAheadInput(boolean flag) {

        getActiveMySQLConnection().setUseReadAheadInput(flag);
    }

    public void setUseSSL(boolean property) {

        getActiveMySQLConnection().setUseSSL(property);
    }

    public void setUseSSPSCompatibleTimezoneShift(boolean flag) {

        getActiveMySQLConnection().setUseSSPSCompatibleTimezoneShift(flag);
    }

    public void setUseServerPrepStmts(boolean flag) {

        getActiveMySQLConnection().setUseServerPrepStmts(flag);
    }

    public void setUseServerPreparedStmts(boolean flag) {

        getActiveMySQLConnection().setUseServerPreparedStmts(flag);
    }

    public void setUseSqlStateCodes(boolean flag) {

        getActiveMySQLConnection().setUseSqlStateCodes(flag);
    }

    public void setUseStreamLengthsInPrepStmts(boolean property) {

        getActiveMySQLConnection().setUseStreamLengthsInPrepStmts(property);
    }

    public void setUseTimezone(boolean property) {

        getActiveMySQLConnection().setUseTimezone(property);
    }

    public void setUseUltraDevWorkAround(boolean property) {

        getActiveMySQLConnection().setUseUltraDevWorkAround(property);
    }

    public void setUseUnbufferedInput(boolean flag) {

        getActiveMySQLConnection().setUseUnbufferedInput(flag);
    }

    public void setUseUnicode(boolean flag) {

        getActiveMySQLConnection().setUseUnicode(flag);
    }

    public void setUseUsageAdvisor(boolean useUsageAdvisorFlag) {

        getActiveMySQLConnection().setUseUsageAdvisor(useUsageAdvisorFlag);
    }

    public void setUtf8OutsideBmpExcludedColumnNamePattern(String regexPattern) {

        getActiveMySQLConnection().setUtf8OutsideBmpExcludedColumnNamePattern(regexPattern);
    }

    public void setUtf8OutsideBmpIncludedColumnNamePattern(String regexPattern) {

        getActiveMySQLConnection().setUtf8OutsideBmpIncludedColumnNamePattern(regexPattern);
    }

    public void setVerifyServerCertificate(boolean flag) {

        getActiveMySQLConnection().setVerifyServerCertificate(flag);
    }

    public void setYearIsDateType(boolean flag) {

        getActiveMySQLConnection().setYearIsDateType(flag);
    }

    public void setZeroDateTimeBehavior(String behavior) {

        getActiveMySQLConnection().setZeroDateTimeBehavior(behavior);
    }

    public boolean useUnbufferedInput() {

        return getActiveMySQLConnection().useUnbufferedInput();
    }

    public StringBuffer generateConnectionCommentBlock(StringBuffer buf) {

        return getActiveMySQLConnection().generateConnectionCommentBlock(buf);
    }

    public int getActiveStatementCount() {

        return getActiveMySQLConnection().getActiveStatementCount();
    }

    public boolean getAutoCommit() throws SQLException {

        return getActiveMySQLConnection().getAutoCommit();
    }

    public int getAutoIncrementIncrement() {

        return getActiveMySQLConnection().getAutoIncrementIncrement();
    }

    public CachedResultSetMetaData getCachedMetaData(String sql) {

        return getActiveMySQLConnection().getCachedMetaData(sql);
    }

    public Calendar getCalendarInstanceForSessionOrNew() {

        return getActiveMySQLConnection().getCalendarInstanceForSessionOrNew();
    }

    public Timer getCancelTimer() {

        return getActiveMySQLConnection().getCancelTimer();
    }

    public String getCatalog() throws SQLException {

        return getActiveMySQLConnection().getCatalog();
    }

    public String getCharacterSetMetadata() {

        return getActiveMySQLConnection().getCharacterSetMetadata();
    }

    public SingleByteCharsetConverter getCharsetConverter(String javaEncodingName) throws SQLException {

        return getActiveMySQLConnection().getCharsetConverter(javaEncodingName);
    }

    /**
     * @deprecated replaced by <code>getEncodingForIndex(int charsetIndex)</code>
     */
    @Deprecated
    public String getCharsetNameForIndex(int charsetIndex) throws SQLException {
        return getEncodingForIndex(charsetIndex);
    }

    public String getEncodingForIndex(int collationIndex) throws SQLException {

        return getActiveMySQLConnection().getEncodingForIndex(collationIndex);
    }

    public TimeZone getDefaultTimeZone() {

        return getActiveMySQLConnection().getDefaultTimeZone();
    }

    public String getErrorMessageEncoding() {

        return getActiveMySQLConnection().getErrorMessageEncoding();
    }

    public ExceptionInterceptor getExceptionInterceptor() {

        return getActiveMySQLConnection().getExceptionInterceptor();
    }

    public int getHoldability() throws SQLException {

        return getActiveMySQLConnection().getHoldability();
    }

    public String getHost() {

        return getActiveMySQLConnection().getHost();
    }

    public long getId() {

        return getActiveMySQLConnection().getId();
    }

    public long getIdleFor() {

        return getActiveMySQLConnection().getIdleFor();
    }

    public MysqlIO getIO() throws SQLException {

        return getActiveMySQLConnection().getIO();
    }

    public MySQLConnection getLoadBalanceSafeProxy() {

        return getActiveMySQLConnection().getLoadBalanceSafeProxy();
    }

    public Log getLog() throws SQLException {

        return getActiveMySQLConnection().getLog();
    }

    public int getMaxBytesPerChar(String javaCharsetName) throws SQLException {

        return getActiveMySQLConnection().getMaxBytesPerChar(javaCharsetName);
    }

    public int getMaxBytesPerChar(Integer charsetIndex, String javaCharsetName) throws SQLException {

        return getActiveMySQLConnection().getMaxBytesPerChar(charsetIndex, javaCharsetName);
    }

    public DatabaseMetaData getMetaData() throws SQLException {

        return getActiveMySQLConnection().getMetaData();
    }

    public Statement getMetadataSafeStatement() throws SQLException {

        return getActiveMySQLConnection().getMetadataSafeStatement();
    }

    public int getNetBufferLength() {

        return getActiveMySQLConnection().getNetBufferLength();
    }

    public Properties getProperties() {

        return getActiveMySQLConnection().getProperties();
    }

    public boolean getRequiresEscapingEncoder() {

        return getActiveMySQLConnection().getRequiresEscapingEncoder();
    }

    /**
     * @deprecated replaced by <code>getServerCharset()</code>
     */
    @Deprecated
    public String getServerCharacterEncoding() {
        return getServerCharset();
    }

    public String getServerCharset() {

        return getActiveMySQLConnection().getServerCharset();
    }

    public int getServerMajorVersion() {

        return getActiveMySQLConnection().getServerMajorVersion();
    }

    public int getServerMinorVersion() {

        return getActiveMySQLConnection().getServerMinorVersion();
    }

    public int getServerSubMinorVersion() {

        return getActiveMySQLConnection().getServerSubMinorVersion();
    }

    public TimeZone getServerTimezoneTZ() {

        return getActiveMySQLConnection().getServerTimezoneTZ();
    }

    public String getServerVariable(String variableName) {

        return getActiveMySQLConnection().getServerVariable(variableName);
    }

    public String getServerVersion() {

        return getActiveMySQLConnection().getServerVersion();
    }

    public Calendar getSessionLockedCalendar() {

        return getActiveMySQLConnection().getSessionLockedCalendar();
    }

    public String getStatementComment() {

        return getActiveMySQLConnection().getStatementComment();
    }

    public List<StatementInterceptorV2> getStatementInterceptorsInstances() {

        return getActiveMySQLConnection().getStatementInterceptorsInstances();
    }

    public int getTransactionIsolation() throws SQLException {

<<<<<<< HEAD
	public boolean useAnsiQuotedIdentifiers() {
		return getActiveMySQLConnection().useAnsiQuotedIdentifiers();
	}

	public boolean versionMeetsMinimum(int major, int minor, int subminor)
			throws SQLException {
		return getActiveMySQLConnection().versionMeetsMinimum(major, minor,
				subminor);
	}

	public boolean isClosed() throws SQLException {
		return getActiveMySQLConnection().isClosed();
	}

	public boolean getHoldResultsOpenOverStatementClose() {
		return getActiveMySQLConnection()
				.getHoldResultsOpenOverStatementClose();
	}

	public String getLoadBalanceConnectionGroup() {
		return getActiveMySQLConnection().getLoadBalanceConnectionGroup();
	}

	public boolean getLoadBalanceEnableJMX() {
		return getActiveMySQLConnection().getLoadBalanceEnableJMX();
	}

	public String getLoadBalanceExceptionChecker() {
		return getActiveMySQLConnection()
				.getLoadBalanceExceptionChecker();
	}

	public String getLoadBalanceSQLExceptionSubclassFailover() {
		return getActiveMySQLConnection()
				.getLoadBalanceSQLExceptionSubclassFailover();
	}

	public String getLoadBalanceSQLStateFailover() {
		return getActiveMySQLConnection()
				.getLoadBalanceSQLStateFailover();
	}

	public void setLoadBalanceConnectionGroup(String loadBalanceConnectionGroup) {
		getActiveMySQLConnection()
				.setLoadBalanceConnectionGroup(loadBalanceConnectionGroup);
		
	}

	public void setLoadBalanceEnableJMX(boolean loadBalanceEnableJMX) {
		getActiveMySQLConnection()
				.setLoadBalanceEnableJMX(loadBalanceEnableJMX);
		
	}

	public void setLoadBalanceExceptionChecker(
			String loadBalanceExceptionChecker) {
		getActiveMySQLConnection()
				.setLoadBalanceExceptionChecker(loadBalanceExceptionChecker);
		
	}

	public void setLoadBalanceSQLExceptionSubclassFailover(
			String loadBalanceSQLExceptionSubclassFailover) {
		getActiveMySQLConnection()
				.setLoadBalanceSQLExceptionSubclassFailover(loadBalanceSQLExceptionSubclassFailover);
		
	}

	public void setLoadBalanceSQLStateFailover(
			String loadBalanceSQLStateFailover) {
		getActiveMySQLConnection()
				.setLoadBalanceSQLStateFailover(loadBalanceSQLStateFailover);
		
	}
	
	/**
	 * 
	 * @param SQL
	 * @return
	 */
	public boolean shouldExecutionTriggerServerSwapAfter(String SQL){
		return false;
	}

	public boolean isProxySet() {
		return this.getActiveMySQLConnection().isProxySet();
	}


	public String getLoadBalanceAutoCommitStatementRegex() {
		return getActiveMySQLConnection()
			.getLoadBalanceAutoCommitStatementRegex();
	}

	public int getLoadBalanceAutoCommitStatementThreshold() {
		return getActiveMySQLConnection()
			.getLoadBalanceAutoCommitStatementThreshold();
	}

	public void setLoadBalanceAutoCommitStatementRegex(
			String loadBalanceAutoCommitStatementRegex) {
		getActiveMySQLConnection()
			.setLoadBalanceAutoCommitStatementRegex(loadBalanceAutoCommitStatementRegex);
		
	}

	public void setLoadBalanceAutoCommitStatementThreshold(
			int loadBalanceAutoCommitStatementThreshold) throws SQLException {
		getActiveMySQLConnection()
			.setLoadBalanceAutoCommitStatementThreshold(loadBalanceAutoCommitStatementThreshold);
		
	}

	public boolean getIncludeThreadDumpInDeadlockExceptions() {
		return getActiveMySQLConnection().getIncludeThreadDumpInDeadlockExceptions();
	}

	public void setIncludeThreadDumpInDeadlockExceptions(boolean flag) {
		getActiveMySQLConnection().setIncludeThreadDumpInDeadlockExceptions(flag);
	}

	public void setTypeMap(Map<String, Class<?>> map) throws SQLException {
		getActiveMySQLConnection().setTypeMap(map);
	}

	public boolean getIncludeThreadNamesAsStatementComment() {
		return getActiveMySQLConnection().getIncludeThreadNamesAsStatementComment();
	}

	public void setIncludeThreadNamesAsStatementComment(boolean flag) {
		getActiveMySQLConnection().setIncludeThreadNamesAsStatementComment(flag);
	}

	public boolean isServerLocal() throws SQLException {
		return getActiveMySQLConnection().isServerLocal();
	}

	public void setAuthenticationPlugins(String authenticationPlugins) {
		getActiveMySQLConnection().setAuthenticationPlugins(authenticationPlugins);
	}

	public String getAuthenticationPlugins() {
		return getActiveMySQLConnection().getAuthenticationPlugins();
	}

	public void setDisabledAuthenticationPlugins(
			String disabledAuthenticationPlugins) {
		getActiveMySQLConnection().setDisabledAuthenticationPlugins(disabledAuthenticationPlugins);
	}

	public String getDisabledAuthenticationPlugins() {
		return getActiveMySQLConnection().getDisabledAuthenticationPlugins();
	}

	public void setDefaultAuthenticationPlugin(
			String defaultAuthenticationPlugin) {
		getActiveMySQLConnection().setDefaultAuthenticationPlugin(defaultAuthenticationPlugin);
	}

	public String getDefaultAuthenticationPlugin() {
		return getActiveMySQLConnection().getDefaultAuthenticationPlugin();
	}
	
	public void setParseInfoCacheFactory(String factoryClassname) {
		getActiveMySQLConnection().setParseInfoCacheFactory(factoryClassname);
	}

	public String getParseInfoCacheFactory() {
		return getActiveMySQLConnection().getParseInfoCacheFactory();
	}

	public void setSchema(String schema) throws SQLException {
		getActiveMySQLConnection().setSchema(schema);
	}

	public String getSchema() throws SQLException {
		return getActiveMySQLConnection().getSchema();
	}

	public void abort(Executor executor) throws SQLException {
		getActiveMySQLConnection().abort(executor);
	}

	public void setNetworkTimeout(Executor executor, int milliseconds)
			throws SQLException {
		getActiveMySQLConnection().setNetworkTimeout(executor, milliseconds);
	}

	public int getNetworkTimeout() throws SQLException {
		return getActiveMySQLConnection().getNetworkTimeout();
	}

	public void setServerConfigCacheFactory(String factoryClassname) {
		getActiveMySQLConnection().setServerConfigCacheFactory(factoryClassname);
	}

	public String getServerConfigCacheFactory() {
		return getActiveMySQLConnection().getServerConfigCacheFactory();
	}

	public void setDisconnectOnExpiredPasswords(boolean disconnectOnExpiredPasswords) {
		getActiveMySQLConnection().setDisconnectOnExpiredPasswords(disconnectOnExpiredPasswords);
	}

	public boolean getDisconnectOnExpiredPasswords() {
		return getActiveMySQLConnection().getDisconnectOnExpiredPasswords();
	}

	public void setGetProceduresReturnsFunctions(boolean getProcedureReturnsFunctions) {
		getActiveMySQLConnection().setGetProceduresReturnsFunctions(getProcedureReturnsFunctions);
	}

	public boolean getGetProceduresReturnsFunctions() {
		return getActiveMySQLConnection().getGetProceduresReturnsFunctions();
	}

	public Object getConnectionMutex() {
		return getActiveMySQLConnection().getConnectionMutex();
	}

	public String getConnectionAttributes() throws SQLException {
		return getActiveMySQLConnection().getConnectionAttributes();
	}

	public boolean addHost(String host) throws SQLException {
		return this.proxy.addHost(host);
	}

	public void removeHost(String host) throws SQLException {
		this.proxy.removeHost(host);	
	}

	public void removeHostWhenNotInUse(String host) throws SQLException {
		this.proxy.removeHostWhenNotInUse(host);
		
	}

	public boolean getAllowMasterDownConnections() {
		return false;
	}
	
	public void setAllowMasterDownConnections(boolean connectIfMasterDown) {
		// don't do anything here
	}

	public boolean getReplicationEnableJMX() {
		return false;
	}

	public void setReplicationEnableJMX(boolean replicationEnableJMX) {
		// nothing to do here.
		
	}

	public void setDetectCustomCollations(boolean detectCustomCollations) {
		getActiveMySQLConnection().setDetectCustomCollations(detectCustomCollations);
	}

	public boolean getDetectCustomCollations() {
		return getActiveMySQLConnection().getDetectCustomCollations();
	}

	public int getSessionMaxRows() {
		return getActiveMySQLConnection().getSessionMaxRows();
	}

	public void setSessionMaxRows(int max) throws SQLException {
		getActiveMySQLConnection().setSessionMaxRows(max);
	}

	public ProfilerEventHandler getProfilerEventHandlerInstance() {
		return getActiveMySQLConnection().getProfilerEventHandlerInstance();
	}

	public void setProfilerEventHandlerInstance(ProfilerEventHandler h) {
		getActiveMySQLConnection().setProfilerEventHandlerInstance(h);
	}

	public String getServerRSAPublicKeyFile() {
		return getActiveMySQLConnection().getServerRSAPublicKeyFile();
	}

	public void setServerRSAPublicKeyFile(String serverRSAPublicKeyFile) throws SQLException {
		getActiveMySQLConnection().setServerRSAPublicKeyFile(serverRSAPublicKeyFile);
	}

	public boolean getAllowPublicKeyRetrieval() {
		return getActiveMySQLConnection().getAllowPublicKeyRetrieval();
	}

	public void setAllowPublicKeyRetrieval(boolean allowPublicKeyRetrieval) throws SQLException {
		getActiveMySQLConnection().setAllowPublicKeyRetrieval(allowPublicKeyRetrieval);
	}


	public SQLXML createSQLXML() throws SQLException {
		return getActiveMySQLConnection().createSQLXML();
	}
	
	public java.sql.Array createArrayOf(String typeName, Object[] elements) throws SQLException {
		return getActiveMySQLConnection(). createArrayOf(typeName, elements);
	}

	public Struct createStruct(String typeName, Object[] attributes) throws SQLException {
		return getActiveMySQLConnection().createStruct(typeName, attributes);
	}

	public Properties getClientInfo() throws SQLException {
		return getActiveMySQLConnection().getClientInfo();
	}

	public String getClientInfo(String name) throws SQLException {
		return getActiveMySQLConnection().getClientInfo(name);
	}

	public boolean isValid(int timeout) throws SQLException {
		synchronized (proxy) {
			return getActiveMySQLConnection().isValid(timeout);
		}
	}


	public void setClientInfo(Properties properties) throws SQLClientInfoException {
		getActiveMySQLConnection().setClientInfo(properties);
	}

	public void setClientInfo(String name, String value) throws SQLClientInfoException {
		getActiveMySQLConnection().setClientInfo(name, value);
	}
	
	public boolean isWrapperFor(Class<?> iface) throws SQLException {
		checkClosed();
		
		// This works for classes that aren't actually wrapping
		// anything
		return iface.isInstance(this);
	}


    public <T> T unwrap(java.lang.Class<T> iface) throws java.sql.SQLException {
    	try {
    		// This works for classes that aren't actually wrapping
    		// anything
            return iface.cast(this);
        } catch (ClassCastException cce) {
            throw SQLError.createSQLException("Unable to unwrap to " + iface.toString(), 
            		SQLError.SQL_STATE_ILLEGAL_ARGUMENT, getExceptionInterceptor());
        }
    }
    
	/**
	 * @see java.sql.Connection#createBlob()
	 */
	public Blob createBlob() {
	    return getActiveMySQLConnection().createBlob();
	}

	/**
	 * @see java.sql.Connection#createClob()
	 */
	public Clob createClob() {
	    return getActiveMySQLConnection().createClob();
	}

	/**
	 * @see java.sql.Connection#createNClob()
	 */
	public NClob createNClob() {
	    return getActiveMySQLConnection().createNClob();
	}
	
	protected ClientInfoProvider getClientInfoProviderImpl() throws SQLException {
		synchronized (proxy) {
			return ((ConnectionImpl)getActiveMySQLConnection()).getClientInfoProviderImpl();
		}
	}

	public void setDontCheckOnDuplicateKeyUpdateInSQL(boolean dontCheckOnDuplicateKeyUpdateInSQL) {
		getActiveMySQLConnection().setDontCheckOnDuplicateKeyUpdateInSQL(dontCheckOnDuplicateKeyUpdateInSQL);
	}

	public boolean getDontCheckOnDuplicateKeyUpdateInSQL() {
		return getActiveMySQLConnection().getDontCheckOnDuplicateKeyUpdateInSQL();
	}
=======
        return getActiveMySQLConnection().getTransactionIsolation();
    }

    public Map<String, Class<?>> getTypeMap() throws SQLException {

        return getActiveMySQLConnection().getTypeMap();
    }

    public String getURL() {

        return getActiveMySQLConnection().getURL();
    }

    public String getUser() {

        return getActiveMySQLConnection().getUser();
    }

    public Calendar getUtcCalendar() {

        return getActiveMySQLConnection().getUtcCalendar();
    }

    public SQLWarning getWarnings() throws SQLException {

        return getActiveMySQLConnection().getWarnings();
    }

    public boolean hasSameProperties(Connection c) {

        return getActiveMySQLConnection().hasSameProperties(c);
    }

    public boolean hasTriedMaster() {

        return getActiveMySQLConnection().hasTriedMaster();
    }

    public void incrementNumberOfPreparedExecutes() {

        getActiveMySQLConnection().incrementNumberOfPreparedExecutes();
    }

    public void incrementNumberOfPrepares() {

        getActiveMySQLConnection().incrementNumberOfPrepares();
    }

    public void incrementNumberOfResultSetsCreated() {

        getActiveMySQLConnection().incrementNumberOfResultSetsCreated();
    }

    public void initializeExtension(Extension ex) throws SQLException {

        getActiveMySQLConnection().initializeExtension(ex);
    }

    public void initializeResultsMetadataFromCache(String sql, CachedResultSetMetaData cachedMetaData, ResultSetInternalMethods resultSet) throws SQLException {

        getActiveMySQLConnection().initializeResultsMetadataFromCache(sql, cachedMetaData, resultSet);
    }

    public void initializeSafeStatementInterceptors() throws SQLException {

        getActiveMySQLConnection().initializeSafeStatementInterceptors();
    }

    public boolean isAbonormallyLongQuery(long millisOrNanos) {

        return getActiveMySQLConnection().isAbonormallyLongQuery(millisOrNanos);
    }

    public boolean isClientTzUTC() {

        return getActiveMySQLConnection().isClientTzUTC();
    }

    public boolean isCursorFetchEnabled() throws SQLException {

        return getActiveMySQLConnection().isCursorFetchEnabled();
    }

    public boolean isInGlobalTx() {

        return getActiveMySQLConnection().isInGlobalTx();
    }

    public boolean isMasterConnection() {

        return getActiveMySQLConnection().isMasterConnection();
    }

    public boolean isNoBackslashEscapesSet() {

        return getActiveMySQLConnection().isNoBackslashEscapesSet();
    }

    public boolean isReadInfoMsgEnabled() {

        return getActiveMySQLConnection().isReadInfoMsgEnabled();
    }

    public boolean isReadOnly() throws SQLException {

        return getActiveMySQLConnection().isReadOnly();
    }

    public boolean isReadOnly(boolean useSessionStatus) throws SQLException {

        return getActiveMySQLConnection().isReadOnly(useSessionStatus);
    }

    public boolean isRunningOnJDK13() {

        return getActiveMySQLConnection().isRunningOnJDK13();
    }

    public boolean isSameResource(Connection otherConnection) {

        return getActiveMySQLConnection().isSameResource(otherConnection);
    }

    public boolean isServerTzUTC() {

        return getActiveMySQLConnection().isServerTzUTC();
    }

    public boolean lowerCaseTableNames() {

        return getActiveMySQLConnection().lowerCaseTableNames();
    }

    public String nativeSQL(String sql) throws SQLException {

        return getActiveMySQLConnection().nativeSQL(sql);
    }

    public boolean parserKnowsUnicode() {

        return getActiveMySQLConnection().parserKnowsUnicode();
    }

    public void ping() throws SQLException {
        ping(true);
    }

    public void ping(boolean allConnections) throws SQLException {
        if (allConnections) {
            this.proxy.doPing();
        } else {
            getActiveMySQLConnection().ping();
        }
    }

    public void pingInternal(boolean checkForClosedConnection, int timeoutMillis) throws SQLException {

        getActiveMySQLConnection().pingInternal(checkForClosedConnection, timeoutMillis);
    }

    public CallableStatement prepareCall(String sql, int resultSetType, int resultSetConcurrency, int resultSetHoldability) throws SQLException {

        return getActiveMySQLConnection().prepareCall(sql, resultSetType, resultSetConcurrency, resultSetHoldability);
    }

    public CallableStatement prepareCall(String sql, int resultSetType, int resultSetConcurrency) throws SQLException {

        return getActiveMySQLConnection().prepareCall(sql, resultSetType, resultSetConcurrency);
    }

    public CallableStatement prepareCall(String sql) throws SQLException {

        return getActiveMySQLConnection().prepareCall(sql);
    }

    public PreparedStatement prepareStatement(String sql, int resultSetType, int resultSetConcurrency, int resultSetHoldability) throws SQLException {

        return getActiveMySQLConnection().prepareStatement(sql, resultSetType, resultSetConcurrency, resultSetHoldability);
    }

    public PreparedStatement prepareStatement(String sql, int resultSetType, int resultSetConcurrency) throws SQLException {

        return getActiveMySQLConnection().prepareStatement(sql, resultSetType, resultSetConcurrency);
    }

    public PreparedStatement prepareStatement(String sql, int autoGenKeyIndex) throws SQLException {

        return getActiveMySQLConnection().prepareStatement(sql, autoGenKeyIndex);
    }

    public PreparedStatement prepareStatement(String sql, int[] autoGenKeyIndexes) throws SQLException {

        return getActiveMySQLConnection().prepareStatement(sql, autoGenKeyIndexes);
    }

    public PreparedStatement prepareStatement(String sql, String[] autoGenKeyColNames) throws SQLException {

        return getActiveMySQLConnection().prepareStatement(sql, autoGenKeyColNames);
    }

    public PreparedStatement prepareStatement(String sql) throws SQLException {

        return getActiveMySQLConnection().prepareStatement(sql);
    }

    public void realClose(boolean calledExplicitly, boolean issueRollback, boolean skipLocalTeardown, Throwable reason) throws SQLException {

        getActiveMySQLConnection().realClose(calledExplicitly, issueRollback, skipLocalTeardown, reason);
    }

    public void recachePreparedStatement(ServerPreparedStatement pstmt) throws SQLException {

        getActiveMySQLConnection().recachePreparedStatement(pstmt);
    }

    public void decachePreparedStatement(ServerPreparedStatement pstmt) throws SQLException {

        getActiveMySQLConnection().decachePreparedStatement(pstmt);
    }

    public void registerQueryExecutionTime(long queryTimeMs) {

        getActiveMySQLConnection().registerQueryExecutionTime(queryTimeMs);
    }

    public void registerStatement(com.mysql.jdbc.Statement stmt) {

        getActiveMySQLConnection().registerStatement(stmt);
    }

    public void releaseSavepoint(Savepoint arg0) throws SQLException {

        getActiveMySQLConnection().releaseSavepoint(arg0);
    }

    public void reportNumberOfTablesAccessed(int numTablesAccessed) {

        getActiveMySQLConnection().reportNumberOfTablesAccessed(numTablesAccessed);
    }

    public void reportQueryTime(long millisOrNanos) {

        getActiveMySQLConnection().reportQueryTime(millisOrNanos);
    }

    public void resetServerState() throws SQLException {

        getActiveMySQLConnection().resetServerState();
    }

    public void rollback() throws SQLException {

        getActiveMySQLConnection().rollback();
    }

    public void rollback(Savepoint savepoint) throws SQLException {

        getActiveMySQLConnection().rollback(savepoint);
    }

    public PreparedStatement serverPrepareStatement(String sql, int resultSetType, int resultSetConcurrency, int resultSetHoldability) throws SQLException {

        return getActiveMySQLConnection().serverPrepareStatement(sql, resultSetType, resultSetConcurrency, resultSetHoldability);
    }

    public PreparedStatement serverPrepareStatement(String sql, int resultSetType, int resultSetConcurrency) throws SQLException {

        return getActiveMySQLConnection().serverPrepareStatement(sql, resultSetType, resultSetConcurrency);
    }

    public PreparedStatement serverPrepareStatement(String sql, int autoGenKeyIndex) throws SQLException {

        return getActiveMySQLConnection().serverPrepareStatement(sql, autoGenKeyIndex);
    }

    public PreparedStatement serverPrepareStatement(String sql, int[] autoGenKeyIndexes) throws SQLException {

        return getActiveMySQLConnection().serverPrepareStatement(sql, autoGenKeyIndexes);
    }

    public PreparedStatement serverPrepareStatement(String sql, String[] autoGenKeyColNames) throws SQLException {

        return getActiveMySQLConnection().serverPrepareStatement(sql, autoGenKeyColNames);
    }

    public PreparedStatement serverPrepareStatement(String sql) throws SQLException {

        return getActiveMySQLConnection().serverPrepareStatement(sql);
    }

    public boolean serverSupportsConvertFn() throws SQLException {

        return getActiveMySQLConnection().serverSupportsConvertFn();
    }

    public void setAutoCommit(boolean autoCommitFlag) throws SQLException {

        getActiveMySQLConnection().setAutoCommit(autoCommitFlag);
    }

    public void setCatalog(String catalog) throws SQLException {

        getActiveMySQLConnection().setCatalog(catalog);
    }

    public void setFailedOver(boolean flag) {

        getActiveMySQLConnection().setFailedOver(flag);
    }

    public void setHoldability(int arg0) throws SQLException {

        getActiveMySQLConnection().setHoldability(arg0);
    }

    public void setInGlobalTx(boolean flag) {

        getActiveMySQLConnection().setInGlobalTx(flag);
    }

    public void setPreferSlaveDuringFailover(boolean flag) {

        getActiveMySQLConnection().setPreferSlaveDuringFailover(flag);
    }

    public void setProxy(MySQLConnection proxy) {

        getActiveMySQLConnection().setProxy(proxy);
    }

    public void setReadInfoMsgEnabled(boolean flag) {

        getActiveMySQLConnection().setReadInfoMsgEnabled(flag);
    }

    public void setReadOnly(boolean readOnlyFlag) throws SQLException {

        getActiveMySQLConnection().setReadOnly(readOnlyFlag);
    }

    public void setReadOnlyInternal(boolean readOnlyFlag) throws SQLException {
        getActiveMySQLConnection().setReadOnlyInternal(readOnlyFlag);
    }

    public Savepoint setSavepoint() throws SQLException {
        return getActiveMySQLConnection().setSavepoint();
    }

    public Savepoint setSavepoint(String name) throws SQLException {
        return getActiveMySQLConnection().setSavepoint(name);
    }

    public void setStatementComment(String comment) {
        getActiveMySQLConnection().setStatementComment(comment);
    }

    public void setTransactionIsolation(int level) throws SQLException {
        getActiveMySQLConnection().setTransactionIsolation(level);
    }

    public void shutdownServer() throws SQLException {
        getActiveMySQLConnection().shutdownServer();
    }

    public boolean storesLowerCaseTableName() {
        return getActiveMySQLConnection().storesLowerCaseTableName();
    }

    public boolean supportsIsolationLevel() {
        return getActiveMySQLConnection().supportsIsolationLevel();
    }

    public boolean supportsQuotedIdentifiers() {
        return getActiveMySQLConnection().supportsQuotedIdentifiers();
    }

    public boolean supportsTransactions() {
        return getActiveMySQLConnection().supportsTransactions();
    }

    public void throwConnectionClosedException() throws SQLException {
        getActiveMySQLConnection().throwConnectionClosedException();
    }

    public void transactionBegun() throws SQLException {
        getActiveMySQLConnection().transactionBegun();
    }

    public void transactionCompleted() throws SQLException {
        getActiveMySQLConnection().transactionCompleted();
    }

    public void unregisterStatement(com.mysql.jdbc.Statement stmt) {
        getActiveMySQLConnection().unregisterStatement(stmt);
    }

    public void unSafeStatementInterceptors() throws SQLException {
        getActiveMySQLConnection().unSafeStatementInterceptors();
    }

    public boolean useAnsiQuotedIdentifiers() {
        return getActiveMySQLConnection().useAnsiQuotedIdentifiers();
    }

    public boolean versionMeetsMinimum(int major, int minor, int subminor) throws SQLException {
        return getActiveMySQLConnection().versionMeetsMinimum(major, minor, subminor);
    }

    public boolean isClosed() throws SQLException {
        return getActiveMySQLConnection().isClosed();
    }

    public boolean getHoldResultsOpenOverStatementClose() {
        return getActiveMySQLConnection().getHoldResultsOpenOverStatementClose();
    }

    public String getLoadBalanceConnectionGroup() {
        return getActiveMySQLConnection().getLoadBalanceConnectionGroup();
    }

    public boolean getLoadBalanceEnableJMX() {
        return getActiveMySQLConnection().getLoadBalanceEnableJMX();
    }

    public String getLoadBalanceExceptionChecker() {
        return getActiveMySQLConnection().getLoadBalanceExceptionChecker();
    }

    public String getLoadBalanceSQLExceptionSubclassFailover() {
        return getActiveMySQLConnection().getLoadBalanceSQLExceptionSubclassFailover();
    }

    public String getLoadBalanceSQLStateFailover() {
        return getActiveMySQLConnection().getLoadBalanceSQLStateFailover();
    }

    public void setLoadBalanceConnectionGroup(String loadBalanceConnectionGroup) {
        getActiveMySQLConnection().setLoadBalanceConnectionGroup(loadBalanceConnectionGroup);

    }

    public void setLoadBalanceEnableJMX(boolean loadBalanceEnableJMX) {
        getActiveMySQLConnection().setLoadBalanceEnableJMX(loadBalanceEnableJMX);

    }

    public void setLoadBalanceExceptionChecker(String loadBalanceExceptionChecker) {
        getActiveMySQLConnection().setLoadBalanceExceptionChecker(loadBalanceExceptionChecker);

    }

    public void setLoadBalanceSQLExceptionSubclassFailover(String loadBalanceSQLExceptionSubclassFailover) {
        getActiveMySQLConnection().setLoadBalanceSQLExceptionSubclassFailover(loadBalanceSQLExceptionSubclassFailover);

    }

    public void setLoadBalanceSQLStateFailover(String loadBalanceSQLStateFailover) {
        getActiveMySQLConnection().setLoadBalanceSQLStateFailover(loadBalanceSQLStateFailover);

    }

    /**
     * 
     * @param SQL
     * @return
     */
    public boolean shouldExecutionTriggerServerSwapAfter(String SQL) {
        return false;
    }

    public boolean isProxySet() {
        return this.getActiveMySQLConnection().isProxySet();
    }

    public String getLoadBalanceAutoCommitStatementRegex() {
        return getActiveMySQLConnection().getLoadBalanceAutoCommitStatementRegex();
    }

    public int getLoadBalanceAutoCommitStatementThreshold() {
        return getActiveMySQLConnection().getLoadBalanceAutoCommitStatementThreshold();
    }

    public void setLoadBalanceAutoCommitStatementRegex(String loadBalanceAutoCommitStatementRegex) {
        getActiveMySQLConnection().setLoadBalanceAutoCommitStatementRegex(loadBalanceAutoCommitStatementRegex);

    }

    public void setLoadBalanceAutoCommitStatementThreshold(int loadBalanceAutoCommitStatementThreshold) throws SQLException {
        getActiveMySQLConnection().setLoadBalanceAutoCommitStatementThreshold(loadBalanceAutoCommitStatementThreshold);

    }

    public boolean getIncludeThreadDumpInDeadlockExceptions() {
        return getActiveMySQLConnection().getIncludeThreadDumpInDeadlockExceptions();
    }

    public void setIncludeThreadDumpInDeadlockExceptions(boolean flag) {
        getActiveMySQLConnection().setIncludeThreadDumpInDeadlockExceptions(flag);
    }

    public void setTypeMap(Map<String, Class<?>> map) throws SQLException {
        getActiveMySQLConnection().setTypeMap(map);
    }

    public boolean getIncludeThreadNamesAsStatementComment() {
        return getActiveMySQLConnection().getIncludeThreadNamesAsStatementComment();
    }

    public void setIncludeThreadNamesAsStatementComment(boolean flag) {
        getActiveMySQLConnection().setIncludeThreadNamesAsStatementComment(flag);
    }

    public boolean isServerLocal() throws SQLException {
        return getActiveMySQLConnection().isServerLocal();
    }

    public void setAuthenticationPlugins(String authenticationPlugins) {
        getActiveMySQLConnection().setAuthenticationPlugins(authenticationPlugins);
    }

    public String getAuthenticationPlugins() {
        return getActiveMySQLConnection().getAuthenticationPlugins();
    }

    public void setDisabledAuthenticationPlugins(String disabledAuthenticationPlugins) {
        getActiveMySQLConnection().setDisabledAuthenticationPlugins(disabledAuthenticationPlugins);
    }

    public String getDisabledAuthenticationPlugins() {
        return getActiveMySQLConnection().getDisabledAuthenticationPlugins();
    }

    public void setDefaultAuthenticationPlugin(String defaultAuthenticationPlugin) {
        getActiveMySQLConnection().setDefaultAuthenticationPlugin(defaultAuthenticationPlugin);
    }

    public String getDefaultAuthenticationPlugin() {
        return getActiveMySQLConnection().getDefaultAuthenticationPlugin();
    }

    public void setParseInfoCacheFactory(String factoryClassname) {
        getActiveMySQLConnection().setParseInfoCacheFactory(factoryClassname);
    }

    public String getParseInfoCacheFactory() {
        return getActiveMySQLConnection().getParseInfoCacheFactory();
    }

    public void setSchema(String schema) throws SQLException {
        getActiveMySQLConnection().setSchema(schema);
    }

    public String getSchema() throws SQLException {
        return getActiveMySQLConnection().getSchema();
    }

    public void abort(Executor executor) throws SQLException {
        getActiveMySQLConnection().abort(executor);
    }

    public void setNetworkTimeout(Executor executor, int milliseconds) throws SQLException {
        getActiveMySQLConnection().setNetworkTimeout(executor, milliseconds);
    }

    public int getNetworkTimeout() throws SQLException {
        return getActiveMySQLConnection().getNetworkTimeout();
    }

    public void setServerConfigCacheFactory(String factoryClassname) {
        getActiveMySQLConnection().setServerConfigCacheFactory(factoryClassname);
    }

    public String getServerConfigCacheFactory() {
        return getActiveMySQLConnection().getServerConfigCacheFactory();
    }

    public void setDisconnectOnExpiredPasswords(boolean disconnectOnExpiredPasswords) {
        getActiveMySQLConnection().setDisconnectOnExpiredPasswords(disconnectOnExpiredPasswords);
    }

    public boolean getDisconnectOnExpiredPasswords() {
        return getActiveMySQLConnection().getDisconnectOnExpiredPasswords();
    }

    public void setGetProceduresReturnsFunctions(boolean getProcedureReturnsFunctions) {
        getActiveMySQLConnection().setGetProceduresReturnsFunctions(getProcedureReturnsFunctions);
    }

    public boolean getGetProceduresReturnsFunctions() {
        return getActiveMySQLConnection().getGetProceduresReturnsFunctions();
    }

    public Object getConnectionMutex() {
        return getActiveMySQLConnection().getConnectionMutex();
    }

    public String getConnectionAttributes() throws SQLException {
        return getActiveMySQLConnection().getConnectionAttributes();
    }

    public boolean addHost(String host) throws SQLException {
        return this.proxy.addHost(host);
    }

    public void removeHost(String host) throws SQLException {
        this.proxy.removeHost(host);
    }

    public void removeHostWhenNotInUse(String host) throws SQLException {
        this.proxy.removeHostWhenNotInUse(host);

    }

    public boolean getAllowMasterDownConnections() {
        return false;
    }

    public void setAllowMasterDownConnections(boolean connectIfMasterDown) {
        // don't do anything here
    }

    public boolean getReplicationEnableJMX() {
        return false;
    }

    public void setReplicationEnableJMX(boolean replicationEnableJMX) {
        // nothing to do here.

    }

    public void setDetectCustomCollations(boolean detectCustomCollations) {
        getActiveMySQLConnection().setDetectCustomCollations(detectCustomCollations);
    }

    public boolean getDetectCustomCollations() {
        return getActiveMySQLConnection().getDetectCustomCollations();
    }

    public int getSessionMaxRows() {
        return getActiveMySQLConnection().getSessionMaxRows();
    }

    public void setSessionMaxRows(int max) throws SQLException {
        getActiveMySQLConnection().setSessionMaxRows(max);
    }

    public ProfilerEventHandler getProfilerEventHandlerInstance() {
        return getActiveMySQLConnection().getProfilerEventHandlerInstance();
    }

    public void setProfilerEventHandlerInstance(ProfilerEventHandler h) {
        getActiveMySQLConnection().setProfilerEventHandlerInstance(h);
    }

    public String getServerRSAPublicKeyFile() {
        return getActiveMySQLConnection().getServerRSAPublicKeyFile();
    }

    public void setServerRSAPublicKeyFile(String serverRSAPublicKeyFile) throws SQLException {
        getActiveMySQLConnection().setServerRSAPublicKeyFile(serverRSAPublicKeyFile);
    }

    public boolean getAllowPublicKeyRetrieval() {
        return getActiveMySQLConnection().getAllowPublicKeyRetrieval();
    }

    public void setAllowPublicKeyRetrieval(boolean allowPublicKeyRetrieval) throws SQLException {
        getActiveMySQLConnection().setAllowPublicKeyRetrieval(allowPublicKeyRetrieval);
    }

    public void setDontCheckOnDuplicateKeyUpdateInSQL(boolean dontCheckOnDuplicateKeyUpdateInSQL) {
        getActiveMySQLConnection().setDontCheckOnDuplicateKeyUpdateInSQL(dontCheckOnDuplicateKeyUpdateInSQL);
    }

    public boolean getDontCheckOnDuplicateKeyUpdateInSQL() {
        return getActiveMySQLConnection().getDontCheckOnDuplicateKeyUpdateInSQL();
    }
>>>>>>> 8d5e83e3
}<|MERGE_RESOLUTION|>--- conflicted
+++ resolved
@@ -1940,392 +1940,6 @@
 
     public int getTransactionIsolation() throws SQLException {
 
-<<<<<<< HEAD
-	public boolean useAnsiQuotedIdentifiers() {
-		return getActiveMySQLConnection().useAnsiQuotedIdentifiers();
-	}
-
-	public boolean versionMeetsMinimum(int major, int minor, int subminor)
-			throws SQLException {
-		return getActiveMySQLConnection().versionMeetsMinimum(major, minor,
-				subminor);
-	}
-
-	public boolean isClosed() throws SQLException {
-		return getActiveMySQLConnection().isClosed();
-	}
-
-	public boolean getHoldResultsOpenOverStatementClose() {
-		return getActiveMySQLConnection()
-				.getHoldResultsOpenOverStatementClose();
-	}
-
-	public String getLoadBalanceConnectionGroup() {
-		return getActiveMySQLConnection().getLoadBalanceConnectionGroup();
-	}
-
-	public boolean getLoadBalanceEnableJMX() {
-		return getActiveMySQLConnection().getLoadBalanceEnableJMX();
-	}
-
-	public String getLoadBalanceExceptionChecker() {
-		return getActiveMySQLConnection()
-				.getLoadBalanceExceptionChecker();
-	}
-
-	public String getLoadBalanceSQLExceptionSubclassFailover() {
-		return getActiveMySQLConnection()
-				.getLoadBalanceSQLExceptionSubclassFailover();
-	}
-
-	public String getLoadBalanceSQLStateFailover() {
-		return getActiveMySQLConnection()
-				.getLoadBalanceSQLStateFailover();
-	}
-
-	public void setLoadBalanceConnectionGroup(String loadBalanceConnectionGroup) {
-		getActiveMySQLConnection()
-				.setLoadBalanceConnectionGroup(loadBalanceConnectionGroup);
-		
-	}
-
-	public void setLoadBalanceEnableJMX(boolean loadBalanceEnableJMX) {
-		getActiveMySQLConnection()
-				.setLoadBalanceEnableJMX(loadBalanceEnableJMX);
-		
-	}
-
-	public void setLoadBalanceExceptionChecker(
-			String loadBalanceExceptionChecker) {
-		getActiveMySQLConnection()
-				.setLoadBalanceExceptionChecker(loadBalanceExceptionChecker);
-		
-	}
-
-	public void setLoadBalanceSQLExceptionSubclassFailover(
-			String loadBalanceSQLExceptionSubclassFailover) {
-		getActiveMySQLConnection()
-				.setLoadBalanceSQLExceptionSubclassFailover(loadBalanceSQLExceptionSubclassFailover);
-		
-	}
-
-	public void setLoadBalanceSQLStateFailover(
-			String loadBalanceSQLStateFailover) {
-		getActiveMySQLConnection()
-				.setLoadBalanceSQLStateFailover(loadBalanceSQLStateFailover);
-		
-	}
-	
-	/**
-	 * 
-	 * @param SQL
-	 * @return
-	 */
-	public boolean shouldExecutionTriggerServerSwapAfter(String SQL){
-		return false;
-	}
-
-	public boolean isProxySet() {
-		return this.getActiveMySQLConnection().isProxySet();
-	}
-
-
-	public String getLoadBalanceAutoCommitStatementRegex() {
-		return getActiveMySQLConnection()
-			.getLoadBalanceAutoCommitStatementRegex();
-	}
-
-	public int getLoadBalanceAutoCommitStatementThreshold() {
-		return getActiveMySQLConnection()
-			.getLoadBalanceAutoCommitStatementThreshold();
-	}
-
-	public void setLoadBalanceAutoCommitStatementRegex(
-			String loadBalanceAutoCommitStatementRegex) {
-		getActiveMySQLConnection()
-			.setLoadBalanceAutoCommitStatementRegex(loadBalanceAutoCommitStatementRegex);
-		
-	}
-
-	public void setLoadBalanceAutoCommitStatementThreshold(
-			int loadBalanceAutoCommitStatementThreshold) throws SQLException {
-		getActiveMySQLConnection()
-			.setLoadBalanceAutoCommitStatementThreshold(loadBalanceAutoCommitStatementThreshold);
-		
-	}
-
-	public boolean getIncludeThreadDumpInDeadlockExceptions() {
-		return getActiveMySQLConnection().getIncludeThreadDumpInDeadlockExceptions();
-	}
-
-	public void setIncludeThreadDumpInDeadlockExceptions(boolean flag) {
-		getActiveMySQLConnection().setIncludeThreadDumpInDeadlockExceptions(flag);
-	}
-
-	public void setTypeMap(Map<String, Class<?>> map) throws SQLException {
-		getActiveMySQLConnection().setTypeMap(map);
-	}
-
-	public boolean getIncludeThreadNamesAsStatementComment() {
-		return getActiveMySQLConnection().getIncludeThreadNamesAsStatementComment();
-	}
-
-	public void setIncludeThreadNamesAsStatementComment(boolean flag) {
-		getActiveMySQLConnection().setIncludeThreadNamesAsStatementComment(flag);
-	}
-
-	public boolean isServerLocal() throws SQLException {
-		return getActiveMySQLConnection().isServerLocal();
-	}
-
-	public void setAuthenticationPlugins(String authenticationPlugins) {
-		getActiveMySQLConnection().setAuthenticationPlugins(authenticationPlugins);
-	}
-
-	public String getAuthenticationPlugins() {
-		return getActiveMySQLConnection().getAuthenticationPlugins();
-	}
-
-	public void setDisabledAuthenticationPlugins(
-			String disabledAuthenticationPlugins) {
-		getActiveMySQLConnection().setDisabledAuthenticationPlugins(disabledAuthenticationPlugins);
-	}
-
-	public String getDisabledAuthenticationPlugins() {
-		return getActiveMySQLConnection().getDisabledAuthenticationPlugins();
-	}
-
-	public void setDefaultAuthenticationPlugin(
-			String defaultAuthenticationPlugin) {
-		getActiveMySQLConnection().setDefaultAuthenticationPlugin(defaultAuthenticationPlugin);
-	}
-
-	public String getDefaultAuthenticationPlugin() {
-		return getActiveMySQLConnection().getDefaultAuthenticationPlugin();
-	}
-	
-	public void setParseInfoCacheFactory(String factoryClassname) {
-		getActiveMySQLConnection().setParseInfoCacheFactory(factoryClassname);
-	}
-
-	public String getParseInfoCacheFactory() {
-		return getActiveMySQLConnection().getParseInfoCacheFactory();
-	}
-
-	public void setSchema(String schema) throws SQLException {
-		getActiveMySQLConnection().setSchema(schema);
-	}
-
-	public String getSchema() throws SQLException {
-		return getActiveMySQLConnection().getSchema();
-	}
-
-	public void abort(Executor executor) throws SQLException {
-		getActiveMySQLConnection().abort(executor);
-	}
-
-	public void setNetworkTimeout(Executor executor, int milliseconds)
-			throws SQLException {
-		getActiveMySQLConnection().setNetworkTimeout(executor, milliseconds);
-	}
-
-	public int getNetworkTimeout() throws SQLException {
-		return getActiveMySQLConnection().getNetworkTimeout();
-	}
-
-	public void setServerConfigCacheFactory(String factoryClassname) {
-		getActiveMySQLConnection().setServerConfigCacheFactory(factoryClassname);
-	}
-
-	public String getServerConfigCacheFactory() {
-		return getActiveMySQLConnection().getServerConfigCacheFactory();
-	}
-
-	public void setDisconnectOnExpiredPasswords(boolean disconnectOnExpiredPasswords) {
-		getActiveMySQLConnection().setDisconnectOnExpiredPasswords(disconnectOnExpiredPasswords);
-	}
-
-	public boolean getDisconnectOnExpiredPasswords() {
-		return getActiveMySQLConnection().getDisconnectOnExpiredPasswords();
-	}
-
-	public void setGetProceduresReturnsFunctions(boolean getProcedureReturnsFunctions) {
-		getActiveMySQLConnection().setGetProceduresReturnsFunctions(getProcedureReturnsFunctions);
-	}
-
-	public boolean getGetProceduresReturnsFunctions() {
-		return getActiveMySQLConnection().getGetProceduresReturnsFunctions();
-	}
-
-	public Object getConnectionMutex() {
-		return getActiveMySQLConnection().getConnectionMutex();
-	}
-
-	public String getConnectionAttributes() throws SQLException {
-		return getActiveMySQLConnection().getConnectionAttributes();
-	}
-
-	public boolean addHost(String host) throws SQLException {
-		return this.proxy.addHost(host);
-	}
-
-	public void removeHost(String host) throws SQLException {
-		this.proxy.removeHost(host);	
-	}
-
-	public void removeHostWhenNotInUse(String host) throws SQLException {
-		this.proxy.removeHostWhenNotInUse(host);
-		
-	}
-
-	public boolean getAllowMasterDownConnections() {
-		return false;
-	}
-	
-	public void setAllowMasterDownConnections(boolean connectIfMasterDown) {
-		// don't do anything here
-	}
-
-	public boolean getReplicationEnableJMX() {
-		return false;
-	}
-
-	public void setReplicationEnableJMX(boolean replicationEnableJMX) {
-		// nothing to do here.
-		
-	}
-
-	public void setDetectCustomCollations(boolean detectCustomCollations) {
-		getActiveMySQLConnection().setDetectCustomCollations(detectCustomCollations);
-	}
-
-	public boolean getDetectCustomCollations() {
-		return getActiveMySQLConnection().getDetectCustomCollations();
-	}
-
-	public int getSessionMaxRows() {
-		return getActiveMySQLConnection().getSessionMaxRows();
-	}
-
-	public void setSessionMaxRows(int max) throws SQLException {
-		getActiveMySQLConnection().setSessionMaxRows(max);
-	}
-
-	public ProfilerEventHandler getProfilerEventHandlerInstance() {
-		return getActiveMySQLConnection().getProfilerEventHandlerInstance();
-	}
-
-	public void setProfilerEventHandlerInstance(ProfilerEventHandler h) {
-		getActiveMySQLConnection().setProfilerEventHandlerInstance(h);
-	}
-
-	public String getServerRSAPublicKeyFile() {
-		return getActiveMySQLConnection().getServerRSAPublicKeyFile();
-	}
-
-	public void setServerRSAPublicKeyFile(String serverRSAPublicKeyFile) throws SQLException {
-		getActiveMySQLConnection().setServerRSAPublicKeyFile(serverRSAPublicKeyFile);
-	}
-
-	public boolean getAllowPublicKeyRetrieval() {
-		return getActiveMySQLConnection().getAllowPublicKeyRetrieval();
-	}
-
-	public void setAllowPublicKeyRetrieval(boolean allowPublicKeyRetrieval) throws SQLException {
-		getActiveMySQLConnection().setAllowPublicKeyRetrieval(allowPublicKeyRetrieval);
-	}
-
-
-	public SQLXML createSQLXML() throws SQLException {
-		return getActiveMySQLConnection().createSQLXML();
-	}
-	
-	public java.sql.Array createArrayOf(String typeName, Object[] elements) throws SQLException {
-		return getActiveMySQLConnection(). createArrayOf(typeName, elements);
-	}
-
-	public Struct createStruct(String typeName, Object[] attributes) throws SQLException {
-		return getActiveMySQLConnection().createStruct(typeName, attributes);
-	}
-
-	public Properties getClientInfo() throws SQLException {
-		return getActiveMySQLConnection().getClientInfo();
-	}
-
-	public String getClientInfo(String name) throws SQLException {
-		return getActiveMySQLConnection().getClientInfo(name);
-	}
-
-	public boolean isValid(int timeout) throws SQLException {
-		synchronized (proxy) {
-			return getActiveMySQLConnection().isValid(timeout);
-		}
-	}
-
-
-	public void setClientInfo(Properties properties) throws SQLClientInfoException {
-		getActiveMySQLConnection().setClientInfo(properties);
-	}
-
-	public void setClientInfo(String name, String value) throws SQLClientInfoException {
-		getActiveMySQLConnection().setClientInfo(name, value);
-	}
-	
-	public boolean isWrapperFor(Class<?> iface) throws SQLException {
-		checkClosed();
-		
-		// This works for classes that aren't actually wrapping
-		// anything
-		return iface.isInstance(this);
-	}
-
-
-    public <T> T unwrap(java.lang.Class<T> iface) throws java.sql.SQLException {
-    	try {
-    		// This works for classes that aren't actually wrapping
-    		// anything
-            return iface.cast(this);
-        } catch (ClassCastException cce) {
-            throw SQLError.createSQLException("Unable to unwrap to " + iface.toString(), 
-            		SQLError.SQL_STATE_ILLEGAL_ARGUMENT, getExceptionInterceptor());
-        }
-    }
-    
-	/**
-	 * @see java.sql.Connection#createBlob()
-	 */
-	public Blob createBlob() {
-	    return getActiveMySQLConnection().createBlob();
-	}
-
-	/**
-	 * @see java.sql.Connection#createClob()
-	 */
-	public Clob createClob() {
-	    return getActiveMySQLConnection().createClob();
-	}
-
-	/**
-	 * @see java.sql.Connection#createNClob()
-	 */
-	public NClob createNClob() {
-	    return getActiveMySQLConnection().createNClob();
-	}
-	
-	protected ClientInfoProvider getClientInfoProviderImpl() throws SQLException {
-		synchronized (proxy) {
-			return ((ConnectionImpl)getActiveMySQLConnection()).getClientInfoProviderImpl();
-		}
-	}
-
-	public void setDontCheckOnDuplicateKeyUpdateInSQL(boolean dontCheckOnDuplicateKeyUpdateInSQL) {
-		getActiveMySQLConnection().setDontCheckOnDuplicateKeyUpdateInSQL(dontCheckOnDuplicateKeyUpdateInSQL);
-	}
-
-	public boolean getDontCheckOnDuplicateKeyUpdateInSQL() {
-		return getActiveMySQLConnection().getDontCheckOnDuplicateKeyUpdateInSQL();
-	}
-=======
         return getActiveMySQLConnection().getTransactionIsolation();
     }
 
@@ -2996,6 +2610,85 @@
         getActiveMySQLConnection().setAllowPublicKeyRetrieval(allowPublicKeyRetrieval);
     }
 
+    public SQLXML createSQLXML() throws SQLException {
+        return getActiveMySQLConnection().createSQLXML();
+    }
+
+    public java.sql.Array createArrayOf(String typeName, Object[] elements) throws SQLException {
+        return getActiveMySQLConnection().createArrayOf(typeName, elements);
+    }
+
+    public Struct createStruct(String typeName, Object[] attributes) throws SQLException {
+        return getActiveMySQLConnection().createStruct(typeName, attributes);
+    }
+
+    public Properties getClientInfo() throws SQLException {
+        return getActiveMySQLConnection().getClientInfo();
+    }
+
+    public String getClientInfo(String name) throws SQLException {
+        return getActiveMySQLConnection().getClientInfo(name);
+    }
+
+    public boolean isValid(int timeout) throws SQLException {
+        synchronized (this.proxy) {
+            return getActiveMySQLConnection().isValid(timeout);
+        }
+    }
+
+    public void setClientInfo(Properties properties) throws SQLClientInfoException {
+        getActiveMySQLConnection().setClientInfo(properties);
+    }
+
+    public void setClientInfo(String name, String value) throws SQLClientInfoException {
+        getActiveMySQLConnection().setClientInfo(name, value);
+    }
+
+    public boolean isWrapperFor(Class<?> iface) throws SQLException {
+        checkClosed();
+
+        // This works for classes that aren't actually wrapping
+        // anything
+        return iface.isInstance(this);
+    }
+
+    public <T> T unwrap(java.lang.Class<T> iface) throws java.sql.SQLException {
+        try {
+            // This works for classes that aren't actually wrapping
+            // anything
+            return iface.cast(this);
+        } catch (ClassCastException cce) {
+            throw SQLError.createSQLException("Unable to unwrap to " + iface.toString(), SQLError.SQL_STATE_ILLEGAL_ARGUMENT, getExceptionInterceptor());
+        }
+    }
+
+    /**
+     * @see java.sql.Connection#createBlob()
+     */
+    public Blob createBlob() {
+        return getActiveMySQLConnection().createBlob();
+    }
+
+    /**
+     * @see java.sql.Connection#createClob()
+     */
+    public Clob createClob() {
+        return getActiveMySQLConnection().createClob();
+    }
+
+    /**
+     * @see java.sql.Connection#createNClob()
+     */
+    public NClob createNClob() {
+        return getActiveMySQLConnection().createNClob();
+    }
+
+    protected ClientInfoProvider getClientInfoProviderImpl() throws SQLException {
+        synchronized (this.proxy) {
+            return ((ConnectionImpl) getActiveMySQLConnection()).getClientInfoProviderImpl();
+        }
+    }
+
     public void setDontCheckOnDuplicateKeyUpdateInSQL(boolean dontCheckOnDuplicateKeyUpdateInSQL) {
         getActiveMySQLConnection().setDontCheckOnDuplicateKeyUpdateInSQL(dontCheckOnDuplicateKeyUpdateInSQL);
     }
@@ -3003,5 +2696,4 @@
     public boolean getDontCheckOnDuplicateKeyUpdateInSQL() {
         return getActiveMySQLConnection().getDontCheckOnDuplicateKeyUpdateInSQL();
     }
->>>>>>> 8d5e83e3
 }