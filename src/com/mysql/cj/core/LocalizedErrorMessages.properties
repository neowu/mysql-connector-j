#
# Common
#
Common.UnableToUnwrap=Unable to unwrap to {0}
Nanoseconds=ns
Milliseconds=ms

#
# Classes
#
Blob.0=indexToWriteAt must be >= 1
Blob.1=IO Error while writing bytes to blob
Blob.2="pos" argument can not be < 1.
Blob.3="pos" argument can not be larger than the BLOB's length.
Blob.4="pos" + "length" arguments can not be larger than the BLOB's length.
Blob.5="len" argument can not be < 1.
Blob.6="len" argument can not be larger than the BLOB's length.
Blob.7=Invalid operation on closed BLOB
Blob.invalidStreamLength=Requested stream length of {2} is out of range, given blob length of {0} and starting position of {1}.
Blob.invalidStreamPos=Position 'pos' can not be < 1 or > blob length.
Blob.8=Emulated BLOB locators must come from a ResultSet with only one table selected, and all primary keys selected
Blob.9=BLOB data not found! Did primary keys change?

ByteArrayBuffer.0=ByteArrayBuffer has no NIO buffers
ByteArrayBuffer.1=Unsupported character encoding ''{0}''
ByteArrayBuffer.2=Buffer length is less then "expectedLength" value.

CallableStatement.1=Unable to retrieve metadata for procedure.
CallableStatement.2=Parameter name can not be NULL or zero-length.
CallableStatement.3=No parameter named ''{0}''
CallableStatement.5=Parameter named ''{0}'' is not an OUT parameter
CallableStatement.6=Can''t find local placeholder mapping for parameter named ''{0}''.
CallableStatement.7=No output parameters registered.
CallableStatement.8=No output parameters returned by procedure.
CallableStatement.9=Parameter number {0} is not an OUT parameter
CallableStatement.11=Parameter index of {0} is out of range (1, {1})
CallableStatement.14=Can not use streaming result sets with callable statements that have output parameters
<<<<<<< HEAD
CallableStatement.1=Unable to retrieve metadata for procedure.
CallableStatement.21=Parameter 
CallableStatement.22=\ is not registered as an output parameter
CommunicationsException.2=\ is longer than the server configured value of 
CommunicationsException.3='wait_timeout'
CommunicationsException.4='interactive_timeout'
CommunicationsException.5=may or may not be greater than the server-side timeout 
CommunicationsException.6=(the driver was unable to determine the value of either the 
CommunicationsException.7='wait_timeout' or 'interactive_timeout' configuration values from 
CommunicationsException.8=the server.
CommunicationsException.11=. You should consider either expiring and/or testing connection validity 
CommunicationsException.12=before use in your application, increasing the server configured values for client timeouts, 
CommunicationsException.13=or using the Connector/J connection property 'autoReconnect=true' to avoid this problem.
CommunicationsException.TooManyClientConnections=The driver was unable to create a connection due to an inability to establish the client portion of a socket.\n\nThis is usually caused by a limit on the number of sockets imposed by the operating system. This limit is usually configurable. \n\nFor Unix-based platforms, see the manual page for the 'ulimit' command. Kernel or system reconfiguration may also be required.\n\nFor Windows-based platforms, see Microsoft Knowledge Base Article 196271 (Q196271).
CommunicationsException.LocalSocketAddressNotAvailable=The configuration parameter \"localSocketAddress\" has been set to a network interface not available for use by the JVM.
CommunicationsException.incompatibleSSLCipherSuites=The driver was unable to create a connection due to a possible incompatibility between the default enabled cipher suites in this JVM and the security layer provided by the server.\n\nMySQL Community version 5.7.6 and above require a 2048 bit key during DH key exchange. This was not supported in Java before v8. Setting the connection property 'enabledSSLCipherSuites=TLS_RSA_WITH_AES_128_CBC_SHA,SSL_RSA_WITH_RC4_128_SHA,SSL_RSA_WITH_3DES_EDE_CBC_SHA,SSL_RSA_WITH_RC4_128_MD5,SSL_RSA_WITH_DES_CBC_SHA' uses RSA key exchange instead.
CommunicationsException.20=Communications link failure
CommunicationsException.21=\ due to underlying exception: 
CommunicationsException.ClientWasStreaming=Application was streaming results when the connection failed. Consider raising value of 'net_write_timeout' on the server.
CommunicationsException.ServerPacketTimingInfoNoRecv=The last packet sent successfully to the server was {0} milliseconds ago. The driver has not received any packets from the server.
CommunicationsException.ServerPacketTimingInfo=The last packet successfully received from the server was {0} milliseconds ago.  The last packet sent successfully to the server was {1} milliseconds ago.
CommunicationsException.TooManyAuthenticationPluginNegotiations=Too many authentication plugin negotiations.
NonRegisteringDriver.3=Hostname of MySQL Server
NonRegisteringDriver.7=Port number of MySQL Server
NonRegisteringDriver.13=Username to authenticate as
NonRegisteringDriver.16=Password to use for authentication
NonRegisteringDriver.17=Cannot load connection class because of underlying exception: '
NonRegisteringDriver.18='.
NonRegisteringDriver.37=Must specify port after ':' in connection string
SQLError.35=Disconnect error
SQLError.36=Data truncated
SQLError.37=Privilege not revoked
SQLError.38=Invalid connection string attribute
SQLError.39=Error in row
SQLError.40=No rows updated or deleted
SQLError.41=More than one row updated or deleted
SQLError.42=Wrong number of parameters
SQLError.43=Unable to connect to data source
SQLError.44=Connection in use
SQLError.45=Connection not open
SQLError.46=Data source rejected establishment of connection
SQLError.47=Connection failure during transaction
SQLError.48=Communication link failure
SQLError.49=Insert value list does not match column list
SQLError.50=Numeric value out of range
SQLError.51=Datetime field overflow
SQLError.52=Division by zero
SQLError.53=Deadlock found when trying to get lock; Try restarting transaction
SQLError.54=Invalid authorization specification
SQLError.55=Syntax error or access violation
SQLError.56=Base table or view not found
SQLError.57=Base table or view already exists
SQLError.58=Base table not found
SQLError.59=Index already exists
SQLError.60=Index not found
SQLError.61=Column already exists
SQLError.62=Column not found
SQLError.63=No default for column
SQLError.64=General error
SQLError.65=Memory allocation failure
SQLError.66=Invalid column number
SQLError.67=Invalid argument value
SQLError.68=Driver not capable
SQLError.69=Timeout expired
ChannelBuffer.0=Unsupported character encoding '
ChannelBuffer.1='
Field.12=Unsupported character encoding '
Field.13='

Blob.0=indexToWriteAt must be >= 1
Blob.1=IO Error while writing bytes to blob
Blob.2=Position 'pos' can not be < 1
Blob.invalidStreamLength=Requested stream length of {2} is out of range, given blob length of {0} and starting position of {1}.
Blob.invalidStreamPos=Position 'pos' can not be < 1 or > blob length.
=======
CallableStatement.15=Parameter name can not be null.
CallableStatement.16=Parameter name can not be empty.
CallableStatement.21=Parameter {0} is not registered as an output parameter
CallableStatement.23=No access to parameters by name when connection has been configured not to access procedure bodies
CallableStatement.24=Can't set out parameters
CallableStatement.25=Can't call executeBatch() on CallableStatement with OUTPUT parameters
>>>>>>> 414b0e33

Clob.0=indexToWriteAt must be >= 1
Clob.1=indexToWriteAt must be >= 1
Clob.2=Starting position can not be < 1
Clob.3=String to set can not be NULL
Clob.4=Starting position can not be < 1
Clob.5=String to set can not be NULL
Clob.6=CLOB start position can not be < 1
Clob.7=CLOB start position + length can not be > length of CLOB
Clob.8=Illegal starting position for search, ''{0}''
Clob.10=Starting position for search is past end of CLOB
Clob.11=Cannot truncate CLOB of length 
Clob.12=\ to length of 
Clob.13=.

Connection.0=Unable to connect to database.
Connection.1=Cannot connect to MySQL server on {0}:{1}.\n\nMake sure that there is a MySQL server running on the machine/port you are trying to connect to and that the machine this software is running on is able to connect to this host/port (i.e. not firewalled). Also make sure that the server has not been started with the --skip-networking flag.\n\n
Connection.2=No operations allowed after connection closed.
Connection.3=Can''t call commit when autocommit=true
Connection.4=Communications link failure during commit(). Transaction resolution unknown.
Connection.5=Java does not support the MySQL character encoding ''{0}''.
Connection.6=Unknown initial character set index ''{0}'' received from server. Initial client character set can be forced via the ''characterEncoding'' property.
Connection.7=Can''t map {0} given for characterSetResults to a supported MySQL encoding.
Connection.8=Unable to use encoding: {0}
Connection.9=No timezone mapping entry for ''{0}''
Connection.10=Illegal connection port value ''{0}''
Connection.11=Unknown character set index ''{0}'' was received from server.
Connection.12=Could not map transaction isolation ''{0}'' to a valid JDBC level.
Connection.13=Could not retrieve transaction isolation level from server
Connection.14=Can''t enable noDatetimeStringSync and useTimezone configuration properties at the same time
Connection.15=Connection setting too low for ''maxAllowedPacket''. When ''useServerPrepStmts=true'', ''maxAllowedPacket'' must be higher than {0}. Check also ''max_allowed_packet'' in MySQL configuration files.
Connection.16=Could not retrieve transation read-only status server
Connection.17=HOLD_CUSRORS_OVER_COMMIT is only supported holdability level
Connection.18=Connection implicitly closed by Driver. You should call Connection.close() from your code to free resources more efficiently and avoid resource leaks.
Connection.19=Connection lifetime of < .5 seconds. You might be un-necessarily creating short-lived connections and should investigate connection pooling to be more efficient.
Connection.20=Can''t call rollback when autocommit=true
Connection.21=Communications link failure during rollback(). Transaction resolution unknown.
Connection.22=Savepoint ''{0}'' does not exist
Connection.23=Communications link failure during rollback(). Transaction resolution unknown.
Connection.24=Transaction isolation level NONE not supported by MySQL
Connection.25=Unsupported transaction isolation level ''{0}''
Connection.26=Executor can not be null
Connection.UnableToConnect=Could not create connection to database server.
Connection.UnableToConnectWithRetries=Could not create connection to database server. \
Attempted reconnect {0} times. Giving up.
Connection.UnexpectedException=Unexpected exception encountered during query.
Connection.UnhandledExceptionDuringShutdown=Unexpected exception during server shutdown.
Connection.ClientInfoNotImplemented=Configured clientInfoProvider class ''{0}'' does not implement com.mysql.jdbc.ClientInfoProvider.
Connection.BadValueInServerVariables=Invalid value ''{1}'' for server variable named ''{0}'', falling back to sane default of ''{2}''.
Connection.exceededConnectionLifetime=Ping or validation failed because configured connection lifetime exceeded.
Connection.badLifecycleInterceptor=Unable to load connection lifecycle interceptor ''{0}''.
Connection.BadExceptionInterceptor=Unable to load exception interceptor ''{0}''.
Connection.CantDetectLocalConnect=Unable to determine if hostname ''{0}'' is local to this box because of exception, assuming it's not.
Connection.NoMetadataOnSocketFactory=Configured socket factory does not implement SocketMetadata, can not determine whether server is locally-connected, assuming not"
Connection.BadAuthenticationPlugin=Unable to load authentication plugin ''{0}''.
Connection.BadDefaultAuthenticationPlugin=Bad value ''{0}'' for property "defaultAuthenticationPlugin".
Connection.DefaultAuthenticationPluginIsNotListed=defaultAuthenticationPlugin ''{0}'' is not listed in "authenticationPlugins" nor it is one of the built-in plugins.
Connection.BadDisabledAuthenticationPlugin=Can''t disable the default plugin, either remove ''{0}'' from the disabled authentication plugins list, or choose a different default authentication plugin.
Connection.AuthenticationPluginRequiresSSL=SSL connection required for plugin ''{0}''. Check if "useSSL" is set to "true".
Connection.UnexpectedAuthenticationApproval=Unexpected authentication approval: ''{0}'' plugin did not reported "done" state but server has approved connection.
Connection.CantFindCacheFactory=Can not find class ''{0}'' specified by the ''{1}'' configuration property.
Connection.CantLoadCacheFactory=Can not load the cache factory ''{0}'' specified by the ''{1}'' configuration property.
Connection.LoginTimeout=Connection attempt exceeded defined timeout.

ConnectionGroup.0=Cannot remove host, only one configured host active.
ConnectionGroup.1=Host is not configured: {0}

ConnectionProperties.unableToInitDriverProperties=Unable to initialize driver properties due to 
ConnectionProperties.errorNotExpected=Huh?
ConnectionProperties.InternalPropertiesFailure=Internal properties failure
ConnectionProperties.dynamicChangeIsNotAllowed=Dynamic change of ''{0}'' is not allowed.

ConnectionWrapper.0=Can't set autocommit to 'true' on an XAConnection
ConnectionWrapper.1=Can't call commit() on an XAConnection associated with a global transaction
ConnectionWrapper.2=Can't call rollback() on an XAConnection associated with a global transaction

DatabaseMetaData.0=NULL typeinfo not supported.
DatabaseMetaData.1=Internal error while parsing callable statement metadata (unknown nullability value fount)
DatabaseMetaData.2=Table not specified.
DatabaseMetaData.3=Parameter/Column name pattern can not be NULL or empty.
DatabaseMetaData.4=User does not have access to metadata required to determine stored procedure parameter types. If rights can not be granted, configure connection with "noAccessToProcedureBodies=true" to have driver generate parameters that represent INOUT strings irregardless of actual parameter types.
DatabaseMetaData.5=Internal error when parsing callable statement metadata
DatabaseMetaData.6=Internal error when parsing callable statement metadata (missing parameter name)
DatabaseMetaData.7=Internal error when parsing callable statement metadata (missing parameter type)
DatabaseMetaData.8=Internal error when parsing callable statement metadata (unknown output from 'SHOW CREATE PROCEDURE')
DatabaseMetaData.9=Column name pattern can not be NULL or empty.
DatabaseMetaData.10=Can not find column in full column list to determine true ordinal position.
DatabaseMetaData.11=Procedure name pattern can not be NULL or empty.
DatabaseMetaData.12=Error parsing foreign keys definition, number of local and referenced columns is not the same.
DatabaseMetaData.13=Table name pattern can not be NULL or empty.
DatabaseMetaData.14=Error parsing foreign keys definition, couldn't find start of local columns list.
DatabaseMetaData.15=Error parsing foreign keys definition, couldn't find end of local columns list.
DatabaseMetaData.16=Error parsing foreign keys definition, couldn't find start of referenced tables list.
DatabaseMetaData.17=Error parsing foreign keys definition, couldn't find start of referenced columns list.
DatabaseMetaData.18=Error parsing foreign keys definition, couldn't find name of referenced catalog.
DatabaseMetaData.19=Error parsing foreign keys definition, couldn't find end of referenced columns list.
DatabaseMetaData.20=Illegal arguments to supportsResultSetConcurrency()
DatabaseMetaData.22=Function name pattern can not be NULL or empty.

EscapeProcessor.0=Not a valid escape sequence: {0}
EscapeProcessor.1=Syntax error for DATE escape sequence ''{0}''
EscapeProcessor.2=Syntax error for TIMESTAMP escape sequence ''{0}''.
EscapeProcessor.3=Syntax error for escape sequence ''{0}''
EscapeProcessor.4=Syntax error while processing '{'fn convert (... , ...)'}' token, missing opening parenthesis in token ''{0}''.
EscapeProcessor.5=Syntax error while processing '{'fn convert (... , ...)'}' token, missing comma in token ''{0}''.
EscapeProcessor.6=Syntax error while processing '{'fn convert (... , ...)'}' token, missing closing parenthesis in token ''{0}''.
EscapeProcessor.7=Unsupported conversion type ''{0}'' found while processing escape token.

Field.0=Illegal regex specified for "utf8OutsideBmpIncludedColumnNamePattern"
Field.1=Illegal regex specified for "utf8OutsideBmpExcludedColumnNamePattern"
Field.12=Unsupported character encoding ''{0}''

JdbcUtil.0=Can't instantiate required class

LoadBalanceConnectionGroupManager.0=Unable to register load-balance management bean with JMX

LoadBalancingConnectionProxy.0=Cannot remove only configured host.
LoadBalancingConnectionProxy.badValueForRetriesAllDown=Bad value ''{0}'' for property "retriesAllDown".
LoadBalancingConnectionProxy.badValueForLoadBalanceBlacklistTimeout=Bad value ''{0}'' for property "loadBalanceBlacklistTimeout".
LoadBalancingConnectionProxy.badValueForLoadBalanceEnableJMX=Bad value ''{0}'' for property "loadBalanceEnableJMX".
LoadBalancingConnectionProxy.badValueForLoadBalanceAutoCommitStatementThreshold=Invalid numeric value ''{0}'' for property "loadBalanceAutoCommitStatementThreshold".
LoadBalancingConnectionProxy.badValueForLoadBalanceAutoCommitStatementRegex=Bad value ''{0}'' for property "loadBalanceAutoCommitStatementRegex".

MiniAdmin.0=Conection can not be null.
MiniAdmin.1=MiniAdmin can only be used with MySQL connections

MultiHostConnectionProxy.0=Could not find a hostname to start a connection to

MysqlDataSource.0=Can not load Driver class com.mysql.jdbc.Driver
MysqlDataSourceFactory.0=Unable to create DataSource of class ''{0}'', reason: {1}

MysqlIO.1=Unexpected end of input stream
MysqlIO.2=Reading packet of length 
MysqlIO.3=\nPacket header:\n
MysqlIO.4=readPacket() payload:\n
MysqlIO.8=Slow query explain results for '
MysqlIO.9=' :\n\n
MysqlIO.10=\ message from server: "
MysqlIO.15=SSL Connection required, but not supported by server.
MysqlIO.17=Attempt to close streaming result set 
MysqlIO.18=\ when no streaming  result set was registered. This is an internal error.
MysqlIO.19=Attempt to close streaming result set 
MysqlIO.20=\ that was not registered.
MysqlIO.21=\ Only one streaming result set may be open and in use per-connection. Ensure that you have called .close() on 
MysqlIO.22=\ any active result sets before attempting more queries.
MysqlIO.23=Can not use streaming results with multiple result statements
MysqlIO.25=\ ... (truncated)
MysqlIO.SlowQuery=Slow query (exceeded {0} {1}, duration: {2} {1}):
MysqlIO.ServerSlowQuery=The server processing the query has indicated that the query was marked "slow". 
MysqlIO.28=Not issuing EXPLAIN for query of size > 
MysqlIO.29=\ bytes.
MysqlIO.33=The following query was executed with a bad index, use 'EXPLAIN' for more details: 
MysqlIO.35=The following query was executed using no index, use 'EXPLAIN' for more details: 
MysqlIO.36=\n\nLarge packet dump truncated at 
MysqlIO.37=\ bytes.
MysqlIO.39=Streaming result set 
MysqlIO.40=\ is still active.
MysqlIO.41=\ No statements may be issued when any streaming result sets are open and in use on a given connection.
MysqlIO.42=\ Ensure that you have called .close() on any active streaming result sets before attempting more queries.
MysqlIO.43=Unexpected end of input stream
MysqlIO.44=Reading reusable packet of length 
MysqlIO.45=\nPacket header:\n
MysqlIO.46=reuseAndReadPacket() payload:\n
MysqlIO.47=Unexpected end of input stream
MysqlIO.48=Unexpected end of input stream
MysqlIO.49=Packets received out of order
MysqlIO.50=Short read from server, expected 
MysqlIO.51=\ bytes, received only 
MysqlIO.57=send() compressed packet:\n
MysqlIO.58=\n\nOriginal packet (uncompressed):\n
MysqlIO.59=send() packet payload:\n
MysqlIO.60=Unable to open file 
MysqlIO.63=for 'LOAD DATA LOCAL INFILE' command.
MysqlIO.64=Due to underlying IOException: 
MysqlIO.65=Unable to close local file during LOAD DATA LOCAL INFILE command
MysqlIO.68=\ message from server: "
MysqlIO.70=Unknown column
MysqlIO.72=\ message from server: "
MysqlIO.75=No name specified for socket factory
MysqlIO.76=Could not create socket factory '
MysqlIO.77=' due to underlying exception: 
MysqlIO.79=Unexpected end of input stream
MysqlIO.80=Unexpected end of input stream
MysqlIO.81=Unexpected end of input stream
MysqlIO.82=Unexpected end of input stream
MysqlIO.83=Packets received out of order
MysqlIO.84=Packets received out of order
MysqlIO.85=Unexpected end of input stream
MysqlIO.86=Unexpected end of input stream
MysqlIO.87=Unexpected end of input stream
MysqlIO.88=Packets received out of order
MysqlIO.89=Packets received out of order
MysqlIO.91=Failed to create message digest 'SHA-1' for authentication. 
MysqlIO.92=\ You must use a JDK that supports JCE to be able to use secure connection authentication
MysqlIO.93=Failed to create message digest 'SHA-1' for authentication. 
MysqlIO.94=\ You must use a JDK that supports JCE to be able to use secure connection authentication
MysqlIO.95=Failed to create message digest 'SHA-1' for authentication. 
MysqlIO.96=\ You must use a JDK that supports JCE to be able to use secure connection authentication
MysqlIO.97=Unknown type ''{0}'' in column ''{1}'' of ''{2}'' in binary-encoded result set.
MysqlIO.102=, underlying cause: 
MysqlIO.103=Unexpected packet length
MysqlIO.104=Short read, expected {0} bytes, only read {1}
MysqlIO.105=Negative skip length not allowed
MysqlIO.106=Value '0000-00-00' can not be represented as java.sql.Date
MysqlIO.107=Value '0000-00-00' can not be represented as java.sql.Timestamp
MysqlIO.108=Packets out of order, expected packet # -128, but received packet # {0}
MysqlIO.109=Packets out of order, expected packet # -1, but received packet # {0}
MysqlIO.110=Packets out of order, expected packet # {0}, but received packet # {1}
MysqlIO.111=Could not allocate packet of {0} bytes required for LOAD DATA LOCAL INFILE operation. Try increasing max heap allocation for JVM or decreasing server variable 'max_allowed_packet'
MysqlIO.112=Invalid socket timeout value or state
MysqlIO.113=Invalid character set index for encoding: {0}
MysqlIO.EOF=Can not read response from server. Expected to read {0} bytes, read {1} bytes before connection was unexpectedly lost.
MysqlIO.NoInnoDBStatusFound=No InnoDB status output returned by server.
MysqlIO.InnoDBStatusFailed=Couldn't retrieve InnoDB status due to underlying exception: 
MysqlIO.LoadDataLocalNotAllowed=Server asked for stream in response to LOAD DATA LOCAL INFILE but functionality is disabled at client by 'allowLoadLocalInfile' being set to 'false'.
MysqlIo.BadStatementInterceptor=Unable to load statement interceptor ''{0}''.

MysqlParameterMetadata.0=Parameter metadata not available for the given statement
MysqlParameterMetadata.1=Parameter index of ''{0}'' is invalid.
MysqlParameterMetadata.2=Parameter index of ''{0}'' is greater than number of parameters, which is ''{1}''.

MysqlPooledConnection.0=Physical Connection doesn't exist

MysqlSavepoint.0=Savepoint name can not be NULL or empty
MysqlSavepoint.1=Only named savepoints are supported.

MysqlSQLXML.0=SQLXMLInstance has been free()d
MysqlSQLXML.1=Can't perform requested operation after getResult() has been called to write XML data
MysqlSQLXML.2=XML Source of type ''{0}'' Not supported.
MysqlSQLXML.3=XML Result of type ''{0}'' Not supported.

MysqlXAConnection.001=Invalid flag, must use TMNOFLAGS, or any combination of TMSTARTRSCAN and TMENDRSCAN 
MysqlXAConnection.002=Error while recovering XIDs from RM. GTRID and BQUAL are wrong sizes
MysqlXAConnection.003=Undetermined error occurred in the underlying Connection - check your data for consistency

NamedPipeSocketFactory.2=Can not specify NULL or empty value for property '
NamedPipeSocketFactory.3='.
NamedPipeSocketFactory.4=Named pipe path can not be null or empty

NonRegisteringDriver.3=Hostname of MySQL Server
NonRegisteringDriver.7=Port number of MySQL Server
NonRegisteringDriver.13=Username to authenticate as
NonRegisteringDriver.16=Password to use for authentication
NonRegisteringDriver.17=Cannot load connection class because of underlying exception: {0}.
NonRegisteringDriver.37=Must specify port after ':' in connection string
NonRegisteringDriver.38=Unable to create properties transform instance ''{0}'' due to underlying exception: {1}
NonRegisteringDriver.39=Can''t find configuration template named ''{0}''
NonRegisteringDriver.40=Unable to load configuration template ''{0}'' due to underlying IOException
NonRegisteringDriver.41=Must specify at least one slave host to connect to for master/slave replication load-balancing functionality

PreparedStatement.0=SQL String can not be NULL
PreparedStatement.1=SQL String can not be NULL
PreparedStatement.2=Parameter index out of range (
PreparedStatement.3=\ > 
PreparedStatement.4=)
PreparedStatement.16=Unknown Types value
PreparedStatement.17=Cannot convert 
PreparedStatement.18=\ to SQL type requested due to 
PreparedStatement.19=\ - 
PreparedStatement.20=Connection is read-only. 
PreparedStatement.21=Queries leading to data modification are not allowed
PreparedStatement.25=Connection is read-only. 
PreparedStatement.26=Queries leading to data modification are not allowed
PreparedStatement.32=Unsupported character encoding ''{0}''
PreparedStatement.34=Connection is read-only. 
PreparedStatement.35=Queries leading to data modification are not allowed
PreparedStatement.37=Can not issue executeUpdate() for SELECTs
PreparedStatement.40=No value specified for parameter 
PreparedStatement.43=PreparedStatement created, but used 1 or fewer times. It is more efficient to prepare statements once, and re-use them many times
PreparedStatement.48=PreparedStatement has been closed. No further operations allowed.
PreparedStatement.49=Parameter index out of range (
PreparedStatement.50=\ < 1 ).
PreparedStatement.51=Parameter index out of range (
PreparedStatement.52=\ > number of parameters, which is 
PreparedStatement.53=).
PreparedStatement.54=Invalid argument value: 
PreparedStatement.55=Error reading from InputStream 
PreparedStatement.56=Error reading from InputStream 
PreparedStatement.61=SQL String can not be NULL
PreparedStatement.62=Parse error for {0}
PreparedStatement.63=Can't set IN parameter for return value of stored function call.
PreparedStatement.64=''{0}'' is not a valid numeric or approximate numeric value
PreparedStatement.65=Can''t set scale of ''{0}'' for DECIMAL argument ''{1}''
PreparedStatement.66=No conversion from {0} to Types.BOOLEAN possible.

RandomBalanceStrategy.0=No hosts configured

ReflectiveStatementInterceptorAdapter.0=Unable to reflectively invoke interceptor

ReplicationConnection.badValueForAllowMasterDownConnections=Bad value ''{0}'' for property "allowMasterDownConnections".
ReplicationConnection.badValueForReplicationEnableJMX=Bad value ''{0}'' for property "replicationEnableJMX".

ReplicationGroupManager.0=Unable to register replication host management bean with JMX

ResultSet.Retrieved__1=Retrieved 
ResultSet.Bad_format_for_BigDecimal=Bad format for BigDecimal ''{0}'' in column {1}.
ResultSet.Bad_format_for_BigInteger=Bad format for BigInteger ''{0}'' in column {1}.
ResultSet.Column_Index_out_of_range_low=Column Index out of range, {0} < 1.
ResultSet.Column_Index_out_of_range_high=Column Index out of range, {0} > {1}. 
ResultSet.Value_is_out_of_range=Value ''{0}'' is out of range [{1}, {2}].
ResultSet.Positioned_Update_not_supported=Positioned Update not supported.
ResultSet.Bad_format_for_Date=Bad format for DATE ''{0}'' in column {1}.
ResultSet.Bad_format_for_Column=Bad format for {0} ''{1}'' in column {2} ({3}).
ResultSet.Bad_format_for_number=Bad format for number ''{0}'' in column {1}.
ResultSet.Illegal_operation_on_empty_result_set=Illegal operation on empty result set.

ResultSet.Query_generated_no_fields_for_ResultSet_57=Query generated no fields for ResultSet
ResultSet.Illegal_value_for_fetch_direction_64=Illegal value for fetch direction
ResultSet.Value_must_be_between_0_and_getMaxRows()_66=Value must be between 0 and getMaxRows()
ResultSet.Query_generated_no_fields_for_ResultSet_99=Query generated no fields for ResultSet
ResultSet.Operation_not_allowed_after_ResultSet_closed_144=Operation not allowed after ResultSet closed
ResultSet.Before_start_of_result_set_146=Before start of result set
ResultSet.After_end_of_result_set_148=After end of result set
ResultSet.Query_generated_no_fields_for_ResultSet_133=Query generated no fields for ResultSet
ResultSet.ResultSet_is_from_UPDATE._No_Data_115=ResultSet is from UPDATE. No Data.
ResultSet.N/A_159=N/A

ResultSet.Invalid_value_for_getFloat()_-____68=Invalid value for getFloat() - \'
ResultSet.Invalid_value_for_getInt()_-____74=Invalid value for getInt() - \'
ResultSet.Invalid_value_for_getLong()_-____79=Invalid value for getLong() - \'
ResultSet.Invalid_value_for_getFloat()_-____200=Invalid value for getFloat() - \'
ResultSet.___in_column__201=\' in column 
ResultSet.Invalid_value_for_getInt()_-____206=Invalid value for getInt() - \'
ResultSet.___in_column__207=\' in column 
ResultSet.Invalid_value_for_getLong()_-____211=Invalid value for getLong() - \'
ResultSet.___in_column__212=\' in column 
ResultSet.Invalid_value_for_getShort()_-____217=Invalid value for getShort() - \'
ResultSet.___in_column__218=\' in column 

ResultSet.Class_not_found___91=Class not found: 
ResultSet._while_reading_serialized_object_92=\ while reading serialized object

ResultSet.Invalid_value_for_getShort()_-____96=Invalid value for getShort() - \'
ResultSet.Unsupported_character_encoding____101=Unsupported character encoding \'

ResultSet.Malformed_URL____104=Malformed URL \'
ResultSet.Malformed_URL____107=Malformed URL \'
ResultSet.Malformed_URL____141=Malformed URL \'

ResultSet.Column____112=Column \'
ResultSet.___not_found._113=\' not found.

ResultSet.Unsupported_character_encoding____135=Unsupported character encoding \'
ResultSet.Unsupported_character_encoding____138=Unsupported character encoding \'

ResultSet.ResultSet_implicitly_closed_by_driver=ResultSet implicitly closed by driver.\n\nYou should close ResultSets explicitly from your code to free up resources in a more efficient manner.
ResultSet.Possible_incomplete_traversal_of_result_set=Possible incomplete traversal of result set. Cursor was left on row {0} of {1} rows when it was closed.\n\nYou should consider re-formulating your query to return only the rows you are interested in using.
ResultSet.The_following_columns_were_never_referenced=The following columns were part of the SELECT statement for this result set, but were never referenced: 
ResultSet.Too_Large_Result_Set=Result set size of {0} rows is larger than \"resultSetSizeThreshold\" of {1} rows. Application may be requesting more data than it is using. Consider reformulating the query.
ResultSet.CostlyConversion=ResultSet type conversion via parsing detected when calling {0} for column {1} (column named ''{2}'') in table ''{3}''{4}\n\nJava class of column type is ''{5}'', MySQL field type is ''{6}''.\n\nTypes that could be converted directly without parsing are:\n{7}
ResultSet.CostlyConversionCreatedFromQuery= created from query:\n\n

ResultSet.Value____173=Value \'
ResultSetMetaData.46=Column index out of range.
ResultSet.___is_out_of_range_[-127,127]_174=\' is out of range [-127,127]
ResultSet.Bad_format_for_Date____180=Bad format for Date \'

ResultSet.Timestamp_too_small_to_convert_to_Time_value_in_column__223=Timestamp too small to convert to Time value in column 
ResultSet.Precision_lost_converting_TIMESTAMP_to_Time_with_getTime()_on_column__227=Precision lost converting TIMESTAMP to Time with getTime() on column 
ResultSet.Precision_lost_converting_DATETIME_to_Time_with_getTime()_on_column__230=Precision lost converting DATETIME to Time with getTime() on column 
ResultSet.Bad_format_for_Time____233=Bad format for Time \'
ResultSet.___in_column__234=\' in column 
ResultSet.Bad_format_for_Timestamp____244=Bad format for Timestamp \'
ResultSet.___in_column__245=\' in column 
ResultSet.Cannot_convert_value____249=Cannot convert value \'
ResultSet.___from_column__250=\' from column 
ResultSet._)_to_TIMESTAMP._252=\ ) to TIMESTAMP.
ResultSet.Timestamp_too_small_to_convert_to_Time_value_in_column__257=Timestamp too small to convert to Time value in column 
ResultSet.Precision_lost_converting_TIMESTAMP_to_Time_with_getTime()_on_column__261=Precision lost converting TIMESTAMP to Time with getTime() on column 
ResultSet.Precision_lost_converting_DATETIME_to_Time_with_getTime()_on_column__264=Precision lost converting DATETIME to Time with getTime() on column 
ResultSet.Bad_format_for_Time____267=Bad format for Time \'
ResultSet.___in_column__268=\' in column 
ResultSet.Bad_format_for_Timestamp____278=Bad format for Timestamp \'
ResultSet.___in_column__279=\' in column 
ResultSet.Cannot_convert_value____283=Cannot convert value \'
ResultSet.___from_column__284=\' from column 
ResultSet._)_to_TIMESTAMP._286=\ ) to TIMESTAMP.

ResultSet.1=Can''t convert empty string ('''') to numeric
ResultSet.2=Required type conversion not allowed
ResultSet.3=Value ''{0}'' can not be represented as java.sql.Date
ResultSet.4=Type parameter can not be null
ResultSet.5=Conversion not supported for type {0}
ResultSet.6=Value ''{0}'' can not be represented as java.sql.Time
ResultSet.7=Value ''{0}'' can not be represented as java.sql.Timestamp
ResultSet.8=Bad format for Timestamp ''{0}'' in column {1}.
ResultSet.9=Cannot convert value ''{0}'' from column {1} to TIMESTAMP.
ResultSet.10=''{0}'' in column ''{1}'' is outside valid range for the datatype {2}.
ResultSet.11=Can not call getNCharacterStream() when field's charset isn't UTF-8
ResultSet.12=Can not call getNClob() when field's charset isn't UTF-8
ResultSet.13=Unsupported character encoding {0}
ResultSet.14=Can not call getNString() when field's charset isn't UTF-8
ResultSet.15=Internal error - conversion method doesn't support this type
ResultSet.16=Can not call updateNCharacterStream() when field's character set isn't UTF-8
ResultSet.17=Can not call updateNClob() when field's character set isn't UTF-8
ResultSet.18=Can not call updateNString() when field's character set isn't UTF-8

ResultSetScannerInterceptor.0=resultSetScannerRegex must be configured, and must be > 0 characters
ResultSetScannerInterceptor.1=Can't use configured regex due to underlying exception.
ResultSetScannerInterceptor.2=value disallowed by filter

RowDataDynamic.2=WARN: Possible incomplete traversal of result set. Streaming result set had 
RowDataDynamic.3=\ rows left to read when it was closed.
RowDataDynamic.4=\n\nYou should consider re-formulating your query to 
RowDataDynamic.5=return only the rows you are interested in using.
RowDataDynamic.6=\n\nResultSet was created at: 
RowDataDynamic.7=\n\nNested Stack Trace:\n
RowDataDynamic.8=Error retrieving record: Unexpected Exception: 
RowDataDynamic.9=\ message given: 
RowDataDynamic.10=Operation not supported for streaming result sets

ServerPreparedStatement.2=Connection is read-only. 
ServerPreparedStatement.3=Queries leading to data modification are not allowed
ServerPreparedStatement.6=\ unable to materialize as string due to underlying SQLException: 
ServerPreparedStatement.7=Not supported for server-side prepared statements.
ServerPreparedStatement.8=No parameters defined during prepareCall()
ServerPreparedStatement.9=Parameter index out of bounds. 
ServerPreparedStatement.10=\ is not between valid values of 1 and 
ServerPreparedStatement.11=Driver can not re-execute prepared statement when a parameter has been changed 
ServerPreparedStatement.12=from a streaming type to an intrinsic data type without calling clearParameters() first.
ServerPreparedStatement.13=Statement parameter 
ServerPreparedStatement.14=\ not set.
ServerPreparedStatement.15=Slow query (exceeded 
ServerPreparedStatement.15a=\ ms., duration:\ 
ServerPreparedStatement.16=\ ms): 
ServerPreparedStatement.18=Unknown LONG DATA type '
ServerPreparedStatement.22=Unsupported character encoding '
ServerPreparedStatement.24=Error while reading binary stream: 
ServerPreparedStatement.25=Error while reading binary stream:
ServerPreparedStatement.26=Unknown type when re-binding parameter into batched statement for parameter index {0}
ServerPreparedStatement.27=Unable to prepare batch statement
ServerPreparedStatement.28=Can not call setNCharacterStream() when connection character set isn't UTF-8
ServerPreparedStatement.29=Can not call setNClob() when connection character set isn't UTF-8
ServerPreparedStatement.30=Can not call setNString() when connection character set isn't UTF-8

Sha256PasswordPlugin.0=Unable to read public key {0}
Sha256PasswordPlugin.1=Unable to close public key file
Sha256PasswordPlugin.2=Public Key Retrieval is not allowed

Statement.0=Connection is closed.
Statement.2=Unsupported character encoding ''{0}''
Statement.5=Illegal value for setFetchDirection().
Statement.7=Illegal value for setFetchSize().
Statement.11=Illegal value for setMaxFieldSize().
Statement.13=Can not set max field size > max allowed packet of {0} bytes.
Statement.15=setMaxRows() out of range. 
Statement.19=Illegal flag for getMoreResults(int).
Statement.21=Illegal value for setQueryTimeout().
Statement.27=Connection is read-only. 
Statement.28=Queries leading to data modification are not allowed.
Statement.34=Connection is read-only. 
Statement.35=Queries leading to data modification are not allowed.
Statement.40=Can not issue INSERT/UPDATE/DELETE with executeQuery().
Statement.42=Connection is read-only. 
Statement.43=Queries leading to data modification are not allowed.
Statement.46=Can not issue SELECT via executeUpdate().
Statement.AlreadyClosed=No operations allowed after statement closed.
Statement.57=Can not issue data manipulation statements with executeQuery().
Statement.59=Can not issue NULL query.
Statement.61=Can not issue empty query.
Statement.63=Statement not closed explicitly. You should call close() on created
Statement.64=Statement instances from your code to be more efficient.
Statement.GeneratedKeysNotRequested=Generated keys not requested. You need to specify Statement.RETURN_GENERATED_KEYS to Statement.executeUpdate() or Connection.prepareStatement().
Statement.ConnectionKilledDueToTimeout=Connection closed to due to statement timeout being reached and "queryTimeoutKillsConnection" being set to "true".

StringUtils.0=Unsupported character encoding ''{0}''
StringUtils.15=Illegal argument value {0} for openingMarkers and/or {1} for closingMarkers. These cannot be null and must have the same length.

TimeUtil.0=Illegal hour value ''{0}'' for java.sql.Time type in value ''{1}''.
TimeUtil.1=Illegal minute value ''{0}'' for java.sql.Time type in value ''{1}''.
TimeUtil.2=Illegal second value ''{0}'' for java.sql.Time type in value ''{1}''.
TimeUtil.UnrecognizedTimezoneId=The server time zone value ''{0}'' is unrecognized or represents more than one time zone. You must \
configure either the server or JDBC driver (via the 'serverTimezone' configuration property) to use a \
more specifc time zone value if you want to utilize time zone support.
TimeUtil.LoadTimeZoneMappingError=Failed to load the time zone mapping resource file 'TimeZoneMapping.properties'.

UpdatableResultSet.1=Can not call deleteRow() when on insert row.
UpdatableResultSet.2=Can not call deleteRow() on empty result set.
UpdatableResultSet.3=Before start of result set. Can not call deleteRow().
UpdatableResultSet.4=After end of result set. Can not call deleteRow().
UpdatableResultSet.7=Not on insert row.
UpdatableResultSet.8=Can not call refreshRow() when on insert row.
UpdatableResultSet.9=Can not call refreshRow() on empty result set.
UpdatableResultSet.10=Before start of result set. Can not call refreshRow().
UpdatableResultSet.11=After end of result set. Can not call refreshRow().
UpdatableResultSet.12=refreshRow() called on row that has been deleted or had primary key changed.
UpdatableResultSet.34=Updatable result set created, but never updated. You should only create updatable result sets when you want to update/insert/delete values using the updateRow(), deleteRow() and insertRow() methods.
UpdatableResultSet.39=Unsupported character encoding ''{0}''.
UpdatableResultSet.43=Can not create updatable result sets when there is no currently selected database and MySQL server version < 4.1.
UpdatableResultSet.44=Can not call updateRow() when on insert row.

Util.1=\n\n** BEGIN NESTED EXCEPTION ** \n\n
Util.2=\nMESSAGE: 
Util.3=\n\nSTACKTRACE:\n\n
Util.4=\n\n** END NESTED EXCEPTION **\n\n

#
# Exceptions
#
AssertionFailedException.0=ASSERT FAILS: Exception 
AssertionFailedException.1=\ that should not be thrown, was thrown

CommunicationsException.2=\ is longer than the server configured value of 
CommunicationsException.3='wait_timeout'
CommunicationsException.4='interactive_timeout'
CommunicationsException.5=may or may not be greater than the server-side timeout 
CommunicationsException.6=(the driver was unable to determine the value of either the 
CommunicationsException.7='wait_timeout' or 'interactive_timeout' configuration values from 
CommunicationsException.8=the server.
CommunicationsException.11=. You should consider either expiring and/or testing connection validity 
CommunicationsException.12=before use in your application, increasing the server configured values for client timeouts, 
CommunicationsException.13=or using the Connector/J connection property 'autoReconnect=true' to avoid this problem.
CommunicationsException.TooManyClientConnections=The driver was unable to create a connection due to an inability to establish the client portion of a socket.\n\nThis is usually caused by a limit on the number of sockets imposed by the operating system. This limit is usually configurable. \n\nFor Unix-based platforms, see the manual page for the 'ulimit' command. Kernel or system reconfiguration may also be required.\n\nFor Windows-based platforms, see Microsoft Knowledge Base Article 196271 (Q196271).
CommunicationsException.LocalSocketAddressNotAvailable=The configuration parameter \"localSocketAddress\" has been set to a network interface not available for use by the JVM.
CommunicationsException.incompatibleSSLCipherSuites=The driver was unable to create a connection due to a possible incompatibility between the default enabled cipher suites in this JVM and the security layer provided by the server.\n\nMySQL Community version 5.7.6 and above require a 2048 bit key during DH key exchange. This was not supported in Java before v8. Setting the connection property 'enabledSSLCipherSuites=TLS_RSA_WITH_AES_128_CBC_SHA,SSL_RSA_WITH_RC4_128_SHA,SSL_RSA_WITH_3DES_EDE_CBC_SHA,SSL_RSA_WITH_RC4_128_MD5,SSL_RSA_WITH_DES_CBC_SHA' uses RSA key exchange instead.
CommunicationsException.20=Communications link failure
CommunicationsException.ClientWasStreaming=Application was streaming results when the connection failed. Consider raising value of 'net_write_timeout' on the server.
CommunicationsException.ServerPacketTimingInfoNoRecv=The last packet sent successfully to the server was {0} milliseconds ago. The driver has not received any packets from the server.
CommunicationsException.ServerPacketTimingInfo=The last packet successfully received from the server was {0} milliseconds ago.  The last packet sent successfully to the server was {1} milliseconds ago.
CommunicationsException.TooManyAuthenticationPluginNegotiations=Too many authentication plugin negotiations.

ConnectionFeatureNotAvailableException.0=Feature not available in this distribution of Connector/J

InvalidLoadBalanceStrategy=Invalid load balancing strategy ''{0}''.

MySQLStatementCancelledException.0=Statement cancelled due to client request

MySQLTimeoutException.0=Statement cancelled due to timeout or client request

NoSubInterceptorWrapper.0=Interceptor to be wrapped can not be NULL

NotImplemented.0=Feature not implemented

NotUpdatable.0=Result Set not updatable.
NotUpdatable.1=This result set must come from a statement 
NotUpdatable.2=that was created with a result set type of ResultSet.CONCUR_UPDATABLE, 
NotUpdatable.3=the query must select only one table, can not use functions and must 
NotUpdatable.4=select all primary keys from that table. See the JDBC 2.1 API Specification, 
NotUpdatable.5=section 5.6 for more details.

NotUpdatableReason.0=Result Set not updatable (references more than one table).
NotUpdatableReason.1=Result Set not updatable (references more than one database).
NotUpdatableReason.2=Result Set not updatable (references no tables).
NotUpdatableReason.3=Result Set not updatable (references computed values or doesn't reference any columns or tables).
NotUpdatableReason.4=Result Set not updatable (references no primary keys).
NotUpdatableReason.5=Result Set not updatable (referenced table has no primary keys).
NotUpdatableReason.6=Result Set not updatable (references unknown primary key {0}).
NotUpdatableReason.7=Result Set not updatable (does not reference all primary keys).

PacketTooBigException.0=Packet for query is too large ({0} > {1}). You can change this value on the server by setting the ''max_allowed_packet'' variable.

SQLError.35=Disconnect error
SQLError.36=Data truncated
SQLError.37=Privilege not revoked
SQLError.38=Invalid connection string attribute
SQLError.39=Error in row
SQLError.40=No rows updated or deleted
SQLError.41=More than one row updated or deleted
SQLError.42=Wrong number of parameters
SQLError.43=Unable to connect to data source
SQLError.44=Connection in use
SQLError.45=Connection not open
SQLError.46=Data source rejected establishment of connection
SQLError.47=Connection failure during transaction
SQLError.48=Communication link failure
SQLError.49=Insert value list does not match column list
SQLError.50=Numeric value out of range
SQLError.51=Datetime field overflow
SQLError.52=Division by zero
SQLError.53=Deadlock found when trying to get lock; Try restarting transaction
SQLError.54=Invalid authorization specification
SQLError.55=Syntax error or access violation
SQLError.56=Base table or view not found
SQLError.57=Base table or view already exists
SQLError.58=Base table not found
SQLError.59=Index already exists
SQLError.60=Index not found
SQLError.61=Column already exists
SQLError.62=Column not found
SQLError.63=No default for column
SQLError.64=General error
SQLError.65=Memory allocation failure
SQLError.66=Invalid column number
SQLError.67=Invalid argument value
SQLError.68=Driver not capable
SQLError.69=Timeout expired

#
# ConnectionProperty Categories
#

ConnectionProperties.categoryConnectionAuthentication=Connection/Authentication
ConnectionProperties.categoryNetworking=Networking
ConnectionProperties.categoryDebuggingProfiling=Debugging/Profiling
ConnectionProperties.categorryHA=High Availability and Clustering
ConnectionProperties.categoryMisc=Miscellaneous
ConnectionProperties.categoryPerformance=Performance Extensions
ConnectionProperties.categorySecurity=Security

#
# ConnectionProperty Descriptions
#

ConnectionProperties.loadDataLocal=Should the driver allow use of 'LOAD DATA LOCAL INFILE...' (defaults to 'true').
ConnectionProperties.allowMasterDownConnections=Should replication-aware driver establish connections to slaves when connection to master servers cannot be established at initial connection?  Defaults to 'false', which will cause SQLException when configured master hosts are all unavailable when establishing a new replication-aware Connection.
ConnectionProperties.allowMultiQueries=Allow the use of ';' to delimit multiple queries during one statement (true/false), defaults to 'false', and does not affect the addBatch() and executeBatch() methods, which instead rely on rewriteBatchStatements.
ConnectionProperties.allowNANandINF=Should the driver allow NaN or +/- INF values in PreparedStatement.setDouble()?
ConnectionProperties.allowUrlInLoadLocal=Should the driver allow URLs in 'LOAD DATA LOCAL INFILE' statements?
ConnectionProperties.alwaysSendSetIsolation=Should the driver always communicate with the database when Connection.setTransactionIsolation() is called? If set to false, the driver will only communicate with the database when the requested transaction isolation is different than the whichever is newer, the last value that was set via Connection.setTransactionIsolation(), or the value that was read from the server when the connection was established.  Note that useLocalSessionState=true will force the same behavior as alwaysSendSetIsolation=false, regardless of how alwaysSendSetIsolation is set.
ConnectionProperties.autoClosePstmtStreams=Should the driver automatically call .close() on streams/readers passed as arguments via set*() methods?
ConnectionProperties.autoDeserialize=Should the driver automatically detect and de-serialize objects stored in BLOB fields?
ConnectionProperties.autoGenerateTestcaseScript=Should the driver dump the SQL it is executing, including server-side prepared statements to STDERR?
ConnectionProperties.autoReconnect=Should the driver try to re-establish stale and/or dead connections? If enabled the driver will throw an exception for a queries issued on a stale or dead connection, which belong to the current transaction, but will attempt reconnect before the next query issued on the connection in a new transaction. The use of this feature is not recommended, because it has side effects related to session state and data consistency when applications don't handle SQLExceptions properly, and is only designed to be used when you are unable to configure your application to handle SQLExceptions resulting from dead and stale connections properly. Alternatively, as a last option, investigate setting the MySQL server variable "wait_timeout" to a high value, rather than the default of 8 hours.
ConnectionProperties.autoReconnectForPools=Use a reconnection strategy appropriate for connection pools (defaults to 'false')
ConnectionProperties.autoSlowLog=Instead of using slowQueryThreshold* to determine if a query is slow enough to be logged, maintain statistics that allow the driver to determine queries that are outside the 99th percentile?
ConnectionProperties.blobsAreStrings=Should the driver always treat BLOBs as Strings - specifically to work around dubious metadata returned by the server for GROUP BY clauses?
ConnectionProperties.functionsNeverReturnBlobs=Should the driver always treat data from functions returning BLOBs as Strings - specifically to work around dubious metadata returned by the server for GROUP BY clauses?
ConnectionProperties.blobSendChunkSize=Chunk size to use when sending BLOB/CLOBs via ServerPreparedStatements. Note that this value cannot exceed the value of "maxAllowedPacket" and, if that is the case, then this value will be corrected automatically.
ConnectionProperties.cacheCallableStatements=Should the driver cache the parsing stage of CallableStatements
ConnectionProperties.cachePrepStmts=Should the driver cache the parsing stage of PreparedStatements of client-side prepared statements, the "check" for suitability of server-side prepared and server-side prepared statements themselves?
ConnectionProperties.cacheRSMetadata=Should the driver cache ResultSetMetaData for Statements and PreparedStatements? (Req. JDK-1.4+, true/false, default 'false')
ConnectionProperties.cacheServerConfiguration=Should the driver cache the results of 'SHOW VARIABLES' and 'SHOW COLLATION' on a per-URL basis?
ConnectionProperties.callableStmtCacheSize=If 'cacheCallableStmts' is enabled, how many callable statements should be cached?
ConnectionProperties.capitalizeTypeNames=Capitalize type names in DatabaseMetaData? (usually only useful when using WebObjects, true/false, defaults to 'false')
ConnectionProperties.characterEncoding=If 'useUnicode' is set to true, what character encoding should the driver use when dealing with strings? (defaults is to 'autodetect')
ConnectionProperties.characterSetResults=Character set to tell the server to return results as.
ConnectionProperties.clientInfoProvider=The name of a class that implements the com.mysql.jdbc.ClientInfoProvider interface in order to support JDBC-4.0's Connection.get/setClientInfo() methods
ConnectionProperties.clobberStreamingResults=This will cause a 'streaming' ResultSet to be automatically closed, and any outstanding data still streaming from the server to be discarded if another query is executed before all the data has been read from the server.
ConnectionProperties.clobCharacterEncoding=The character encoding to use for sending and retrieving TEXT, MEDIUMTEXT and LONGTEXT values instead of the configured connection characterEncoding
ConnectionProperties.compensateOnDuplicateKeyUpdateCounts=Should the driver compensate for the update counts of "ON DUPLICATE KEY" INSERT statements (2 = 1, 0 = 1) when using prepared statements?
ConnectionProperties.connectionCollation=If set, tells the server to use this collation via 'set collation_connection'
ConnectionProperties.connectionLifecycleInterceptors=A comma-delimited list of classes that implement "com.mysql.jdbc.interceptors.ConnectionLifecycleInterceptor" that should notified of connection lifecycle events (creation, destruction, commit, rollback, setCatalog and setAutoCommit) and potentially alter the execution of these commands. ConnectionLifecycleInterceptors are "stackable", more than one interceptor may be specified via the configuration property as a comma-delimited list, with the interceptors executed in order from left to right.
ConnectionProperties.connectTimeout=Timeout for socket connect (in milliseconds), with 0 being no timeout. Only works on JDK-1.4 or newer. Defaults to '0'.
ConnectionProperties.continueBatchOnError=Should the driver continue processing batch commands if one statement fails. The JDBC spec allows either way (defaults to 'true').
ConnectionProperties.createDatabaseIfNotExist=Creates the database given in the URL if it doesn't yet exist. Assumes the configured user has permissions to create databases.
ConnectionProperties.defaultFetchSize=The driver will call setFetchSize(n) with this value on all newly-created Statements
ConnectionProperties.useServerPrepStmts=Use server-side prepared statements if the server supports them?
ConnectionProperties.dontTrackOpenResources=The JDBC specification requires the driver to automatically track and close resources, however if your application doesn't do a good job of explicitly calling close() on statements or result sets, this can cause memory leakage. Setting this property to true relaxes this constraint, and can be more memory efficient for some applications. Also the automatic closing of the Statement and current ResultSet in Statement.closeOnCompletion() and Statement.getMoreResults ([Statement.CLOSE_CURRENT_RESULT | Statement.CLOSE_ALL_RESULTS]), respectively, ceases to happen. This property automatically sets holdResultsOpenOverStatementClose=true.
ConnectionProperties.dumpQueriesOnException=Should the driver dump the contents of the query sent to the server in the message for SQLExceptions?
ConnectionProperties.dynamicCalendars=Should the driver retrieve the default calendar when required, or cache it per connection/session?
ConnectionProperties.eliseSetAutoCommit=If using MySQL-4.1 or newer, should the driver only issue 'set autocommit=n' queries when the server's state doesn't match the requested state by Connection.setAutoCommit(boolean)?
ConnectionProperties.emptyStringsConvertToZero=Should the driver allow conversions from empty string fields to numeric values of '0'?
ConnectionProperties.emulateLocators=Should the driver emulate java.sql.Blobs with locators? With this feature enabled, the driver will delay loading the actual Blob data until the one of the retrieval methods (getInputStream(), getBytes(), and so forth) on the blob data stream has been accessed. For this to work, you must use a column alias with the value of the column to the actual name of the Blob. The feature also has the following restrictions: The SELECT that created the result set must reference only one table, the table must have a primary key; the SELECT must alias the original blob column name, specified as a string, to an alternate name; the SELECT must cover all columns that make up the primary key. 
ConnectionProperties.emulateUnsupportedPstmts=Should the driver detect prepared statements that are not supported by the server, and replace them with client-side emulated versions?
ConnectionProperties.enablePacketDebug=When enabled, a ring-buffer of 'packetDebugBufferSize' packets will be kept, and dumped when exceptions are thrown in key areas in the driver's code
ConnectionProperties.enableQueryTimeouts=When enabled, query timeouts set via Statement.setQueryTimeout() use a shared java.util.Timer instance for scheduling. Even if the timeout doesn't expire before the query is processed, there will be memory used by the TimerTask for the given timeout which won't be reclaimed until the time the timeout would have expired if it hadn't been cancelled by the driver. High-load environments might want to consider disabling this functionality.
ConnectionProperties.explainSlowQueries=If 'logSlowQueries' is enabled, should the driver automatically issue an 'EXPLAIN' on the server and send the results to the configured log at a WARN level?
ConnectionProperties.failoverReadOnly=When failing over in autoReconnect mode, should the connection be set to 'read-only'?
ConnectionProperties.gatherPerfMetrics=Should the driver gather performance metrics, and report them via the configured logger every 'reportMetricsIntervalMillis' milliseconds?
ConnectionProperties.generateSimpleParameterMetadata=Should the driver generate simplified parameter metadata for PreparedStatements when no metadata is available either because the server couldn't support preparing the statement, or server-side prepared statements are disabled?
ConnectionProperties.holdRSOpenOverStmtClose=Should the driver close result sets on Statement.close() as required by the JDBC specification?
ConnectionProperties.ignoreNonTxTables=Ignore non-transactional table warning for rollback? (defaults to 'false').
ConnectionProperties.includeInnodbStatusInDeadlockExceptions=Include the output of "SHOW ENGINE INNODB STATUS" in exception messages when deadlock exceptions are detected?
ConnectionProperties.includeThreadDumpInDeadlockExceptions=Include a current Java thread dump in exception messages when deadlock exceptions are detected?
ConnectionProperties.includeThreadNamesAsStatementComment=Include the name of the current thread as a comment visible in "SHOW PROCESSLIST", or in Innodb deadlock dumps, useful in correlation with "includeInnodbStatusInDeadlockExceptions=true" and "includeThreadDumpInDeadlockExceptions=true". 
ConnectionProperties.initialTimeout=If autoReconnect is enabled, the initial time to wait between re-connect attempts (in seconds, defaults to '2').
ConnectionProperties.interactiveClient=Set the CLIENT_INTERACTIVE flag, which tells MySQL to timeout connections based on INTERACTIVE_TIMEOUT instead of WAIT_TIMEOUT
ConnectionProperties.jdbcCompliantTruncation=Should the driver throw java.sql.DataTruncation exceptions when data is truncated as is required by the JDBC specification when connected to a server that supports warnings (MySQL 4.1.0 and newer)? This property has no effect if the server sql-mode includes STRICT_TRANS_TABLES.
ConnectionProperties.largeRowSizeThreshold=What size result set row should the JDBC driver consider "large", and thus use a more memory-efficient way of representing the row internally?
ConnectionProperties.loadBalanceStrategy=If using a load-balanced connection to connect to SQL nodes in a MySQL Cluster/NDB configuration (by using the URL prefix "jdbc:mysql:loadbalance://"), which load balancing algorithm should the driver use: (1) "random" - the driver will pick a random host for each request. This tends to work better than round-robin, as the randomness will somewhat account for spreading loads where requests vary in response time, while round-robin can sometimes lead to overloaded nodes if there are variations in response times across the workload. (2) "bestResponseTime" - the driver will route the request to the host that had the best response time for the previous transaction.
ConnectionProperties.loadBalanceBlacklistTimeout=Time in milliseconds between checks of servers which are unavailable, by controlling how long a server lives in the global blacklist.
ConnectionProperties.loadBalancePingTimeout=Time in milliseconds to wait for ping response from each of load-balanced physical connections when using load-balanced Connection.
ConnectionProperties.loadBalanceValidateConnectionOnSwapServer=Should the load-balanced Connection explicitly check whether the connection is live when swapping to a new physical connection at commit/rollback?
ConnectionProperties.loadBalanceConnectionGroup=Logical group of load-balanced connections within a classloader, used to manage different groups independently.  If not specified, live management of load-balanced connections is disabled.
ConnectionProperties.loadBalanceExceptionChecker=Fully-qualified class name of custom exception checker.  The class must implement com.mysql.jdbc.ha.LoadBalanceExceptionChecker interface, and is used to inspect SQLExceptions and determine whether they should trigger fail-over to another host in a load-balanced deployment.
ConnectionProperties.loadBalanceSQLStateFailover=Comma-delimited list of SQLState codes used by default load-balanced exception checker to determine whether a given SQLException should trigger failover.  The SQLState of a given SQLException is evaluated to determine whether it begins with any value in the comma-delimited list.
ConnectionProperties.loadBalanceSQLExceptionSubclassFailover=Comma-delimited list of classes/interfaces used by default load-balanced exception checker to determine whether a given SQLException should trigger failover.  The comparison is done using Class.isInstance(SQLException) using the thrown SQLException.
ConnectionProperties.loadBalanceEnableJMX=Enables JMX-based management of load-balanced connection groups, including live addition/removal of hosts from load-balancing pool.
ConnectionProperties.replicationEnableJMX=Enables JMX-based management of replication connection groups, including live slave promotion, addition of new slaves and removal of master or slave hosts from load-balanced master and slave connection pools.
ConnectionProperties.loadBalanceAutoCommitStatementThreshold=When auto-commit is enabled, the number of statements which should be executed before triggering load-balancing to rebalance.  Default value of 0 causes load-balanced connections to only rebalance when exceptions are encountered, or auto-commit is disabled and transactions are explicitly committed or rolled back.
ConnectionProperties.loadBalanceAutoCommitStatementRegex=When load-balancing is enabled for auto-commit statements (via loadBalanceAutoCommitStatementThreshold), the statement counter will only increment when the SQL matches the regular expression.  By default, every statement issued matches.
ConnectionProperties.localSocketAddress=Hostname or IP address given to explicitly configure the interface that the driver will bind the client side of the TCP/IP connection to when connecting.
ConnectionProperties.locatorFetchBufferSize=If 'emulateLocators' is configured to 'true', what size buffer should be used when fetching BLOB data for getBinaryInputStream?
ConnectionProperties.logger=The name of a class that implements \"{0}\"  that will be used to log messages to. (default is \"{1}\", which logs to STDERR)
ConnectionProperties.logSlowQueries=Should queries that take longer than 'slowQueryThresholdMillis' be logged?
ConnectionProperties.logXaCommands=Should the driver log XA commands sent by MysqlXaConnection to the server, at the DEBUG level of logging?
ConnectionProperties.maintainTimeStats=Should the driver maintain various internal timers to enable idle time calculations as well as more verbose error messages when the connection to the server fails? Setting this property to false removes at least two calls to System.getCurrentTimeMillis() per query.
ConnectionProperties.maxQuerySizeToLog=Controls the maximum length/size of a query that will get logged when profiling or tracing
ConnectionProperties.maxReconnects=Maximum number of reconnects to attempt if autoReconnect is true, default is '3'.
ConnectionProperties.maxRows=The maximum number of rows to return (0, the default means return all rows).
ConnectionProperties.allVersions=all versions
ConnectionProperties.metadataCacheSize=The number of queries to cache ResultSetMetadata for if cacheResultSetMetaData is set to 'true' (default 50)
ConnectionProperties.netTimeoutForStreamingResults=What value should the driver automatically set the server setting 'net_write_timeout' to when the streaming result sets feature is in use? (value has unit of seconds, the value '0' means the driver will not try and adjust this value)
ConnectionProperties.noAccessToProcedureBodies=When determining procedure parameter types for CallableStatements, and the connected user can't access procedure bodies through "SHOW CREATE PROCEDURE" or select on mysql.proc should the driver instead create basic metadata (all parameters reported as INOUT VARCHARs) instead of throwing an exception?
ConnectionProperties.noDatetimeStringSync=Don't ensure that ResultSet.getDatetimeType().toString().equals(ResultSet.getString())
ConnectionProperties.noTzConversionForTimeType=Don't convert TIME values using the server time zone if 'useTimezone'='true'
ConnectionProperties.noTzConversionForDateType=Don't convert DATE values using the server time zone if 'useTimezone'='true' or 'useLegacyDatetimeCode'='false'
ConnectionProperties.cacheDefaultTimezone=Caches client's default time zone. This results in better performance when dealing with time zone conversions in Date and Time data types, however it won't be aware of time zone changes if they happen at runtime.
ConnectionProperties.nullCatalogMeansCurrent=When DatabaseMetadataMethods ask for a 'catalog' parameter, does the value null mean use the current catalog? (this is not JDBC-compliant, but follows legacy behavior from earlier versions of the driver)
ConnectionProperties.nullNamePatternMatchesAll=Should DatabaseMetaData methods that accept *pattern parameters treat null the same as '%' (this is not JDBC-compliant, however older versions of the driver accepted this departure from the specification)
ConnectionProperties.packetDebugBufferSize=The maximum number of packets to retain when 'enablePacketDebug' is true
ConnectionProperties.padCharsWithSpace=If a result set column has the CHAR type and the value does not fill the amount of characters specified in the DDL for the column, should the driver pad the remaining characters with space (for ANSI compliance)?
ConnectionProperties.paranoid=Take measures to prevent exposure sensitive information in error messages and clear data structures holding sensitive data when possible? (defaults to 'false')
ConnectionProperties.pedantic=Follow the JDBC spec to the letter.
ConnectionProperties.pinGlobalTxToPhysicalConnection=When using XAConnections, should the driver ensure that operations on a given XID are always routed to the same physical connection? This allows the XAConnection to support "XA START ... JOIN" after "XA END" has been called
ConnectionProperties.populateInsertRowWithDefaultValues=When using ResultSets that are CONCUR_UPDATABLE, should the driver pre-populate the "insert" row with default values from the DDL for the table used in the query so those values are immediately available for ResultSet accessors? This functionality requires a call to the database for metadata each time a result set of this type is created. If disabled (the default), the default values will be populated by the an internal call to refreshRow() which pulls back default values and/or values changed by triggers.
ConnectionProperties.prepStmtCacheSize=If prepared statement caching is enabled, how many prepared statements should be cached?
ConnectionProperties.prepStmtCacheSqlLimit=If prepared statement caching is enabled, what's the largest SQL the driver will cache the parsing for?
ConnectionProperties.processEscapeCodesForPrepStmts=Should the driver process escape codes in queries that are prepared?
ConnectionProperties.profilerEventHandler=Name of a class that implements the interface com.mysql.api.ProfilerEventHandler that will be used to handle profiling/tracing events.
ConnectionProperties.profileSqlDeprecated=Deprecated, use 'profileSQL' instead. Trace queries and their execution/fetch times on STDERR (true/false) defaults to 'false'
ConnectionProperties.profileSQL=Trace queries and their execution/fetch times to the configured logger (true/false) defaults to 'false'
ConnectionProperties.connectionPropertiesTransform=An implementation of com.mysql.api.conf.ConnectionPropertiesTransform that the driver will use to modify URL properties passed to the driver before attempting a connection
ConnectionProperties.queriesBeforeRetryMaster=Number of queries to issue before falling back to the primary host when failed over (when using multi-host failover). Whichever condition is met first, 'queriesBeforeRetryMaster' or 'secondsBeforeRetryMaster' will cause an attempt to be made to reconnect to the primary host. Setting both properties to 0 disables the automatic fall back to the primary host at transaction boundaries. Defaults to 50.
ConnectionProperties.reconnectAtTxEnd=If autoReconnect is set to true, should the driver attempt reconnections at the end of every transaction?
ConnectionProperties.relaxAutoCommit=If the version of MySQL the driver connects to does not support transactions, still allow calls to commit(), rollback() and setAutoCommit() (true/false, defaults to 'false')?
ConnectionProperties.reportMetricsIntervalMillis=If 'gatherPerfMetrics' is enabled, how often should they be logged (in ms)?
ConnectionProperties.requireSSL=Require server support of SSL connection if useSSL=true? (defaults to 'false').
ConnectionProperties.resourceId=A globally unique name that identifies the resource that this datasource or connection is connected to, used for XAResource.isSameRM() when the driver can't determine this value based on hostnames used in the URL
ConnectionProperties.resultSetSizeThreshold=If the usage advisor is enabled, how many rows should a result set contain before the driver warns that it is suspiciously large?
ConnectionProperties.retriesAllDown=When using loadbalancing or failover, the number of times the driver should cycle through available hosts, attempting to connect.  Between cycles, the driver will pause for 250ms if no servers are available.
ConnectionProperties.rewriteBatchedStatements=Should the driver use multiqueries (irregardless of the setting of "allowMultiQueries") as well as rewriting of prepared statements for INSERT into multi-value inserts when executeBatch() is called? Notice that this has the potential for SQL injection if using plain java.sql.Statements and your code doesn't sanitize input correctly. Notice that for prepared statements, server-side prepared statements can not currently take advantage of this rewrite option, and that if you don't specify stream lengths when using PreparedStatement.set*Stream(), the driver won't be able to determine the optimum number of parameters per batch and you might receive an error from the driver that the resultant packet is too large. Statement.getGeneratedKeys() for these rewritten statements only works when the entire batch includes INSERT statements. Please be aware using rewriteBatchedStatements=true with INSERT .. ON DUPLICATE KEY UPDATE that for rewritten statement server returns only one value as sum of all affected (or found) rows in batch and it isn't possible to map it correctly to initial statements; in this case driver returns 0 as a result of each batch statement if total count was 0, and the Statement.SUCCESS_NO_INFO as a result of each batch statement if total count was > 0.
ConnectionProperties.rollbackOnPooledClose=Should the driver issue a rollback() when the logical connection in a pool is closed?
ConnectionProperties.roundRobinLoadBalance=When autoReconnect is enabled, and failoverReadonly is false, should we pick hosts to connect to on a round-robin basis?
ConnectionProperties.runningCTS13=Enables workarounds for bugs in Sun's JDBC compliance testsuite version 1.3
ConnectionProperties.secondsBeforeRetryMaster=How long should the driver wait, when failed over, before attempting to reconnect to the primary host? Whichever condition is met first, 'queriesBeforeRetryMaster' or 'secondsBeforeRetryMaster' will cause an attempt to be made to reconnect to the master. Setting both properties to 0 disables the automatic fall back to the primary host at transaction boundaries. Time in seconds, defaults to 30
ConnectionProperties.selfDestructOnPingSecondsLifetime=If set to a non-zero value, the driver will report close the connection and report failure when Connection.ping() or Connection.isValid(int) is called if the connection's lifetime exceeds this value.
ConnectionProperties.selfDestructOnPingMaxOperations==If set to a non-zero value, the driver will report close the connection and report failure when Connection.ping() or Connection.isValid(int) is called if the connection's count of commands sent to the server exceeds this value.
ConnectionProperties.serverTimezone=Override detection/mapping of time zone. Used when time zone from server doesn't map to Java time zone
ConnectionProperties.sessionVariables=A comma-separated list of name/value pairs to be sent as SET SESSION ... to the server when the driver connects.
ConnectionProperties.slowQueryThresholdMillis=If 'logSlowQueries' is enabled, how long should a query (in ms) before it is logged as 'slow'?
ConnectionProperties.slowQueryThresholdNanos=If 'useNanosForElapsedTime' is set to true, and this property is set to a non-zero value, the driver will use this threshold (in nanosecond units) to determine if a query was slow.
ConnectionProperties.socketFactory=The name of the class that the driver should use for creating socket connections to the server. This class must implement the interface 'com.mysql.api.io.SocketFactory' and have public no-args constructor.
ConnectionProperties.socketTimeout=Timeout on network socket operations (0, the default means no timeout).
ConnectionProperties.socksProxyHost=Name or IP address of SOCKS host to connect through.
ConnectionProperties.socksProxyPort=Port of SOCKS server.
ConnectionProperties.statementInterceptors=A comma-delimited list of classes that implement "com.mysql.jdbc.interceptors.StatementInterceptor" that should be placed "in between" query execution to influence the results. StatementInterceptors are "chainable", the results returned by the "current" interceptor will be passed on to the next in in the chain, from left-to-right order, as specified in this property. 
ConnectionProperties.strictFloatingPoint=Used only in older versions of compliance test
ConnectionProperties.strictUpdates=Should the driver do strict checking (all primary keys selected) of updatable result sets (true, false, defaults to 'true')?
ConnectionProperties.overrideSupportsIEF=Should the driver return "true" for DatabaseMetaData.supportsIntegrityEnhancementFacility() even if the database doesn't support it to workaround applications that require this method to return "true" to signal support of foreign keys, even though the SQL specification states that this facility contains much more than just foreign key support (one such application being OpenOffice)?
ConnectionProperties.tcpNoDelay=If connecting using TCP/IP, should the driver set SO_TCP_NODELAY (disabling the Nagle Algorithm)?
ConnectionProperties.tcpKeepAlive=If connecting using TCP/IP, should the driver set SO_KEEPALIVE?
ConnectionProperties.tcpSoRcvBuf=If connecting using TCP/IP, should the driver set SO_RCV_BUF to the given value? The default value of '0', means use the platform default value for this property)
ConnectionProperties.tcpSoSndBuf=If connecting using TCP/IP, should the driver set SO_SND_BUF to the given value? The default value of '0', means use the platform default value for this property)
ConnectionProperties.tcpTrafficClass=If connecting using TCP/IP, should the driver set traffic class or type-of-service fields ?See the documentation for java.net.Socket.setTrafficClass() for more information.
ConnectionProperties.tinyInt1isBit=Should the driver treat the datatype TINYINT(1) as the BIT type (because the server silently converts BIT -> TINYINT(1) when creating tables)?
ConnectionProperties.traceProtocol=Should trace-level network protocol be logged?
ConnectionProperties.treatUtilDateAsTimestamp=Should the driver treat java.util.Date as a TIMESTAMP for the purposes of PreparedStatement.setObject()?
ConnectionProperties.transformedBitIsBoolean=If the driver converts TINYINT(1) to a different type, should it use BOOLEAN instead of BIT for future compatibility with MySQL-5.0, as MySQL-5.0 has a BIT type?
ConnectionProperties.useCompression=Use zlib compression when communicating with the server (true/false)? Defaults to 'false'.
ConnectionProperties.useConfigs=Load the comma-delimited list of configuration properties before parsing the URL or applying user-specified properties. These configurations are explained in the 'Configurations' of the documentation.
ConnectionProperties.useCursorFetch=If connected to MySQL > 5.0.2, and setFetchSize() > 0 on a statement, should that statement use cursor-based fetching to retrieve rows?
ConnectionProperties.useDynamicCharsetInfo=Should the driver use a per-connection cache of character set information queried from the server when necessary, or use a built-in static mapping that is more efficient, but isn't aware of custom character sets or character sets implemented after the release of the JDBC driver?
ConnectionProperties.useFastIntParsing=Use internal String->Integer conversion routines to avoid excessive object creation?
ConnectionProperties.useFastDateParsing=Use internal String->Date/Time/Timestamp conversion routines to avoid excessive object creation? This is part of the legacy date-time code, thus the property has an effect only when "useLegacyDatetimeCode=true."
ConnectionProperties.useHostsInPrivileges=Add '@hostname' to users in DatabaseMetaData.getColumn/TablePrivileges() (true/false), defaults to 'true'.
ConnectionProperties.useInformationSchema=When connected to MySQL-5.0.7 or newer, should the driver use the INFORMATION_SCHEMA to derive information used by DatabaseMetaData?
ConnectionProperties.useJDBCCompliantTimezoneShift=Should the driver use JDBC-compliant rules when converting TIME/TIMESTAMP/DATETIME values' time zone information for those JDBC arguments which take a java.util.Calendar argument? This is part of the legacy date-time code, thus the property has an effect only when "useLegacyDatetimeCode=true."
ConnectionProperties.useLocalSessionState=Should the driver refer to the internal values of autocommit and transaction isolation that are set by Connection.setAutoCommit() and Connection.setTransactionIsolation() and transaction state as maintained by the protocol, rather than querying the database or blindly sending commands to the database for commit() or rollback() method calls?
ConnectionProperties.useLocalTransactionState=Should the driver use the in-transaction state provided by the MySQL protocol to determine if a commit() or rollback() should actually be sent to the database?
ConnectionProperties.useNanosForElapsedTime=For profiling/debugging functionality that measures elapsed time, should the driver try to use nanoseconds resolution if available (JDK >= 1.5)?
ConnectionProperties.useOldAliasMetadataBehavior=Should the driver use the legacy behavior for "AS" clauses on columns and tables, and only return aliases (if any) for ResultSetMetaData.getColumnName() or ResultSetMetaData.getTableName() rather than the original column/table name? In 5.0.x, the default value was true.
ConnectionProperties.useOldUtf8Behavior=Use the UTF-8 behavior the driver did when communicating with 4.0 and older servers
ConnectionProperties.useOnlyServerErrorMessages=Don't prepend 'standard' SQLState error messages to error messages returned by the server.
ConnectionProperties.useReadAheadInput=Use newer, optimized non-blocking, buffered input stream when reading from the server?
ConnectionProperties.useSqlStateCodes=Use SQL Standard state codes instead of 'legacy' X/Open/SQL state codes (true/false), default is 'true'
ConnectionProperties.useSSL=Use SSL when communicating with the server (true/false), defaults to 'false'
ConnectionProperties.useSSPSCompatibleTimezoneShift=If migrating from an environment that was using server-side prepared statements, and the configuration property "useJDBCCompliantTimeZoneShift" set to "true", use compatible behavior when not using server-side prepared statements when sending TIMESTAMP values to the MySQL server.
ConnectionProperties.useStreamLengthsInPrepStmts=Honor stream length parameter in PreparedStatement/ResultSet.setXXXStream() method calls (true/false, defaults to 'true')?
ConnectionProperties.useTimezone=Convert time/date types between client and server time zones (true/false, defaults to 'false')? This is part of the legacy date-time code, thus the property has an effect only when "useLegacyDatetimeCode=true."
ConnectionProperties.ultraDevHack=Create PreparedStatements for prepareCall() when required, because UltraDev is broken and issues a prepareCall() for _all_ statements? (true/false, defaults to 'false')
ConnectionProperties.useUnbufferedInput=Don't use BufferedInputStream for reading data from the server
ConnectionProperties.useUnicode=Should the driver use Unicode character encodings when handling strings? Should only be used when the driver can't determine the character set mapping, or you are trying to 'force' the driver to use a character set that MySQL either doesn't natively support (such as UTF-8), true/false, defaults to 'true'
ConnectionProperties.useUsageAdvisor=Should the driver issue 'usage' warnings advising proper and efficient usage of JDBC and MySQL Connector/J to the log (true/false, defaults to 'false')?
ConnectionProperties.verifyServerCertificate=If "useSSL" is set to "true", should the driver verify the server's certificate? When using this feature, the keystore parameters should be specified by the "clientCertificateKeyStore*" properties, rather than system properties.
ConnectionProperties.yearIsDateType=Should the JDBC driver treat the MySQL type "YEAR" as a java.sql.Date, or as a SHORT?
ConnectionProperties.zeroDateTimeBehavior=What should happen when the driver encounters DATETIME values that are composed entirely of zeros (used by MySQL to represent invalid dates)? Valid values are \"{0}\", \"{1}\" and \"{2}\".
ConnectionProperties.useJvmCharsetConverters=Always use the character encoding routines built into the JVM, rather than using lookup tables for single-byte character sets?
ConnectionProperties.useGmtMillisForDatetimes=Convert between session time zone and GMT before creating Date and Timestamp instances (value of 'false' leads to legacy behavior, 'true' leads to more JDBC-compliant behavior)? This is part of the legacy date-time code, thus the property has an effect only when "useLegacyDatetimeCode=true."
ConnectionProperties.dumpMetadataOnColumnNotFound=Should the driver dump the field-level metadata of a result set into the exception message when ResultSet.findColumn() fails?
ConnectionProperties.clientCertificateKeyStoreUrl=URL to the client certificate KeyStore (if not specified, use defaults)
ConnectionProperties.trustCertificateKeyStoreUrl=URL to the trusted root certificate KeyStore (if not specified, use defaults)
ConnectionProperties.clientCertificateKeyStoreType=KeyStore type for client certificates (NULL or empty means use the default, which is "JKS". Standard keystore types supported by the JVM are "JKS" and "PKCS12", your environment may have more available depending on what security products are installed and available to the JVM.
ConnectionProperties.clientCertificateKeyStorePassword=Password for the client certificates KeyStore
ConnectionProperties.trustCertificateKeyStoreType=KeyStore type for trusted root certificates (NULL or empty means use the default, which is "JKS". Standard keystore types supported by the JVM are "JKS" and "PKCS12", your environment may have more available depending on what security products are installed and available to the JVM.
ConnectionProperties.trustCertificateKeyStorePassword=Password for the trusted root certificates KeyStore
ConnectionProperties.serverRSAPublicKeyFile=File path to the server RSA public key file for sha256_password authentication. If not specified, the public key will be retrieved from the server.
ConnectionProperties.allowPublicKeyRetrieval=Allows special handshake roundtrip to get server RSA public key directly from server.
ConnectionProperties.Username=The user to connect as
ConnectionProperties.Password=The password to use when connecting
ConnectionProperties.useBlobToStoreUTF8OutsideBMP=Tells the driver to treat [MEDIUM/LONG]BLOB columns as [LONG]VARCHAR columns holding text encoded in UTF-8 that has characters outside the BMP (4-byte encodings), which MySQL server can't handle natively.
ConnectionProperties.utf8OutsideBmpExcludedColumnNamePattern=When "useBlobToStoreUTF8OutsideBMP" is set to "true", column names matching the given regex will still be treated as BLOBs unless they match the regex specified for "utf8OutsideBmpIncludedColumnNamePattern". The regex must follow the patterns used for the java.util.regex package.
ConnectionProperties.utf8OutsideBmpIncludedColumnNamePattern=Used to specify exclusion rules to "utf8OutsideBmpExcludedColumnNamePattern". The regex must follow the patterns used for the java.util.regex package.
ConnectionProperties.useLegacyDatetimeCode=Use code for DATE/TIME/DATETIME/TIMESTAMP handling in result sets and statements that consistently handles time zone conversions from client to server and back again, or use the legacy code for these datatypes that has been in the driver for backwards-compatibility? Setting this property to 'false' voids the effects of "useTimezone," "useJDBCCompliantTimezoneShift," "useGmtMillisForDatetimes," and "useFastDateParsing."
ConnectionProperties.useColumnNamesInFindColumn=Prior to JDBC-4.0, the JDBC specification had a bug related to what could be given as a "column name" to ResultSet methods like findColumn(), or getters that took a String property. JDBC-4.0 clarified "column name" to mean the label, as given in an "AS" clause and returned by ResultSetMetaData.getColumnLabel(), and if no AS clause, the column name. Setting this property to "true" will give behavior that is congruent to JDBC-3.0 and earlier versions of the JDBC specification, but which because of the specification bug could give unexpected results. This property is preferred over "useOldAliasMetadataBehavior" unless you need the specific behavior that it provides with respect to ResultSetMetadata.
ConnectionProperties.useAffectedRows=Don't set the CLIENT_FOUND_ROWS flag when connecting to the server (not JDBC-compliant, will break most applications that rely on "found" rows vs. "affected rows" for DML statements), but does cause "correct" update counts from "INSERT ... ON DUPLICATE KEY UPDATE" statements to be returned by the server.
ConnectionProperties.passwordCharacterEncoding=What character encoding is used for passwords? Leaving this set to the default value (null), uses the platform character set, which works for ISO8859_1 (i.e. "latin1") passwords. For passwords in other character encodings, the encoding will have to be specified with this property, as it's not possible for the driver to auto-detect this.
ConnectionProperties.exceptionInterceptors=Comma-delimited list of classes that implement com.mysql.api.ExceptionInterceptor. These classes will be instantiated one per Connection instance, and all SQLExceptions thrown by the driver will be allowed to be intercepted by these interceptors, in a chained fashion, with the first class listed as the head of the chain.
ConnectionProperties.maxAllowedPacket=Maximum allowed packet size to send to server. If not set, the value of system variable 'max_allowed_packet' will be used to initialize this upon connecting. This value will not take effect if set larger than the value of 'max_allowed_packet'. Also, due to an internal dependency with the property "blobSendChunkSize", this setting has a minimum value of "8203" if "useServerPrepStmts" is set to "true".
ConnectionProperties.queryTimeoutKillsConnection=If the timeout given in Statement.setQueryTimeout() expires, should the driver forcibly abort the Connection instead of attempting to abort the query?
ConnectionProperties.authenticationPlugins=Comma-delimited list of classes that implement com.mysql.api.authentication.AuthenticationPlugin and which will be used for authentication unless disabled by "disabledAuthenticationPlugins" property.
ConnectionProperties.disabledAuthenticationPlugins=Comma-delimited list of classes implementing com.mysql.api.authentication.AuthenticationPlugin or mechanisms, i.e. "mysql_native_password". The authentication plugins or mechanisms listed will not be used for authentication which will fail if it requires one of them. It is an error to disable the default authentication plugin (either the one named by "defaultAuthenticationPlugin" property or the hard-coded one if "defaultAuthenticationPlugin" property is not set).
ConnectionProperties.defaultAuthenticationPlugin=Name of a class implementing com.mysql.api.authentication.AuthenticationPlugin which will be used as the default authentication plugin (see below). It is an error to use a class which is not listed in "authenticationPlugins" nor it is one of the built-in plugins. It is an error to set as default a plugin which was disabled with "disabledAuthenticationPlugins" property. It is an error to set this value to null or the empty string (i.e. there must be at least a valid default authentication plugin specified for the connection, meeting all constraints listed above).
ConnectionProperties.parseInfoCacheFactory=Name of a class implementing com.mysql.api.CacheAdapterFactory, which will be used to create caches for the parsed representation of client-side prepared statements.
ConnectionProperties.serverConfigCacheFactory=Name of a class implementing com.mysql.api.CacheAdapterFactory<String, Map<String, String>>, which will be used to create caches for MySQL server configuration values
ConnectionProperties.disconnectOnExpiredPasswords=If "disconnectOnExpiredPasswords" is set to "false" and password is expired then server enters "sandbox" mode and sends ERR(08001, ER_MUST_CHANGE_PASSWORD) for all commands that are not needed to set a new password until a new password is set.
ConnectionProperties.connectionAttributes=A comma-delimited list of user-defined key:value pairs (in addition to standard MySQL-defined key:value pairs) to be passed to MySQL Server for display as connection attributes in the PERFORMANCE_SCHEMA.SESSION_CONNECT_ATTRS table.  Example usage:  connectionAttributes=key1:value1,key2:value2  This functionality is available for use with MySQL Server version 5.6 or later only.  Earlier versions of MySQL Server do not support connection attributes, causing this configuration option will be ignored.  Setting connectionAttributes=none will cause connection attribute processing to be bypassed, for situations where Connection creation/initialization speed is critical.
ConnectionProperties.getProceduresReturnsFunctions=Pre-JDBC4 DatabaseMetaData API has only the getProcedures() and getProcedureColumns() methods, so they return metadata info for both stored procedures and functions. JDBC4 was extended with the getFunctions() and getFunctionColumns() methods and the expected behaviours of previous methods are not well defined. For JDBC4 and higher, default 'true' value of the option means that calls of DatabaseMetaData.getProcedures() and DatabaseMetaData.getProcedureColumns() return metadata for both procedures and functions as before, keeping backward compatibility. Setting this property to 'false' decouples Connector/J from its pre-JDBC4 behaviours for DatabaseMetaData.getProcedures() and DatabaseMetaData.getProcedureColumns(), forcing them to return metadata for procedures only.
ConnectionProperties.detectCustomCollations=Should the driver detect custom charsets/collations installed on server (true/false, defaults to 'false'). If this option set to 'true' driver gets actual charsets/collations from server each time connection establishes. This could slow down connection initialization significantly.
ConnectionProperties.dontCheckOnDuplicateKeyUpdateInSQL=Stops checking if every INSERT statement contains the "ON DUPLICATE KEY UPDATE" clause. As a side effect, obtaining the statement's generated keys information will return a list where normally it wouldn't. Also be aware that, in this case, the list of generated keys returned may not be accurate. The effect of this property is canceled if set simultaneously with 'rewriteBatchedStatements=true'.
ConnectionProperties.readOnlyPropagatesToServer=Should the driver issue appropriate statements to implicitly set the transaction access mode on server side when Connection.setReadOnly() is called? Setting this property to 'true' enables InnoDB read-only potential optimizations but also requires an extra roundtrip to set the right transaction state. Even if this property is set to 'false', the driver will do its best effort to prevent the execution of database-state-changing queries. Requires minimum of MySQL 5.6.
ConnectionProperties.enabledSSLCipherSuites=If "useSSL" is set to "true", sets the cipher suites enabled for use on the underlying SSL sockets. This may be required when using external JSSE providers or to specify compatible cipher suites when connecting to newer, more secure, MySQL server versions and running the driver with older JVMs.<|MERGE_RESOLUTION|>--- conflicted
+++ resolved
@@ -35,89 +35,10 @@
 CallableStatement.9=Parameter number {0} is not an OUT parameter
 CallableStatement.11=Parameter index of {0} is out of range (1, {1})
 CallableStatement.14=Can not use streaming result sets with callable statements that have output parameters
-<<<<<<< HEAD
-CallableStatement.1=Unable to retrieve metadata for procedure.
-CallableStatement.21=Parameter 
-CallableStatement.22=\ is not registered as an output parameter
-CommunicationsException.2=\ is longer than the server configured value of 
-CommunicationsException.3='wait_timeout'
-CommunicationsException.4='interactive_timeout'
-CommunicationsException.5=may or may not be greater than the server-side timeout 
-CommunicationsException.6=(the driver was unable to determine the value of either the 
-CommunicationsException.7='wait_timeout' or 'interactive_timeout' configuration values from 
-CommunicationsException.8=the server.
-CommunicationsException.11=. You should consider either expiring and/or testing connection validity 
-CommunicationsException.12=before use in your application, increasing the server configured values for client timeouts, 
-CommunicationsException.13=or using the Connector/J connection property 'autoReconnect=true' to avoid this problem.
-CommunicationsException.TooManyClientConnections=The driver was unable to create a connection due to an inability to establish the client portion of a socket.\n\nThis is usually caused by a limit on the number of sockets imposed by the operating system. This limit is usually configurable. \n\nFor Unix-based platforms, see the manual page for the 'ulimit' command. Kernel or system reconfiguration may also be required.\n\nFor Windows-based platforms, see Microsoft Knowledge Base Article 196271 (Q196271).
-CommunicationsException.LocalSocketAddressNotAvailable=The configuration parameter \"localSocketAddress\" has been set to a network interface not available for use by the JVM.
-CommunicationsException.incompatibleSSLCipherSuites=The driver was unable to create a connection due to a possible incompatibility between the default enabled cipher suites in this JVM and the security layer provided by the server.\n\nMySQL Community version 5.7.6 and above require a 2048 bit key during DH key exchange. This was not supported in Java before v8. Setting the connection property 'enabledSSLCipherSuites=TLS_RSA_WITH_AES_128_CBC_SHA,SSL_RSA_WITH_RC4_128_SHA,SSL_RSA_WITH_3DES_EDE_CBC_SHA,SSL_RSA_WITH_RC4_128_MD5,SSL_RSA_WITH_DES_CBC_SHA' uses RSA key exchange instead.
-CommunicationsException.20=Communications link failure
-CommunicationsException.21=\ due to underlying exception: 
-CommunicationsException.ClientWasStreaming=Application was streaming results when the connection failed. Consider raising value of 'net_write_timeout' on the server.
-CommunicationsException.ServerPacketTimingInfoNoRecv=The last packet sent successfully to the server was {0} milliseconds ago. The driver has not received any packets from the server.
-CommunicationsException.ServerPacketTimingInfo=The last packet successfully received from the server was {0} milliseconds ago.  The last packet sent successfully to the server was {1} milliseconds ago.
-CommunicationsException.TooManyAuthenticationPluginNegotiations=Too many authentication plugin negotiations.
-NonRegisteringDriver.3=Hostname of MySQL Server
-NonRegisteringDriver.7=Port number of MySQL Server
-NonRegisteringDriver.13=Username to authenticate as
-NonRegisteringDriver.16=Password to use for authentication
-NonRegisteringDriver.17=Cannot load connection class because of underlying exception: '
-NonRegisteringDriver.18='.
-NonRegisteringDriver.37=Must specify port after ':' in connection string
-SQLError.35=Disconnect error
-SQLError.36=Data truncated
-SQLError.37=Privilege not revoked
-SQLError.38=Invalid connection string attribute
-SQLError.39=Error in row
-SQLError.40=No rows updated or deleted
-SQLError.41=More than one row updated or deleted
-SQLError.42=Wrong number of parameters
-SQLError.43=Unable to connect to data source
-SQLError.44=Connection in use
-SQLError.45=Connection not open
-SQLError.46=Data source rejected establishment of connection
-SQLError.47=Connection failure during transaction
-SQLError.48=Communication link failure
-SQLError.49=Insert value list does not match column list
-SQLError.50=Numeric value out of range
-SQLError.51=Datetime field overflow
-SQLError.52=Division by zero
-SQLError.53=Deadlock found when trying to get lock; Try restarting transaction
-SQLError.54=Invalid authorization specification
-SQLError.55=Syntax error or access violation
-SQLError.56=Base table or view not found
-SQLError.57=Base table or view already exists
-SQLError.58=Base table not found
-SQLError.59=Index already exists
-SQLError.60=Index not found
-SQLError.61=Column already exists
-SQLError.62=Column not found
-SQLError.63=No default for column
-SQLError.64=General error
-SQLError.65=Memory allocation failure
-SQLError.66=Invalid column number
-SQLError.67=Invalid argument value
-SQLError.68=Driver not capable
-SQLError.69=Timeout expired
-ChannelBuffer.0=Unsupported character encoding '
-ChannelBuffer.1='
-Field.12=Unsupported character encoding '
-Field.13='
-
-Blob.0=indexToWriteAt must be >= 1
-Blob.1=IO Error while writing bytes to blob
-Blob.2=Position 'pos' can not be < 1
-Blob.invalidStreamLength=Requested stream length of {2} is out of range, given blob length of {0} and starting position of {1}.
-Blob.invalidStreamPos=Position 'pos' can not be < 1 or > blob length.
-=======
-CallableStatement.15=Parameter name can not be null.
-CallableStatement.16=Parameter name can not be empty.
 CallableStatement.21=Parameter {0} is not registered as an output parameter
 CallableStatement.23=No access to parameters by name when connection has been configured not to access procedure bodies
 CallableStatement.24=Can't set out parameters
 CallableStatement.25=Can't call executeBatch() on CallableStatement with OUTPUT parameters
->>>>>>> 414b0e33
 
 Clob.0=indexToWriteAt must be >= 1
 Clob.1=indexToWriteAt must be >= 1
@@ -462,6 +383,10 @@
 
 ResultSet.Unsupported_character_encoding____135=Unsupported character encoding \'
 ResultSet.Unsupported_character_encoding____138=Unsupported character encoding \'
+
+#
+# Usage advisor messages for ResultSets
+#
 
 ResultSet.ResultSet_implicitly_closed_by_driver=ResultSet implicitly closed by driver.\n\nYou should close ResultSets explicitly from your code to free up resources in a more efficient manner.
 ResultSet.Possible_incomplete_traversal_of_result_set=Possible incomplete traversal of result set. Cursor was left on row {0} of {1} rows when it was closed.\n\nYou should consider re-formulating your query to return only the rows you are interested in using.
