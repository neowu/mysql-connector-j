# Changelog
# $Id$
nn-nn-14 - Version 6.0.0

  - Fix for BUG#75592 - "SHOW VARIABLES WHERE" is expensive.

03-23-15 - Version 5.1.35

  - Fix for Bug#19536760, GETSTRING() CALL AFTER RS.RELATIVE() RETURNS NULLPOINTEREXCEPTION

  - Fix for BUG#20453712, CLOB.SETSTRING() WITH VALID INPUT RETURNS EXCEPTION

  - Fix for BUG#20453671, CLOB.POSITION() API CALL WITH CLOB INPUT RETURNS EXCEPTION

<<<<<<< HEAD
=======
  - Fix for Bug#20685022, SSL CONNECTION TO MYSQL 5.7.6 COMMUNITY SERVER FAILS.

  - Fix for Bug#20606107, TEST FAILURES WHEN RUNNING AGAINST 5.7.6 SERVER VERSION

  - Fix for Bug#20533907, BUG#20204783 FIX EXPOSES WRONG BEAHAVIORS IN FAILOVER CONNECTIONS.
    This fix is a refactoring of the default failover feature which is no longer attached to load-balancing support.

  - Fix for Bug#20504139, GETFUNCTIONCOLUMNS() AND GETPROCEDURECOLUMNS() RETURNS ERROR FOR VALID INPUTS.

>>>>>>> ffc9a60b
  - Expose PreparedStatment.ParseInfo for external usage, with no capture of the connection, which allows for global, highly-concurrent parse caches to be
    implemented.

  - Fix for Bug#75309 (20272931), mysql connector/J driver in streaming mode will in the blocking state.

  - New property 'readOnlyPropagatesToServer' controls the implicit propagation of read only transaction access mode to server.

  - Removed retainStatementAfterResultSetClose connection property.

  - Fix for Bug#67760 (15936413), Deadlock when concurrently executing prepared statements with Timestamp objects.

  - Fix for Bug#71084 (18028319), Wrong java.sql.Date stored if client and server time zones differ.
    Two connection properties added, "noTimezoneConversionForDateType" and "cacheDefaultTimezone", to define if and how time zone conversions are available to
    DATE data type values. 

  - Fix for Bug#75080 (20217686), NullPointerException during setTimestamp on Fabric connection.

  - Fix for Bug#75168 (20204783), loadBalanceExceptionChecker interface cannot work using JDBC4/JDK7.

  - Fix for Bug#73595 (19465516), Replace usage of StringBuffer in JDBC driver.

  - Fix for Bug#18925727, SQL INJECTION IN MYSQL JDBC DRIVER.

  - Fix for Bug#74998 (20112694), readRemainingMultiPackets not computed correctly for rows larger than 16 MB.

  - Removed support code for MySQL server versions < 5.7.

  - Fix for Bug#73012 (19219158), Precedence between timezone options is unclear.

  - Implement support for connecting through SOCKS proxies (WL#8105). Connection properties supporting this are socksProxyHost, socksProxyPort.

  - Ant buildfile reworked to fix incompatibilities with latest Eclipse, to remove dependency from ant-contrib and to improve structure and documentation.

  - Fix for Bug#18474141, TESTSUITE.FABRIC TEST CASES FAIL IF NO FABRIC.TESTSUITE PROPERTIES PROVIDED

  - Fix for Bug#19383371, CONNECT USING MYSQL_OLD_PASSWORD USER FAILS WHEN PWD IS BLANK

09-29-14 - Version 5.1.33

  - Fix for Bug#17441747, C/J DOESN'T SUPPORT XA RECOVER OUTPUT FORMAT CHANGED IN MYSQL 5.7.
    Test case was disabled for affected server versions 5.7.0 - 5.7.4.

  - Fix for Bug#19145408, Error messages may not be interpreted according to the proper character set

  - Fix for Bug#19505524, UNIT TEST SUITE DOES NOT CONSIDER ALL THE PARAMETERS PASSED TO BUILD.XML.

  - Fix for Bug#73474 (19365473), Invalid empty line in MANIFEST.MF

  - Fix for Bug#70436 (17527948), Incorrect mapping of windows timezone to Olson timezone.
    TimeZone mappings were revised in order to use latest data from IANA Time Zone Database and Unicode CLDR.

  - Fix for Bug73163 (19171665), IndexOutOfBoundsException thrown preparing statement.
    Regression test added. Fix was included in patch from 5.1.32: "Fix for failing tests when running test suite with Java 6+".

  - Added support for gb18030 character set

  - Fix for Bug#73663 (19479242), utf8mb4 does not work for connector/j >=5.1.13

  - Fix for Bug#73594 (19450418), ClassCastException in MysqlXADataSource if pinGlobalTxToPhysicalConnection=true

  - Fix for Bug#19354014, changeUser() call results in "packets out of order" error when useCompression=true.

  - Fix for Bug#73577 (19443777), CHANGEUSER() CALL WITH USECOMPRESSION=TRUE COULD LEAD TO IO FREEZE

  - Fix for Bug#19172037, TEST FAILURES WHEN RUNNING AGAINST 5.6.20 SERVER VERSION

08-04-14 - Version 5.1.32

  - Fix for Bug#71923 (18344403), Incorrect generated keys if ON DUPLICATE KEY UPDATE not exact.
    Additionally several methods in StringUtils were fixed/upgraded.

  - Fix for Bug#72502 (18691866), NullPointerException in isInterfaceJdbc() when using DynaTrace

  - Fix for Bug#72890 (18970520), Java jdbc driver returns incorrect return code when it's part of XA transaction.

  - Fabric client now supports Fabric 1.5. Older versions are no longer supported.

  - Fix for Bug#71672 (18232840), Every SQL statement is checked if it contains "ON DUPLICATE KEY UPDATE" or not.
    Thanks to Andrej Golovnin for his contribution.

  - Fix for Bug#73070 (19034681), Preparing a stored procedure call with Fabric results in an exception

  - Fix for Bug#73053 (19022745), Endless loop in MysqlIO.clearInputStream due to Linux kernel bug.
    In the source of this issue is a Linux kernel bug described in the patch "tcp: fix FIONREAD/SIOCINQ" 
    (https://git.kernel.org/cgit/linux/kernel/git/torvalds/linux.git/commit/?id=a3374c4).

  - Fix for Bug#18869381, CHANGEUSER() FOR SHA USER RESULTS IN NULLPOINTEREXCEPTION

  - Fix for Bug#62577 (16722757), XA connection fails with ClassCastException

  - Fix for Bug#18852587, CONNECT WITH A USER CREATED USING SHA256_PASSWORD PLUGIN FAILS WHEN PWD IS BLANK

  - Fix for Bug#18852682, TEST TESTSHA256PASSWORDPLUGIN FAILS WHEN EXECUTE AGAINST COMMERCIAL SERVER

  - Fix for failing tests when running test suite with Java 6+.
    Includes fix for Bug#35829 (11748301), build.xml check for java6 should use or instead of and.

  - Charset mappings refactored.

  - Fix for Bug#72712 (18836319), No way to configure Connector JDBC to not do extra queries on connection

06-09-14 - Version 5.1.31

  - Fix for Bug#66947 (16004987), Calling ServerPreparedStatement.close() twice corrupts cached statements.

  - Fix for Bug#61213 (18009254), ON DUPLICATE KEY UPDATE breaks generated key list when extended INSERT is used

  - Test cases updated to comply with MySQL 5.7.4 new STRICT_MODE behavior and no longer supported IGNORE clause in
    ALTER TABLE statement.

  - Added support for sha256_password authentication with RSA encryption.

  - Fix for Bug#71753 (18260918), Bad SSL socket transform.

  - Added tests for changes in GET DIAGNOSTIC syntax introduced in MySQL 5.7.0.

  - Fix for Bug#67803 (16708231), XA commands sent twice to MySQL server.
    Thanks to Andrej Golovnin for his contribution.

  - Fix for Bug#55680 (16737192), MySQL Connector/J memory leak

  - Fix for Bug#72326 (18598665), Typo in fullDebug.properties - gatherPerMetrics should be gatherPerfMetrics

  - Fix for Bug#72023 (18403456), Avoid byte array creation in MysqlIO#unpackBinaryResultSetRow.
    Thanks to Andrej Golovnin for his contribution.

  - Fix for Bug#72000 (18402873), java.lang.ArrayIndexOutOfBoundsException on java.sql.ResultSet.getInt(String).

  - Fix for Bug#71850 (18318197), init() is called twice on exception interceptors

  - Fix for Bug#72008 (18389973), Avoid useless object creation in StringUtils#getBytes-methods.
    Thanks to Andrej Golovnin for his contribution.

  - Fix for Bug#72006 (18403199), Avoid creation of a character array in PreparedStatement$ParseInfo.
    Thanks to Andrej Golovnin for his contribution.
    Additionally, unneeded StringBuffer replaced by StringBuilder instances in StringUtils.

  - Fix for Bug#72301 (18549472), Fabric driver swallows exceptions thrown during connection creation using JDBC4

03-28-14 - Version 5.1.30

  - Fix for Bug#71679 (18236388), Avoid iterator creation when invoking statement interceptors in MysqlIO.
    Thanks to Andrej Golovnin for his contribution.

  - Fix for Bug#70944 (17831255), community and commercial builds should have the same line number tables

  - Fix for Bug#71861 (18327245), Avoid manual array copy in MysqlIO and LoadBalancingConnectionProxy.
    Thanks to Andrej Golovnin for his contribution.

  - Fix for Bug#71623 (18228668), Field#getStringFromBytes() creates useless byte array when using JVM converter.
    Thanks to Andrej Golovnin for his contribution.

  - Fix for Bug#71621 (18228302), MysqlXAConnection#xidToString(Xid xid) produces too much garbage.
    Thanks to Andrej Golovnin for his contribution.

  - Fix for Bug#67318 (16722637), SQLException thrown on already closed ResultSet. Thanks to Thomas Manville and Andrej Golovnin for their contribution.

  - Fix for Bug#71396 (18110320), setMaxRows (SQL_SELECT_LIMIT) from one query used in later queries (sometimes).
    Additionally, SQL_SELECT_LIMIT is no longer sent unnecessarily between consecutive queries.

  - Fix for Bug#71432 (18107621), Key store files not closed when making SSL connection

  - Reserved words lists updated from latest official SQL:92 and SQL:2003 specifications.

  - Fix for Bug#18091639, STRINGINDEXOUTOFBOUNDSEXCEPTION IN PREPAREDSTATEMENT.SETTIMESTAMP WITH 5.6.15

  - Added Fabric support

02-10-14 - Version 5.1.29

  - Fix for Bug#70701 (17647584), DatabaseMetaData.getSQLKeywords() doesn't match MySQL 5.6 reserved words.

  - Fix for Bug#17435879, REMOVE SRC/LIB-NODIST DIRECTORY FROM LAUNCHPAD DISTRIBUTION.
    Additional "com.mysql.jdbc.extra.libs" parameter must be used for ant build.

  - Fix for Bug#71038, Add an option for custom collations detection.
    Added new connection property detectCustomCollations=[true|false], with default false.
    Please be aware that these changed the previous default behavior and if you use custom charsets or collations
    you need to set detectCustomCollations=true.

  - Added tests for new index renaming syntax introduced in 5.7.1.

12-23-13 - Version 5.1.28

  - Fix for Bug#69579, DriverManager.setLoginTimeout not honored.

  - Fix for Bug#51313, Escape processing is confused by multiple backslashes.

  - Fix for Bug#55340, initializeResultsMetadataFromCache fails on second call to stored proc.

  - Fix for Bug#70969, Shadow declaration of OperationNotSupportedException in RowDataDynamic.

  - Fix for Bug#70835 (17750877), SQLExceptions thrown because of query interruption (KILL QUERY, query timeout, etc.)
    didn't extend java.sql.SQLNonTransientException for JDBC4+ deployments.

  - Fix for Bug#24344 test case, test fails if it's run with UTC timezone settings. 

  - Fix for Bug#69777, Setting maxAllowedPacket below 8203 makes blobSendChunkSize negative.

  - Fix for Bug#35115, yearIsDateType=false has no effect on result's column type and class.

  - Fix for Bug#68916 (16691047), closeOnCompletion doesn't work.

  - Fix for Bug #69746 (17164058), ResultSet closed after Statement.close() when dontTrackOpenResources=true

  - Fix for Bug#70842 (17753369), Adding live management of replication host topographies.

11-04-13 - Version 5.1.27

  - Fix for Bug#17248345, getFunctionColumns() method returns columns of procedure.

  - Fix for Bug#69290 (16879239), JDBC Table type "SYSTEM TABLE" is used inconsistently.

  - Fix for Bug#68562, Combination rewriteBatchedStatements and useAffectedRows not working as expected.

  - Fix for Bug#69452 (17015673), memory size connection property doesn't support large values well.

  - Added tests for InnoDB full-text search support introduced in 5.6GA.

  - Extended slow query warning with query execution plan for INSERT, REPLACE, UPDATE and DELETE.

  - Added tests for IPv6 functions introduced in 5.6GA.

  - Added support of authentication data up to 2^64-1 bytes.

  - Fix for Bug#38252, ResultSet.absolute(0) is not behaving according to JDBC specification.

  - Fix for Bug#62469, JDBC Authentication Fails with Null Byte in Scramble

  - Fix for Bug#69506, XAER_DUPID error code is not returned when a duplicate XID is offered in Java.

  - Added support for multi-master replication topographies in ReplicationDriver.  ReplicationDriver now uses two discrete load-balanced
    connections, one each for master and slave connections.  The same load-balancing options which apply to load-balanced connections
    now also apply to ReplicationConnections.  By default, this means that when a ReplicationConnection uses master connections
    (because the read-only property of the Connection is false), work may be re-balanced between configured master hosts at transaction 
    boundaries.  As with load-balanced connections, the ReplicationConnection host list may be managed within the JVM (see
    com.mysql.jdbc.ReplicationConnectionGroupManager) or optionally via JMX (using replicationEnableJMX configuration option; see
    com.mysql.jdbc.jmx.ReplicationGroupManagerMBean).  To specify multi-master replication topographies, define each host "type"
    property using the following format:
 
    address=(host=hostname)(port=3306)(type=[master|slave])

    In the absense of explicit type definitions, the driver will assume a single master listed first, with all subsequently-listed
    hosts configured as slaves.

  - Fix for Bug#63354 (16443992), JDBC cannot make new connections if master is down.

  - Fix for Bug#17003626, REGRESSION TEST FAILURE WITH SERVER VERSION 5.7.1

  - Removed ant-contrib.jar from C/J distribution.

  - Added tests for GIS precise spatial operations introduced in 5.6GA.

  - Fixed META-INF information

  - Fix for Bug#17251955, ARRAYINDEXOUTOFBOUNDSEXCEPTION ON LONG MULTI-BYTE DB/USER NAMES

  - Fix for Bug#50538, DatabaseMetaData.getDriverVersion() contains unexpanded ${bzr.revision-id}

08-05-13 - Version 5.1.26

  - Fix for Bug#69298 (16845965), Methods DatabaseMetaData.getProcedures() and DatabaseMetaData.getProcedureColumns(), in JDBC4,
    return stored procedure only or both stored procedures and functions metadata information, depending on the value set in the
    connection property "getProceduresReturnsFunctions", having default value 'true'. Several fixes in Functions and
    Procedures metadata so that consulting I__S and MySQL/DDL returns the same info.

  - Fix for Bug#69308 (16879267), Avoid calling batchedStatement.close() twice, and thus raising and ignoring an undercover SQLException, in methods
    PreparedStatement.executeBatchedInserts and PreparedStatement.executePreparedBatchAsMultiStatement.

  - Fix for Bug#68400, useCompression=true and connect to server, zip native method cause out of memory.
    CompressedInputStream now does not keep reference to connection.
    Thank Dominic Tootell for his investigation, proposed solution and all the help he provided.

  - Fix for Bug#65871, DatabaseMetaData.getColumns() throws an MySQLSyntaxErrorException.
    Delimited names of databases and tables are handled correctly now. The edge case is ANSI quoted
    identifiers with leading and trailing "`" symbols, for example CREATE DATABASE "`dbname`". Methods
    like DatabaseMetaData.getColumns() allow parameters passed both in unquoted and quoted form,
    quoted form is not JDBC-compliant but used by third party tools. So when you pass the indentifier
    "`dbname`" in unquoted form (`dbname`) driver handles it as quoted by "`" symbol. To handle such
    identifiers correctly a new behavior was added to pedantic mode (connection property pedantic=true),
    now if it set to true methods like DatabaseMetaData.getColumns() treat all parameters as unquoted.

  - Fix for Bug#45757 (11754192), Don't allow updateRow() to be called when updatable cursor is positioned on insert row.

  - Fix for Bug#68098 (16224299), Return indexes sorted by NON_UNIQUE, TYPE, INDEX_NAME, and ORDINAL_POSITION in DatabaseMetaData.getIndexInfo.
  
  - Fix for Bug#68307 (16707803), Return correct COLUMN_TYPE from both getProcedureColumns() and getFunctionColumns().

  - Fix for Bug#42267, PreparedStatementWrapper doesn't have a toString() implementation

  - Fix for Bug#44451 (11753081), Added missing fields in methods getColumns(), getProcedureColumns(), getTables() and getUDTs().
    Methods getClientInfoProperties() and getFunctions() were made available in all *DatabaseMetaDataUsingInfoSchema implementations.

05-06-13 - Version 5.1.25

  - Fix for Bug#68801, java webstart mysql-connector-java lib calls -bin library.

  - Fix for Bug#16426462, SyntaxRegressionTest failing on C/J 5.1.24 against MySQL 5.6.10

  - Fix for Bug#60816, Cannot pass NULL to an INOUT procedure parameter.

  - Added support for Connection Attributes when used with MySQL Server versions (5.6+) which support this feature.  
    By default, the following standard attributes are sent to the server, where they can be seen in the 
    performance_schema.session_connect_attrs table:
     * _client_version : the version of MySQL Connector Java in use
     * _client_name : "MySQL Connector Java"
     * _runtime_version : the version of the Java runtime environment in which the driver is running
     * _runtime_vendor : the name of company which produced the Java runtime environment
    Additionally, users may supply their own key/value attributes to be exposed by providing them in 
    "key1:value1,key2:value2" format in the connectionAttributes connection property.
    To avoid sending any connection attributes to the server, set connectionAttributes property to "none".
    
  - Fix for Bug#68763 (16545334), ReplicationConnection.isMasterConnection() returns false always.

  - Fix for Bug#68733 (16526938), ReplicationConnection doesn't ping all slaves.

  - Fix for Bug#68556, Tomcat can't stop a cleanup thread by clearReferencesStopThreads.

  - Fix for Bug#16436511, getDriverName() returns a string with company name "MySQL-AB". Driver name changed to "MySQL Connector Java".

  - Fix for Bug#68664 (16486957), Enable packaging of .JAR file from Eclipse.

03-05-13 - Version 5.1.24

  - Fix for Bug#64204, ResultSet.close hangs if streaming query is killed.

  - Fix for Bug#16224249, Deadlock on concurrently used LoadBalancedMySQLConnection:
    1) abortInternal() method was moved from com.mysql.jdbc.MySQLConnection to com.mysql.jdbc.Connection interface;
    2) load-balanced/failover proxy now broadcasts abortInternal() to all underlying physical connections;
    3) load-balanced/failover proxy now prevents picking of new physical connection after close() or abortInternal() were called explicitly on proxy;
    4) connection synchronization mutex was refactored, now mutex is proxy instance for proxied connection or connection instance itself if there is no proxy.

  - Fix for Bug#64805, StatementImpl$CancelTask occasionally throws NullPointerExceptions.

  - Fixed typos in descriptions of properties.

  - Fix for Bug#68011, Invalid error message noDatetimeSync property instead of noDatetimeStringSync.

02-04-13 - Version 5.1.23

  - Fix for Bug#35653, executeQuery() in Statement.java let "TRUNCATE" queries being executed. "TRUNCATE" and "RENAME" are now filtered for executeQuery().

  - Fix for Bug#65909, referenceThread causes memory leak in Tomcat.
    Abandoned connection cleanup thread was refactored to have static shutdown method.
    If you encountered this leak problem, your application should implement context listener with
    AbandonedConnectionCleanupThread.shutdown() call in contextDestroyed method.

    For example:
       @WebListener
       public class YourThreadsListener implements ServletContextListener {
          public void contextDestroyed(ServletContextEvent arg0) {
             try {
                 AbandonedConnectionCleanupThread.shutdown();
             } catch (InterruptedException e) {
             }
          }
          ...
       }

    Note that if container does not support annotations you should add description to web.xml:
       <listener>
          <listener-class>user.package.YourThreadsListener</listener-class>
       </listener>

  - Added tests for explicit partition selection syntax introduced in 5.6GA.

  - Added support of password expiration protocol. This introduces new boolean connection property disconnectOnExpiredPasswords.
    If disconnectOnExpiredPasswords = true and password expired then connection will be rejected by server with ErrorCode == 1820 (ER_MUST_CHANGE_PASSWORD).
    If disconnectOnExpiredPasswords = false then connection will enter to "sandbox" mode,
    all commands except SET PASSWORD = ... and SET PASSWORD FOR CURRRENT_USER() = ... will cause an error to be thrown.

  - Added tests for EXCHANGE PARTITION syntax introduced in 5.6GA.

  - Added tests for transportable tablespaces syntax introduced in 5.6GA.

  - Added tests for CREATE TABLE syntax changed in 5.6GA: CREATE TABLE ... DATA DIRECTORY = 'absolute/path/to/directory/'

  - Added tests for ALTER TABLE syntax changed in 5.6GA: ALGORITHM and LOCK keywords.

  - Fix for Bug#67954, stack trace used for point-of-origin in log and exception messages
    causes permgen leak with webapp classloader on application redeploy. We no longer store the entire
    stack trace, only the calling class and method, and even then, that only when using the usage advisor
    or when profiling.
    
  - Fix for Bug#11237, useCompression=true and LOAD DATA LOCAL INFILE SQL Command.

  - Static charset/collation maps were updated.

  - Fix for Bug#14260352, difference in Timestamp value returned with rewriteBatchedStatements=true.

  - Fix for Bug#60598, nativeSQL() truncates fractional seconds.

  - Fix for Bug#40279, Timestamp values get truncated when passed as prepared statement parameters.
    This was partly fixed in 5.1.19 but that fix did not cover useLegacyDatetimeCode=true case.

  - Fix for Bug#14665141, Diff results returned from ResultSet and CachedRowSet with new password hashing.
    Test suite modified to don't perform comparison of PASSWORD() results if old_passwords=2
    because with SHA-256 password hashing enabled they are nondeterministic.
    
  - The driver now allows the mechanism for caching MySQL server configuration values replaceable at runtime,
    via the "serverConfigCacheFactory" property. The default is an implementation that is a per-VM concurrent
    map, keyed by URL. The driver will invalidate cache entries when SQLExceptions that indicate communications
    errors are thrown (on the assumption that the server has been or is restarting), or if the server version
    that is being connected to, differs from the one that was present when the cached values were populated.
    
    To replace the default implementation, implement CacheAdapterFactory<String, Map<String, String>>, and
    use the fully-qualified class name of this implementation for "serverConfigCacheFactory".
    
  - Connection.setReadOnly() will take advantage of server-side support for read-only transactions
    present in MySQL-5.6 and newer. Calling .isReadOnly() will incur a round-trip if useLocalSessionState
    is not enabled.

09-06-12 - Version 5.1.22
  - Fix for Bug#57662, Incorrect Query Duration When useNanosForElapsedTime Enabled.

  - Fix for Bug#65503, ResultSets created by PreparedStatement.getGeneratedKeys() are not close()d.

  - Fix for Bug#63800, getVersionColumns() does not return timestamp fields; always empty.
    Added support of ON UPDATE CURRENT_TIMESTAMP for TIMESTAMP and DATETIME fields.

  - Fix for Bug#41752, Can't connect mysqld which character_set_server=ucs2.

  - Fix for Bug#65508, getCharsetNameForIndex() should be faster.

  - Fix for Bug#14563127, Load-balanced connection fails to select valid host, closes connection
    on re-balance.

07-05-12 - Version 5.1.21
  - Added new built-in authentication plugin com.mysql.jdbc.authentication.Sha256PasswordPlugin
    ("sha256_password").

  - Fix for Bug#64731, StringUtils.getBytesWrapped throws StringIndexOutOfBoundsException.

  - Added new built-in authentication plugin com.mysql.jdbc.authentication.MysqlClearPasswordPlugin
    ("mysql_clear_password"). It allows C/J based clients to connect to MySQL accounts which use
    PAM authentication for example. SSL connection required for this authentication method.
    If SSL is not enabled then authentication which requires "mysql_clear_password" will lead to an error.

  - Fix for Bug#13980303, Auth plugin's confidentiality requirements are not checked after Auth Switch Request.

  - Fix for Bug#64205, Connected through Connector/J 5.1 to MySQL 5.5, the error message is garbled.

  - Fix for Bug#37931, Null Pointer Exception Thrown When specifying invalid character_set_results enc.

  - Fix for Bug#36662, TimeUtil.java: MEST mapping n/a.

  - Fix a scalability/memory footprint issue where Object.finalize() was being used on 
    ConnectionImpl to clean up the low-level network connection to MySQL should a 
    connection be abandoned by the application before being cleanly close()d. We now
    track connections in a phantom reference queue, and have a single thread per-vm
    clean these up when the VM notices the connection is no longer referenced by
    anything else.
    
  - Added the ability to add new client-side prepared statement parse info caches by
    implementing com.mysql.jdbc.CacheAdapterFactory and telling the driver to use it
    when "cachePrepStmts=true" via the "parseInfoCacheFactory" configuration property. 
    
  - Implemented JDBC-4.1 methods from Java-7:
  
       - Connection.setSchema(String) - no-op, until we support database==schema in the driver
       - Connection.getSchema() - see above
       - Connection.abort(Executor executor)
       - Connection.setNetworkTimeout(Executor, int)
       - Connection.getNetworkTimeout() throws SQLException;
       - CallableStatement.getObject(int, Class<T>)
       - CallableStatement.getObject(String, Class<T>)
       - DBMD.getPseudoColumns() - returns an empty result set
       - DBMD.generatedKeyAlwaysReturned() - always true for MySQL
       - ResultSet.getObject(int, Class<T>)
       - ResultSet.getObject(String, Class<T>)
       - Statement.closeOnCompletion()
       - Statement.isCloseOnCompletion()

05-02-12 - Version 5.1.20
  - Fix for Bug#64983, 5.1.19 not working with JBoss AS 4.2.3.GA.

  - Fix for Bug#13960556, java.lang.StringIndexOutOfBoundsException in com.mysql.jdbc.PreparedStatement.formatNanos(int nanos).

  - Fix for pluggable authentication tests to run on Windows.

  - Fix for Bug#13897714, NPE in testsuite.regression.StatementRegressionTest.testBug1933() with 5.6.5_m8 server.

  - Fix for Bug#55962, Savepoint identifier is occasionally considered as floating point numbers.

  - Fix for Bug#13955027, SET OPTION syntax was removed starting from 5.6.5 server version.

  - Fix for Bug#13958793, ClassCastException in ConnectionImpl.buildCollationMapping() with 4.1 server.

  - Fix for Bug#36478, Client prepared statement bugged if word 'limit' included in the query.

04-02-12 - Version 5.1.19
  - Fix for Bug#64621, setMaxRows was not correctly processed during CS PS metadata
    collection causing entire resultset to be fetched and possibly leading to OOM.

  - Fix for Bug#63456, MetaData precision is different when using UTF8 or Latin1 tables.
	The problem was in finding maxBytesPerChar through versioned mapping from Java charset to MySQL charset.
	That map returns "utf8mb4" instead "utf8" for server versions starting with 5.5.2.
	CharsetMapping, ConnectionImpl and Field have been reorganized to use static maps INDEX_TO_MYSQL_CHARSET,
	STATIC_CHARSET_TO_NUM_BYTES_MAP instead. Also dynamic maps ConnectionImpl.indexToCustomMysqlCharset
	and ConnectionImpl.mysqlCharsetToCustomMblen have been added for custom charsets.

  - Added support for pluggable authentication via the com.mysql.jdbc.AuthenticationPlugin
    interface (which extends standard "extension" interface). Examples are in
    com/mysql/jdbc/authentication and in testsuite.regression.ConnectionRegressionTest.
    This introduces three new properties:

       authenticationPlugins defines comma-delimited list of classes that implement
       com.mysql.jdbc.AuthenticationPlugin and which will be used for authentication
       unless disabled by "disabledAuthenticationPlugins" property.

       disabledAuthenticationPlugins defines comma-delimited list of classes implementing
       com.mysql.jdbc.AuthenticationPlugin or mechanisms, i.e. "mysql_native_password".
       The authentication plugins or mechanisms listed will not be used for authentication
       which will fail if it requires one of them. It is an error to disable the default
       authentication plugin (either the one named by "defaultAuthenticationPlugin" property
       or the hard-coded one if "defaultAuthenticationPlugin" propery is not set).

       defaultAuthenticationPlugin defines name of a class implementing
       com.mysql.jdbc.AuthenticationPlugin which will be used as the default authentication
       plugin. It is an error to use a class which is not listed in "authenticationPlugins"
       nor it is one of the built-in plugins. It is an error to set as default a plugin
       which was disabled with "disabledAuthenticationPlugins" property. It is an error
       to set this value to null or the empty string (i.e. there must be at least a valid
       default authentication plugin specified for the connection, meeting all constraints
       listed above).

  - Fix for Bug#63526. The problem happens in com.mysql.jdbc.EscapeProcessor#escapeSQL.  The function recognizes the string in the create table statement as an escape sequence (line 136+138). The "if" construct beginning in line 182 tries to match a white-space collapsed version of the string to prefixes for valid jdbc-escapes (till line 300). Since no matching escape sequence is found and no "else" clause is defined, neither the token, nor replacement are added to the resulting escaped SQL string.

  - Fix for Bug#61203, noAccessToProcedureBodies does not work anymore.

  - Fix for Bug#63811, pointless Socket.bind() when using ephemeral ports and interfaces, which limits scalability on some platforms.
    
  - Connection.changeUser() would not check for closed connections, leading to NPEs when this method was called on a closed connection.
	
  - Fix for Bug#63284, memory leak with Failover proxied Statement/PreparedStatement with DBCP due to improper implementation of equals().
    
  - Prepared statements would needlessly allocate a 4K buffer for converting
    streams when no set*Stream() methods had been used.
  
10-03-11 - Version 5.1.18
 
  - Fix for Bug#12565726, not putting the space between VALUES() and ON DUPLICATE KEY UPDATE
	causes C/J a) enter rewriting the query although it has ON UPDATE 
	and b) to generate the wrong query with multiple ON DUPLICATE KEY

  - Fix for Bug#12784170, "process fork failure" errors while running test suite via ant on Windows.
    Added new ant flag, com.mysql.jdbc.junit.fork, which controls whether JUnit will fork new processes
    for testing ("on", default and legacy behavior) or not ("off", required for Windows).  

  - Reverting changes made to ConnectionImpl.java,
    private boolean characterSetNamesMatches function.

  - Added function MYSQL_INDEX_TO_MYSQL_CHARSET to retrieve server charset name
    using index instead of parsing variables to CharsetMapping.java.

  - Completed fix for Bug#61201/12649557, fixed tests failures.
  
  - Fix for Bug#61201/12649557, Can't establish connection when url has
    sessionVariables and characterEncoding. Fix covers only MySQL server 4.1+
    
  - Fix for Bug#61501 - Calling Statement.cancel() on a statement that isn't
    currently executing will cause some later-executed query on the same
    connection to be cancelled unexpectedly. The driver now guards against this
    condition, but it is an underlying server issue. The MySQL statement "KILL QUERY"
    (which is what the driver uses to implement Statement.cancel()) is rather
    non-deterministic, and thus the use of Statement.cancel() should be avoided
    if possible.
    
  - Fix for Bug#61866/12791594 - Calling Statement.getWarnings() after
    Statement.clearWarnings() has been called, returns the "old" warnings.
    
  - Fix for Bug#13036537 - LRUCache was really a least-recently-added cache.

  - Fix for Bug#13036309, Correcting parameter name in maxPerformance.properties.


07-04-11 - Version 5.1.17

  - Fix for Bug#61332 - LIKE not optimized in server when run against I__S tables and no wildcards used.
    Databases/tables with "_" and/or "%" in their names (escaped or not) will be handled by this code path,
	although slower, since it's rare to find these characters in table names in SQL. If there's a "_" or "%"
	in the string, LIKE will take care of that, otherwise we now use = . The only exception is
	information_schema database which is handled separately. Patch covers both getTables() and getColumns().

  - Fix for Bug#61150 - First call to stored procedure fails with "No Database Selected".
	The workaround introduced in DatabaseMetaData.getCallStmtParameterTypes to fix
	the bug in server where SHOW CREATE PROCEDURE was not respecting lower-case table names
	is misbehaving when connection is not attached to database and on non-casesensitive OS.

  - Fix for Bug#61105 - Avoid a concurrent bottleneck in Java's character set
    encoding/decoding when converting bytes to/from Strings.
    
04-21-11 - Version 5.1.16

  - Partial fix for BUG#54135 - setQueryTimeout unsafe across VIP. Fix prevents c/J from 
    killing the right ConnectionID but on wrong server.

  - Fix for BUG#57808 - wasNull not set for DATE field with value 0000-00-00
	in getDate() although zeroDateTimeBehavior is convertToNull.

  - Fix for Bug#54425 - Bypassing the server protocol bug where DB should be null-terminated
    whether it exists or not. Affects COM_CHANGE_USER.
	
  - Fix for Bug#60313 (11890729), bug in 
    com.mysql.jdbc.ResultSetRow.getTimestampFast().

  - Fix for bug 11782297, DBMD.getTables (so thus getColumns too) fails with 
    table names containing dot (like "junk_[Sp:e,c/ C-h+a=.r]").
  
  - Added the ability to determine if the connection is against a server on the 
    same host via the Connection.isServerLocal() method.
    
  - Fix for bug 12325877, Setting "autoReconnect=true" and 
    "cacheServerConfiguration=true" would cause connections created after
    an existing connection fails to have non-existent values for server
    variables which lead to exceeding of max allowed packet exceptions when the
    new connections were used.

02-08-11 - Version 5.1.15

   - Fix for Bug#38367, parameters metadata did not reflect the fact that NULL is allowed 
     parameter value. So DatabaseMetaData.getProcedureColumns will set isNullable member to
	 java.sql.DatabaseMetaData.procedureNullable now.

   - Completed fix for Bug#27916.

   - Fix for Bug#59224, adding 5.5 reserved words to DatabaseMetaData.getSQLKeywords().

   - Fixed an issue where statement comments set via Connection.setStatementComment()
     weren't represented in autoGenerateTestcaseScript=true output.
     
   - Added ability to include the current java thread dump in the exception message
     given for deadlock/wait lock timeout exceptions, enable with 
     "includeThreadDumpInDeadlockExceptions=true" in your JDBC url.

   - Added ability to include current thread name as a statement comment visible
     in MySQL's "SHOW PROCESSLIST" and Innodb deadlock diagnostics, enable with
     "includeThreadNamesAsStatementComment=true".
     
   - Added an SLF4J logging adapter. Enable by adding setting the connection 
     property "logger" to "Slf4JLogger" and placing the appropriate bridge
     from SLF4J to the logging framework of choice in your CLASSPATH. As with
     other Connector/J logging adapters, the log category name used by the 
     driver is "MySQL". See http://www.slf4j.org/manual.html for more details. 
     
12-06-10 - Version 5.1.14

   - Fix for Bug#58728, NPE in com.mysql.jdbc.jdbc2.optional.StatementWrappe.getResultSet()
     if rs is null. Regression test case added to Statement regression tests.

   - Fix for Bug#58751, DatabaseMetadata.getIndexInfo() CARDINALITY now clamped
     to Integer.MAX_VALUE.

   - Fix for BUG#58590
   - Testsuite.Simple.DateTest, MetadataTest, NumbersTest and StatementsTest cleaned and fixed.

   - Testsuite.simple, ConenctionTest & DataSourceTest are up to date. Major rework on 
     ConnectionTest.testDeadlockDetection (Sveta) and testUseCompress.
   
   - Testsuite.simple, CallableStatementTest & CharsetTests are up to date.
   
   - Testsuite.regression SubqueriesRegressionTest and StringRegressionTest are up to date.

   - Testsuite.regression MicroPerformanceRegressionTest, NumbersRegressionTest, PooledConnectionRegressionTest,
     ResultSetRegressionTest are up to date.

   - Testsuite.regression.MetaDataRegressionTest up to date.
   
   - Typo in StatementRegressionTest.testLikeWithBackslashes fixed. StatementRegressionTest
     is up to date.

   - Fix for Bug#58232 - CallableStatement fails to fetch OUT parameter against 5.5 server
   
   - Testsuite.regression.Connection, tests for BUG#45419 refined by Todd so not to cause failures.

   - Testsuite.regression.CallableStatement, tests for BUG#26959 failing against 5.5+ server.

   - Bringing testsuite.regression.CachedRowsetTest up to date.

   - Bringing BLOBregression tests up to date.

   - Fix for Bug#58042 - Statements test failure not handled.

   - Fix for Bug#57850 - Refresh SELECT statement doesn't use correct data type.
     Added Field.valueNeedsQuoting (private final boolean) and protected boolean getvalueNeedsQuoting().
	 UpdatableResultSet refresher and updater call upon this value now.
	 
   - Removing commented source in fix for Bug#57697
   - Fix for Bug#57697 - Metadata getTables() was not checking for table_name already been quoted.
   - Fix for Bug#57694 - 3byte UTF8 can not be used with 5.5.3+ server.
   - Fix for Bug#57701 - StatementsTest.testBatchRewriteErrors() failing on new servers.
   
   - Fix for Bug#54756 - Cannot retrieve data from ResultSet by column name from a Sphinx daemon.
     We were relying only on "server version string" passed. Now, determining
	 server version is done via protocol flags too, where applicable.

   - Fix for Bug#57022 - cannot execute a store procedure with output parameters,
     database parameter was ignored in db.sp notation. The fix is to "sanitize" 
	 db.sp call just like in patch for noAccessToProcedureBodies. BaseTestCase
	 extended with createDatabase and dropDatabase. Regression test added.

   - Fix for Bug#57262 - "useOldUTF8Behavior" behavior was broken since 5.1.3,
     now explicitly sets connection character set to latin1 ("SET NAMES latin1")
     during connection post-handshake process.
     
   - Patch for problem where "noAccessToProcedureBodies=true" was causing 
     "underprivileged" user not to have access to procedures created by him.

   - Patch for Bug#56305, unhandled NPE in DatabaseMetaData.java when calling 
     wrong-cased function without access to mysql.proc. Although simple by 
     itself, some more enhancements were needed for everything to function 
     properly.  So, along with catching potential NPE due to server bug, a 
     guard against calling JDBC functions with db_name.proc_name notation was 
     also added. Necessary changes added to StringUtils.java too.

   - Added ability to load-balance while auto-commit is enabled.  This 
     introduces two new properties:

       loadBalanceAutoCommitStatementThreshold defines the number of matching 
       statements which will trigger the driver to (potentially) swap physical 
       server connections, 

       loadBalanceAutoCommitStatementRegex defines the regular expression 
       against which statements must match.  The default values (0 and blank, 
       respectively) retain the previously-established behavior that 
       connections with auto-commit enabled are never balanced.  Feature 
       request documented in Bug#55723.

   - Minor fix in getProcedureColumns() DisplaySize for Bug#51712. Fix for 
     Bug#41269 is not complete without this.  getColumnDisplaySize on a 
     ResultSet already consisting of metadata is now functional thanks to 
     Bogdan.

   - Minor fix for Bug#55217, return 4 as a result of DataBaseMetadata.getJDBCMajorVersion() as per manual.

   - Added support for hosts specified in the URL of the form: 
     address=(key=value), supported keys are:
       
       (protocol=tcp or pipe (for named pipes on Windows)
       (path=[] for named pipes)
       (host=[]) for TCP connections 
       (port=[]) for TCP connections 
       
       An example would be:
       
       jdbc:mysql://address=(protocol=tcp)(host=localhost)(port=3306)(user=test)/db
       
      Any other parameters are treated as host-specific properties that follow 
      the conventions of the JDBC URL properties. This now allows per-host 
      overrides of any configuration property for multi-host connections 
      (failover, loadbalance, replication). We do recommend that the overrides 
      are limited to user, password, network timeouts and statement and 
      metadata cache sizes. Unexpected behavior may be observed with other 
      per-host overrides.

    - Fix for Bug#56099 - Added support for JDBC4-specific functionality when 
      using load-balanced connections.

    - Fix for Bug#56200 - Added diagnostic information to SQLException message 
      thrown when a closed load-balanced connection is reused.  This 
      information will identify the conditions which caused the connection to 
      be closed.
      
    - Fix for Bug#56429 - When using Connector/J configured for failover 
      (jdbc:mysql://host1,host2,... URLs), the non-primary servers re-balance 
      and spawned new idle connections when the transactions on the master were
      committed or rolled-back, eventually exceeding max_connections. It was 
      also discovered that session state (autocommit, isolation level, catalog)
      wasn't  being copied from the primary connection to secondary 
      connections correctly because of the same changes that caused this bug, 
      and this was fixed as well.
     
    - Fix for Bug#56706 - Ensure read-only state is synchronized when new 
      load-balanced connections are selected.
      
    - Fixed Bug#56955 - Connection properties "trustCertificateKeyStoreType" 
      and "clientCertificateKeyStoreType" have invalid defaults, therefore 
      connections that specify "useSSL" will sometimes fail with exceptions 
      from JSSE unless "JKS" has been specified for both of these properties. 
      The default value for these properties is now "JKS", and thus it no 
      longer has to be specified.
      
    - Fixed Bug#56979 - Improper connection closing logic leads to TIME_WAIT 
      sockets on server
      
    - Fixed Bug#57380 - DatabaseMetaData.supportsMultipleResultSets() now returns
      true when connected to a 4.1 version or later server.
      
    - Fixed Bug#58706 - Failover connections didn't honor "failOverReadOnly=false", and in some
      situations would not fall back.
      
    - Removed logging integrations with log4j and apache-commons-logging due to license 
      incompatibility. Replacing with SLF4J integration in next release.

06-24-10 - Version 5.1.13

   - Minor fix in previous patch for Bug#51904. Function ConnectionImpl.setCatalog() was passed quoted argument thus breaking with "...for the right syntax to use near 'test``'"
	  
    - Fix for Bug#51912 - Passing NULL as cat. param to getProcedureColumns with !nullCatalogMeansCurrent
	
    - Fix for Bug#52167 - Can't parse parameter list with special characters inside
	
    - Fix for Bug#51904 - getProcedureColumns() always returns PROCEDURE_CAT result column as NULL
	
    - Fix for Bug#51712 - Display Size is always 0 for columns returned by getProcedureColumns()

    - Fix for Bug#51908 - db variable might have end up unassigned when calling
      getProcedureColumns()/Functions(). This is a followup on code changes made
      for Bug#51022.
    
    - Fixed Bug#51266 - jdbc:mysql:loadbalance:// would stick to the first
      host in the list in some cases, especially exacerbated if the host was
      down.
      
    - Replaced URLs of the form jdbc:mysql://host-1,host-2 with a composite of
      a normal connection and a jdbc:mysql:loadbalance:// connection for more 
      robustness and cleaner code.
      
    - Fixed BUG#51643 - Connections using jdbc:mysql:loadbalance:// would 
      have statements (and prepared statements) that did not have their connections
      changed upon commit()/rollback(), and thus applications that held statement
      instances past commit()/rollback() could have data written to or read from
      un-intended connections.
      
    - Fixed BUG#51666 - StatementInterceptors were never "un-safed" after connection 
      establishment, causing interceptors which returned result sets pre/post execution
      would not work.
      
    - Fixed BUG#51783 - Load-balanced connections could throw a SQLException
      incorrectly on commit() or rollback().  This was not caused by failures in commit
      or rollback, but rather by the possibility that the newly-selected physical
      connection was stale.  Added logic to catch and retry if this happens, up to
      the number of hosts specified for load-balancing.  Also added new property,
      loadBalanceValidateConnectionOnSwapServer, which controls whether to explicitly
      ping the selected host (otherwise, the host is presumed to be up, and will only
      be noticed if auto-commit or transaction isolation state needs to be set and
      fails).
      
    - Added loadBalancePingTimeout property to allow a specific timeout to be set
      for each ping executed against the servers.  This ping is executed when the
      physical connections are rebalanced (commit/rollback or communication exception),
      or when a query starting with (exactly) "/* ping */" is executed.  The latter
      causes each open underlying physical connection to be pinged.

    - Fixed BUG#51776 - Connection.rollback() could swallow exceptions incorrectly.

    - Fixed BUG#52231 - Differences in definitions of which SQLExceptions trigger
      a failover event could result in failure to try more than a single host in 
      certain situations.
      
    - Fixed BUG#52534 - Performance regression using load-balanced connection.  

    - More aggressively purge the statement timeout timers after they've been cancelled to
      trade time for memory. This purge only happens if statement timeouts are in use.
      
    - Added management of running load-balanced connections.  Statistics can be obtained,
      and hosts added/dropped via com.mysql.jdbc.ConnectionGroupManager or the JMX
      implementation.  This functionality is enabled by setting the new paramenter,
      loadBalanceConnectionGroup to the name of the logical grouping of connections.
      All load-balanced connections sharing the same loadBalanceConnectionGroup value,
      regardless of how the application creates them, will be managed together.  To
      enable JMX-based management, set loadBalanceEnableJMX=true and ensure that remote
      JMX is enabled in the JRE (eg, use -Dcom.sun.management.jmxremote).
      
    - Added loadBalanceExceptionChecker property, which takes a fully-qualified class
      name implementing com.mysql.jdbc.LoadBalancedExceptionChecker interface.  This
      allows custom evaluation of SQLExceptions thrown to determine whether they should
      trigger failover to an alternate host in load-balanced deployments.  The default
      is com.mysql.jdbc.StandardLoadBalanceExceptionChecker.
      
    - Added two new properties which allow more flexibility in determining which
      SQLExceptions should trigger failover in a load-balanced deployment.  The new
      loadBalanceSQLStateFailover property takes a comma-delimited list of SQLState
      codes which are compared to the SQLState of the SQLException (matching done
      with trailing wildcard), while loadBalanceSQLExceptionSubclassFailover takes
      a comma-delimited list of fully-qualified class/interface names, against
      which the SQLException is checked to determine if it is an instance of any.
      Matches trigger failover to an alternate host.
      
    - Fixed Bug#51704 - Re-written batched statements don't honor escape processing 
      flag of their creator.
      
    - Fixed Bug#43576 - Sometimes not able to register OUT parameters for 
      CallableStatements.
      
    - Fixed Bug#54175 - Driver doesn't support utf8mb4 for servers 5.5.2 and newer. The
      driver now auto-detects servers configured with character_set_server=utf8mb4 or
      treats the Java encoding "utf-8" passed via "characterEncoding=..." as utf8mb4 in
      the "SET NAMES=" calls it makes when establishing the connection. 
    
02-18-10 - Version 5.1.12

    - NO_INDEX_USED and NO_GOOD_INDEX used were only being set when profileSQL 
      was set to "true", and in some cases their values were reversed.

    - Fix for Bug#51022 - conn.getMetaData().getProcedures("schema",null,"%"); 
      returns all stored procedures from all databases and not only for given 
      one.
	
    - Fixed Bug#50538 - ${svn.revno} shows up in DBMD.getDriverVersion().
    
    - Removed usage of timestamp nanoseconds in PreparedStatement.setTimestamp(),
      as long as Bug#50774 exists in the server and there's no real support
      for nanos/micros in TIMESTAMPs, avoid the performance regression usage of 
      them causes.

    
01-20-10 - Version 5.1.11
 
    - Fix for BUG#50288 - NullPointerException possible during invalidateCurrentConnection() for load-balanced
      connections.
 
    - Fix for BUG#49745 - deleteRow() for updatable result sets can cause full table scan because escaped hex 
      values are used for primary key identifiers.
 
    - Fix for BUG#49607 - Provide Connection context in ExceptionInterceptor.
 
    - Fix for BUG#48605 - Ping leaves closed connections in liveConnections, causing subsequent Exceptions when
      that connection is used.
 
    - Fix for BUG#48442 - Load-balanced Connection object returns inconsistent results for hashCode() and equals()
      dependent upon state of underlying connections.
 
    - Fix for BUG#48172 - Batch rewrite requires space immediately after "VALUES"
    
    - Statement Interceptors didn't completely intercept server-side prepared statements.
    
    - Fix for BUG#48486 Cannot use load balanced connections with MysqlConnectionPoolDataSource.
    
    - Fix for Bug#32525 - "noDatetimeStringSync" doesn't work for server-side prepared statements. Now it does.

    - Hooked up exception interceptors so they get called now.
    
    - Rev'd the statement interceptor interface to pass on some server flags, warning counts and errors. See 
      the com.mysql.jdbc.StatementInteceptorsV2 interface for more details. The driver will create adaptors to
      transparently convert older implementations to the newer interface at runtime.
      
    - Statement Interceptors are now enabled at connection instantiation, but 
      can not return result sets (they will be ignored)  until the connection 
      has bootstrapped itself. If during the init() method your interceptor 
      requires access to the connection itself, it should ensure that methods 
      that might throw exceptions if the connection is closed should handle 
      this in a robust manner.
      
    - "Replication" connections (those with URLs that start with 
      jdbc:mysql:replication) now use a jdbc:mysql:loadbalance connection
      under the hood for the slave "pool". This also means that one can set
      load balancing properties such as "loadBalanceBlacklistTimeout" and
      "loadBalanceStrategy" to choose a mechanism for balancing the load and
      failover/fault tolerance strategy for the slave pool. This work was done
      in order to fix Bug#49537.
      
    - Fixed Bug#36565 - permgen leak from java.util.Timer. Unfortunately no great
      fix exists that lets us keep the timer shared amongst connection instances, so
      instead it's lazily created if need be per-instance, and torn down when the 
      connection is closed.
      
    - Fixed BUG#49700 - Connections from ConnectionPoolDataSource don't
      maintain any values set with "sesssionVariables=...". This was a bug
      in Connection.changeUser()/resetServerState(), we now resubmit the
      session variables during the execution of these methods.
    
09-22-09 - Version 5.1.10

    - Fix for BUG#47494 - Non standard port numbers in the URL are not honored.

09-16-09 - Version 5.1.9

    - The driver has been OSGi-ified. The bundle symbolic name is "com.mysql.jdbc", see META-INF/MANIFEST.MF to see
      what interfaces we export.
      
    - Fixed BUG#45040, adding missing tags from SVN import to BZR branch for
      5.1.
      
    - Fix for a variant of Bug#41484 - ResultSet.find*(String) failed when using cached result set
      metadata.
      
    - Fixed BUG#46637 - When the driver encounters an error condition that causes it to create a 
      CommunicationsException, it tries to build a friendly error message that helps diagnose 
      what is wrong. However, if there has been no network packets received from the server, 
      the error message contains bogus information like:

      "The last packet successfully received from the server was 1,249,932,468,916 milliseconds ago.  
      The last packet sent successfully to the server was 0 milliseconds ago."
      
      Now the error message states that it has never received any packets from the server in this
      scenario.
      
    - Added a new option, "queryTimeoutKillsConnection", when set to "true" will cause timeouts set
      by Statement.setQueryTimeout() to forcibly kill the connection, not just the query.
      
    - Fixed BUG#32216, "PORT" property filled in by Driver.parseURL() not always present. The driver 
      will now always fill in the "PORT" (using 3306 if not specified) property, and the "HOST" property 
      (using "localhost" if not specified) when parseURL() is called. The driver also parses a list of hosts 
      into HOST.n and PORT.n properties as well as adding a property "NUM_HOSTS" for the number of hosts 
      it has found. If a list of hosts is passed to the driver, "HOST" and "PORT" will be set to the 
      values given by "HOST.1" and "PORT.1" respectively. This change has centralized and cleaned up a large
      swath of code used to generate lists of hosts, both for load-balanced and fault tolerant connections and
      their tests.
      
    - Fixed the ResultSet side of BUG#23584 - Calendar discared when retrieving dates from server-side prepared
      statements. The other cases of this bug were fixed when "useLegacyDatetimeCode=false" became the default.

    - Fixed Bug#44324 - Data truncation exceptions did not return the vendor error code from the server. Note that
      the vendor error code is not hard-coded to 1265 as in the bug report, because the server returns different
      error codes for different types of truncations, and we did not want to mask those.
      
    - Fixed Bug#27431 - ResultSet.deleteRow() advances the cursor. The driver now places the cursor on the prior
      row in the result set, or before the start of the result set if the result set is empty after the deletion.
      
    - Fixed Bug#43759 - ResultSet.deleteRow() generates corrupt DELETE statement for primary keys with binary
      data.
      
    - Fixed Bug#46925 - Suspendable XA connections were not pinned to the XID for the global transaction, leading
      to failure when attempting to suspend/resume/commit from different logical XA connections.
      
    - Fixed Bug#44508 - DatabaseMetadata.getSuperTypes() returns result set with incorrect column names.
      
    - Fixed Bug#46788 - Batched prepared statements with ON DUPLICATE KEY UPDATE are rewritten incorrectly when
      when there are parameters as part of the UPDATE clause. Statements of this form can not be rewritten
      as multi-value INSERTs so they are rewritten into multi-statements instead.

07-16-09 - Version 5.1.8
    - Fixed BUG#44588 - Fixed error message for connection exceptions when
      streaming result sets are used.
      
    - Modified/fixed test cases using UnreliableSocketFactory.

    - Fixed BUG#43421 - Made doPing() global blacklist-aware, so that it does not
      throw Exceptions when at least a single load-balanced server is available.

    - Fixed BUG#43071 - Specifying ASCII encoding for converting seed String to
      byte array; allowing system default encoding to be used causes auth failures
      on EBCDIC platforms.

    - Fixed BUG#43070 - traceProtocol parameter isn't configured early enough to
      capture handshake protocol.

    - Fixed BUG#41161 - PreparedStatement.addBatch() doesn't check for all parameters
      being set, which leads to a NullPointerException when calling executeBatch() and
      rewriting batched statements into multi-value or multi-statement statements.

    - Fixed BUG#42055 - ConcurrentModificationException possible when removing items
      from global blacklist.
      
    - Fixed Bug #42309 - Statement.getGeneratedKeys() returns 2 keys when
      using ON DUPLICATE KEY UPDATE
      
    - Fixed some quoting of substituted parameter issues in localized error messages.
    
    - Added a version check around getting the variable 'auto_increment_increment' for
      servers < 5.0.2, which quiets down a warning message that the driver would log
      when connecting to MySQL-4.1 or older.
      
    - The driver will automatically disable elideSetAutoCommit and useLocalTransactionState
      if it detects a MySQL server version older than 6.0.10 with the query cache enabled, due
      to Bug#36326 which can cause the server to report bogus transaction state.
      
    - Fixed a performance regression (Bug#41532) in rewritten batched inserts when "ON DUPLICATE KEY" 
      was present.
      
      Fixes include an improvement to token searching in the statement, and the ability for the driver
      to rewrite prepared statements that include "ON DUPLICATE KEY UPDATE" into multi-valued inserts as
      long as there is no use of LAST_INSERT_ID() in the update clause (as this would render 
      getGeneratedKey() values incorrect).
      
    - Fixed Bug#44056 - Statement.getGeneratedKeys() retains result set instances until statement is closed,
      thus causing memory leaks for long-lived statements, or statements used in tight loops.
      
    - Fixed issues with server-side prepared statement batch re-writing caused by the fix to Bug#41532.
      Rewriting of batched statements now works the same between normal prepared statements and server-side
      prepared statements.
      
    - Fixed Bug#44862 - getBestRowIdentifier does not return resultset as per JDBC API specifications

    - Fixed Bug#44683 - getVersionColumns does not return resultset as per JDBC API specifications

    - Fixed Bug#44865 - getColumns does not return resultset as per JDBC API specifications

    - Fixed Bug#44868 - getTypeInfo does not return resultset as per JDBC API specifications

    - Fixed Bug#44869 - getIndexInfo does not return resultset as per JDBC API specifications

    - Fixed Bug#44867 - getImportedKeys/exportedKeys/crossReference doesn't have correct type for DEFERRABILITY

    - Fixed Bug#41730 - SQL Injection when using U+00A5 and SJIS
    
    - Fixed Bug#43196 - Statement.getGeneratedKeys() doesn't return values for UNSIGNED BIGINTS with values > Long.MAX_VALUE.
      Unfortunately, because the server doesn't tell clients what TYPE the auto increment value is, the driver can't consistently 
      return BigIntegers for the result set returned from getGeneratedKeys(), it will only return them if the value is > Long.MAX_VALUE. 
      If your application needs this consistency, it will need to check the class of the return value from .getObject() on the 
      ResultSet returned by Statement.getGeneratedKeys() and if it's not a BigInteger, create one based on the java.lang.Long that 
      is returned.
      
    - Fixed Bug#38387 - "functionsNeverReturnBlobs=true" now works for SQL functions that return binary/binary collation VAR_STRINGS.

    - Fixed Bug#45171 - Connection.serverPrepareStatement() returns wrong default result set types
    
    - Fixed Bug #43714 - useInformationSchema with
      DatabaseMetaData.getExportedKeys() throws exception

    - Fixed Bug #42253 - multiple escaped quotes cause exception from
      EscapeProcessor

    - Fixed Bug #41566 - Quotes within comments not correctly ignored by
      statement parser

    - Fixed Bug #41269 - DatabaseMetadata.getProcedureColumns() returns
      wrong value for column length

    - Fixed Bug #40439 - Error rewriting batched statement if table name
      ends with "values".

    - Fixed Bug #41484 Accessing fields by name after the ResultSet is closed throws
      NullPointerException.

    - Fixed Bug #39426 - executeBatch passes most recent PreparedStatement params
      to StatementInterceptor
      
    - Support use of INFORMATION_SCHEMA.PARAMETERS when "useInformationSchema" is set "true" and the view exists
      for DatabaseMetaData.getProcedureColumns() and getFunctionColumns().
      
    - When "logSlowQueries" is set to "true", and the driver has made a connection to a server that has suport
      for the SERVER_QUERY_WAS_SLOW flag in the protocol, the query will be logged if the server indicates the
      query has passed the slow query threshold.

    - Added new property, "maxAllowedPacket" to set maximum allowed packet size to
      send to server.

10-22-08 - Version 5.1.7
	- Fixed BUG#33861 - Added global blacklist for LoadBalancingConnectionProxy and
	  implemented in RandomBalanceStrategy and BestResponseTimeBalanceStrategy.
	  Added new property, "loadBalanceBlacklistTimeout", to control how long a
	  server lives in the global blacklist.
	  
	- Fixed BUG#38782 - Possible IndexOutOfBoundsException in random load balancing
	  strategy.
	  
	- Fixed BUG#39784 - invalidateCurrentConnection() does not manage global blacklist
	  when handling connection exceptions.

	- Fixed BUG#40031 - Adding support for CallableStatement.execute() to call
	  stored procedures that are defined as NO SQL or SQL READ DATA when failed
	  over to a read-only slave with replication driver.

	- Fixed BUG#35170- ResultSet.isAfterLast() doesn't work with for
	  streaming result sets.
	  
	- Fixed BUG#35199 - Parse error for metadata in stored function.
	
	- Fixed BUG#35415 - When result set is from views without access to underlying
	  columns and is opened with CONCUR_UPDATABLE, don't throw SQLExceptions when
	  checking updatability due to access permissions, instead return
	  CONCUR_READONLY from getConcurrency.
	  
	- Fixed BUG#35666 - NullPointerException when using "logSlowQueries=true" with
	  server-side prepared statements enabled.
	  
	- Fixed BUG#35660 - Calling equals() on connections created with "jdbc:mysql:loadbalance:"
	  URLs did not have the same behavior as "plain" connections. The behavior we use
	  is the implementation in java.lang.Object, load-balanced connections just happened
	  to be using a java.lang.reflect.Proxy which required some custom behavior in 
	  equals() to make it work the same as "plain" connections.
	  
	  Note that there is no *specified* equals contract for JDBC connections in the
	  JDBC specification itself, but the test makes sure that our implementation is
	  at least consistent.
	    
	- Fixed BUG#35810 - Properties set in URLs and then passed to DataSources via setUrl() 
	  did not take effect in certain circumstances. This also fixes related bugs BUG#13261 and
	  BUG#35753.
	  
	- Fixed BUG#36051 - ResultSet.getTime() won't accept value of '24' for hours component of
	  a java.sql.Time.
	  
	- Fixed BUG#36830 - DBMD.getColumns() doesn't return correct COLUMN_SIZE for SET columns. The
	  logic wasn't accounting for the ","s in the column size.
	  
    - Fixed BUG#35610, BUG#35150- ResultSet.findColumn() and ResultSet.get...(String) doesn't allow
      column names to be used, and isn't congruent with ResultSetMetadata.getColumnName().
      
      By default, we follow the JDBC Specification here, in that the 4.0 behavior
	  is correct. Calling programs should use ResultSetMetaData.getColumnLabel() to dynamically determine
	  the correct "name" to pass to ResultSet.findColumn() or ResultSet.get...(String) whether or not the
	  query specifies an alias via "AS" for the column. ResultSetMetaData.getColumnName() will return the
	  actual name of the column, if it exists, and this name can *not* be used as input to ResultSet.findColumn()
	  or ResultSet.get...(String).
	  
	  The JDBC-3.0 (and earlier) specification has a bug, but you can get the buggy behavior
	  (allowing column names *and* labels to be used for ResultSet.findColumn() and get...(String)) by setting 
	  "useColumnNamesInFindColumn" to "true".
	
	- Fixed BUG#35489 - Prepared statements from pooled connections cause NPE when closed() under JDBC-4.0.
	
	- Added connection property "useLocalTransactionState" which configures if the driver use the in-transaction 
	  state provided by the MySQL protocol to determine if a commit() or rollback() should actually be sent to the database.
	  (disabled by default).
	  
	- Use socket timeouts for JDBC-4.0's Connection.isValid(int timeout) instead of timer tasks, for scalability. As a side effect
	  internally, any communications with the database can use a timeout different than the configured timeout, but this isn't currently
	  used.
	  
	- The number and position of columns for "SHOW INNODB STATUS" changed in MySQL-5.1, which caused the 
	  "includeInnodbStatusInDeadlockExceptions" feature to not show data about the deadlock.
	  
	- Implemented support of INFORMATION_SCHEMA for DatabaseMetadata.getTables() (views there are available as "SYSTEM TABLE"), and thus
	  also made INFORMATION_SCHEMA tables available via DatabaseMetadata.getColumns().
	  
	- Fixed BUG#39352, "INSERT ... ON DUPLICATE KEY UPDATE" doesn't return "0" for un-affected rows. This requires the driver to not
	  send the "CLIENT_FOUND_ROWS" flag to the server when it connects if the connection property "useAffectedRows" is set to "true", 
	  which breaks JDBC-compliance, but currently there is no other way to get correct return values from the server.
	  
	- Fixed BUG#38747 - ResultSets in "streaming" mode throw an exception when closed when the connection is set as "read-only".
	  
	- Fixed BUG#37570 - Can't use non-latin1 passwords. Added connection property "passwordCharacterEncoding". Leaving this set to 
	  the default value (null), uses the platform character set, which works for ISO8859_1 (i.e. "latin1") passwords. For passwords 
	  in other character encodings, the encoding will have to be specified with this property, as it's not possible for the driver to 
	  auto-detect this.
	  
	- Fixed BUG#39911 - We don't retrieve nanos correctly when -parsing- a string for a TIMESTAMP. MySQL itself doesn't support micros
	  or nanos in timestamp values, but if they're stored as strings, historically we try and parse the nanos portion as well. 
	  Unfortunately we -interpreted- them as micros. This fix includes correcting that behavior, and setting the milliseconds portion of
	  such TIMESTAMPs to a correct value as well.
	  
	- Fixed BUG#39962 - ResultSet.findColumn() is slow for applications that call it too often (we're looking at -you- Hibernate). We're
	  using TreeMaps to get case-insensitive comparisons (required for JDBC compliance), but they can be slower than hash maps, so using the
	  approach Alex Burgel points out in this bug seems to help.
	  
	- Fixed BUG#39956 - Statement.getGeneratedKeys() doesn't respect the 'auto_increment_increment' value. We now grab the *session-scoped* 
	  value, and use that. Beware that using "cacheServerConfig=true" will cause us to cache this value, so new connections won't see changes
	  that are applied via something like "init-sql".
	  
	- Fixed BUG#39611 - ReplicationConnection never sends queries to last host in slave list.
	
	- Fixed BUG#34185 - Statement.getGeneratedKeys() does not raise exception when statement was not 
	  created with Statement.RETURN_GENERATED_KEYS flags.
	  
	- Using autoGenerateTestcaseScript=true now logs all statements, regardless or not if they cause errors when processed by MySQL.
	  A "clock" value (millis since epoch) was added in the comment that is pre-pended with the idea that it can then be used
	  when post-processing output to sequence things correctly for a multi-threaded testcase, or to replay the test case with the
	  correct think times.
	
03-06-08 - Version 5.1.6

    - JDBC-4.0-ized XAConnections and datasources.
    
    - Fixed BUG#31790 MysqlValidConnectionChecker 
      doesn't properly handle ReplicationConnection
    
    - Fixed Bug#20491 - DatabaseMetadata.getColumns() doesn't
      return correct column names if connection character set
      isn't UTF-8. (There was a server-side component of this that
      was fixed late in the 5.0 development cycle, it seems, this
      is the last piece that fixes some loose ends in the JDBC
      driver). This fix touches *all* metadata information coming
      from the MySQL server itself.
      
    - Fixed MysqlIO.nextRowFast() to only attempt to read server
      warning counts and status if talking to a 4.1 or newer server
      (fixes a hang when reading data from 4.0 servers).
      
    - Made profiler event handling extensible via the "profilerEventHandler"
      connection property.
      
    - Fixed Bug#31823 - CallableStatement.setNull() on a stored function would 
      throw an ArrayIndexOutOfBounds when setting the last parameter to null when calling setNull().

    - Added SSL-related configuration property "verifyServerCertificate". If set to "false", the driver won't verify 
      the server's certificate when "useSSL" is set to "true".
      
      When using this feature, the keystore parameters should be specified by the 
      "clientCertificateKeyStore*" properties, rather than system properties, as the JSSE doesn't
      make it straightforward to have a non-verifying trust store and the "default" key store.
      
    - Fixed ResultSetMetadata.getColumnName() for result sets returned from
      Statement.getGeneratedKeys() - it was returning null instead of
      "GENERATED_KEY" as in 5.0.x.
      
    - More applicable fix for the "random" load balance strategy in the face
      of node non-responsive, it re-tries a *different* random node, rather 
      than waiting for the node to recover (for BUG#31053)
      
    - Fixed BUG#32577 - no way to store two timestamp/datetime values that happens
      over the DST switchover, as the hours end up being the same when sent as
      the literal that MySQL requires.

      Note that to get this scenario to work with MySQL (since it doesn't support
      per-value timezones), you need to configure your server (or session) to be in UTC,
      and tell the driver not to use the legacy date/time code by setting
      "useLegacyDatetimeCode" to "false". This will cause the driver to always convert
      to/from the server and client timezone consistently.
      
      This bug fix also fixes BUG#15604, by adding entirely new date/time handling
      code that can be switched on by "useLegacyDatetimeCode" being set to "false" as
      a JDBC configuration property. For Connector/J 5.1.x, the default is "true",
      in trunk and beyond it will be "false" (i.e. the old date/time handling code, warts
      and all will be deprecated).
      
    - Fixed BUG#32877 - Load balancing connection using best response time would incorrectly
      "stick" to hosts that were down when the connection was first created.
      
      We solve this problem with a black list that is used during the picking of new hosts.
      If the black list ends up including all configured hosts, the driver will retry for
      a configurable number of times (the "retriesAllDown" configuration property, with a default
      of 120 times), sleeping 250ms between attempts to pick a new connection.
      
      We've also went ahead and made the balancing strategy extensible. To create a new strategy,
      implement the interface com.mysql.jdbc.BalanceStrategy (which also includes our standard
      "extension" interface), and tell the driver to use it by passing in the
      class name via the "loadBalanceStrategy" configuration property. 
      
    - Fixed BUG#30508 - ResultSet returned by Statement.getGeneratedKeys() is not closed 
      automatically when statement that created it is closed.
      
    - Added two new connection properties, "selfDestructOnPingSecondsLifetime" and 
      "selfDestructOnPingMaxOperations" designed to control overall connection lifetime
      (useful to reclaim resources on the server side) for connection pools that don't have such a 
      facility. 
      
      The driver will consult the values of these properties when a ping is sent, either through 
      calling Connection.ping(), issuing the "ping marker" query (any query that starts with 
      "/* ping */"), or when using JDBC-4.0, calling Connection.isValid(). 
      
      If the connection has issued too many operations, or is too old, the driver will
      throw a SQLException with the SQLState of "08S01" at the time of the ping, which
      will cause the connection to be invalidated with most pools in use today.
      
    - Fixed issue where driver could send invalid server-side prepared statement 
      IDs to the server when the driver was setup to do auto-reconnect as the
      connection could get set up enough to start sending queries on one thread,
      while the thread that "noticed" the connection was down hasn't completed
      re-preparing all of the server-side prepared statements that were open when
      the connection died.
      
      Potentially fixes cause for bug 28934. Potentially fixes other possible race
      conditions where one thread that has created a connection "shares" it with other
      threads if the connection is reconnected due to auto-reconnect functionality.
      
    - Fixed BUG#33823 - Public interface ResultSetInternalMethods with reference to 
      non-public class com.mysql.jdbc.CachedResultSetMetaData.
      
    - For any SQLException caused by another Throwable, besides dumping the message or stack
      trace as a string into the message, set the underlying Throwable as the cause for
      the SQLException, making it accessible via getCause().  
     
    - Fixed BUG#34093 - Statements with batched values do not return correct values for 
      getGeneratedKeys() when "rewriteBatchedStatements" is set to "true", and the 
      statement has an "ON DUPLICATE KEY UPDATE" clause.

    - Fixed BUG#31192 - Encoding Issue retrieving serverVersion in MysqlIO in the 
      method doHandshake when encoding doesn't contain ASCII characters in the "standard"
      place (i.e. ebcdic).
      
    - Fixed issue where META-INF in the binary .jar file wasn't packed correctly,
      leading to failure of the JDBC-4.0 SPI mechanism.
       
    - CallableStatements that aren't really stored procedure or stored function calls can
      now be used, for tools such as Oracle JDeveloper ADF that issue statements such as 
      DDL through CallableStatements.
    
    - Fixed BUG#34518 - Statements using cursor fetch leaked internal prepared statements
      until connection was closed. The internal prepared statement is now held open while
      the result set is open, and closed by the result set itself being closed.

    - Fixed BUG#34677 - Blob.truncate() wouldn't take "0" as an argument.

    - CommunicationExceptions now carry information about the last time a packet
      was received from the MySQL server, as well as when the last packet was sent
      to one, in an effort to make it easier to debug communications errors caused
      by network timeouts.
      
    - Reverted a change to DatabaseMetadata.getColumns() from 5.0, where
      getColumns() would report NULL for COLUMN_SIZE for TIME, DATE, DATETIME
      and TIMESTAMP types. It now reports the column size, in the 
      DatabaseMetadata implementations that use "SHOW" commands, and the 
      INFORMATION_SCHEMA.
      
    - Fixed Bug#34762 - RowDataStatic does't always set the metadata in 
      ResultSetRow, which can lead to failures when unpacking DATE,
      TIME, DATETIME and TIMESTAMP types when using absolute, relative,
      and previous result set navigation methods.
      
    - Fixed BUG#34703 - Connection.isValid() invalidates connection after
      timeout, even if connection is actually valid.
      
    - Fixed BUG#34194 - ResultSetMetaData.getColumnTypeName() returns
      "UNKNOWN" for GEOMETRY type.
      
    - Fixed BUG#33162 - NullPointerException instead of SQLException 
      thrown for ResultSet.getTimestamp() when not positioned on a
      row.

    - The ConnectionLifecycleInterceptor interface now has callback methods for
      transaction initiation (transactionBegun()), and completion 
      (transactionCompleted()), as reported by the *server* (i.e. 
      calling Connection.setAutoCommit(false) will not trigger 
      transactionBegun() being called, however the first statement
      which causes a transaction to start on the server will cause
      transactionBegun() to be called *after* the statement has been processed
      on the server).

    - Fixed Bug#34913 - ResultSet.getTimestamp() returns incorrect
      values for month/day of TIMESTAMPs when using server-side
      prepared statements (not enabled by default).
      
    - Fixed BUG#34937 - MysqlConnectionPoolDataSource does not support 
      ReplicationConnection. Notice that we implemented com.mysql.jdbc.Connection
      for ReplicationConnection, however, only accessors from ConnectionProperties
      are implemented (not the mutators), and they return values from the currently
      active connection. All other methods from com.mysql.jdbc.Connection are
      implemented, and operate on the currently active connection, with the exception of
      resetServerState() and changeUser().
      
    - Connections created with jdbc:mysql:replication:// URLs now force
      roundRobinLoadBalance=true on the slaves, and round-robin loadbalancing
      now uses a "random" choice to more evenly distribute load across slave
      servers, especially in connection pools. Connections that are configured
      with "roundRobinLoadBalance=true" no longer set the failover state,
      as it's assumed that we're not attempting to fall-back to a master
      server. This fixes BUG#34963.
    
10-09-07 - Version 5.1.5

    - Released instead of 5.1.4 to pickup patch for BUG#31053
      from 5.0.8.
      
10-09-07 - Version 5.1.4 

    - Added "autoSlowLog" configuration property, overrides 
      "slowQueryThreshold*" properties, driver determines slow
      queries by those that are slower than 5 * stddev of the mean
      query time (outside the 96% percentile).
      
    - Fixed BUG#28256 - When connection is in read-only mode, 
      queries that are wrapped in parentheses incorrectly identified 
      as DML.
       
09-07-07 - Version 5.1.3 RC

	- Setting "useBlobToStoreUTF8OutsideBMP" to "true" tells the
	  driver to treat [MEDIUM/LONG/TINY]BLOB columns as [LONG]VARCHAR
	  columns holding text encoded in UTF-8 that has characters
	  outside the BMP (4-byte encodings), which MySQL server
	  can't handle natively.

	  Set "utf8OutsideBmpExcludedColumnNamePattern" to a regex so that
	  column names matching the given regex will still be treated
	  as BLOBs The regex must follow the patterns used for the
	  java.util.regex package. The default is to exclude no columns,
	  and include all columns.

	  Set "utf8OutsideBmpIncludedColumnNamePattern" to specify exclusion
	  rules to "utf8OutsideBmpExcludedColumnNamePattern". The regex must
	  follow the patterns used for the java.util.regex package.

	- New methods on com.mysql.jdbc.Statement: setLocalInfileInputStream()
	  and getLocalInfileInputStream().

	  setLocalInfileInputStream() sets an InputStream instance that will be used to send data
      to the MySQL server for a "LOAD DATA LOCAL INFILE" statement
      rather than a FileInputStream or URLInputStream that represents
      the path given as an argument to the statement.

      This stream will be read to completion upon execution of a
      "LOAD DATA LOCAL INFILE" statement, and will automatically
      be closed by the driver, so it needs to be reset
      before each call to execute*() that would cause the MySQL
      server to request data to fulfill the request for
      "LOAD DATA LOCAL INFILE".

      If this value is set to NULL, the driver will revert to using
      a FileInputStream or URLInputStream as required.

      getLocalInfileInputStream() returns the InputStream instance that will be used to send
      data in response to a "LOAD DATA LOCAL INFILE" statement.

      This method returns NULL if no such stream has been set
      via setLocalInfileInputStream().

    - The driver now connects with an initial character set
      of "utf-8" solely for the purposes of authentication to
      allow usernames and database names in any character set to
      be used in the JDBC URL.

    - Errors encountered during Statement/PreparedStatement/CallableStatement.executeBatch()
      when "rewriteBatchStatements" has been set to "true" now return
      BatchUpdateExceptions according to the setting of "continueBatchOnError".
      
      If "continueBatchOnError" is set to "true", the update counts for the
      "chunk" that were sent as one unit will all be set to EXECUTE_FAILED, but
      the driver will attempt to process the remainder of the batch. You can determine which
      "chunk" failed by looking at the update counts returned in the BatchUpdateException.
      
      If "continueBatchOnError" is set to "false", the update counts returned
      will contain the failed "chunk", and stop with the failed chunk, with all 
      counts for the failed "chunk" set to EXECUTE_FAILED.
      
      Since MySQL doesn't return multiple error codes for multiple-statements, or
      for multi-value INSERT/REPLACE, it is the application's responsibility to handle 
      determining which item(s) in the "chunk" actually failed.
      
    - Statement.setQueryTimeout()s now affect the entire batch for batched 
      statements, rather than the individual statements that make up the batch.
      
06-29-07 - Version 5.1.2 Beta

    - Setting the configuration property "rewriteBatchedStatements"
      to "true" will now cause the driver to rewrite batched prepared
      statements with more than 3 parameter sets in a batch into
      multi-statements (separated by ";") if they are not plain
      (i.e. without SELECT or ON DUPLICATE KEY UPDATE clauses) INSERT
      or REPLACE statements.

06-22-07 - Version 5.1.1 Alpha

    - Pulled vendor-extension methods of Connection implementation out
      into an interface to support java.sql.Wrapper functionality from
      ConnectionPoolDataSource. The vendor extensions are javadoc'd in
      the com.mysql.jdbc.Connection interface.

      For those looking further into the driver implementation, it is not
      an API that is used for plugability of implementations inside our driver
      (which is why there are still references to ConnectionImpl throughout the
      code).

      Incompatible change: Connection.serverPrepare(String) has been re-named
      to Connection.serverPrepareStatement() for consistency with
      Connection.clientPrepareStatement().

      We've also added server and client prepareStatement() methods that cover
      all of the variants in the JDBC API.

    - Similar to Connection, we pulled out vendor extensions to Statement
      into an interface named "com.mysql.Statement", and moved the Statement
      class into com.mysql.StatementImpl. The two methods (javadoc'd in
      "com.mysql.Statement" are enableStreamingResults(), which already existed,
      and disableStreamingResults() which sets the statement instance back to
      the fetch size and result set type it had before enableStreamingResults()
      was called.

    - Added experimental support for statement "interceptors" via the
      com.mysql.jdbc.StatementInterceptor interface, examples are
      in com/mysql/jdbc/interceptors.

      Implement this interface to be placed "in between" query execution, so that
      you can influence it. (currently experimental).

      StatementInterceptors are "chainable" when configured by the user, the
      results returned by the "current" interceptor will be passed on to the next
      on in the chain, from left-to-right order, as specified by the user in the
      JDBC configuration property "statementInterceptors".

      See the sources (fully javadoc'd) for com.mysql.jdbc.StatementInterceptor
      for more details until we iron out the API and get it documented in the
      manual.

    - Externalized the descriptions of connection properties.

    - The data (and how it's stored) for ResultSet rows are now behind an
      interface which allows us (in some cases) to allocate less memory
      per row, in that for "streaming" result sets, we re-use the packet
      used to read rows, since only one row at a time is ever active.

    - Made it possible to retrieve prepared statement parameter bindings
      (to be used in StatementInterceptors, primarily).

    - Row navigation now causes any streams/readers open on the result set
      to be closed, as in some cases we're reading directly from a shared network
      packet and it will be overwritten by the "next" row.

    - Setting "rewriteBatchedStatements" to "true" now causes CallableStatements
      with batched arguments to be re-written in the form "CALL (...); CALL (...); ..."
      to send the batch in as few client-server round trips as possible.

    - Driver now picks appropriate internal row representation (whole row in one
      buffer, or individual byte[]s for each column value) depending on heuristics,
      including whether or not the row has BLOB or TEXT types and the overall
      row-size. The threshold for row size that will cause the driver to
      use a buffer rather than individual byte[]s is configured by the
      configuration property "largeRowSizeThreshold", which has a default
      value of 2KB.

04-11-07 - Version 5.1.0 Alpha

	- Bumped JDBC Specification version number in jar-file manifest.

	- Re-worked Ant buildfile to build JDBC-4.0 classes separately, as well
	  as support building under Eclipse (since Eclipse can't mix/match JDKs).

	  To build, you must set JAVA_HOME to J2SDK-1.4.2 or Java-5, and set
	  the following properties on your Ant commandline:

	  com.mysql.jdbc.java6.javac - full path to your Java-6 javac executable
	  com.mysql.jdbc.java6.rtjar - full path to your Java-6 rt.jar file

	- New feature - driver will automatically adjust session variable
	  "net_write_timeout" when it determines its been asked for a "streaming"
	  result, and resets it to the previous value when the result set
	  has been consumed. (configuration property is named
	  "netTimeoutForStreamingResults", value has unit of seconds,
	  the value '0' means the driver will not try and adjust this value).

    - Added support for JDBC-4.0 categorized SQLExceptions.

	- Refactored CommunicationsException into a JDBC3 version, and a JDBC4
	  version (which extends SQLRecoverableException, now that it exists).

	  This change means that if you were catching
	  com.mysql.jdbc.CommunicationsException in your applications instead
	  of looking at the SQLState class of "08", and are moving to Java 6
	  (or newer), you need to change your imports to that exception
	  to be com.mysql.jdbc.exceptions.jdbc4.CommunicationsException, as
	  the old class will not be instantiated for communications link-related
	  errors under Java 6.

	- Added support for JDBC-4.0's client information. The backend storage
	  of information provided via Connection.setClientInfo() and retrieved
	  by Connection.getClientInfo() is pluggable by any class that implements
	  the com.mysql.jdbc.JDBC4ClientInfoProvider interface and has a no-args
	  constructor.

	  The implementation used by the driver is configured using the
	  "clientInfoProvider" configuration property (with a default of value
	  of "com.mysql.jdbc.JDBC4CommentClientInfoProvider", an implementation
	  which lists the client info as a comment prepended to every query
	  sent to the server).

	  This functionality is only available when using Java-6 or newer.

	- Added support for JDBC-4.0's SQLXML interfaces.

	- Added support for JDBC-4.0's Wrapper interface.

	- Added support for JDBC-4.0's NCLOB, and NCHAR/NVARCHAR types.

nn-nn-07 - Version 5.0.9

    - Driver now calls SocketFactory.afterHandshake() at appropriate time.
    
10-09-07 - Version 5.0.8

    - Fixed BUG#30550, executeBatch() would fail with an ArithmeticException
      and/or NullPointerException when the batch had zero members and
      "rewriteBatchedStatements" was set to "true" for the connection.
    
    - Added two configuration parameters (both default to "false")
    
            * blobsAreStrings  - Should the driver always treat BLOBs as Strings 
                                 specifically to work around dubious metadata returned 
                                 by the server for GROUP BY clauses?
            
            * functionsNeverReturnBlobs - Should the driver always treat data from 
                                          functions returning BLOBs as Strings - 
                                          specifically to work around dubious metadata 
                                          returned by the server for GROUP BY clauses?

    - Fixed BUG#29106 - Connection checker for JBoss didn't use same method parameters
      via reflection, causing connections to always seem "bad".
      
    - Fixed BUG#30664 - Note that this fix only works for MySQL server 
      versions 5.0.25 and newer, since earlier versions didn't consistently 
      return correct metadata for functions, and thus results from 
      subqueries and functions were indistinguishable from each other, 
      leading to type-related bugs.

    - Fixed BUG#28972 - DatabaseMetaData.getTypeInfo() for the types DECIMAL
      and NUMERIC will return a precision of 254 for server versions older than
      5.0.3, 64 for versions 5.0.3-5.0.5 and 65 for versions newer than 5.0.5.
    
    - Fixed BUG#29852 - Closing a load-balanced connection would cause a
      ClassCastException.
    
    - Fixed BUG#27867 - Schema objects with identifiers other than
      the connection character aren't retrieved correctly in 
      ResultSetMetadata.
      
    - Fixed BUG#28689 - CallableStatement.executeBatch() doesn't work when 
      connection property "noAccessToProcedureBodies" has been set to "true".
     
      The fix involves changing the behavior of "noAccessToProcedureBodies",in 
      that the driver will now report all paramters as "IN" paramters
      but allow callers to call registerOutParameter() on them without throwing
      an exception.
      
    - Fixed BUG#27182 - Connection.getServerCharacterEncoding() doesn't work
      for servers with version >= 4.1.

    - Fixed BUG#27915 - DatabaseMetaData.getColumns() doesn't
      contain SCOPE_* or IS_AUTOINCREMENT columns.

    - Fixed BUG#30851, NPE with null column values when
      "padCharsWithSpace" is set to "true".
    
    - Specifying a "validation query" in your connection pool 
      that starts with "/* ping */" _exactly_ will cause the driver to 
      instead send a ping to the server and return a fake result set (much 
      lighter weight), and when using a ReplicationConnection or a LoadBalancedConnection, 
      will send the ping across all active connections.
      
    - Fixed Bug#30892 setObject(int, Object, int, int) delegate in
      PreparedStatmentWrapper delegates to wrong method.
      
    - XAConnections now start in auto-commit mode (as per JDBC-4.0 specification
      clarification).
     
    - Fixed Bug#27412 - cached metadata with PreparedStatement.execute()
      throws NullPointerException.
      
    - Driver will now fall back to sane defaults for max_allowed_packet and
      net_buffer_length if the server reports them incorrectly (and will log
      this situation at WARN level, since it's actually an error condition).
    
    - Fixed BUG#27916 - UNSIGNED types not reported via DBMD.getTypeInfo(), and 
      capitalization of type names is not consistent between DBMD.getColumns(), 
      RSMD.getColumnTypeName() and DBMD.getTypeInfo().

      This fix also ensures that the precision of UNSIGNED MEDIUMINT
      and UNSIGNED BIGINT is reported correctly via DBMD.getColumns().

    - Fixed BUG#31053 - Connections established using URLs of the form
      "jdbc:mysql:loadbalance://" weren't doing failover if they tried to 
      connect to a MySQL server that was down. The driver now attempts
      connections to the next "best" (depending on the load balance strategy
      in use) server, and continues to attempt connecting to the next "best"
      server every 250 milliseconds until one is found that is up and running 
      or 5 minutes has passed.
      
      If the driver gives up, it will throw the last-received SQLException.
      
07-19-07 - Version 5.0.7

    - Setting the configuration parameter "useCursorFetch" to "true" for
      MySQL-5.0+ enables the use of cursors that allow Connector/J to save
      memory by fetching result set rows in chunks (where the chunk size
      is set by calling setFetchSize() on a Statement or ResultSet) by
      using fully-materialized cursors on the server.

      The driver will will now automatically set "useServerPrepStmts" to
      "true" when "useCursorFetch" has been set to "true", since the feature
      requires server-side prepared statements in order to function.

	- Fixed BUG#28469 - PreparedStatement.getMetaData() for statements
	  containing leading one-line comments is not returned correctly.

	  As part of this fix, we also overhauled detection of DML for
	  executeQuery() and SELECTs for executeUpdate() in plain and
	  prepared statements to be aware of the same  types of comments.

    - Added configuration property "useNanosForElapsedTime" - for
      profiling/debugging functionality that measures elapsed time,
      should the driver try to use nanoseconds resolution if available
      (requires JDK >= 1.5)?

    - Added configuration property "slowQueryThresholdNanos" - if
      "useNanosForElapsedTime" is set to "true", and this property
      is set to a non-zero value the driver will use this threshold
      (in nanosecond units) to determine if a query was slow, instead
      of using millisecond units.

      Note, that if "useNanosForElapsedTime" is set to "true", and this
      property is set to "0" (or left default), then elapsed times will
      still be measured in nanoseconds (if possible), but the slow query
      threshold will be converted from milliseconds to nanoseconds, and thus
      have an upper bound of approximately 2000 millesconds (as that threshold
      is represented as an integer, not a long).

	- Added configuration properties to allow tuning of TCP/IP socket
	  parameters:

	  	"tcpNoDelay" - Should the driver set SO_TCP_NODELAY (disabling the
	  	               Nagle Algorithm, default "true")?

		"tcpKeepAlive" - Should the driver set SO_KEEPALIVE (default "true")?

		"tcpRcvBuf" - Should the driver set SO_RCV_BUF to the given value?
		              The default value of '0', means use the platform default
		              value for this property.

		"tcpSndBuf" - Should the driver set SO_SND_BUF to the given value?
		              The default value of '0', means use the platform default
		              value for this property.

		"tcpTrafficClass" - Should the driver set traffic class or
		                    type-of-service fields? See the documentation
		                    for java.net.Socket.setTrafficClass() for more
		                    information.

	- Give more information in EOFExceptions thrown out of MysqlIO (how many
	  bytes the driver expected to read, how many it actually read, say that
	  communications with the server were unexpectedly lost).

	- Setting "useDynamicCharsetInfo" to "false" now causes driver to use
	  static lookups for collations as well (makes
	  ResultSetMetadata.isCaseSensitive() much more efficient, which leads
	  to performance increase for ColdFusion, which calls this method for
	  every column on every table it sees, it appears).

	- Driver detects when it is running in a ColdFusion MX server (tested
	  with version 7), and uses the configuration bundle "coldFusion",
	  which sets useDynamicCharsetInfo to "false" (see previous entry), and
	  sets useLocalSessionState and autoReconnect to "true".

	- Fixed BUG#28851 - parser in client-side prepared statements
	  eats character following '/' if it's not a multi-line comment.

	- Fixed BUG#28956 - parser in client-side prepared statements
	  runs to end of statement, rather than end-of-line for '#' comments.

	  Also added support for '--' single-line comments.

	- Don't send any file data in response to LOAD DATA LOCAL INFILE
	  if the feature is disabled at the client side. This is to prevent
	  a malicious server or man-in-the-middle from asking the client for
	  data that the client is not expecting. Thanks to Jan Kneschke for
	  discovering the exploit and Andrey "Poohie" Hristov, Konstantin Osipov
	  and Sergei Golubchik for discussions about implications and possible
	  fixes. This fixes BUG 29605 for JDBC.

	- Added new debugging functionality - Setting configuration property
	  "includeInnodbStatusInDeadlockExceptions" to "true" will cause the driver
	  to append the output of "SHOW ENGINE INNODB STATUS" to deadlock-related
	  exceptions, which will enumerate the current locks held inside InnoDB.

05-15-07 - Version 5.0.6

	- Fixed BUG#25545 - Client options not sent correctly when using SSL,
	  leading to stored procedures not being able to return results. Thanks
	  to Don Cohen for the bug report, testcase and patch.

	- Fixed BUG#26592 - PreparedStatement is not closed in
	  BlobFromLocator.getBytes().

	- Fixed BUG#25624 - Whitespace surrounding storage/size specifiers in
	  stored procedure parameters declaration causes NumberFormatException to
	  be thrown when calling stored procedure on JDK-1.5 or newer, as the Number
	  classes in JDK-1.5+ are whitespace intolerant.

	- Fixed BUG#26173 - When useCursorFetch=true, sometimes server would return
	  new, more exact metadata during the execution of the server-side prepared
	  statement that enables this functionality, which the driver ignored (using
	  the original metadata returned during prepare()), causing corrupt reading
	  of data due to type mismatch when the actual rows were returned.

	- Fixed BUG#26959 - comments in DDL of stored procedures/functions confuse
	  procedure parser, and thus metadata about them can not be created, leading to
	  inability to retrieve said metadata, or execute procedures that have certain
	  comments in them.

	- Give better error message when "streaming" result sets, and the connection
	  gets clobbered because of exceeding net_write_timeout on the server. (which is
	  basically what the error message says too).

	- Fixed BUG#26789 - fast date/time parsing doesn't take into
	  account 00:00:00 as a legal value.

	- Fixed BUG#27317 - ResultSet.get*() with a column index < 1 returns
	  misleading error message.

	- Fixed BUG#25517 - Statement.setMaxRows() is not effective on result
	  sets materialized from cursors.

	- New configuration property, "enableQueryTimeouts" (default "true").
	  When enabled, query timeouts set via Statement.setQueryTimeout() use a
	  shared java.util.Timer instance for scheduling. Even if the timeout
	  doesn't expire before the query is processed, there will be
	  memory used by the TimerTask for the given timeout which won't be
	  reclaimed until the time the timeout would have expired if it
	  hadn't been cancelled by the driver. High-load environments
	  might want to consider disabling this functionality. (this configuration
	  property is part of the "maxPerformance" configuration bundle).

	- Fixed BUG#27400 - CALL /* ... */ some_proc() doesn't work. As a side effect
	  of this fix, you can now use /* */ and # comments when preparing statements using
	  client-side prepared statement emulation.

	  If the comments happen to contain parameter markers '?', they will be treated
	  as belonging to the comment (i.e. not recognized) rather than being a parameter
	  of the statement.

	  Note that the statement when sent to the server will contain the comments
	  as-is, they're not stripped during the process of preparing the PreparedStatement
	  or CallableStatement.

	- Fixed BUG#25328 - BIT(> 1) is returned as java.lang.String from ResultSet.getObject()
	  rather than byte[].

	- Fixed BUG#25715 - CallableStatements with OUT/INOUT parameters that
	  are "binary" (blobs, bits, (var)binary, java_object) have extra 7 bytes
	  (which happens to be the _binary introducer!)

	- Added configuration property "padCharsWithSpace" (defaults to "false"). If set
	  to "true", and a result set column has the CHAR type and the value does not
	  fill the amount of characters specified in the DDL for the column, the driver
	  will pad the remaining characters with space (for ANSI compliance).

	- Fixed BUG#27655 - Connection.getTransactionIsolation() uses
	  "SHOW VARIABLES LIKE" which is very inefficient on MySQL-5.0+

	- Added configuration property "useDynamicCharsetInfo". If set to "false"
	  (the default), the driver will use a per-connection cache of character set
	  information queried from the server when necessary, or when set to "true",
	  use a built-in static mapping that is more efficient, but isn't aware of
	  custom character sets or character sets implemented after the release of
	  the JDBC driver.

	  Note: this only affects the "padCharsWithSpace" configuration property and the
            ResultSetMetaData.getColumnDisplayWidth() method.

	- More intelligent initial packet sizes for the "shared" packets are used
	  (512 bytes, rather than 16K), and initial packets used during handshake are
	  now sized appropriately as to not require reallocation.

	- Fixed issue where calling getGeneratedKeys() on a prepared statement after
	  calling execute() didn't always return the generated keys (executeUpdate()
	  worked fine however).

	- Fixed issue where a failed-over connection would let an application call
	  setReadOnly(false), when that call should be ignored until the connection
	  is reconnected to a writable master unless "failoverReadOnly" had been set
	  to "false".

	- Fixed BUG#28085 - Generate more useful error messages for diagnostics
	  when the driver thinks a result set isn't updatable. (Thanks to Ashley Martens
	  for the patch).

	- Driver will now use INSERT INTO ... VALUES (DEFAULT) form of statement
	  for updatable result sets for ResultSet.insertRow(), rather than
	  pre-populating the insert row with values from DatabaseMetaData.getColumns()
	  (which results in a "SHOW FULL COLUMNS" on the server for every result
	  set). If an application requires access to the default values before
	  insertRow() has been called, the JDBC URL should be configured with
	  "populateInsertRowWithDefaultValues" set to "true".

	  This fix specifically targets performance issues with ColdFusion and the
	  fact that it seems to ask for updatable result sets no matter what the
	  application does with them.

	- com.mysql.jdbc.[NonRegistering]Driver now understands URLs of the format
	  "jdbc:mysql:replication://" and "jdbc:mysql:loadbalance://" which will
	  create a ReplicationConnection (exactly like when
	  using [NonRegistering]ReplicationDriver) and an experimenal load-balanced
	  connection designed for use with SQL nodes in a MySQL Cluster/NDB environment,
	  respectively.

	  In an effort to simplify things, we're working on deprecating multiple
	  drivers, and instead specifying different core behavior based upon JDBC URL
	  prefixes, so watch for [NonRegistering]ReplicationDriver to eventually
	  disappear, to be replaced with com.mysql.jdbc[NonRegistering]Driver with
	  the new URL prefix.

	- Added an experimental load-balanced connection designed for use with SQL nodes
      in a MySQL Cluster/NDB environment (This is not for master-slave replication.
      For that, we suggest you look at ReplicationConnection or "lbpool").

	  If the JDBC URL starts with "jdbc:mysql:loadbalance://host-1,host-2,...host-n",
	  the driver will create an implementation of java.sql.Connection that load
	  balances requests across a series of MySQL JDBC connections to the given hosts,
	  where the balancing takes place after transaction commit.

      Therefore, for this to work (at all), you must use transactions, even if only
      reading data.

      Physical connections to the given hosts will not be created until needed.

      The driver will invalidate connections that it detects have had
      communication errors when processing a request. A new connection to the
      problematic host will be attempted the next time it is selected by the load
      balancing algorithm.

      There are two choices for load balancing algorithms, which may be specified
      by the "loadBalanceStrategy" JDBC URL configuration property:

      * "random" - the driver will pick a random host for each request. This tends
        to work better than round-robin, as the randomness will somewhat account for
        spreading loads where requests vary in response time, while round-robin
        can sometimes lead to overloaded nodes if there are variations in response times
        across the workload.

      * "bestResponseTime" - the driver will route the request to the host that had
        the best response time for the previous transaction.

    - When "useLocalSessionState" is set to "true" and connected to a MySQL-5.0 or
      later server, the JDBC driver will now determine whether an actual "commit" or
      "rollback" statement needs to be sent to the database when Connection.commit()
      or Connection.rollback() is called.

      This is especially helpful for high-load situations with connection pools that
      always call Connection.rollback() on connection check-in/check-out because it
      avoids a round-trip to the server.

03-01-07 - Version 5.0.5

    - Fixed BUG#23645 - Some collations/character sets reported as "unknown"
	  (specifically cias variants of existing character sets), and inability to override
	  the detected server character set.

	- Performance enhancement of initial character set configuration, driver
      will only send commands required to configure connection character set
      session variables if the current values on the server do not match
      what is required.

    - Fixed BUG#24360 .setFetchSize() breaks prepared SHOW and other commands.

    - Fixed BUG#24344 - useJDBCCompliantTimezoneShift with server-side prepared
	  statements gives different behavior than when using client-side prepared
	  statements. (this is now fixed if moving from server-side prepared statements
	  to client-side prepared statements by setting "useSSPSCompatibleTimezoneShift" to
	  true", as the driver can't tell if this is a new deployment that never used
	  server-side prepared statements, or if it is an existing deployment that is
	  switching to client-side prepared statements from server-side prepared statements.

    - Fixed BUG#23304 - DBMD using "show" and DBMD using information_schema do
      not return results consistent with each other. (note this fix only
      addresses the inconsistencies, not the issue that the driver is
      treating schemas differently than some users expect. We will revisit
      this behavior when there is full support for schemas in MySQL).

    - Fixed BUG#25073 - rewriting batched statements leaks internal statement
	  instances, and causes a memory leak.

	- Fixed issue where field-level for metadata from DatabaseMetaData when using
	  INFORMATION_SCHEMA didn't have references to current connections,
	  sometimes leading to NullPointerExceptions when intropsecting them via
	  ResultSetMetaData.

	- Fixed BUG#25025 - Client-side prepared statement parser gets confused by
	  in-line (/* ... */) comments and therefore can't rewrite batched statements
	  or reliably detect type of statements when they're used.

	- Fixed BUG#24065 - Better error message when server doesn't return enough
	  information to determine stored procedure/function parameter types.

	- Fixed BUG#21438 - Driver sending nanoseconds to server for timestamps when
	  using server-side prepared statements, when server expects microseconds.

	- Fixed BUG#25514 - Timer instance used for Statement.setQueryTimeout()
	  created per-connection, rather than per-VM, causing memory leak

	- Fixed BUG#25009 - Results from updates not handled correctly in
	  multi-statement queries, leading to erroneous "Result is from UPDATE"
	  exceptions.

	- Fixed BUG#25047 - StringUtils.indexOfIgnoreCaseRespectQuotes() isn't
	  case-insensitive on the first character of the target. This bug broke
	  rewriteBatchedStatements functionality when prepared statements don't
	  use upper-case for the VALUES clause in their statements.

	- Fixed BUG#21480 - Some exceptions thrown out of StandardSocketFactory
	  were needlessly wrapped, obscurring their true cause, especially when
	  using socket timeouts.

	- Fixed BUG#23303 - DatabaseMetaData.getSchemas() doesn't return a
	  TABLE_CATALOG column.

    - Fixed BUG#25399 - EscapeProcessor gets confused by multiple
      backslashes. We now push the responsibility of syntax errors back
      on to the server for most escape sequences.

	- Fixed BUG#25379 - INOUT parameters in CallableStatements get
	  doubly-escaped.

	- Removed non-short-circuited logical ORs from "if" statements.

	- Re-worked stored procedure parameter parser to be more robust. Driver no
	  longer requires "BEGIN" in stored procedure definition, but does have
	  requirement that if a stored function begins with a label directly after the
	  "returns" clause, that the label is not a quoted identifier.
    - Reverted back to internal character conversion routines for single-byte
      character sets, as the ones internal to the JVM are using much more CPU
      time than our internal implementation.

	- Changed cached result set metadata (when using
	  "cacheResultSetMetadata=true") to be cached per-connection rather
	  than per-statement as previously implemented.

	- Use a java.util.TreeMap to map column names to ordinal indexes for
	  ResultSet.findColumn() instead of a HashMap. This allows us to have
	  case-insensitive lookups (required by the JDBC specification) without
	  resorting to the many transient object instances needed to support this
	  requirement with a normal HashMap with either case-adjusted keys, or
	  case-insensitive keys. (In the worst case scenario for lookups of a 1000
	  column result set, TreeMaps are about half as fast wall-clock time as
	  a HashMap, however in normal applications their use gives many orders
	  of magnitude reduction in transient object instance creation which pays
	  off later for CPU usage in garbage collection).

	- Avoid static synchronized code in JVM class libraries for dealing with
	  default timezones.

	- Fixed cases where ServerPreparedStatements weren't using cached metadata
	  when "cacheResultSetMetadata=true" was configured.

	- Use faster datetime parsing for ResultSets that come from plain or
	  non-server-side prepared statements. (Enable old implementation with
	  "useFastDateParsing=false" as a configuration parameter).

	- Fixed BUG#24794 - DatabaseMetaData.getSQLKeywords() doesn't return
	  all reserved words for current MySQL version. The current fix/implementation
	  returns keywords for MySQL-5.1, and doesn't distinguish between different
	  versions of the server.

	- When using cached metadata, skip field-level metadata packets coming from
	  the server, rather than reading them and discarding them without creating
	  com.mysql.jdbc.Field instances.

	- Fixed BUG#25836 - Statement execution which timed out doesn't always
	  throw MySQLTimeoutException.

	- Throw exceptions encountered during timeout to thread
	  calling Statement.execute*(), rather than RuntimeException.

	- Added configuration property "localSocketAddress",which is the hostname or
	  IP address given to explicitly configure the interface that the driver will
	  bind the client side of the TCP/IP connection to when connecting.

	- Take "localSocketAddress" property into account when creating instances
	  of CommunicationsException when the underyling exception is a
	  java.net.BindException, so that a friendlier error message is given with
	  a little internal diagnostics.

	- Fixed some NPEs when cached metadata was used with UpdatableResultSets.

	- The "rewriteBatchedStatements" feature can now be used with server-side
	  prepared statements.

	- Fixed BUG#26326 - Connection property "socketFactory" wasn't exposed via
	  correctly named mutator/accessor, causing data source implementations that
	  use JavaBean naming conventions to set properties to fail to set the property
	  (and in the case of SJAS, fail silently when trying to set this parameter).

	- Fixed BUG#25787 - java.util.Date should be serialized for
	  PreparedStatement.setObject().

	  We've added a new configuration option "treatUtilDateAsTimestamp", which is
	  false by default, as (1) We already had specific behavior to treat
	  java.util.Date as a java.sql.Timestamp because it's useful to many folks,
	  and (2) that behavior will very likely be required for drivers JDBC-post-4.0.

    - Fixed BUG#22628 - Driver.getPropertyInfo() throws NullPointerException for
      URL that only specifies host and/or port.

	- Fixed BUG#21267, ParameterMetaData throws NullPointerException when
	  prepared SQL actually has a syntax error. Added
	  "generateSimpleParameterMetadata" configuration property, which when set
	  to "true" will generate metadata reflecting VARCHAR for every parameter
	  (the default is "false", which will cause an exception to be thrown if no
	  parameter metadata for the statement is actually available).

	- When extracting foreign key information from "SHOW CREATE TABLE " in
	  DatabaseMetaData, ignore exceptions relating to tables being missing
	  (which could happen for cross-reference or imported-key requests, as
	  the list of tables is generated first, then iterated).

	- Fixed logging of XA commands sent to server, it's now configurable
	  via "logXaCommands" property (defaults to "false").

	- Fixed issue where XADataSources couldn't be bound into JNDI,
	  as the DataSourceFactory didn't know how to create instances
	  of them.

	- Fixed issue where XADataSources couldn't be bound into JNDI,
	  as the DataSourceFactory didn't know how to create instances
	  of them.

	- Usage advisor will now issue warnings for result sets with large numbers
	  of rows (size configured by "resultSetSizeThreshold" property, default
	  value is 100).

10-20-06 - Version 5.0.4

    - Fixed BUG#21379 - column names don't match metadata in cases
      where server doesn't return original column names (column functions)
	  thus breaking compatibility with applications that expect 1-1 mappings
	  between findColumn() and rsmd.getColumnName(), usually manifests itself
	  as "Can't find column ('')" exceptions.

    - Fixed BUG#21544 - When using information_schema for metadata,
	  COLUMN_SIZE for getColumns() is not clamped to range of
	  java.lang.Integer as is the case when not using
	  information_schema, thus leading to a truncation exception that
	  isn't present when not using information_schema.

    - Fixed configuration property "jdbcCompliantTruncation" was not
      being used for reads of result set values.

    - Fixed BUG#22024 - Newlines causing whitespace to span confuse
	  procedure parser when getting parameter metadata for stored
	  procedures.

	- Driver now supports {call sp} (without "()" if procedure has no
	  arguments).

	- Fixed BUG#22359 - Driver was using milliseconds for
	  Statement.setQueryTimeout() when specification says argument is
	  to be in seconds.

	- Workaround for server crash when calling stored procedures
	  via a server-side prepared statement (driver now detects
	  prepare(stored procedure) and substitutes client-side prepared
	  statement), addresses BUG#22297.

	- Added new _ci collations to CharsetMapping, fixing
	  Bug#22456 - utf8_unicode_ci not working.

	- Fixed BUG#22290 - Driver issues truncation on write exception when
	  it shouldn't (due to sending big decimal incorrectly to server with
	  server-side prepared statement).

	- Fixed BUG#22613 - DBMD.getColumns() does not return expected
	  COLUMN_SIZE for the SET type, now returns length of largest possible
	  set disregarding whitespace or the "," delimitters to be consistent
	  with the ODBC driver.

	- Driver now sends numeric 1 or 0 for client-prepared statement
	  setBoolean() calls instead of '1' or '0'.

	- DatabaseMetaData correctly reports true for supportsCatalog*()
	  methods.

07-26-06 - Version 5.0.3

    - Fixed BUG#20650 - Statement.cancel() causes NullPointerException
      if underlying connection has been closed due to server failure.

    - Added configuration option "noAccessToProcedureBodies" which will
      cause the driver to create basic parameter metadata for
      CallableStatements when the user does not have access to procedure
      bodies via "SHOW CREATE PROCEDURE" or selecting from mysql.proc
      instead of throwing an exception. The default value for this option
      is "false".

07-11-06 - Version 5.0.2-beta (5.0.1 not released due to packaging error)

    - Fixed BUG#17401 - Can't use XAConnection for local transactions when
      no global transaction is in progress.

    - Fixed BUG#18086 - Driver fails on non-ASCII platforms. The driver
      was assuming that the platform character set would be a superset
      of MySQL's "latin1" when doing the handshake for authentication,
      and when reading error messages. We now use Cp1252 for all strings
      sent to the server during the handshake phase, and a hard-coded mapping
      of the "language" server variable to the character set that
      is used for error messages.

    - Fixed BUG#19169 - ConnectionProperties (and thus some
	  subclasses) are not serializable, even though some J2EE containers
	  expect them to be.

	- Fixed BUG#20242 - MysqlValidConnectionChecker for JBoss doesn't
	  work with MySQLXADataSources.

	- Better caching of character set converters (per-connection)
	  to remove a bottleneck for multibyte character sets.

	- Added connection/datasource property  "pinGlobalTxToPhysicalConnection"
	  (defaults to "false"). When set to "true", when using XAConnections, the
	  driver ensures that operations on a given XID are always routed to the
	  same physical connection. This allows the XAConnection to support
	  "XA START ... JOIN" after "XA END" has been called, and is also a
	  workaround for transaction managers that don't maintain thread affinity
	  for a global transaction (most either always maintain thread affinity,
	  or have it as a configuration option).

	- MysqlXaConnection.recover(int flags) now allows combinations of
	  XAResource.TMSTARTRSCAN and TMENDRSCAN. To simulate the "scanning"
	  nature of the interface, we return all prepared XIDs for TMSTARTRSCAN,
	  and no new XIDs for calls with TMNOFLAGS, or TMENDRSCAN when not in
	  combination with TMSTARTRSCAN. This change was made for API compliance,
	  as well as integration with IBM WebSphere's transaction manager.

12-23-05 - Version 5.0.0-beta

    - XADataSource implemented (ported from 3.2 branch which won't be
      released as a product). Use
      "com.mysql.jdbc.jdbc2.optional.MysqlXADataSource" as your datasource
      class name in your application server to utilize XA transactions
      in MySQL-5.0.10 and newer.

    - PreparedStatement.setString() didn't work correctly when
      sql_mode on server contained NO_BACKSLASH_ESCAPES, and no characters
      that needed escaping were present in the string.

    - Attempt detection of the MySQL type "BINARY" (it's an alias, so this isn't
      always reliable), and use the java.sql.Types.BINARY type mapping for it.

    - Moved -bin-g.jar file into separate "debug" subdirectory to avoid confusion.

    - Don't allow .setAutoCommit(true), or .commit() or .rollback() on an XA-managed
      connection as-per the JDBC specification.

    - If the connection "useTimezone" is set to "true", then also respect timezone
      conversions in escape-processed string literals (e.g. "{ts ...}" and
      "{t ...}").

    - Return original column name for RSMD.getColumnName() if the column was aliased,
      alias name for .getColumnLabel() (if aliased), and original table name
      for .getTableName(). Note this only works for MySQL-4.1 and newer, as
      older servers don't make this information available to clients.

    - Setting "useJDBCCompliantTimezoneShift=true" (it's not the default)
      causes the driver to use GMT for _all_ TIMESTAMP/DATETIME timezones,
      and the current VM timezone for any other type that refers to timezones.
      This feature can not be used when "useTimezone=true" to convert between
      server and client timezones.

    - Add one level of indirection of internal representation of CallableStatement
      parameter metadata to avoid class not found issues on JDK-1.3 for
      ParameterMetadata interface (which doesn't exist prior to JDBC-3.0).

    - Added unit tests for XADatasource, as well as friendlier exceptions
      for XA failures compared to the "stock" XAException (which has no
      messages).

    - Fixed BUG#14279 - Idle timeouts cause XAConnections to whine about rolling
      themselves back

    - Added support for Connector/MXJ integration via url subprotocol
      "jdbc:mysql:mxj://....".

    - Moved all SQLException constructor usage to a factory in SQLError
      (ground-work for JDBC-4.0 SQLState-based exception classes).

    - Removed Java5-specific calls to BigDecimal constructor (when
      result set value is '', (int)0 was being used as an argument
      in-directly via method return value. This signature doesn't exist
      prior to Java5.)

    - Moved all SQLException creation to a factory method in SQLError,
      groundwork for JDBC-4.0 SQLState class-based exceptions.

    - Added service-provider entry to META-INF/services/java.sql.Driver
      for JDBC-4.0 support.

    - Return "[VAR]BINARY" for RSMD.getColumnTypeName() when that is actually
      the type, and it can be distinguished (MySQL-4.1 and newer).

    - When fix for BUG#14562 was merged from 3.1.12, added functionality
      for CallableStatement's parameter metadata to return correct
      information for .getParameterClassName().

    - Fuller synchronization of Connection to avoid deadlocks when
      using multithreaded frameworks that multithread a single connection
      (usually not recommended, but the JDBC spec allows it anyways),
      part of fix to BUG#14972).

    - Implementation of Statement.cancel() and Statement.setQueryTimeout().
      Both require MySQL-5.0.0 or newer server, require a separate connection
      to issue the "KILL QUERY" command, and in the case of setQueryTimeout()
      creates an additional thread to handle the timeout functionality.

      Note: Failures to cancel the statement for setQueryTimeout() may manifest
      themselves as RuntimeExceptions rather than failing silently, as there
      is currently no way to unblock the thread that is executing the query being
      cancelled due to timeout expiration and have it throw the exception
      instead.

    - Removed dead code in com.mysql.jdbc.Connection.

    - Made construction of com.mysql.jdbc.Field (result set metadata)
      instances more efficient for non-string types by not doing
      character set initialization, or detection of type changes due to
      temporary tables.

    - Removed redundant code in com.mysql.jdbc.MysqlIO.

    - Removed work done for BUG#14652, and instead loosened synchronization
      to solve a number of deadlock issues in BUG#18719, BUG#18367, BUG#17709
      and BUG#15067. New strategy basically makes Connection instances threadsafe
      and thus shareable across threads, and anything else threadsafe, but not
      necessarily shareable across threads due to JDBC API interactions that
      can cause non-obvious behavior and/or deadlock scenarios to occur since
      the API is not designed to be used from multiple threads at once.

      Therefore, unless external synchronization is provided, clients should
      not allow multiple threads to share a given statement or result set. Examples
      of issues with the API itself not being multi-thread suitable include,
      but are not limited to race conditions between modifiers and execution and
      retrieval methods on statements and result sets that are not synchronizable
      such as ResultSet.get*() and traversal methods, or Statement.execute*() closing
      result sets without effectively making the driver itself serializable across the
      board.

      These changes should not have any effect on "normal" J(2)EE use cases
      where only one thread ever uses a connection instance and the objects created by
      it.

    - Use a java.util.Timer to schedule cancellation of queries via
      Statement.setQueryTimeout() rather than one thread per potential cancellation.

      A new thread will be used to actually cancel a running query, as there's potential
      for a cancel request to block other cancel requests if all run from the
      same thread.

nn-nn-07 - Version 3.1.15

	- Fixed BUG#23281 - Downed slave caused round-robin load balance to
	  not cycle back to first host in list.

	- Disabled use of server-side prepared statements by default.

	- Handle YYYY-MM-DD hh:mm:ss format of timestamp in
	  ResultSet.getTimeFromString().

	- Fixed BUG#24840 - character encoding of "US-ASCII" doesn't map correctly
	  for 4.1 or newer

	- Added Implementation-Vendor-Id attribute to jar manifest per request
	  in BUG#15641.

	- C3P0 >= version 0.9.1 passes non-proxied connections to
	  MysqlConnectionTester,  thus it began throwing ClassCastExceptions.
	  MysqlConnectionTester now checks if it has a plain Connection and uses
	  that if possible. Thanks to Brian Skrab for the fix.

10-19-06 - Version 3.1.14

    - Fixed BUG#20479 - Updatable result set throws ClassCastException
	  when there is row data and moveToInsertRow() is called.

	- Fixed BUG#20485 - Updatable result set that contains
	  a BIT column fails when server-side prepared statements are used.

	- Fixed BUG#16987 - Memory leak with profileSQL=true.

	- Fixed BUG#19726 - Connection fails to localhost when using
	  timeout and IPv6 is configured.

	- Fixed BUG#16791 - NullPointerException in MysqlDataSourceFactory
	  due to Reference containing RefAddrs with null content.

	- Fixed BUG#20306 - ResultSet.getShort() for UNSIGNED TINYINT
	  returns incorrect values when using server-side prepared statements.

	- Fixed BUG#20687 - Can't pool server-side prepared statements, exception
	  raised when re-using them.

	- Fixed BUG#21062 - ResultSet.getSomeInteger() doesn't work for BIT(>1).

	- Fixed BUG#18880 - ResultSet.getFloatFromString() can't retrieve
	  values near Float.MIN/MAX_VALUE.

	- Fixed BUG#20888 - escape of quotes in client-side prepared
	  statements parsing not respected. Patch covers more than bug report,
	  including NO_BACKSLASH_ESCAPES being set, and stacked quote characters
	  forms of escaping (i.e. '' or "").

	- Fixed BUG#19993 - ReplicationDriver does not always round-robin load
	  balance depending on URL used for slaves list.

	- Fixed calling toString() on ResultSetMetaData for driver-generated
	  (i.e. from DatabaseMetaData method calls, or from getGeneratedKeys())
	  result sets would raise a NullPointerException.

	- Fixed Bug#21207 - Driver throws NPE when tracing prepared statements that
	  have been closed (in asSQL()).

	- Removed logger autodectection altogether, must now specify logger
	  explitly if you want to use a logger other than one that logs
	  to STDERR.

	- Fixed BUG#22290 - Driver issues truncation on write exception when
	  it shouldn't (due to sending big decimal incorrectly to server with
	  server-side prepared statement).

	- Driver now sends numeric 1 or 0 for client-prepared statement
	  setBoolean() calls instead of '1' or '0'.

	- Fixed bug where driver would not advance to next host if
	  roundRobinLoadBalance=true and the last host in the list is down.

	- Fixed BUG#18258 - DatabaseMetaData.getTables(), columns() with bad
	  catalog parameter threw exception rather than return empty result
	  set (as required by spec).

	- Check and store value for continueBatchOnError property in constructor
      of Statements, rather than when executing batches, so that Connections
      closed out from underneath statements don't cause NullPointerExceptions
      when it's required to check this property.

    - Fixed bug when calling stored functions, where parameters weren't
      numbered correctly (first parameter is now the return value, subsequent
      parameters if specified start at index "2").

	- Fixed BUG#21814 - time values outside valid range silently wrap.

05-26-06 - Version 3.1.13

    - Fixed BUG#15464 - INOUT parameter does not store IN value.

    - Fixed BUG#14609 - Exception thrown for new decimal type when
      using updatable result sets.

    - Fixed BUG#15544, no "dos" character set in MySQL > 4.1.0

    - Fixed BUG#15383 - PreparedStatement.setObject() serializes
      BigInteger as object, rather than sending as numeric value
      (and is thus not complementary to .getObject() on an UNSIGNED
      LONG type).

    - Fixed BUG#11874 - ResultSet.getShort() for UNSIGNED TINYINT
      returned wrong values.

    - Fixed BUG#15676 - lib-nodist directory missing from
      package breaks out-of-box build

    - Fixed BUG#15854 - DBMD.getColumns() returns wrong type for BIT.

    - Fixed BUG#16169 - ResultSet.getNativeShort() causes stack overflow error
      via recurisve calls.

    - Fixed BUG#14938 - Unable to initialize character set mapping tables.
      Removed reliance on .properties files to hold this information, as it
      turns out to be too problematic to code around class loader hierarchies
      that change depending on how an application is deployed. Moved information
      back into the CharsetMapping class.

    - Fixed BUG#16841 - updatable result set doesn't return AUTO_INCREMENT
      values for insertRow() when multiple column primary keys are used. (the
      driver was checking for the existence of single-column primary keys and
      an autoincrement value > 0 instead of a straightforward isAutoIncrement()
      check).

    - Fixed BUG#17099 - Statement.getGeneratedKeys() throws NullPointerException
      when no query has been processed.

    - Fixed BUG#13469 - Driver tries to call methods that don't exist on older and
      newer versions of Log4j. The fix is not trying to auto-detect presense of log4j,
      too many different incompatible versions out there in the wild to do this reliably.

      If you relied on autodetection before, you will need to add
      "logger=com.mysql.jdbc.log.Log4JLogger" to your JDBC URL to enable Log4J usage,
      or alternatively use the new "CommonsLogger" class to take care of this.

    - Added support for Apache Commons logging, use "com.mysql.jdbc.log.CommonsLogger"
      as the value for the "logger" configuration property.

    - LogFactory now prepends "com.mysql.jdbc.log" to log class name if it can't be
      found as-specified. This allows you to use "short names" for the built-in log
      factories, for example "logger=CommonsLogger" instead of
      "logger=com.mysql.jdbc.log.CommonsLogger".

    - Fixed BUG#15570 - ReplicationConnection incorrectly copies state,
	  doesn't transfer connection context correctly when transitioning between
	  the same read-only states.

	- Fixed BUG#18041 - Server-side prepared statements don't cause
	  truncation exceptions to be thrown when truncation happens.

	- Added performance feature, re-writing of batched executes for
	  Statement.executeBatch() (for all DML statements) and
	  PreparedStatement.executeBatch() (for INSERTs with VALUE clauses
	  only). Enable by using "rewriteBatchedStatements=true" in your JDBC URL.

	- Fixed BUG#17898 - registerOutParameter not working when some
	  parameters pre-populated. Still waiting for feedback from JDBC experts
	  group to determine what correct parameter count from getMetaData()
	  should be, however.

	- Fixed BUG#17587 - clearParameters() on a closed prepared statement
	  causes NPE.

	- Map "latin1" on MySQL server to CP1252 for MySQL > 4.1.0.

	- Added additional accessor and mutator methods on ConnectionProperties
	  so that DataSource users can use same naming as regular URL properties.

	- Fixed BUG#18740 - Data truncation and getWarnings() only returns last
	  warning in set.

	- Improved performance of retrieving BigDecimal, Time, Timestamp and Date
	  values from server-side prepared statements by creating fewer short-lived
	  instances of Strings when the native type is not an exact match for
	  the requested type. Fixes BUG#18496 for BigDecimals.

	- Fixed BUG#18554 - Aliased column names where length of name > 251
	  are corrupted.

	- Fixed BUG#17450 - ResultSet.wasNull() not always reset
	  correctly for booleans when done via conversion for server-side
	  prepared statements.

	- Fixed BUG#16277 - Invalid classname returned for
	  RSMD.getColumnClassName() for BIGINT type.

	- Fixed case where driver wasn't reading server status correctly when
	  fetching server-side prepared statement rows, which in some cases
	  could cause warning counts to be off, or multiple result sets to not
	  be read off the wire.

	- Driver now aware of fix for BIT type metadata that went into
	  MySQL-5.0.21 for server not reporting length consistently (bug
	  number 13601).

	- Fixed BUG#19282 - ResultSet.wasNull() returns incorrect value
	  when extracting native string from server-side prepared statement
	  generated result set.

11-30-05 - Version 3.1.12

    - Fixed client-side prepared statement bug with embedded ? inside
      quoted identifiers (it was recognized as a placeholder, when it
      was not).

    - Don't allow executeBatch() for CallableStatements with registered
      OUT/INOUT parameters (JDBC compliance).

    - Fall back to platform-encoding for URLDecoder.decode() when
      parsing driver URL properties if the platform doesn't have a
      two-argument version of this method.

    - Fixed BUG#14562 - Java type conversion may be incorrect for
      mediumint.

    - Added configuration property "useGmtMillisForDatetimes" which
      when set to true causes ResultSet.getDate(), .getTimestamp() to
      return correct millis-since GMT when .getTime() is called on
      the return value (currently default is "false" for legacy
      behavior).

    - Fixed DatabaseMetaData.stores*Identifiers():

        * if lower_case_table_names=0 (on server):

            storesLowerCaseIdentifiers() returns false
            storesLowerCaseQuotedIdentifiers() returns false
            storesMixedCaseIdentifiers() returns true
            storesMixedCaseQuotedIdentifiers() returns true
            storesUpperCaseIdentifiers() returns false
            storesUpperCaseQuotedIdentifiers() returns true

        * if lower_case_table_names=1 (on server):

            storesLowerCaseIdentifiers() returns true
            storesLowerCaseQuotedIdentifiers() returns true
            storesMixedCaseIdentifiers() returns false
            storesMixedCaseQuotedIdentifiers() returns false
            storesUpperCaseIdentifiers() returns false
            storesUpperCaseQuotedIdentifiers() returns true

    - Fixed BUG#14815 - DatabaseMetaData.getColumns() doesn't
      return TABLE_NAME correctly.

    - Fixed BUG#14909 - escape processor replaces quote character
      in quoted string with string delimiter.

    - Fixed BUG#12975 - OpenOffice expects
      DBMD.supportsIntegrityEnhancementFacility() to return "true"
      if foreign keys are supported by the datasource, even though
      this method also covers support for check constraints,
	  which MySQL _doesn't_ have. Setting the configuration property
	  "overrideSupportsIntegrityEnhancementFacility" to "true" causes
	  the driver to return "true" for this method.

    - Added "com.mysql.jdbc.testsuite.url.default" system property to
	  set default JDBC url for testsuite (to speed up bug resolution
	  when I'm working in Eclipse).

	- Fixed BUG#14938 - Unable to initialize character set mapping
	  tables (due to J2EE classloader differences).

	- Fixed BUG#14972 - Deadlock while closing server-side prepared
	  statements from multiple threads sharing one connection.

	- Fixed BUG#12230 -	logSlowQueries should give better info.

	- Fixed BUG#13775 - Extraneous sleep on autoReconnect.

	- Fixed BUG#15024 - Driver incorrectly closes streams passed as
	  arguments to PreparedStatements. Reverts to legacy behavior by
	  setting the JDBC configuration property "autoClosePStmtStreams"
	  to "true" (also included in the 3-0-Compat configuration "bundle").

	- Fixed BUG#13048 - maxQuerySizeToLog is not respected. Added logging of
	  bound values for execute() phase of server-side prepared statements
	  when profileSQL=true as well.

	- Fixed BUG#15065 - Usage advisor complains about unreferenced
	  columns, even though they've been referenced.

	- Don't increase timeout for failover/reconnect (BUG#6577)

	- Process escape tokens in Connection.prepareStatement(...), fix
	  for BUG#15141. You can disable this behavior by setting
	  the JDBC URL configuration property "processEscapeCodesForPrepStmts"
	  to "false".

	- Fixed BUG#13255 - Reconnect during middle of executeBatch()
	  should not occur if autoReconnect is enabled.

10-07-05 - Version 3.1.11

    - Fixed BUG#11629 - Spurious "!" on console when character
      encoding is "utf8".

    - Fixed statements generated for testcases missing ";" for
      "plain" statements.

    - Fixed BUG#11663 - Incorrect generation of testcase scripts
      for server-side prepared statements.

    - Fixed regression caused by fix for BUG#11552 that caused driver
      to return incorrect values for unsigned integers when those
      integers where within the range of the positive signed type.

    - Moved source code to svn repo.

    - Fixed BUG#11797 - Escape tokenizer doesn't respect stacked single quotes
	  for escapes.

	- GEOMETRY type not recognized when using server-side prepared statements.

    - Fixed BUG#11879 -- ReplicationConnection won't switch to slave, throws
      "Catalog can't be null" exception.

    - Fixed BUG#12218, properties shared between master and slave with
      replication connection.

    - Fixed BUG#10630, Statement.getWarnings() fails with NPE if statement
      has been closed.

    - Only get char[] from SQL in PreparedStatement.ParseInfo() when needed.

    - Fixed BUG#12104 - Geometry types not handled with server-side prepared
      statements.

    - Fixed BUG#11614 - StringUtils.getBytes() doesn't work when using
      multibyte character encodings and a length in  _characters_ is
      specified.

    - Fixed BUG#11798 - Pstmt.setObject(...., Types.BOOLEAN) throws exception.

    - Fixed BUG#11976 - maxPerformance.properties mis-spells
	  "elideSetAutoCommits".

	- Fixed BUG#11575 -- DBMD.storesLower/Mixed/UpperIdentifiers()
	  reports incorrect values for servers deployed on Windows.

	- Fixed BUG#11190 - ResultSet.moveToCurrentRow() fails to work when
	  preceeded by a call to ResultSet.moveToInsertRow().

	- Fixed BUG#11115, VARBINARY data corrupted when using server-side
	  prepared statements and .setBytes().

	- Fixed BUG#12229 - explainSlowQueries hangs with server-side
	  prepared statements.

	- Fixed BUG#11498 - Escape processor didn't honor strings demarcated
	  with double quotes.

	- Lifted restriction of changing streaming parameters with server-side
	  prepared statements. As long as _all_ streaming parameters were set
	  before execution, .clearParameters() does not have to be called.
	  (due to limitation of client/server protocol, prepared statements
	   can not reset _individual_ stream data on the server side).

	- Reworked Field class, *Buffer, and MysqlIO to be aware of field
	  lengths > Integer.MAX_VALUE.

	- Updated DBMD.supportsCorrelatedQueries() to return true for versions >
	  4.1, supportsGroupByUnrelated() to return true and
	  getResultSetHoldability() to return HOLD_CURSORS_OVER_COMMIT.

	- Fixed BUG#12541 - Handling of catalog argument in
	  DatabaseMetaData.getIndexInfo(), which also means changes to the following
	  methods in DatabaseMetaData:

	    - getBestRowIdentifier()
	    - getColumns()
	    - getCrossReference()
	    - getExportedKeys()
	    - getImportedKeys()
	    - getIndexInfo()
	    - getPrimaryKeys()
	    - getProcedures() (and thus indirectly getProcedureColumns())
	    - getTables()

	  The "catalog" argument in all of these methods now behaves in the following
	  way:

	    - Specifying NULL means that catalog will not be used to filter the
	      results (thus all databases will be searched), unless you've
	      set "nullCatalogMeansCurrent=true" in your JDBC URL properties.

	    - Specifying "" means "current" catalog, even though this isn't quite
	      JDBC spec compliant, it's there for legacy users.

	    - Specifying a catalog works as stated in the API docs.

	- Made Connection.clientPrepare() available from "wrapped" connections
	  in the jdbc2.optional package (connections built by
	  ConnectionPoolDataSource instances).

    - Added Connection.isMasterConnection() for clients to be able to determine
      if a multi-host master/slave connection is connected to the first host
      in the list.

    - Fixed BUG#12753 - Tokenizer for "=" in URL properties was causing
      sessionVariables=.... to be parameterized incorrectly.

    - Fixed BUG#11781, foreign key information that is quoted is
      parsed incorrectly when DatabaseMetaData methods use that
      information.

    - The "sendBlobChunkSize" property is now clamped to "max_allowed_packet"
      with consideration of stream buffer size and packet headers to avoid
      PacketTooBigExceptions when "max_allowed_packet" is similar in size
      to the default "sendBlobChunkSize" which is 1M.

    - CallableStatement.clearParameters() now clears resources associated
      with INOUT/OUTPUT parameters as well as INPUT parameters.

    - Fixed BUG#12417 - Connection.prepareCall() is database name
      case-sensitive (on Windows systems).

    - Fixed BUG#12752 - Cp1251 incorrectly mapped to win1251 for
      servers newer than 4.0.x.

    - Fixed BUG#12970 - java.sql.Types.OTHER returned for
	  BINARY and VARBINARY columns when using
	  DatabaseMetaData.getColumns().

	- ServerPreparedStatement.getBinding() now checks if the statement
	  is closed before attempting to reference the list of parameter
	  bindings, to avoid throwing a NullPointerException.

    - Fixed BUG#13277 - ResultSetMetaData from
      Statement.getGeneratedKeys() caused NullPointerExceptions to be
      thrown whenever a method that required a connection reference
      was called.

    - Removed support for java.nio I/O. Too many implementations
      turned out to be buggy, and there was no performance difference
      since MySQL is a blocking protocol anyway.

06-23-05 - Version 3.1.10-stable

	- Fixed connecting without a database specified raised an exception
	  in MysqlIO.changeDatabaseTo().

	- Initial implemention of ParameterMetadata for
	  PreparedStatement.getParameterMetadata(). Only works fully
	  for CallableStatements, as current server-side prepared statements
	  return every parameter as a VARCHAR type.

	- Fixed BUG#11552 - Server-side prepared statements return incorrect
	  values for unsigned TINYINT, SMALLINT, INT and Long.

	- Fixed BUG#11540 - Incorrect year conversion in setDate(..) for
	  system that use B.E. year in default locale.

06-22-05 - Version 3.1.9-stable

	- Overhaul of character set configuration, everything now
	  lives in a properties file.

	- Driver now correctly uses CP932 if available on the server
	  for Windows-31J, CP932 and MS932 java encoding names,
	  otherwise it resorts to SJIS, which is only a close
	  approximation. Currently only MySQL-5.0.3 and newer (and
	  MySQL-4.1.12 or .13, depending on when the character set
	  gets backported) can reliably support any variant of CP932.

	- Fixed BUG#9064 - com.mysql.jdbc.PreparedStatement.ParseInfo
	  does unnecessary call to toCharArray().

	- Fixed Bug#10144 - Memory leak in ServerPreparedStatement if
	  serverPrepare() fails.

	- Actually write manifest file to correct place so it ends up
	  in the binary jar file.

	- Added "createDatabaseIfNotExist" property (default is "false"),
	  which will cause the driver to ask the server to create the
	  database specified in the URL if it doesn't exist. You must have
	  the appropriate privileges for database creation for this to
	  work.

	- Fixed BUG#10156 - Unsigned SMALLINT treated as signed for ResultSet.getInt(),
	  fixed all cases for UNSIGNED integer values and server-side prepared statements,
	  as well as ResultSet.getObject() for UNSIGNED TINYINT.

	- Fixed BUG#10155, double quotes not recognized when parsing
	  client-side prepared statements.

	- Made enableStreamingResults() visible on
	  com.mysql.jdbc.jdbc2.optional.StatementWrapper.

	- Made ServerPreparedStatement.asSql() work correctly so auto-explain
	  functionality would work with server-side prepared statements.

	- Made JDBC2-compliant wrappers public in order to allow access to
	  vendor extensions.

	- Cleaned up logging of profiler events, moved code to dump a profiler
	  event as a string to com.mysql.jdbc.log.LogUtils so that third
	  parties can use it.

	- DatabaseMetaData.supportsMultipleOpenResults() now returns true. The
	  driver has supported this for some time, DBMD just missed that fact.

	- Fixed BUG#10310 - Driver doesn't support {?=CALL(...)} for calling
	  stored functions. This involved adding support for function retrieval
	  to DatabaseMetaData.getProcedures() and getProcedureColumns() as well.

	- Fixed BUG#10485, SQLException thrown when retrieving YEAR(2)
	  with ResultSet.getString(). The driver will now always treat YEAR types
	  as java.sql.Dates and return the correct values for getString().
	  Alternatively, the "yearIsDateType" connection property can be set to
	  "false" and the values will be treated as SHORTs.

	- The datatype returned for TINYINT(1) columns when "tinyInt1isBit=true"
	  (the default) can be switched between Types.BOOLEAN and Types.BIT
	  using the new configuration property "transformedBitIsBoolean", which
	  defaults to "false". If set to "false" (the default),
	  DatabaseMetaData.getColumns() and ResultSetMetaData.getColumnType()
	  will return Types.BOOLEAN for TINYINT(1) columns. If "true",
	  Types.BOOLEAN will be returned instead. Irregardless of this configuration
	  property, if "tinyInt1isBit" is enabled, columns with the type TINYINT(1)
	  will be returned as java.lang.Boolean instances from
	  ResultSet.getObject(..), and ResultSetMetaData.getColumnClassName()
	  will return "java.lang.Boolean".

	- Fixed BUG#10496 - SQLException is thrown when using property
	  "characterSetResults" with cp932 or eucjpms.

	- Reorganized directory layout, sources now in "src" folder,
	  don't pollute parent directory when building, now output goes
	  to "./build", distribution goes to "./dist".

	- Added support/bug hunting feature that generates .sql test
	  scripts to STDERR when "autoGenerateTestcaseScript" is set
	  to "true".

	- Fixed BUG#10850 - 0-length streams not sent to server when
	  using server-side prepared statements.

	- Setting "cachePrepStmts=true" now causes the Connection to also
	  cache the check the driver performs to determine if a prepared
	  statement can be server-side or not, as well as caches server-side
	  prepared statements for the lifetime of a connection. As before,
	  the "prepStmtCacheSize" parameter controls the size of these
	  caches.

	- Try to handle OutOfMemoryErrors more gracefully. Although not
	  much can be done, they will in most cases close the connection
	  they happened on so that further operations don't run into
	  a connection in some unknown state. When an OOM has happened,
	  any further operations on the connection will fail with a
	  "Connection closed" exception that will also list the OOM exception
	  as the reason for the implicit connection close event.

	- Don't send COM_RESET_STMT for each execution of a server-side
	  prepared statement if it isn't required.

	- Driver detects if you're running MySQL-5.0.7 or later, and does
	  not scan for "LIMIT ?[,?]" in statements being prepared, as the
	  server supports those types of queries now.

	- Fixed BUG#11115, Varbinary data corrupted when using server-side
	  prepared statements and ResultSet.getBytes().

	- Connection.setCatalog() is now aware of the "useLocalSessionState"
	  configuration property, which when set to true will prevent
	  the driver from sending "USE ..." to the server if the requested
	  catalog is the same as the current catalog.

	- Added the following configuration bundles, use one or many via
	  the "useConfigs" configuration property:

	    * maxPerformance -- maximum performance without being reckless
	    * solarisMaxPerformance -- maximum performance for Solaris,
	                               avoids syscalls where it can
	    * 3-0-Compat -- Compatibility with Connector/J 3.0.x functionality

	- Added "maintainTimeStats" configuration property (defaults to "true"),
	  which tells the driver whether or not to keep track of the last query time
	  and the last successful packet sent to the server's time. If set to
	  false, removes two syscalls per query.

	- Fixed BUG#11259, autoReconnect ping causes exception on connection
	  startup.

	- Fixed BUG#11360 Connector/J dumping query into SQLException twice

	- Fixed PreparedStatement.setClob() not accepting null as a parameter.

	- Fixed BUG#11411 - Production package doesn't include JBoss integration
	  classes.

	- Removed nonsensical "costly type conversion" warnings when using
	  usage advisor.

04-14-05 - Version 3.1.8-stable

	- Fixed DatabaseMetaData.getTables() returning views when they were
	  not asked for as one of the requested table types.

	- Added support for new precision-math DECIMAL type in MySQL >= 5.0.3.

	- Fixed ResultSet.getTime() on a NULL value for server-side prepared
	  statements throws NPE.

	- Made Connection.ping() a public method.

	- Fixed Bug#8868, DATE_FORMAT() queries returned as BLOBs from getObject().

	- ServerPreparedStatements now correctly 'stream' BLOB/CLOB data to the
	  server. You can configure the threshold chunk size using the
	  JDBC URL property 'blobSendChunkSize' (the default is one megabyte).

    - BlobFromLocator now uses correct identifier quoting when generating
      prepared statements.

    - Server-side session variables can be preset at connection time by
      passing them as a comma-delimited list for the connection property
      'sessionVariables'.

	- Fixed regression in ping() for users using autoReconnect=true.

	- Fixed BUG#9040 - PreparedStatement.addBatch() doesn't work with server-side
	  prepared statements and streaming BINARY data.

	- Fixed BUG#8800 - DBMD.supportsMixedCase*Identifiers() returns wrong
	  value on servers running on case-sensitive filesystems.

	- Fixed BUG#9206, can not use 'UTF-8' for characterSetResults
      configuration property.

    - Fixed BUG#9236, a continuation of BUG#8868, where functions used in queries
      that should return non-string types when resolved by temporary tables suddenly
      become opaque binary strings (work-around for server limitation). Also fixed
      fields with type of CHAR(n) CHARACTER SET BINARY to return correct/matching
      classes for RSMD.getColumnClassName() and ResultSet.getObject().

    - Fixed BUG#8792 - DBMD.supportsResultSetConcurrency() not returning
	  true for forward-only/read-only result sets (we obviously support this).

	- Fixed BUG#8803, 'DATA_TYPE' column from DBMD.getBestRowIdentifier()
	  causes ArrayIndexOutOfBoundsException when accessed (and in fact, didn't
	  return any value).

	- Check for empty strings ('') when converting char/varchar column data to numbers,
	  throw exception if 'emptyStringsConvertToZero' configuration property is set
	  to 'false' (for backwards-compatibility with 3.0, it is now set to 'true'
	  by default, but will most likely default to 'false' in 3.2).

	- Fixed BUG#9320 - PreparedStatement.getMetaData() inserts blank row in database
	  under certain conditions when not using server-side prepared statements.

	- Connection.canHandleAsPreparedStatement() now makes 'best effort' to distinguish
	  LIMIT clauses with placeholders in them from ones without in order to have fewer
	  false positives when generating work-arounds for statements the server cannot
	  currently handle as server-side prepared statements.

	- Fixed build.xml to not compile log4j logging if log4j not available.

	- Added support for the c3p0 connection pool's (http://c3p0.sf.net/)
	  validation/connection checker interface which uses the lightweight
	  'COM_PING' call to the server if available. To use it, configure your
	  c3p0 connection pool's 'connectionTesterClassName' property to use
	  'com.mysql.jdbc.integration.c3p0.MysqlConnectionTester'.

	- Better detection of LIMIT inside/outside of quoted strings so that
	  the driver can more correctly determine whether a prepared statement
	  can be prepared on the server or not.

	- Fixed BUG#9319 - Stored procedures with same name in
	  different databases confuse the driver when it tries to determine
	  parameter counts/types.

    - Added finalizers to ResultSet and Statement implementations to be JDBC
      spec-compliant, which requires that if not explicitly closed, these
      resources should be closed upon garbage collection.

    - Fixed BUG#9682 - Stored procedures with DECIMAL parameters with
	  storage specifications that contained "," in them would fail.

	- PreparedStatement.setObject(int, Object, int type, int scale) now
	  uses scale value for BigDecimal instances.

	- Fixed BUG#9704 - Statement.getMoreResults() could throw NPE when
	  existing result set was .close()d.

	- The performance metrics feature now gathers information about
	  number of tables referenced in a SELECT.

	- The logging system is now automatically configured. If the value has
	  been set by the user, via the URL property "logger" or the system
	  property "com.mysql.jdbc.logger", then use that, otherwise, autodetect
	  it using the following steps:

    	 Log4j, if it's available,
    	 Then JDK1.4 logging,
    	 Then fallback to our STDERR logging.

   	- Fixed BUG#9778, DBMD.getTables() shouldn't return tables if views
	  are asked for, even if the database version doesn't support views.

	- Fixed driver not returning 'true' for '-1' when ResultSet.getBoolean()
	  was called on result sets returned from server-side prepared statements.

	- Added a Manifest.MF file with implementation information to the .jar
	  file.

	- More tests in Field.isOpaqueBinary() to distinguish opaque binary (i.e.
	  fields with type CHAR(n) and CHARACTER SET BINARY) from output of
	  various scalar and aggregate functions that return strings.

	- Fixed BUG#9917 - Should accept null for catalog (meaning use current)
	  in DBMD methods, even though it's not JDBC-compliant for legacy's sake.
	  Disable by setting connection property "nullCatalogMeansCurrent" to "false"
	  (which will be the default value in C/J 3.2.x).

	- Fixed BUG#9769 - Should accept null for name patterns in DBMD (meaning "%"),
	  even though it isn't JDBC compliant, for legacy's sake. Disable by setting
	  connection property "nullNamePatternMatchesAll" to "false" (which will be
	  the default value in C/J 3.2.x).

02-18-05 - Version 3.1.7-stable


    - Fixed BUG#7686, Timestamp key column data needed "_binary'"
      stripped for UpdatableResultSet.refreshRow().

    - Fixed BUG#7715 - Timestamps converted incorrectly to strings
      with Server-side prepared statements and updatable result sets.

    - Detect new sql_mode variable in string form (it used to be
      integer) and adjust quoting method for strings appropriately.

    - Added 'holdResultsOpenOverStatementClose' property (default is
      false), that keeps result sets open over statement.close() or new
      execution on same statement (suggested by Kevin Burton).

    - Fixed BUG#7952 -- Infinite recursion when 'falling back' to master
      in failover configuration.

    - Disable multi-statements (if enabled) for MySQL-4.1 versions prior
      to version 4.1.10 if the query cache is enabled, as the server
      returns wrong results in this configuration.

    - Fixed duplicated code in configureClientCharset() that prevented
      useOldUTF8Behavior=true from working properly.

    - Removed 'dontUnpackBinaryResults' functionality, the driver now
      always stores results from server-side prepared statements as-is
      from the server and unpacks them on demand.

    - Fixed BUG#8096 where emulated locators corrupt binary data
      when using server-side prepared statements.

    - Fixed synchronization issue with
      ServerPreparedStatement.serverPrepare() that could cause
      deadlocks/crashes if connection was shared between threads.

    - By default, the driver now scans SQL you are preparing via all
      variants of Connection.prepareStatement() to determine if it is a
      supported type of statement to prepare on the server side, and if
      it is not supported by the server, it instead prepares it as a
      client-side emulated prepared statement (BUG#4718). You can
      disable this by passing 'emulateUnsupportedPstmts=false' in your
      JDBC URL.

    - Remove _binary introducer from parameters used as in/out
      parameters in CallableStatement.

    - Always return byte[]s for output parameters registered as *BINARY.

    - Send correct value for 'boolean' "true" to server for
      PreparedStatement.setObject(n, "true", Types.BIT).

    - Fixed bug with Connection not caching statements from
      prepareStatement() when the statement wasn't a server-side
      prepared statement.

    - Choose correct 'direction' to apply time adjustments when both
      client and server are in GMT timezone when using
      ResultSet.get(..., cal) and PreparedStatement.set(...., cal).

    - Added 'dontTrackOpenResources' option (default is false, to be
      JDBC compliant), which helps with memory use for non-well-behaved
      apps (i.e applications which don't close Statements when they
      should).

    - Fixed BUG#8428 - ResultSet.getString() doesn't maintain format
      stored on server, bug fix only enabled when 'noDatetimeStringSync'
      property is set to 'true' (the default is 'false').

    - Fixed NPE in ResultSet.realClose() when using usage advisor and
      result set was already closed.

    - Fixed BUG#8487 - PreparedStatements not creating streaming result
      sets.

    - Don't pass NULL to String.valueOf() in
      ResultSet.getNativeConvertToString(), as it stringifies it (i.e.
      returns "null"), which is not correct for the method in question.

    - Fixed BUG#8484 - ResultSet.getBigDecimal() throws exception
      when rounding would need to occur to set scale. The driver now
      chooses a rounding mode of 'half up' if non-rounding
      BigDecimal.setScale() fails.

    - Added 'useLocalSessionState' configuration property, when set to
      'true' the JDBC driver trusts that the application is well-behaved
      and only sets autocommit and transaction isolation levels using
      the methods provided on java.sql.Connection, and therefore can
      manipulate these values in many cases without incurring
      round-trips to the database server.

    - Added enableStreamingResults() to Statement for connection pool
      implementations that check Statement.setFetchSize() for
      specification-compliant values. Call Statement.setFetchSize(>=0)
      to disable the streaming results for that statement.

    - Added support for BIT type in MySQL-5.0.3. The driver will treat
      BIT(1-8) as the JDBC standard BIT type (which maps to
      java.lang.Boolean), as the server does not currently send enough
      information to determine the size of a bitfield when < 9 bits are
      declared. BIT(>9) will be treated as VARBINARY, and will return
      byte[] when getObject() is called.

12-23-04 - Version 3.1.6-stable

    - Fixed hang on SocketInputStream.read() with Statement.setMaxRows() and
      multiple result sets when driver has to truncate result set directly,
      rather than tacking a 'LIMIT n' on the end of it.

    - Fixed BUG#7026 - DBMD.getProcedures() doesn't respect catalog parameter.

    - Respect bytes-per-character for RSMD.getPrecision().

12-02-04 - Version 3.1.5-gamma

	- Fix comparisons made between string constants and dynamic strings that
	  are either toUpperCase()d or toLowerCase()d to use Locale.ENGLISH, as
	  some locales 'override' case rules for English. Also use
	  StringUtils.indexOfIgnoreCase() instead of .toUpperCase().indexOf(),
	  avoids creating a very short-lived transient String instance.

	- Fixed BUG#5235 - Server-side prepared statements did not honor
      'zeroDateTimeBehavior' property, and would cause class-cast
      exceptions when using ResultSet.getObject(), as the all-zero string
      was always returned.

    - Fixed batched updates with server prepared statements weren't looking if
      the types had changed for a given batched set of parameters compared
      to the previous set, causing the server to return the error
      'Wrong arguments to mysql_stmt_execute()'.

    - Handle case when string representation of timestamp contains trailing '.'
      with no numbers following it.

    - Fixed BUG#5706 - Inefficient detection of pre-existing string instances
      in ResultSet.getNativeString().

    - Don't throw exceptions for Connection.releaseSavepoint().

    - Use a per-session Calendar instance by default when decoding dates
      from ServerPreparedStatements (set to old, less performant behavior by
      setting property 'dynamicCalendars=true').

    - Added experimental configuration property 'dontUnpackBinaryResults',
      which delays unpacking binary result set values until they're asked for,
      and only creates object instances for non-numerical values (it is set
      to 'false' by default). For some usecase/jvm combinations, this is
      friendlier on the garbage collector.

    - Fixed BUG#5729 - UNSIGNED BIGINT unpacked incorrectly from
      server-side prepared statement result sets.

    - Fixed BUG#6225 - ServerSidePreparedStatement allocating short-lived
      objects un-necessarily.

    - Removed un-wanted new Throwable() in ResultSet constructor due to bad
      merge (caused a new object instance that was never used for every result
      set created) - Found while profiling for BUG#6359.

    - Fixed too-early creation of StringBuffer in EscapeProcessor.escapeSQL(),
      also return String when escaping not needed (to avoid unnecssary object
      allocations). Found while profiling for BUG#6359.

    - Use null-safe-equals for key comparisons in updatable result sets.

    - Fixed BUG#6537, SUM() on Decimal with server-side prepared statement ignores
      scale if zero-padding is needed (this ends up being due to conversion to DOUBLE
      by server, which when converted to a string to parse into BigDecimal, loses all
      'padding' zeros).

    - Use DatabaseMetaData.getIdentifierQuoteString() when building DBMD
      queries.

    - Use 1MB packet for sending file for LOAD DATA LOCAL INFILE if that
      is < 'max_allowed_packet' on server.

    - Fixed BUG#6399, ResultSetMetaData.getColumnDisplaySize() returns incorrect
      values for multibyte charsets.

    - Make auto-deserialization of java.lang.Objects stored in BLOBs
      configurable via 'autoDeserialize' property (defaults to 'false').

    - Re-work Field.isOpaqueBinary() to detect 'CHAR(n) CHARACTER SET BINARY'
      to support fixed-length binary fields for ResultSet.getObject().

    - Use our own implementation of buffered input streams to get around
      blocking behavior of java.io.BufferedInputStream. Disable this with
      'useReadAheadInput=false'.

    - Fixed BUG#6348, failing to connect to the server when one of the
      addresses for the given host name is IPV6 (which the server does
      not yet bind on). The driver now loops through _all_ IP addresses
      for a given host, and stops on the first one that accepts() a
      socket.connect().

09-04-04 - Version 3.1.4-beta

    - Fixed BUG#4510 - connector/j 3.1.3 beta does not handle integers
      correctly (caused by changes to support unsigned reads in
      Buffer.readInt() -> Buffer.readShort()).

    - Added support in DatabaseMetaData.getTables() and getTableTypes()
      for VIEWs which are now available in MySQL server version 5.0.x.

    - Fixed BUG#4642 -- ServerPreparedStatement.execute*() sometimes
      threw ArrayIndexOutOfBoundsException when unpacking field metadata.

    - Optimized integer number parsing, enable 'old' slower integer parsing
      using JDK classes via 'useFastIntParsing=false' property.

    - Added 'useOnlyServerErrorMessages' property, which causes message text
      in exceptions generated by the server to only contain the text sent by
      the server (as opposed to the SQLState's 'standard' description, followed
      by the server's error message). This property is set to 'true' by default.

    - Fixed BUG#4689 - ResultSet.wasNull() does not work for primatives if a
      previous null was returned.

    - Track packet sequence numbers if enablePacketDebug=true, and throw an
      exception if packets received out-of-order.

    - Fixed BUG#4482, ResultSet.getObject() returns wrong type for strings
      when using prepared statements.

    - Calling MysqlPooledConnection.close() twice (even though an application
      error), caused NPE. Fixed.

    - Fixed BUG#5012 -- ServerPreparedStatements dealing with return of
	  DECIMAL type don't work.

	- Fixed BUG#5032 -- ResultSet.getObject() doesn't return
      type Boolean for pseudo-bit types from prepared statements on 4.1.x
      (shortcut for avoiding extra type conversion when using binary-encoded
      result sets obscurred test in getObject() for 'pseudo' bit type)

    - You can now use URLs in 'LOAD DATA LOCAL INFILE' statements, and the
      driver will use Java's built-in handlers for retreiving the data and
      sending it to the server. This feature is not enabled by default,
      you must set the 'allowUrlInLocalInfile' connection property to 'true'.

    - The driver is more strict about truncation of numerics on
      ResultSet.get*(), and will throw a SQLException when truncation is
      detected. You can disable this by setting 'jdbcCompliantTruncation' to
      false (it is enabled by default, as this functionality is required
      for JDBC compliance).

    - Added three ways to deal with all-zero datetimes when reading them from
      a ResultSet, 'exception' (the default), which throws a SQLException
      with a SQLState of 'S1009', 'convertToNull', which returns NULL instead of
      the date, and 'round', which rounds the date to the nearest closest value
      which is '0001-01-01'.

    - Fixed ServerPreparedStatement to read prepared statement metadata off
      the wire, even though it's currently a placeholder instead of using
      MysqlIO.clearInputStream() which didn't work at various times because
      data wasn't available to read from the server yet. This fixes sporadic
      errors users were having with ServerPreparedStatements throwing
      ArrayIndexOutOfBoundExceptions.

    - Use com.mysql.jdbc.Message's classloader when loading resource bundle,
      should fix sporadic issues when the caller's classloader can't locate
      the resource bundle.

07-07-04 - Version 3.1.3-beta

	- Mangle output parameter names for CallableStatements so they
	  will not clash with user variable names.

	- Added support for INOUT parameters in CallableStatements.

	- Fix for BUG#4119, null bitmask sent for server-side prepared
	  statements was incorrect.

	- Use SQL Standard SQL states by default, unless 'useSqlStateCodes'
	  property is set to 'false'.

	- Added packet debuging code (see the 'enablePacketDebug' property
	  documentation).

	- Added constants for MySQL error numbers (publicly-accessible,
	  see com.mysql.jdbc.MysqlErrorNumbers), and the ability to
	  generate the mappings of vendor error codes to SQLStates
	  that the driver uses (for documentation purposes).

	- Externalized more messages (on-going effort).

	- Fix for BUG#4311 - Error in retrieval of mediumint column with
	  prepared statements and binary protocol.

	- Support new timezone variables in MySQL-4.1.3 when
	  'useTimezone=true'

	- Support for unsigned numerics as return types from prepared statements.
	  This also causes a change in ResultSet.getObject() for the 'bigint unsigned'
	  type, which used to return BigDecimal instances, it now returns instances
	  of java.lang.BigInteger.

06-09-04 - Version 3.1.2-alpha

	- Fixed stored procedure parameter parsing info when size was
	  specified for a parameter (i.e. char(), varchar()).

	- Enabled callable statement caching via 'cacheCallableStmts'
	  property.

	- Fixed case when no output parameters specified for a
	  stored procedure caused a bogus query to be issued
	  to retrieve out parameters, leading to a syntax error
	  from the server.

	- Fixed case when no parameters could cause a NullPointerException
	  in CallableStatement.setOutputParameters().

	- Removed wrapping of exceptions in MysqlIO.changeUser().

	- Fixed sending of split packets for large queries, enabled nio
	  ability to send large packets as well.

	- Added .toString() functionality to ServerPreparedStatement,
	  which should help if you're trying to debug a query that is
	  a prepared statement (it shows SQL as the server would process).

	- Added 'gatherPerformanceMetrics' property, along with properties
	  to control when/where this info gets logged (see docs for more
	  info).

	- ServerPreparedStatements weren't actually de-allocating
	  server-side resources when .close() was called.

	- Added 'logSlowQueries' property, along with property
	  'slowQueriesThresholdMillis' to control when a query should
	  be considered 'slow'.

	- Correctly map output parameters to position given in
	  prepareCall() vs. order implied during registerOutParameter() -
	  fixes BUG#3146.

	- Correctly detect initial character set for servers >= 4.1.0

	- Cleaned up detection of server properties.

	- Support placeholder for parameter metadata for server >= 4.1.2

	- Fix for BUG#3539 getProcedures() does not return any procedures in
	  result set

	- Fix for BUG#3540 getProcedureColumns() doesn't work with wildcards
	  for procedure name

	- Fixed BUG#3520 -- DBMD.getSQLStateType() returns incorrect value.

	- Added 'connectionCollation' property to cause driver to issue
	  'set collation_connection=...' query on connection init if default
	  collation for given charset is not appropriate.

	- Fixed DatabaseMetaData.getProcedures() when run on MySQL-5.0.0 (output of
	'show procedure status' changed between 5.0.1 and 5.0.0.

	- Fixed BUG#3804 -- getWarnings() returns SQLWarning instead of DataTruncation

	- Don't enable server-side prepared statements for server version 5.0.0 or 5.0.1,
	as they aren't compatible with the '4.1.2+' style that the driver uses (the driver
	expects information to come back that isn't there, so it hangs).


02-14-04 - Version 3.1.1-alpha

    - Fixed bug with UpdatableResultSets not using client-side
	  prepared statements.

	- Fixed character encoding issues when converting bytes to
	  ASCII when MySQL doesn't provide the character set, and
	  the JVM is set to a multibyte encoding (usually affecting
	  retrieval of numeric values).

	- Unpack 'unknown' data types from server prepared statements
	  as Strings.

	- Implemented long data (Blobs, Clobs, InputStreams, Readers)
	  for server prepared statements.

	- Implemented Statement.getWarnings() for MySQL-4.1 and newer
	  (using 'SHOW WARNINGS').

	- Default result set type changed to TYPE_FORWARD_ONLY
	  (JDBC compliance).

	- Centralized setting of result set type and concurrency.

	- Re-factored how connection properties are set and exposed
	  as DriverPropertyInfo as well as Connection and DataSource
	  properties.

	- Support for NIO. Use 'useNIO=true' on platforms that support
	  NIO.

	- Support for SAVEPOINTs (MySQL >= 4.0.14 or 4.1.1).

	- Support for mysql_change_user()...See the changeUser() method
	  in com.mysql.jdbc.Connection.

	- Reduced number of methods called in average query to be more
	  efficient.

	- Prepared Statements will be re-prepared on auto-reconnect. Any errors
	  encountered are postponed until first attempt to re-execute the
	  re-prepared statement.

	- Ensure that warnings are cleared before executing queries
	  on prepared statements, as-per JDBC spec (now that we support
	  warnings).

	- Support 'old' profileSql capitalization in ConnectionProperties.
	  This property is deprecated, you should use 'profileSQL' if possible.

	- Optimized Buffer.readLenByteArray() to return shared empty byte array
	  when length is 0.

	- Allow contents of PreparedStatement.setBlob() to be retained
	  between calls to .execute*().

	- Deal with 0-length tokens in EscapeProcessor (caused by callable
	  statement escape syntax).

	- Check for closed connection on delete/update/insert row operations in
	  UpdatableResultSet.

	- Fix support for table aliases when checking for all primary keys in
	  UpdatableResultSet.

	- Removed useFastDates connection property.

	- Correctly initialize datasource properties from JNDI Refs, including
	  explicitly specified URLs.

	- DatabaseMetaData now reports supportsStoredProcedures() for
	  MySQL versions >= 5.0.0

	- Fixed stack overflow in Connection.prepareCall() (bad merge).

	- Fixed IllegalAccessError to Calendar.getTimeInMillis() in DateTimeValue
	  (for JDK < 1.4).

	- Fix for BUG#1673, where DatabaseMetaData.getColumns() is not
      returning correct column ordinal info for non '%' column name patterns.

    - Merged fix of datatype mapping from MySQL type 'FLOAT' to
      java.sql.Types.REAL from 3.0 branch.

    - Detect collation of column for RSMD.isCaseSensitive().

    - Fixed sending of queries > 16M.

    - Added named and indexed input/output parameter support to CallableStatement.
      MySQL-5.0.x or newer.

    - Fixed NullPointerException in ServerPreparedStatement.setTimestamp(),
      as well as year and month descrepencies in
      ServerPreparedStatement.setTimestamp(), setDate().

    - Added ability to have multiple database/JVM targets for compliance
      and regression/unit tests in build.xml.

    - Fixed NPE and year/month bad conversions when accessing some
      datetime functionality in ServerPreparedStatements and their
      resultant result sets.

    - Display where/why a connection was implicitly closed (to
      aid debugging).

    - CommunicationsException implemented, that tries to determine
      why communications was lost with a server, and displays
      possible reasons when .getMessage() is called.

    - Fixed BUG#2359, NULL values for numeric types in binary
      encoded result sets causing NullPointerExceptions.

    - Implemented Connection.prepareCall(), and DatabaseMetaData.
      getProcedures() and getProcedureColumns().

    - Reset 'long binary' parameters in ServerPreparedStatement when
      clearParameters() is called, by sending COM_RESET_STMT to the
      server.

    - Merged prepared statement caching, and .getMetaData() support
      from 3.0 branch.

    - Fixed off-by-1900 error in some cases for
      years in TimeUtil.fastDate/TimeCreate() when unpacking results
      from server-side prepared statements.

    - Fixed BUG#2502 -- charset conversion issue in getTables().

    - Implemented multiple result sets returned from a statement
      or stored procedure.

    - Fixed BUG#2606 -- Server side prepared statements not returning
      datatype 'YEAR' correctly.

    - Enabled streaming of result sets from server-side prepared
      statements.

    - Fixed BUG#2623 -- Class-cast exception when using
      scrolling result sets and server-side prepared statements.

	- Merged unbuffered input code from 3.0.

	- Fixed ConnectionProperties that weren't properly exposed
	  via accessors, cleaned up ConnectionProperties code.

	- Fixed BUG#2671, NULL fields not being encoded correctly in
	  all cases in server side prepared statements.

	- Fixed rare buffer underflow when writing numbers into buffers
	  for sending prepared statement execution requests.

	- Use DocBook version of docs for shipped versions of drivers.


02-18-03 - Version 3.1.0-alpha

    - Added 'requireSSL' property.

    - Added 'useServerPrepStmts' property (default 'false'). The
      driver will use server-side prepared statements when the
      server version supports them (4.1 and newer) when this
      property is set to 'true'. It is currently set to 'false'
      by default until all bind/fetch functionality has been
      implemented. Currently only DML prepared statements are
      implemented for 4.1 server-side prepared statements.

    - Track open Statements, close all when Connection.close()
      is called (JDBC compliance).

06-22-05 - Version 3.0.17-ga

    - Fixed BUG#5874, Timestamp/Time conversion goes in the wrong 'direction'
      when useTimeZone='true' and server timezone differs from client timezone.

	- Fixed BUG#7081, DatabaseMetaData.getIndexInfo() ignoring 'unique'
	  parameter.

	- Support new protocol type 'MYSQL_TYPE_VARCHAR'.

	- Added 'useOldUTF8Behavoior' configuration property, which causes
	  JDBC driver to act like it did with MySQL-4.0.x and earlier when
	  the character encoding is 'utf-8' when connected to MySQL-4.1 or
	  newer.

	- Fixed BUG#7316 - Statements created from a pooled connection were
	  returning physical connection instead of logical connection when
	  getConnection() was called.

	- Fixed BUG#7033 - PreparedStatements don't encode Big5 (and other
	  multibyte) character sets correctly in static SQL strings.

	- Fixed BUG#6966, connections starting up failed-over (due to down master)
      never retry master.

    - Fixed BUG#7061, PreparedStatement.fixDecimalExponent() adding extra
      '+', making number unparseable by MySQL server.

    - Fixed BUG#7686, Timestamp key column data needed "_binary'" stripped for
      UpdatableResultSet.refreshRow().

    - Backported SQLState codes mapping from Connector/J 3.1, enable with
      'useSqlStateCodes=true' as a connection property, it defaults to
      'false' in this release, so that we don't break legacy applications (it
      defaults to 'true' starting with Connector/J 3.1).

    - Fixed BUG#7601, PreparedStatement.fixDecimalExponent() adding extra
      '+', making number unparseable by MySQL server.

    - Escape sequence {fn convert(..., type)} now supports ODBC-style types
      that are prepended by 'SQL_'.

    - Fixed duplicated code in configureClientCharset() that prevented
      useOldUTF8Behavior=true from working properly.

    - Handle streaming result sets with > 2 billion rows properly by fixing
      wraparound of row number counter.

    - Fixed BUG#7607 - MS932, SHIFT_JIS and Windows_31J not recog. as
      aliases for sjis.

    - Fixed BUG#6549 (while fixing #7607), adding 'CP943' to aliases for
      sjis.

    - Fixed BUG#8064, which requires hex escaping of binary data when using
      multibyte charsets with prepared statements.

    - Fixed BUG#8812, NON_UNIQUE column from DBMD.getIndexInfo() returned
      inverted value.

    - Workaround for server BUG#9098 - default values of CURRENT_* for
      DATE/TIME/TIMESTAMP/TIMESTAMP columns can't be distinguished from
      'string' values, so UpdatableResultSet.moveToInsertRow() generates
      bad SQL for inserting default values.

    - Fixed BUG#8629 - 'EUCKR' charset is sent as 'SET NAMES euc_kr' which
      MySQL-4.1 and newer doesn't understand.

    - DatabaseMetaData.supportsSelectForUpdate() returns correct value based
      on server version.

    - Use hex escapes for PreparedStatement.setBytes() for double-byte charsets
      including 'aliases' Windows-31J, CP934, MS932.

    - Added support for the "EUC_JP_Solaris" character encoding, which maps
      to a MySQL encoding of "eucjpms" (backported from 3.1 branch). This only
      works on servers that support eucjpms, namely 5.0.3 or later.

11-15-04 - Version 3.0.16-ga

	- Re-issue character set configuration commands when re-using pooled
	  connections and/or Connection.changeUser() when connected to MySQL-4.1
	  or newer.

	- Fixed ResultSetMetaData.isReadOnly() to detect non-writable columns
	  when connected to MySQL-4.1 or newer, based on existence of 'original'
	  table and column names.

	- Fixed BUG#5664, ResultSet.updateByte() when on insert row
      throws ArrayOutOfBoundsException.

    - Fixed DatabaseMetaData.getTypes() returning incorrect (i.e. non-negative)
      scale for the 'NUMERIC' type.

    - Fixed BUG#6198, off-by-one bug in Buffer.readString(string).

    - Made TINYINT(1) -> BIT/Boolean conversion configurable via 'tinyInt1isBit'
      property (default 'true' to be JDBC compliant out of the box).

    - Only set 'character_set_results' during connection establishment if
      server version >= 4.1.1.

    - Fixed regression where useUnbufferedInput was defaulting to 'false'.

    - Fixed BUG#6231, ResultSet.getTimestamp() on a column with TIME in it
      fails.

09-04-04 - Version 3.0.15-ga

	- Fixed BUG#4010 - StringUtils.escapeEasternUnicodeByteStream is still
	  broken for GBK

	- Fixed BUG#4334 - Failover for autoReconnect not using port #'s for any
	  hosts, and not retrying all hosts. (WARN: This required a change to
	  the SocketFactory connect() method signature, which is now

	    public Socket connect(String host, int portNumber, Properties props),

	  therefore any third-party socket factories will have to be changed
	  to support this signature.

	- Logical connections created by MysqlConnectionPoolDataSource will
	  now issue a rollback() when they are closed and sent back to the pool.
	  If your application server/connection pool already does this for you, you
	  can set the 'rollbackOnPooledClose' property to false to avoid the
	  overhead of an extra rollback().

	- Removed redundant calls to checkRowPos() in ResultSet.

	- Fixed BUG#4742, 'DOUBLE' mapped twice in DBMD.getTypeInfo().

	- Added FLOSS license exemption.

	- Fixed BUG#4808, calling .close() twice on a PooledConnection causes NPE.

	- Fixed BUG#4138 and BUG#4860, DBMD.getColumns() returns incorrect JDBC
	  type for unsigned columns. This affects type mappings for all numeric
	  types in the RSMD.getColumnType() and RSMD.getColumnTypeNames() methods
	  as well, to ensure that 'like' types from DBMD.getColumns() match up
	  with what RSMD.getColumnType() and getColumnTypeNames() return.

	- 'Production' - 'GA' in naming scheme of distributions.

	- Fix for BUG#4880, RSMD.getPrecision() returning 0 for non-numeric types
	  (should return max length in chars for non-binary types, max length
	  in bytes for binary types). This fix also fixes mapping of
	  RSMD.getColumnType() and RSMD.getColumnTypeName() for the BLOB types based
	  on the length sent from the server (the server doesn't distinguish between
	  TINYBLOB, BLOB, MEDIUMBLOB or LONGBLOB at the network protocol level).

	- Fixed BUG#5022 - ResultSet should release Field[] instance in .close().

    - Fixed BUG#5069 -- ResultSet.getMetaData() should not return
	  incorrectly-initialized metadata if the result set has been closed, but
	  should instead throw a SQLException. Also fixed for getRow() and
	  getWarnings() and traversal methods by calling checkClosed() before
	  operating on instance-level fields that are nullified during .close().

	- Parse new timezone variables from 4.1.x servers.

	- Use _binary introducer for PreparedStatement.setBytes() and
	  set*Stream() when connected to MySQL-4.1.x or newer to avoid
	  misinterpretation during character conversion.

05-28-04 - Version 3.0.14-production

	- Fixed URL parsing error

05-27-04 - Version 3.0.13-production

	- Fixed BUG#3848 - Using a MySQLDatasource without server name fails

	- Fixed BUG#3920 - "No Database Selected" when using
	  MysqlConnectionPoolDataSource.

	- Fixed BUG#3873 - PreparedStatement.getGeneratedKeys() method returns only
	  1 result for batched insertions

05-18-04 - Version 3.0.12-production

	- Add unsigned attribute to DatabaseMetaData.getColumns() output
	  in the TYPE_NAME column.

	- Added 'failOverReadOnly' property, to allow end-user to configure
	  state of connection (read-only/writable) when failed over.

	- Backported 'change user' and 'reset server state' functionality
      from 3.1 branch, to allow clients of MysqlConnectionPoolDataSource
      to reset server state on getConnection() on a pooled connection.

    - Don't escape SJIS/GBK/BIG5 when using MySQL-4.1 or newer.

    - Allow 'url' parameter for MysqlDataSource and MysqlConnectionPool
      DataSource so that passing of other properties is possible from
      inside appservers.

    - Map duplicate key and foreign key errors to SQLState of
      '23000'.

    - Backport documentation tooling from 3.1 branch.

    - Return creating statement for ResultSets created by
      getGeneratedKeys() (BUG#2957)

    - Allow java.util.Date to be sent in as parameter to
      PreparedStatement.setObject(), converting it to a Timestamp
      to maintain full precision (BUG#3103).

    - Don't truncate BLOBs/CLOBs when using setBytes() and/or
      setBinary/CharacterStream() (BUG#2670).

    - Dynamically configure character set mappings for field-level
      character sets on MySQL-4.1.0 and newer using 'SHOW COLLATION'
      when connecting.

    - Map 'binary' character set to 'US-ASCII' to support DATETIME
      charset recognition for servers >= 4.1.2

    - Use 'SET character_set_results" during initialization to allow any
      charset to be returned to the driver for result sets.

    - Use charsetnr returned during connect to encode queries before
      issuing 'SET NAMES' on MySQL >= 4.1.0.

    - Add helper methods to ResultSetMetaData (getColumnCharacterEncoding()
      and getColumnCharacterSet()) to allow end-users to see what charset
      the driver thinks it should be using for the column.

    - Only set character_set_results for MySQL >= 4.1.0.

    - Fixed BUG#3511, StringUtils.escapeSJISByteStream() not covering all
      eastern double-byte charsets correctly.

    - Renamed StringUtils.escapeSJISByteStream() to more appropriate
      escapeEasternUnicodeByteStream().

    - Fixed BUG#3554 - Not specifying database in URL caused MalformedURL
      exception.

    - Auto-convert MySQL encoding names to Java encoding names if used
      for characterEncoding property.

    - Added encoding names that are recognized on some JVMs to fix case
      where they were reverse-mapped to MySQL encoding names incorrectly.

    - Use junit.textui.TestRunner for all unit tests (to allow them to be
      run from the command line outside of Ant or Eclipse).

    - Fixed BUG#3557 - UpdatableResultSet not picking up default values
      for moveToInsertRow().

    - Fixed BUG#3570 - inconsistent reporting of column type. The server
      still doesn't return all types for *BLOBs *TEXT correctly, so the
      driver won't return those correctly.

    - Fixed BUG#3520 -- DBMD.getSQLStateType() returns incorrect value.

    - Fixed regression in PreparedStatement.setString() and eastern character
      encodings.

    - Made StringRegressionTest 4.1-unicode aware.

02-19-04 - Version 3.0.11-stable

	- Trigger a 'SET NAMES utf8' when encoding is forced to 'utf8' _or_
	  'utf-8' via the 'characterEncoding' property. Previously, only the
	  Java-style encoding name of 'utf-8' would trigger this.

	- AutoReconnect time was growing faster than exponentially (BUG#2447).

	- Fixed failover always going to last host in list (BUG#2578)

	- Added 'useUnbufferedInput' parameter, and now use it by default
	  (due to JVM issue
	  http://developer.java.sun.com/developer/bugParade/bugs/4401235.html)

	- Detect 'on/off' or '1','2','3' form of lower_case_table_names on
	  server.

	- Return 'java.lang.Integer' for TINYINT and SMALLINT types from
	  ResultSetMetaData.getColumnClassName() (fix for BUG#2852).

	- Return 'java.lang.Double' for FLOAT type from ResultSetMetaData.
	  getColumnClassName() (fix for BUG#2855).

	- Return '[B' instead of java.lang.Object for BINARY, VARBINARY and
	  LONGVARBINARY types from ResultSetMetaData.getColumnClassName()
	  (JDBC compliance).

01-13-04 - Version 3.0.10-stable

    - Don't count quoted id's when inside a 'string' in PreparedStatement
      parsing (fix for BUG#1511).

    - 'Friendlier' exception message for PacketTooLargeException
       (BUG#1534).

    - Backported fix for aliased tables and UpdatableResultSets in
      checkUpdatability() method from 3.1 branch.

    - Fix for ArrayIndexOutOfBounds exception when using Statement.setMaxRows()
      (BUG#1695).

    - Fixed BUG#1576, dealing with large blobs and split packets not being
      read correctly.

    - Fixed regression of Statement.getGeneratedKeys() and REPLACE statements.

    - Fixed BUG#1630, subsequent call to ResultSet.updateFoo() causes NPE if
      result set is not updatable.

    - Fix for 4.1.1-style auth with no password.

    - Fix for BUG#1731, Foreign Keys column sequence is not consistent in
      DatabaseMetaData.getImported/Exported/CrossReference().

    - Fix for BUG#1775 - DatabaseMetaData.getSystemFunction() returning
      bad function 'VResultsSion'.

    - Fix for BUG#1592 -- cross-database updatable result sets
      are not checked for updatability correctly.

    - DatabaseMetaData.getColumns() should return Types.LONGVARCHAR for
      MySQL LONGTEXT type.

    - ResultSet.getObject() on TINYINT and SMALLINT columns should return
      Java type 'Integer' (BUG#1913)

    - Added 'alwaysClearStream' connection property, which causes the driver
      to always empty any remaining data on the input stream before
      each query.

    - Added more descriptive error message 'Server Configuration Denies
      Access to DataSource', as well as retrieval of message from server.

    - Autoreconnect code didn't set catalog upon reconnect if it had been
      changed.

    - Implement ResultSet.updateClob().

    - ResultSetMetaData.isCaseSensitive() returned wrong value for CHAR/VARCHAR
      columns.

    - Fix for BUG#1933 -- Connection property "maxRows" not honored.

    - Fix for BUG#1925 -- Statements being created too many times in
      DBMD.extractForeignKeyFromCreateTable().

    - Fix for BUG#1914 -- Support escape sequence {fn convert ... }

    - Fix for BUG#1958 -- ArrayIndexOutOfBounds when parameter number ==
      number of parameters + 1.

    - Fix for BUG#2006 -- ResultSet.findColumn() should use first matching
      column name when there are duplicate column names in SELECT query
      (JDBC-compliance).

    - Removed static synchronization bottleneck from
      PreparedStatement.setTimestamp().

    - Removed static synchronization bottleneck from instance factory
      method of SingleByteCharsetConverter.

    - Enable caching of the parsing stage of prepared statements via
      the 'cachePrepStmts', 'prepStmtCacheSize' and 'prepStmtCacheSqlLimit'
      properties (disabled by default).

    - Speed up parsing of PreparedStatements, try to use one-pass whenever
      possible.

    - Fixed security exception when used in Applets (applets can't
      read the system property 'file.encoding' which is needed
      for LOAD DATA LOCAL INFILE).

    - Use constants for SQLStates.

    - Map charset 'ko18_ru' to 'ko18r' when connected to MySQL-4.1.0 or
      newer.

    - Ensure that Buffer.writeString() saves room for the \0.

    - Fixed exception 'Unknown character set 'danish' on connect w/ JDK-1.4.0

    - Fixed mappings in SQLError to report deadlocks with SQLStates of '41000'.

    - 'maxRows' property would affect internal statements, so check it for all
      statement creation internal to the driver, and set to 0 when it is not.

10-07-03 - Version 3.0.9-stable

	- Faster date handling code in ResultSet and PreparedStatement (no longer
	  uses Date methods that synchronize on static calendars).

	- Fixed test for end of buffer in Buffer.readString().

	- Fixed ResultSet.previous() behavior to move current
	  position to before result set when on first row
	  of result set (bugs.mysql.com BUG#496)

	- Fixed Statement and PreparedStatement issuing bogus queries
	  when setMaxRows() had been used and a LIMIT clause was present
	  in the query.

	- Fixed BUG#661 - refreshRow didn't work when primary key values
	  contained values that needed to be escaped (they ended up being
	  doubly-escaped).

	- Support InnoDB contraint names when extracting foreign key info
	  in DatabaseMetaData BUG#517 and BUG#664
	  (impl. ideas from Parwinder Sekhon)

	- Backported 4.1 protocol changes from 3.1 branch (server-side SQL
	  states, new field info, larger client capability flags,
	  connect-with-database, etc).

	- Fix UpdatableResultSet to return values for getXXX() when on
	  insert row (BUG#675).

	- The insertRow in an UpdatableResultSet is now loaded with
	  the default column values when moveToInsertRow() is called
	  (BUG#688)

	- DatabaseMetaData.getColumns() wasn't returning NULL for
	  default values that are specified as NULL.

	- Change default statement type/concurrency to TYPE_FORWARD_ONLY
	  and CONCUR_READ_ONLY (spec compliance).

	- Don't try and reset isolation level on reconnect if MySQL doesn't
	  support them.

	- Don't wrap SQLExceptions in RowDataDynamic.

	- Don't change timestamp TZ twice if useTimezone==true (BUG#774)

	- Fixed regression in large split-packet handling (BUG#848).

	- Better diagnostic error messages in exceptions for 'streaming'
	  result sets.

	- Issue exception on ResultSet.getXXX() on empty result set (wasn't
	  caught in some cases).

	- Don't hide messages from exceptions thrown in I/O layers.

	- Don't fire connection closed events when closing pooled connections, or
	  on PooledConnection.getConnection() with already open connections (BUG#884).

	- Clip +/- INF (to smallest and largest representative values for the type in
	  MySQL) and NaN (to 0) for setDouble/setFloat(), and issue a warning on the
	  statement when the server does not support +/- INF or NaN.

	- Fix for BUG#879, double-escaping of '\' when charset is SJIS or GBK and '\'
	  appears in non-escaped input.

	- When emptying input stream of unused rows for 'streaming' result sets,
	  have the current thread yield() every 100 rows in order to not monopolize
	  CPU time.

	- Fixed BUG#1099, DatabaseMetaData.getColumns() getting confused about the
	  keyword 'set' in character columns.

	- Fixed deadlock issue with Statement.setMaxRows().

	- Fixed CLOB.truncate(), BUG#1130

	- Optimized CLOB.setChracterStream(), BUG#1131

	- Made databaseName, portNumber and serverName optional parameters
	  for MysqlDataSourceFactory (BUG#1246)

	- Fix for BUG#1247 -- ResultSet.get/setString mashing char 127

	- Backported auth. changes for 4.1.1 and newer from 3.1 branch.

	- Added com.mysql.jdbc.util.BaseBugReport to help creation of testcases
	  for bug reports.

	- Added property to 'clobber' streaming results, by setting the
	  'clobberStreamingResults' property to 'true' (the default is 'false').
	  This will cause a 'streaming' ResultSet to be automatically
	  closed, and any oustanding data still streaming from the server to
	  be discarded if another query is executed before all the data has been
	  read from the server.

05-23-03 - Version 3.0.8-stable

	- Allow bogus URLs in Driver.getPropertyInfo().

	- Return list of generated keys when using multi-value INSERTS
	  with Statement.getGeneratedKeys().

	- Use JVM charset with filenames and 'LOAD DATA [LOCAL] INFILE'

	- Fix infinite loop with Connection.cleanup().

	- Changed Ant target 'compile-core' to 'compile-driver', and
	  made testsuite compilation a separate target.

	- Fixed result set not getting set for Statement.executeUpdate(),
	  which affected getGeneratedKeys() and getUpdateCount() in
	  some cases.

	- Unicode character 0xFFFF in a string would cause the driver to
	  throw an ArrayOutOfBoundsException (Bug #378)

	- Return correct amount of generated keys when using 'REPLACE'
	  statements.

	- Fix problem detecting server character set in some cases.

	- Fix row data decoding error when using _very_ large packets.

	- Optimized row data decoding.

	- Issue exception when operating on an already-closed
	  prepared statement.

	- Fixed SJIS encoding bug, thanks to Naoto Sato.

    - Optimized usage of EscapeProcessor.

    - Allow multiple calls to Statement.close()

04-08-03 - Version 3.0.7-stable

    - Fixed MysqlPooledConnection.close() calling wrong event type.

    - Fixed StringIndexOutOfBoundsException in PreparedStatement.
      setClob().

    - 4.1 Column Metadata fixes

    - Remove synchronization from Driver.connect() and
      Driver.acceptsUrl().

    - IOExceptions during a transaction now cause the Connection to
      be closed.

    - Fixed missing conversion for 'YEAR' type in ResultSetMetaData.
      getColumnTypeName().

    - Don't pick up indexes that start with 'pri' as primary keys
      for DBMD.getPrimaryKeys().

    - Throw SQLExceptions when trying to do operations on a forcefully
      closed Connection (i.e. when a communication link failure occurs).

    - You can now toggle profiling on/off using
      Connection.setProfileSql(boolean).

    - Fixed charset issues with database metadata (charset was not
      getting set correctly).

    - Updatable ResultSets can now be created for aliased tables/columns
      when connected to MySQL-4.1 or newer.

    - Fixed 'LOAD DATA LOCAL INFILE' bug when file > max_allowed_packet.

    - Fixed escaping of 0x5c ('\') character for GBK and Big5 charsets.

    - Fixed ResultSet.getTimestamp() when underlying field is of type DATE.

    - Ensure that packet size from alignPacketSize() does not
      exceed MAX_ALLOWED_PACKET (JVM bug)

    - Don't reset Connection.isReadOnly() when autoReconnecting.

02-18-03 - Version 3.0.6-stable

    - Fixed ResultSetMetaData to return "" when catalog not known.
      Fixes NullPointerExceptions with Sun's CachedRowSet.

    - Fixed DBMD.getTypeInfo() and DBMD.getColumns() returning
      different value for precision in TEXT/BLOB types.

    - Allow ignoring of warning for 'non transactional tables' during
      rollback (compliance/usability) by setting 'ignoreNonTxTables'
      property to 'true'.

    - Fixed SQLExceptions getting swallowed on initial connect.

    - Fixed Statement.setMaxRows() to stop sending 'LIMIT' type queries
      when not needed (performance)

    - Clean up Statement query/method mismatch tests (i.e. INSERT not
      allowed with .executeQuery()).

    - More checks added in ResultSet traversal method to catch
      when in closed state.

    - Fixed ResultSetMetaData.isWritable() to return correct value.

    - Add 'window' of different NULL sorting behavior to
      DBMD.nullsAreSortedAtStart (4.0.2 to 4.0.10, true, otherwise,
      no).

    - Implemented Blob.setBytes(). You still need to pass the
      resultant Blob back into an updatable ResultSet or
      PreparedStatement to persist the changes, as MySQL does
      not support 'locators'.

    - Backported 4.1 charset field info changes from Connector/J 3.1

01-22-03 - Version 3.0.5-gamma

    - Fixed Buffer.fastSkipLenString() causing ArrayIndexOutOfBounds
      exceptions with some queries when unpacking fields.

    - Implemented an empty TypeMap for Connection.getTypeMap() so that
      some third-party apps work with MySQL (IBM WebSphere 5.0 Connection
      pool).

    - Added missing LONGTEXT type to DBMD.getColumns().

    - Retrieve TX_ISOLATION from database for
      Connection.getTransactionIsolation() when the MySQL version
      supports it, instead of an instance variable.

    - Quote table names in DatabaseMetaData.getColumns(),
      getPrimaryKeys(), getIndexInfo(), getBestRowIdentifier()

    - Greatly reduce memory required for setBinaryStream() in
      PreparedStatements.

    - Fixed ResultSet.isBeforeFirst() for empty result sets.

    - Added update options for foreign key metadata.


01-06-03 - Version 3.0.4-gamma

    - Added quoted identifiers to database names for
      Connection.setCatalog.

    - Added support for quoted identifiers in PreparedStatement
      parser.

    - Streamlined character conversion and byte[] handling in
      PreparedStatements for setByte().

    - Reduce memory footprint of PreparedStatements by sharing
      outbound packet with MysqlIO.

    - Added 'strictUpdates' property to allow control of amount
      of checking for 'correctness' of updatable result sets. Set this
      to 'false' if you want faster updatable result sets and you know
      that you create them from SELECTs on tables with primary keys and
      that you have selected all primary keys in your query.

    - Added support for 4.0.8-style large packets.

    - Fixed PreparedStatement.executeBatch() parameter overwriting.

12-17-02 - Version 3.0.3-dev

    - Changed charsToByte in SingleByteCharConverter to be non-static

    - Changed SingleByteCharConverter to use lazy initialization of each
      converter.

    - Fixed charset handling in Fields.java

    - Implemented Connection.nativeSQL()

    - More robust escape tokenizer -- recognize '--' comments, and allow
      nested escape sequences (see testsuite.EscapeProcessingTest)

    - DBMD.getImported/ExportedKeys() now handles multiple foreign keys
      per table.

    - Fixed ResultSetMetaData.getPrecision() returning incorrect values
      for some floating point types.

    - Fixed ResultSetMetaData.getColumnTypeName() returning BLOB for
      TEXT and TEXT for BLOB types.

    - Fixed Buffer.isLastDataPacket() for 4.1 and newer servers.

    - Added CLIENT_LONG_FLAG to be able to get more column flags
      (isAutoIncrement() being the most important)

    - Because of above, implemented ResultSetMetaData.isAutoIncrement()
      to use Field.isAutoIncrement().

    - Honor 'lower_case_table_names' when enabled in the server when
      doing table name comparisons in DatabaseMetaData methods.

    - Some MySQL-4.1 protocol support (extended field info from selects)

    - Use non-aliased table/column names and database names to fullly
      qualify tables and columns in UpdatableResultSet (requires
      MySQL-4.1 or newer)

    - Allow user to alter behavior of Statement/
      PreparedStatement.executeBatch() via 'continueBatchOnError' property
      (defaults to 'true').

    - Check for connection closed in more Connection methods
      (createStatement, prepareStatement, setTransactionIsolation,
      setAutoCommit).

    - More robust implementation of updatable result sets. Checks that
      _all_ primary keys of the table have been selected.

    - 'LOAD DATA LOCAL INFILE ...' now works, if your server is configured
      to allow it. Can be turned off with the 'allowLoadLocalInfile'
      property (see the README).

    - Substitute '?' for unknown character conversions in single-byte
      character sets instead of '\0'.

    - NamedPipeSocketFactory now works (only intended for Windows), see
      README for instructions.

11-08-02 - Version 3.0.2-dev

    - Fixed issue with updatable result sets and PreparedStatements not
      working

    - Fixed ResultSet.setFetchDirection(FETCH_UNKNOWN)

    - Fixed issue when calling Statement.setFetchSize() when using
      arbitrary values

    - Fixed incorrect conversion in ResultSet.getLong()

    - Implemented ResultSet.updateBlob().

    - Removed duplicate code from UpdatableResultSet (it can be inherited
      from ResultSet, the extra code for each method to handle updatability
      I thought might someday be necessary has not been needed).

    - Fixed "UnsupportedEncodingException" thrown when "forcing" a
      character encoding via properties.

    - Fixed various non-ASCII character encoding issues.

    - Added driver property 'useHostsInPrivileges'. Defaults to true.
      Affects whether or not '@hostname' will be used in
      DBMD.getColumn/TablePrivileges.

    - All DBMD result set columns describing schemas now return NULL
      to be more compliant with the behavior of other JDBC drivers
      for other databases (MySQL does not support schemas).

    - Added SSL support. See README for information on how to use it.

    - Properly restore connection properties when autoReconnecting
      or failing-over, including autoCommit state, and isolation level.

    - Use 'SHOW CREATE TABLE' when possible for determining foreign key
      information for DatabaseMetaData...also allows cascade options for
      DELETE information to be returned

    - Escape 0x5c character in strings for the SJIS charset.

    - Fixed start position off-by-1 error in Clob.getSubString()

    - Implemented Clob.truncate()

    - Implemented Clob.setString()

    - Implemented Clob.setAsciiStream()

    - Implemented Clob.setCharacterStream()

    - Added com.mysql.jdbc.MiniAdmin class, which allows you to send
      'shutdown' command to MySQL server...Intended to be used when 'embedding'
      Java and MySQL server together in an end-user application.

    - Added 'connectTimeout' parameter that allows users of JDK-1.4 and newer
      to specify a maxium time to wait to establish a connection.

    - Failover and autoReconnect only work when the connection is in a
      autoCommit(false) state, in order to stay transaction safe

    - Added 'queriesBeforeRetryMaster' property that specifies how many
      queries to issue when failed over before attempting to reconnect
      to the master (defaults to 50)

    - Fixed DBMD.supportsResultSetConcurrency() so that it returns true
      for ResultSet.TYPE_SCROLL_INSENSITIVE and ResultSet.CONCUR_READ_ONLY or
      ResultSet.CONCUR_UPDATABLE

    - Fixed ResultSet.isLast() for empty result sets (should return false).

    - PreparedStatement now honors stream lengths in setBinary/Ascii/Character
      Stream() unless you set the connection property
      'useStreamLengthsInPrepStmts' to 'false'.

    - Removed some not-needed temporary object creation by using Strings
      smarter in EscapeProcessor, Connection and DatabaseMetaData classes.

09-21-02 - Version 3.0.1-dev

    - Fixed ResultSet.getRow() off-by-one bug.

    - Fixed RowDataStatic.getAt() off-by-one bug.

    - Added limited Clob functionality (ResultSet.getClob(),
      PreparedStatemtent.setClob(),
      PreparedStatement.setObject(Clob).

    - Added socketTimeout parameter to URL.

    - Connection.isClosed() no longer "pings" the server.

    - Connection.close() issues rollback() when getAutoCommit() == false

    - Added "paranoid" parameter...sanitizes error messages removing
      "sensitive" information from them (i.e. hostnames, ports,
      usernames, etc.), as well as clearing "sensitive" data structures
      when possible.

    - Fixed ResultSetMetaData.isSigned() for TINYINT and BIGINT.

    - Charsets now automatically detected. Optimized code for single-byte
      character set conversion.

    - Implemented ResultSet.getCharacterStream()

    - Added "LOCAL TEMPORARY" to table types in DatabaseMetaData.getTableTypes()

    - Massive code clean-up to follow Java coding conventions (the time had come)


07-31-02 - Version 3.0.0-dev

    - !!! LICENSE CHANGE !!! The driver is now GPL. If you need
      non-GPL licenses, please contact me <mark@mysql.com>

    - JDBC-3.0 functionality including
      Statement/PreparedStatement.getGeneratedKeys() and
      ResultSet.getURL()

    - Performance enchancements - driver is now 50-100% faster
      in most situations, and creates fewer temporary objects

    - Repackaging...new driver name is "com.mysql.jdbc.Driver",
      old name still works, though (the driver is now provided
      by MySQL-AB)

    - Better checking for closed connections in Statement
      and PreparedStatement.

    - Support for streaming (row-by-row) result sets (see README)
      Thanks to Doron.

    - Support for large packets (new addition to MySQL-4.0 protocol),
      see README for more information.

    - JDBC Compliance -- Passes all tests besides stored procedure tests


    - Fix and sort primary key names in DBMetaData (SF bugs 582086 and 582086)

    - Float types now reported as java.sql.Types.FLOAT (SF bug 579573)

    - ResultSet.getTimestamp() now works for DATE types (SF bug 559134)

    - ResultSet.getDate/Time/Timestamp now recognizes all forms of invalid
      values that have been set to all zeroes by MySQL (SF bug 586058)

    - Testsuite now uses Junit (which you can get from www.junit.org)

    - The driver now only works with JDK-1.2 or newer.

    - Added multi-host failover support (see README)

    - General source-code cleanup.

    - Overall speed improvements via controlling transient object
      creation in MysqlIO class when reading packets

    - Performance improvements in  string handling and field
      metadata creation (lazily instantiated) contributed by
      Alex Twisleton-Wykeham-Fiennes


05-16-02 - Version 2.0.14

    - More code cleanup

    - PreparedStatement now releases resources on .close() (SF bug 553268)

    - Quoted identifiers not used if server version does not support them. Also,
      if server started with --ansi or --sql-mode=ANSI_QUOTES then '"' will be
      used as an identifier quote, otherwise '`' will be used.

    - ResultSet.getDouble() now uses code built into JDK to be more precise (but slower)

    - LogicalHandle.isClosed() calls through to physical connection

    - Added SQL profiling (to STDERR). Set "profileSql=true" in your JDBC url.
      See README for more information.

    - Fixed typo for relaxAutoCommit parameter.

04-24-02 - Version 2.0.13

    - More code cleanup.

    - Fixed unicode chars being read incorrectly (SF bug 541088)

    - Faster blob escaping for PrepStmt

    - Added set/getPortNumber() to DataSource(s) (SF bug 548167)

    - Added setURL() to MySQLXADataSource (SF bug 546019)

    - PreparedStatement.toString() fixed (SF bug 534026)

    - ResultSetMetaData.getColumnClassName() now implemented

    - Rudimentary version of Statement.getGeneratedKeys() from JDBC-3.0
      now implemented (you need to be using JDK-1.4 for this to work, I
      believe)

    - DBMetaData.getIndexInfo() - bad PAGES fixed (SF BUG 542201)

04-07-02 - Version 2.0.12

    - General code cleanup.

    - Added getIdleFor() method to Connection and MysqlLogicalHandle.

    - Relaxed synchronization in all classes, should fix 520615 and 520393.

    - Added getTable/ColumnPrivileges() to DBMD (fixes 484502).

    - Added new types to getTypeInfo(), fixed existing types thanks to
      Al Davis and Kid Kalanon.

    - Added support for BIT types (51870) to PreparedStatement.

    - Fixed getRow() bug (527165) in ResultSet

    - Fixes for ResultSet updatability in PreparedStatement.
    - Fixed timezone off by 1-hour bug in PreparedStatement (538286, 528785).

    - ResultSet: Fixed updatability (values being set to null
      if not updated).

    - DataSources - fixed setUrl bug (511614, 525565),
      wrong datasource class name (532816, 528767)

    - Added identifier quoting to all DatabaseMetaData methods
      that need them (should fix 518108)

    - Added support for YEAR type (533556)

    - ResultSet.insertRow() should now detect auto_increment fields
      in most cases and use that value in the new row. This detection
      will not work in multi-valued keys, however, due to the fact that
      the MySQL protocol does not return this information.

    - ResultSet.refreshRow() implemented.

    - Fixed testsuite.Traversal afterLast() bug, thanks to Igor Lastric.

01-27-02 - Version 2.0.11

    - Fixed missing DELETE_RULE value in
      DBMD.getImported/ExportedKeys() and getCrossReference().

    - Full synchronization of Statement.java.

    - More changes to fix "Unexpected end of input stream"
      errors when reading BLOBs. This should be the last fix.

01-24-02 - Version 2.0.10

     - Fixed spurious "Unexpected end of input stream" errors in
       MysqlIO (bug 507456).

     - Fixed null-pointer-exceptions when using
       MysqlConnectionPoolDataSource with Websphere 4 (bug 505839).

01-13-02 - Version 2.0.9

     - Ant build was corrupting included jar files, fixed
       (bug 487669).

     - Fixed extra memory allocation in MysqlIO.readPacket()
       (bug 488663).

     - Implementation of DatabaseMetaData.getExported/ImportedKeys() and
       getCrossReference().

     - Full synchronization on methods modifying instance and class-shared
       references, driver should be entirely thread-safe now (please
       let me know if you have problems)

     - DataSource implementations moved to org.gjt.mm.mysql.jdbc2.optional
       package, and (initial) implementations of PooledConnectionDataSource
       and XADataSource are in place (thanks to Todd Wolff for the
       implementation and testing of PooledConnectionDataSource with
       IBM WebSphere 4).

     - Added detection of network connection being closed when reading packets
       (thanks to Todd Lizambri).

     - Fixed quoting error with escape processor (bug 486265).

     - Report batch update support through DatabaseMetaData (bug 495101).

     - Fixed off-by-one-hour error in PreparedStatement.setTimestamp()
       (bug 491577).

     - Removed concatenation support from driver (the '||' operator),
       as older versions of VisualAge seem to be the only thing that
       use it, and it conflicts with the logical '||' operator. You will
       need to start mysqld with the "--ansi" flag to use the '||'
       operator as concatenation (bug 491680)

     - Fixed casting bug in PreparedStatement (bug 488663).

11-25-01 - Version 2.0.8

     - Batch updates now supported (thanks to some inspiration
       from Daniel Rall).

     - XADataSource/ConnectionPoolDataSource code (experimental)

     - PreparedStatement.setAnyNumericType() now handles positive
       exponents correctly (adds "+" so MySQL can understand it).

     - DatabaseMetaData.getPrimaryKeys() and getBestRowIdentifier()
       are now more robust in identifying primary keys (matches
       regardless of case or abbreviation/full spelling of Primary Key
       in Key_type column).

10-24-01 - Version 2.0.7

     - PreparedStatement.setCharacterStream() now implemented

     - Fixed dangling socket problem when in high availability
       (autoReconnect=true) mode, and finalizer for Connection will
       close any dangling sockets on GC.

     - Fixed ResultSetMetaData.getPrecision() returning one
       less than actual on newer versions of MySQL.

     - ResultSet.getBlob() now returns null if column value
       was null.

     - Character sets read from database if useUnicode=true
       and characterEncoding is not set. (thanks to
       Dmitry Vereshchagin)

     - Initial transaction isolation level read from
       database (if avaialable) (thanks to Dmitry Vereshchagin)

     - Fixed DatabaseMetaData.supportsTransactions(), and
       supportsTransactionIsolationLevel() and getTypeInfo()
       SQL_DATETIME_SUB and SQL_DATA_TYPE fields not being
       readable.

     - Fixed PreparedStatement generating SQL that would end
       up with syntax errors for some queries.

     - Fixed ResultSet.isAfterLast() always returning false.

     - Fixed timezone issue in PreparedStatement.setTimestamp()
       (thanks to Erik Olofsson)

     - Captialize type names when "captializeTypeNames=true"
       is passed in URL or properties (for WebObjects, thanks
       to Anjo Krank)

     - Updatable result sets now correctly handle NULL
       values in fields.

     - PreparedStatement.setDouble() now uses full-precision
       doubles (reverting a fix made earlier to truncate them).

     - PreparedStatement.setBoolean() will use 1/0 for values
       if your MySQL Version >= 3.21.23.

06-16-01 - Version 2.0.6

Fixed PreparedStatement parameter checking

     - Fixed case-sensitive column names in ResultSet.java

06-13-01 - Version 2.0.5

     - Fixed ResultSet.getBlob() ArrayIndex out-of-bounds

     - Fixed ResultSetMetaData.getColumnTypeName for TEXT/BLOB

     - Fixed ArrayIndexOutOfBounds when sending large BLOB queries
       (Max size packet was not being set)

     - Added ISOLATION level support to Connection.setIsolationLevel()

     - Fixed NPE on PreparedStatement.executeUpdate() when all columns
       have not been set.

     - Fixed data parsing of TIMESTAMPs with 2-digit years

     - Added Byte to PreparedStatement.setObject()

     - ResultSet.getBoolean() now recognizes '-1' as 'true'

     - ResultSet has +/-Inf/inf support

     - ResultSet.insertRow() works now, even if not all columns are
       set (they will be set to "NULL")

     - DataBaseMetaData.getCrossReference() no longer ArrayIndexOOB

     - getObject() on ResultSet correctly does TINYINT->Byte and
       SMALLINT->Short

12-03-00 - Version 2.0.3

     - Implemented getBigDecimal() without scale component
       for JDBC2.

     - Fixed composite key problem with updateable result sets.

     - Added detection of -/+INF for doubles.

     - Faster ASCII string operations.

     - Fixed incorrect detection of MAX_ALLOWED_PACKET, so sending
       large blobs should work now.

     - Fixed off-by-one error in java.sql.Blob implementation code.

     - Added "ultraDevHack" URL parameter, set to "true" to allow
       (broken) Macromedia UltraDev to use the driver.

04-06-00 - Version 2.0.1

     - Fixed RSMD.isWritable() returning wrong value.
       Thanks to Moritz Maass.

     - Cleaned up exception handling when driver connects

     - Columns that are of type TEXT now return as Strings
       when you use getObject()

     - DatabaseMetaData.getPrimaryKeys() now works correctly wrt
       to key_seq. Thanks to Brian Slesinsky.

     - No escape processing is done on PreparedStatements anymore
       per JDBC spec.

     - Fixed many JDBC-2.0 traversal, positioning bugs, especially
       wrt to empty result sets. Thanks to Ron Smits, Nick Brook,
       Cessar Garcia and Carlos Martinez.

     - Fixed some issues with updatability support in ResultSet when
       using multiple primary keys.

02-21-00 - Version 2.0pre5

     - Fixed Bad Handshake problem.

01-10-00 - Version 2.0pre4

     - Fixes to ResultSet for insertRow() - Thanks to
       Cesar Garcia

     - Fix to Driver to recognize JDBC-2.0 by loading a JDBC-2.0
       class, instead of relying on JDK version numbers. Thanks
       to John Baker.

     - Fixed ResultSet to return correct row numbers

     - Statement.getUpdateCount() now returns rows matched,
       instead of rows actually updated, which is more SQL-92
       like.

10-29-99

     - Statement/PreparedStatement.getMoreResults() bug fixed.
       Thanks to Noel J. Bergman.

     - Added Short as a type to PreparedStatement.setObject().
       Thanks to Jeff Crowder

     - Driver now automagically configures maximum/preferred packet
       sizes by querying server.

     - Autoreconnect code uses fast ping command if server supports
       it.

     - Fixed various bugs wrt. to packet sizing when reading from
       the server and when alloc'ing to write to the server.

08-17-99 - Version 2.0pre

     - Now compiles under JDK-1.2. The driver supports both JDK-1.1
       and JDK-1.2 at the same time through a core set of classes.
       The driver will load the appropriate interface classes at
       runtime by figuring out which JVM version you are using.

     - Fixes for result sets with all nulls in the first row.
       (Pointed out by Tim Endres)

     - Fixes to column numbers in SQLExceptions in ResultSet
       (Thanks to Blas Rodriguez Somoza)

     - The database no longer needs to specified to connect.
       (Thanks to Christian Motschke)

07-04-99 - Version 1.2b

     - Better Documentation (in progress), in doc/mm.doc/book1.html

     - DBMD now allows null for a column name pattern (not in
       spec), which it changes to '%'.

     - DBMD now has correct types/lengths for getXXX().

     - ResultSet.getDate(), getTime(), and getTimestamp() fixes.
       (contributed by Alan Wilken)

     - EscapeProcessor now handles \{ \} and { or } inside quotes
       correctly. (thanks to Alik for some ideas on how to fix it)

     - Fixes to properties handling in Connection.
       (contributed by Juho Tikkala)

     - ResultSet.getObject() now returns null for NULL columns
       in the table, rather than bombing out.
       (thanks to Ben Grosman)

     - ResultSet.getObject() now returns Strings for types
       from MySQL that it doesn't know about. (Suggested by
       Chris Perdue)

     - Removed DataInput/Output streams, not needed, 1/2 number
       of method calls per IO operation.

     - Use default character encoding if one is not specified. This
       is a work-around for broken JVMs, because according to spec,
       EVERY JVM must support "ISO8859_1", but they don't.

     - Fixed Connection to use the platform character encoding
       instead of "ISO8859_1" if one isn't explicitly set. This
       fixes problems people were having loading the character-
       converter classes that didn't always exist (JVM bug).
       (thanks to Fritz Elfert for pointing out this problem)

     - Changed MysqlIO to re-use packets where possible to reduce
       memory usage.

     - Fixed escape-processor bugs pertaining to {} inside
       quotes.

04-14-99 - Version 1.2a

     - Fixed character-set support for non-Javasoft JVMs
       (thanks to many people for pointing it out)

     - Fixed ResultSet.getBoolean() to recognize 'y' & 'n'
       as well as '1' & '0' as boolean flags.
       (thanks to Tim Pizey)

     - Fixed ResultSet.getTimestamp() to give better performance.
       (thanks to Richard Swift)

     - Fixed getByte() for numeric types.
       (thanks to Ray Bellis)

     - Fixed DatabaseMetaData.getTypeInfo() for DATE type.
       (thanks to Paul Johnston)

     - Fixed EscapeProcessor for "fn" calls.
       (thanks to Piyush Shah at locomotive.org)

     - Fixed EscapeProcessor to not do extraneous work if there
       are no escape codes.
       (thanks to Ryan Gustafson)

     - Fixed Driver to parse URLs of the form "jdbc:mysql://host:port"
       (thanks to Richard Lobb)

03-24-99 - Version 1.1i

     - Fixed Timestamps for PreparedStatements

     - Fixed null pointer exceptions in RSMD and RS

     - Re-compiled with jikes for valid class files (thanks ms!)

03-08-99 - Version 1.1h

     - Fixed escape processor to deal with un-matched { and }
       (thanks to Craig Coles)

     - Fixed escape processor to create more portable (between
       DATETIME and TIMESTAMP types) representations so that
       it will work with BETWEEN clauses.
       (thanks to Craig Longman)

     - MysqlIO.quit() now closes the socket connection. Before,
       after many failed connections some OS's would run out
       of file descriptors. (thanks to Michael Brinkman)

     - Fixed NullPointerException in Driver.getPropertyInfo.
       (thanks to Dave Potts)

     - Fixes to MysqlDefs to allow all *text fields to be
       retrieved as Strings.
       (thanks to Chris at Leverage)

     - Fixed setDouble in PreparedStatement for large numbers
       to avoid sending scientific notation to the database.
       (thanks to J.S. Ferguson)

     - Fixed getScale() and getPrecision() in RSMD.
       (contrib'd by James Klicman)

     - Fixed getObject() when field was DECIMAL or NUMERIC
       (thanks to Bert Hobbs)

     - DBMD.getTables() bombed when passed a null table-name
       pattern. Fixed. (thanks to Richard Lobb)

     - Added check for "client not authorized" errors during
       connect. (thanks to Hannes Wallnoefer)

02-19-99 - Version 1.1g

     - Result set rows are now byte arrays. Blobs and Unicode
       work bidriectonally now. The useUnicode and encoding
       options are implemented now.

     - Fixes to PreparedStatement to send binary set by
       setXXXStream to be sent un-touched to the MySQL server.

     - Fixes to getDriverPropertyInfo().

12-31-98 - Version 1.1f

     - Changed all ResultSet fields to Strings, this should allow
       Unicode to work, but your JVM must be able to convert
       between the character sets. This should also make reading
       data from the server be a bit quicker, because there is now
       no conversion from StringBuffer to String.

     - Changed PreparedStatement.streamToString() to be more
       efficient (code from Uwe Schaefer).

     - URL parsing is more robust (throws SQL exceptions on errors
       rather than NullPointerExceptions)

     - PreparedStatement now can convert Strings to Time/Date values
       via setObject() (code from Robert Currey).

     - IO no longer hangs in Buffer.readInt(), that bug was
       introduced in 1.1d when changing to all byte-arrays for
       result sets. (Pointed out by Samo Login)

11-03-98 - Version 1.1b

     - Fixes to DatabaseMetaData to allow both IBM VA and J-Builder
       to work. Let me know how it goes. (thanks to Jac Kersing)

     - Fix to ResultSet.getBoolean() for NULL strings
       (thanks to Barry Lagerweij)

     - Beginning of code cleanup, and formatting. Getting ready
       to branch this off to a parallel JDBC-2.0 source tree.

     - Added "final" modifier to critical sections in MysqlIO and
       Buffer to allow compiler to inline methods for speed.

9-29-98

     - If object references passed to setXXX() in PreparedStatement are
       null, setNull() is automatically called for you. (Thanks for the
       suggestion goes to Erik Ostrom)

     - setObject() in PreparedStatement will now attempt to write a
       serialized  representation of the object to the database for
       objects of Types.OTHER and objects of unknown type.

     - Util now has a static method readObject() which given a ResultSet
       and a column index will re-instantiate an object serialized in
       the above manner.

9-02-98 - Vesion 1.1

     - Got rid of "ugly hack" in MysqlIO.nextRow(). Rather than
       catch an exception, Buffer.isLastDataPacket() was fixed.

     - Connection.getCatalog() and Connection.setCatalog()
       should work now.

     - Statement.setMaxRows() works, as well as setting
       by property maxRows. Statement.setMaxRows() overrides
       maxRows set via properties or url parameters.

     - Automatic re-connection is available. Because it has
       to "ping" the database before each query, it is
       turned off by default. To use it, pass in "autoReconnect=true"
       in the connection URL. You may also change the number of
       reconnect tries, and the initial timeout value via
       "maxReconnects=n" (default 3) and "initialTimeout=n"
       (seconds, default 2) parameters. The timeout is an
       exponential backoff type of timeout, e.g. if you have initial
       timeout of 2 seconds, and maxReconnects of 3, then the driver
       will timeout 2 seconds, 4 seconds, then 16 seconds between each
       re-connection attempt.

8-24-98 - Version 1.0

     - Fixed handling of blob data in Buffer.java

     - Fixed bug with authentication packet being
       sized too small.

     - The JDBC Driver is now under the LPGL

8-14-98 -

     - Fixed Buffer.readLenString() to correctly
          read data for BLOBS.

     - Fixed PreparedStatement.stringToStream to
          correctly read data for BLOBS.

     - Fixed PreparedStatement.setDate() to not
       add a day.
       (above fixes thanks to Vincent Partington)

     - Added URL parameter parsing (?user=... etc).


8-04-98 - Version 0.9d

     - Big news! New package name. Tim Endres from ICE
       Engineering is starting a new source tree for
       GNU GPL'd Java software. He's graciously given
       me the org.gjt.mm package directory to use, so now
       the driver is in the org.gjt.mm.mysql package scheme.
       I'm "legal" now. Look for more information on Tim's
       project soon.

     - Now using dynamically sized packets to reduce
       memory usage when sending commands to the DB.

     - Small fixes to getTypeInfo() for parameters, etc.

     - DatabaseMetaData is now fully implemented. Let me
       know if these drivers work with the various IDEs
       out there. I've heard that they're working with
       JBuilder right now.

     - Added JavaDoc documentation to the package.

     - Package now available in .zip or .tar.gz.

7-28-98 - Version 0.9

     - Implemented getTypeInfo().
       Connection.rollback() now throws an SQLException
       per the JDBC spec.

     - Added PreparedStatement that supports all JDBC API
       methods for PreparedStatement including InputStreams.
       Please check this out and let me know if anything is
       broken.

     - Fixed a bug in ResultSet that would break some
       queries that only returned 1 row.

     - Fixed bugs in DatabaseMetaData.getTables(),
       DatabaseMetaData.getColumns() and
       DatabaseMetaData.getCatalogs().

     - Added functionality to Statement that allows
       executeUpdate() to store values for IDs that are
       automatically generated for AUTO_INCREMENT fields.
       Basically, after an executeUpdate(), look at the
       SQLWarnings for warnings like "LAST_INSERTED_ID =
       'some number', COMMAND = 'your SQL query'".

       If you are using AUTO_INCREMENT fields in your
       tables and are executing a lot of executeUpdate()s
       on one Statement, be sure to clearWarnings() every
       so often to save memory.

7-06-98 - Version 0.8

     - Split MysqlIO and Buffer to separate classes. Some
       ClassLoaders gave an IllegalAccess error for some
       fields in those two classes. Now mm.mysql works in
       applets and all classloaders.

       Thanks to Joe Ennis <jce@mail.boone.com> for pointing
       out the problem and working on a fix with me.

7-01-98 - Version 0.7

     - Fixed DatabaseMetadata problems in getColumns() and
       bug in switch statement in the Field constructor.

       Thanks to Costin Manolache <costin@tdiinc.com> for
       pointing these out.

5-21-98 - Version 0.6

     - Incorporated efficiency changes from
       Richard Swift <Richard.Swift@kanatek.ca> in
       MysqlIO.java and ResultSet.java

     - We're now 15% faster than gwe's driver.

     - Started working on DatabaseMetaData.

       The following methods are implemented:
        * getTables()
        * getTableTypes()
        * getColumns
        * getCatalogs()<|MERGE_RESOLUTION|>--- conflicted
+++ resolved
@@ -1,10 +1,18 @@
 # Changelog
 # $Id$
-nn-nn-14 - Version 6.0.0
+nn-nn-15 - Version 6.0.0
+
+  - Removed retainStatementAfterResultSetClose connection property.
+
+  - Null-merge of Bug#54095 (11761585) fix.
+
+  - Removed support code for MySQL server versions < 5.7.
+
+  - Merged version 5.1.36.
 
   - Fix for BUG#75592 - "SHOW VARIABLES WHERE" is expensive.
 
-03-23-15 - Version 5.1.35
+  - Merged version 5.1.35.
 
   - Fix for Bug#19536760, GETSTRING() CALL AFTER RS.RELATIVE() RETURNS NULLPOINTEREXCEPTION
 
@@ -12,8 +20,6 @@
 
   - Fix for BUG#20453671, CLOB.POSITION() API CALL WITH CLOB INPUT RETURNS EXCEPTION
 
-<<<<<<< HEAD
-=======
   - Fix for Bug#20685022, SSL CONNECTION TO MYSQL 5.7.6 COMMUNITY SERVER FAILS.
 
   - Fix for Bug#20606107, TEST FAILURES WHEN RUNNING AGAINST 5.7.6 SERVER VERSION
@@ -23,7 +29,6 @@
 
   - Fix for Bug#20504139, GETFUNCTIONCOLUMNS() AND GETPROCEDURECOLUMNS() RETURNS ERROR FOR VALID INPUTS.
 
->>>>>>> ffc9a60b
   - Expose PreparedStatment.ParseInfo for external usage, with no capture of the connection, which allows for global, highly-concurrent parse caches to be
     implemented.
 
@@ -31,7 +36,8 @@
 
   - New property 'readOnlyPropagatesToServer' controls the implicit propagation of read only transaction access mode to server.
 
-  - Removed retainStatementAfterResultSetClose connection property.
+  - Fix for Bug#54095 (11761585), Unnecessary call in newSetTimestampInternal.
+    Test case only. The bug was fixed as a consequence of the patch for Bug#71084.
 
   - Fix for Bug#67760 (15936413), Deadlock when concurrently executing prepared statements with Timestamp objects.
 
@@ -49,7 +55,7 @@
 
   - Fix for Bug#74998 (20112694), readRemainingMultiPackets not computed correctly for rows larger than 16 MB.
 
-  - Removed support code for MySQL server versions < 5.7.
+  - Merged version 5.1.34.
 
   - Fix for Bug#73012 (19219158), Precedence between timezone options is unclear.
 
@@ -61,7 +67,7 @@
 
   - Fix for Bug#19383371, CONNECT USING MYSQL_OLD_PASSWORD USER FAILS WHEN PWD IS BLANK
 
-09-29-14 - Version 5.1.33
+  - Merged version 5.1.33.
 
   - Fix for Bug#17441747, C/J DOESN'T SUPPORT XA RECOVER OUTPUT FORMAT CHANGED IN MYSQL 5.7.
     Test case was disabled for affected server versions 5.7.0 - 5.7.4.
@@ -90,7 +96,7 @@
 
   - Fix for Bug#19172037, TEST FAILURES WHEN RUNNING AGAINST 5.6.20 SERVER VERSION
 
-08-04-14 - Version 5.1.32
+Merged version 5.1.32
 
   - Fix for Bug#71923 (18344403), Incorrect generated keys if ON DUPLICATE KEY UPDATE not exact.
     Additionally several methods in StringUtils were fixed/upgraded.
