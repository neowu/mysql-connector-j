# Changelog
# $Id$

nn-nn-10 - Version 5.1.13

	- Fix for Bug#51912 - Passing NULL as cat. param to getProcedureColumns with !nullCatalogMeansCurrent
	
	- Fix for Bug#52167 - Can't parse parameter list with special characters inside
	
	- Fix for Bug#51904 - getProcedureColumns() always returns PROCEDURE_CAT result column as NULL
	
	- Fix for Bug#51712 - Display Size is always 0 for columns returned by getProcedureColumns()

    - Fix for Bug#51908 - db variable might have end up unassigned when calling
      getProcedureColumns()/Functions(). This is a followup on code changes made
      for Bug#51022.
    
    - Fixed Bug#51266 - jdbc:mysql:loadbalance:// would stick to the first
      host in the list in some cases, especially exacerbated if the host was
      down.
      
    - Replaced URLs of the form jdbc:mysql://host-1,host-2 with a composite of
      a normal connection and a jdbc:mysql:loadbalance:// connection for more 
      robustness and cleaner code.
      
    - Fixed BUG#51643 - Connections using jdbc:mysql:loadbalance:// would 
      have statements (and prepared statements) that did not have their connections
      changed upon commit()/rollback(), and thus applications that held statement
      instances past commit()/rollback() could have data written to or read from
      un-intended connections.
      
    - Fixed BUG#51666 - StatementInterceptors were never "un-safed" after connection 
      establishment, causing interceptors which returned result sets pre/post execution
      would not work.
      
    - Fixed BUG#51783 - Load-balanced connections could throw a SQLException
      incorrectly on commit() or rollback().  This was not caused by failures in commit
      or rollback, but rather by the possibility that the newly-selected physical
      connection was stale.  Added logic to catch and retry if this happens, up to
      the number of hosts specified for load-balancing.  Also added new property,
      loadBalanceValidateConnectionOnSwapServer, which controls whether to explicitly
      ping the selected host (otherwise, the host is presumed to be up, and will only
      be noticed if auto-commit or transaction isolation state needs to be set and
      fails).
      
    - Added loadBalancePingTimeout property to allow a specific timeout to be set
      for each ping executed against the servers.  This ping is executed when the
      physical connections are rebalanced (commit/rollback or communication exception),
      or when a query starting with (exactly) "/* ping */" is executed.  The latter
      causes each open underlying physical connection to be pinged.

    - Fixed BUG#51776 - Connection.rollback() could swallow exceptions incorrectly.

    - Fixed BUG#52231 - Differences in definitions of which SQLExceptions trigger
      a failover event could result in failure to try more than a single host in 
      certain situations.
<<<<<<< HEAD
      
    - Fixed BUG#52534 - Performance regression using load-balanced connection.  
=======

    - More aggressively purge the statement timeout timers after they've been cancelled to
      trade time for memory. This purge only happens if statement timeouts are in use.
>>>>>>> 408f4ed6
    
02-18-10 - Version 5.1.12

    - NO_INDEX_USED and NO_GOOD_INDEX used were only being set when profileSQL 
      was set to "true", and in some cases their values were reversed.

    - Fix for Bug#51022 - conn.getMetaData().getProcedures("schema",null,"%"); 
      returns all stored procedures from all databases and not only for given 
      one.
	
    - Fixed Bug#50538 - ${svn.revno} shows up in DBMD.getDriverVersion().
    
    - Removed usage of timestamp nanoseconds in PreparedStatement.setTimestamp(),
      as long as Bug#50774 exists in the server and there's no real support
      for nanos/micros in TIMESTAMPs, avoid the performance regression usage of 
      them causes.

    
01-20-10 - Version 5.1.11
 
    - Fix for BUG#50288 - NullPointerException possible during invalidateCurrentConnection() for load-balanced
      connections.
 
    - Fix for BUG#49745 - deleteRow() for updatable result sets can cause full table scan because escaped hex 
      values are used for primary key identifiers.
 
    - Fix for BUG#49607 - Provide Connection context in ExceptionInterceptor.
 
    - Fix for BUG#48605 - Ping leaves closed connections in liveConnections, causing subsequent Exceptions when
      that connection is used.
 
    - Fix for BUG#48442 - Load-balanced Connection object returns inconsistent results for hashCode() and equals()
      dependent upon state of underlying connections.
 
    - Fix for BUG#48172 - Batch rewrite requires space immediately after "VALUES"
    
    - Statement Interceptors didn't completely intercept server-side prepared statements.
    
    - Fix for BUG#48486 Cannot use load balanced connections with MysqlConnectionPoolDataSource.
    
    - Fix for Bug#32525 - "noDatetimeStringSync" doesn't work for server-side prepared statements. Now it does.

    - Hooked up exception interceptors so they get called now.
    
    - Rev'd the statement interceptor interface to pass on some server flags, warning counts and errors. See 
      the com.mysql.jdbc.StatementInteceptorsV2 interface for more details. The driver will create adaptors to
      transparently convert older implementations to the newer interface at runtime.
      
    - Statement Interceptors are now enabled at connection instantiation, but 
      can not return result sets (they will be ignored)  until the connection 
      has bootstrapped itself. If during the init() method your interceptor 
      requires access to the connection itself, it should ensure that methods 
      that might throw exceptions if the connection is closed should handle 
      this in a robust manner.
      
    - "Replication" connections (those with URLs that start with 
      jdbc:mysql:replication) now use a jdbc:mysql:loadbalance connection
      under the hood for the slave "pool". This also means that one can set
      load balancing properties such as "loadBalanceBlacklistTimeout" and
      "loadBalanceStrategy" to choose a mechanism for balancing the load and
      failover/fault tolerance strategy for the slave pool. This work was done
      in order to fix Bug#49537.
      
    - Fixed Bug#36565 - permgen leak from java.util.Timer. Unfortunately no great
      fix exists that lets us keep the timer shared amongst connection instances, so
      instead it's lazily created if need be per-instance, and torn down when the 
      connection is closed.
      
    - Fixed BUG#49700 - Connections from ConnectionPoolDataSource don't
      maintain any values set with "sesssionVariables=...". This was a bug
      in Connection.changeUser()/resetServerState(), we now resubmit the
      session variables during the execution of these methods.
    
09-22-09 - Version 5.1.10

    - Fix for BUG#47494 - Non standard port numbers in the URL are not honored.

09-16-09 - Version 5.1.9

    - The driver has been OSGi-ified. The bundle symbolic name is "com.mysql.jdbc", see META-INF/MANIFEST.MF to see
      what interfaces we export.
      
    - Fixed BUG#45040, adding missing tags from SVN import to BZR branch for
      5.1.
      
    - Fix for a variant of Bug#41484 - ResultSet.find*(String) failed when using cached result set
      metadata.
      
    - Fixed BUG#46637 - When the driver encounters an error condition that causes it to create a 
      CommunicationsException, it tries to build a friendly error message that helps diagnose 
      what is wrong. However, if there has been no network packets received from the server, 
      the error message contains bogus information like:

      "The last packet successfully received from the server was 1,249,932,468,916 milliseconds ago.  
      The last packet sent successfully to the server was 0 milliseconds ago."
      
      Now the error message states that it has never received any packets from the server in this
      scenario.
      
    - Added a new option, "queryTimeoutKillsConnection", when set to "true" will cause timeouts set
      by Statement.setQueryTimeout() to forcibly kill the connection, not just the query.
      
    - Fixed BUG#32216, "PORT" property filled in by Driver.parseURL() not always present. The driver 
      will now always fill in the "PORT" (using 3306 if not specified) property, and the "HOST" property 
      (using "localhost" if not specified) when parseURL() is called. The driver also parses a list of hosts 
      into HOST.n and PORT.n properties as well as adding a property "NUM_HOSTS" for the number of hosts 
      it has found. If a list of hosts is passed to the driver, "HOST" and "PORT" will be set to the 
      values given by "HOST.1" and "PORT.1" respectively. This change has centralized and cleaned up a large
      swath of code used to generate lists of hosts, both for load-balanced and fault tolerant connections and
      their tests.
      
    - Fixed the ResultSet side of BUG#23584 - Calendar discared when retrieving dates from server-side prepared
      statements. The other cases of this bug were fixed when "useLegacyDatetimeCode=false" became the default.

    - Fixed Bug#44324 - Data truncation exceptions did not return the vendor error code from the server. Note that
      the vendor error code is not hard-coded to 1265 as in the bug report, because the server returns different
      error codes for different types of truncations, and we did not want to mask those.
      
    - Fixed Bug#27431 - ResultSet.deleteRow() advances the cursor. The driver now places the cursor on the prior
      row in the result set, or before the start of the result set if the result set is empty after the deletion.
      
    - Fixed Bug#43759 - ResultSet.deleteRow() generates corrupt DELETE statement for primary keys with binary
      data.
      
    - Fixed Bug#46925 - Suspendable XA connections were not pinned to the XID for the global transaction, leading
      to failure when attempting to suspend/resume/commit from different logical XA connections.
      
    - Fixed Bug#44508 - DatabaseMetadata.getSuperTypes() returns result set with incorrect column names.
      
    - Fixed Bug#46788 - Batched prepared statements with ON DUPLICATE KEY UPDATE are rewritten incorrectly when
      when there are parameters as part of the UPDATE clause. Statements of this form can not be rewritten
      as multi-value INSERTs so they are rewritten into multi-statements instead.

07-16-09 - Version 5.1.8
    - Fixed BUG#44588 - Fixed error message for connection exceptions when
      streaming result sets are used.
      
    - Modified/fixed test cases using UnreliableSocketFactory.

    - Fixed BUG#43421 - Made doPing() global blacklist-aware, so that it does not
      throw Exceptions when at least a single load-balanced server is available.

    - Fixed BUG#43071 - Specifying ASCII encoding for converting seed String to
      byte array; allowing system default encoding to be used causes auth failures
      on EBCDIC platforms.

    - Fixed BUG#43070 - traceProtocol parameter isn't configured early enough to
      capture handshake protocol.

    - Fixed BUG#41161 - PreparedStatement.addBatch() doesn't check for all parameters
      being set, which leads to a NullPointerException when calling executeBatch() and
      rewriting batched statements into multi-value or multi-statement statements.

    - Fixed BUG#42055 - ConcurrentModificationException possible when removing items
      from global blacklist.
      
    - Fixed Bug #42309 - Statement.getGeneratedKeys() returns 2 keys when
      using ON DUPLICATE KEY UPDATE
      
    - Fixed some quoting of substituted parameter issues in localized error messages.
    
    - Added a version check around getting the variable 'auto_increment_increment' for
      servers < 5.0.2, which quiets down a warning message that the driver would log
      when connecting to MySQL-4.1 or older.
      
    - The driver will automatically disable elideSetAutoCommit and useLocalTransactionState
      if it detects a MySQL server version older than 6.0.10 with the query cache enabled, due
      to Bug#36326 which can cause the server to report bogus transaction state.
      
    - Fixed a performance regression (Bug#41532) in rewritten batched inserts when "ON DUPLICATE KEY" 
      was present.
      
      Fixes include an improvement to token searching in the statement, and the ability for the driver
      to rewrite prepared statements that include "ON DUPLICATE KEY UPDATE" into multi-valued inserts as
      long as there is no use of LAST_INSERT_ID() in the update clause (as this would render 
      getGeneratedKey() values incorrect).
      
    - Fixed Bug#44056 - Statement.getGeneratedKeys() retains result set instances until statement is closed,
      thus causing memory leaks for long-lived statements, or statements used in tight loops.
      
    - Fixed issues with server-side prepared statement batch re-writing caused by the fix to Bug#41532.
      Rewriting of batched statements now works the same between normal prepared statements and server-side
      prepared statements.
      
    - Fixed Bug#44862 - getBestRowIdentifier does not return resultset as per JDBC API specifications

    - Fixed Bug#44683 - getVersionColumns does not return resultset as per JDBC API specifications

    - Fixed Bug#44865 - getColumns does not return resultset as per JDBC API specifications

    - Fixed Bug#44868 - getTypeInfo does not return resultset as per JDBC API specifications

    - Fixed Bug#44869 - getIndexInfo does not return resultset as per JDBC API specifications

    - Fixed Bug#44867 - getImportedKeys/exportedKeys/crossReference doesn't have correct type for DEFERRABILITY

    - Fixed Bug#41730 - SQL Injection when using U+00A5 and SJIS
    
    - Fixed Bug#43196 - Statement.getGeneratedKeys() doesn't return values for UNSIGNED BIGINTS with values > Long.MAX_VALUE.
      Unfortunately, because the server doesn't tell clients what TYPE the auto increment value is, the driver can't consistently 
      return BigIntegers for the result set returned from getGeneratedKeys(), it will only return them if the value is > Long.MAX_VALUE. 
      If your application needs this consistency, it will need to check the class of the return value from .getObject() on the 
      ResultSet returned by Statement.getGeneratedKeys() and if it's not a BigInteger, create one based on the java.lang.Long that 
      is returned.
      
    - Fixed Bug#38387 - "functionsNeverReturnBlobs=true" now works for SQL functions that return binary/binary collation VAR_STRINGS.

    - Fixed Bug#45171 - Connection.serverPrepareStatement() returns wrong default result set types
    
    - Fixed Bug #43714 - useInformationSchema with
      DatabaseMetaData.getExportedKeys() throws exception

    - Fixed Bug #42253 - multiple escaped quotes cause exception from
      EscapeProcessor

    - Fixed Bug #41566 - Quotes within comments not correctly ignored by
      statement parser

    - Fixed Bug #41269 - DatabaseMetadata.getProcedureColumns() returns
      wrong value for column length

    - Fixed Bug #40439 - Error rewriting batched statement if table name
      ends with "values".

    - Fixed Bug #41484 Accessing fields by name after the ResultSet is closed throws
      NullPointerException.

    - Fixed Bug #39426 - executeBatch passes most recent PreparedStatement params
      to StatementInterceptor
      
    - Support use of INFORMATION_SCHEMA.PARAMETERS when "useInformationSchema" is set "true" and the view exists
      for DatabaseMetaData.getProcedureColumns() and getFunctionColumns().
      
    - When "logSlowQueries" is set to "true", and the driver has made a connection to a server that has suport
      for the SERVER_QUERY_WAS_SLOW flag in the protocol, the query will be logged if the server indicates the
      query has passed the slow query threshold.

    - Added new property, "maxAllowedPacket" to set maximum allowed packet size to
      send to server.

10-22-08 - Version 5.1.7
	- Fixed BUG#33861 - Added global blacklist for LoadBalancingConnectionProxy and
	  implemented in RandomBalanceStrategy and BestResponseTimeBalanceStrategy.
	  Added new property, "loadBalanceBlacklistTimeout", to control how long a
	  server lives in the global blacklist.
	  
	- Fixed BUG#38782 - Possible IndexOutOfBoundsException in random load balancing
	  strategy.
	  
	- Fixed BUG#39784 - invalidateCurrentConnection() does not manage global blacklist
	  when handling connection exceptions.

	- Fixed BUG#40031 - Adding support for CallableStatement.execute() to call
	  stored procedures that are defined as NO SQL or SQL READ DATA when failed
	  over to a read-only slave with replication driver.

	- Fixed BUG#35170- ResultSet.isAfterLast() doesn't work with for
	  streaming result sets.
	  
	- Fixed BUG#35199 - Parse error for metadata in stored function.
	
	- Fixed BUG#35415 - When result set is from views without access to underlying
	  columns and is opened with CONCUR_UPDATABLE, don't throw SQLExceptions when
	  checking updatability due to access permissions, instead return
	  CONCUR_READONLY from getConcurrency.
	  
	- Fixed BUG#35666 - NullPointerException when using "logSlowQueries=true" with
	  server-side prepared statements enabled.
	  
	- Fixed BUG#35660 - Calling equals() on connections created with "jdbc:mysql:loadbalance:"
	  URLs did not have the same behavior as "plain" connections. The behavior we use
	  is the implementation in java.lang.Object, load-balanced connections just happened
	  to be using a java.lang.reflect.Proxy which required some custom behavior in 
	  equals() to make it work the same as "plain" connections.
	  
	  Note that there is no *specified* equals contract for JDBC connections in the
	  JDBC specification itself, but the test makes sure that our implementation is
	  at least consistent.
	    
	- Fixed BUG#35810 - Properties set in URLs and then passed to DataSources via setUrl() 
	  did not take effect in certain circumstances. This also fixes related bugs BUG#13261 and
	  BUG#35753.
	  
	- Fixed BUG#36051 - ResultSet.getTime() won't accept value of '24' for hours component of
	  a java.sql.Time.
	  
	- Fixed BUG#36830 - DBMD.getColumns() doesn't return correct COLUMN_SIZE for SET columns. The
	  logic wasn't accounting for the ","s in the column size.
	  
    - Fixed BUG#35610, BUG#35150- ResultSet.findColumn() and ResultSet.get...(String) doesn't allow
      column names to be used, and isn't congruent with ResultSetMetadata.getColumnName().
      
      By default, we follow the JDBC Specification here, in that the 4.0 behavior
	  is correct. Calling programs should use ResultSetMetaData.getColumnLabel() to dynamically determine
	  the correct "name" to pass to ResultSet.findColumn() or ResultSet.get...(String) whether or not the
	  query specifies an alias via "AS" for the column. ResultSetMetaData.getColumnName() will return the
	  actual name of the column, if it exists, and this name can *not* be used as input to ResultSet.findColumn()
	  or ResultSet.get...(String).
	  
	  The JDBC-3.0 (and earlier) specification has a bug, but you can get the buggy behavior
	  (allowing column names *and* labels to be used for ResultSet.findColumn() and get...(String)) by setting 
	  "useColumnNamesInFindColumn" to "true".
	
	- Fixed BUG#35489 - Prepared statements from pooled connections cause NPE when closed() under JDBC-4.0.
	
	- Added connection property "useLocalTransactionState" which configures if the driver use the in-transaction 
	  state provided by the MySQL protocol to determine if a commit() or rollback() should actually be sent to the database.
	  (disabled by default).
	  
	- Use socket timeouts for JDBC-4.0's Connection.isValid(int timeout) instead of timer tasks, for scalability. As a side effect
	  internally, any communications with the database can use a timeout different than the configured timeout, but this isn't currently
	  used.
	  
	- The number and position of columns for "SHOW INNODB STATUS" changed in MySQL-5.1, which caused the 
	  "includeInnodbStatusInDeadlockExceptions" feature to not show data about the deadlock.
	  
	- Implemented support of INFORMATION_SCHEMA for DatabaseMetadata.getTables() (views there are available as "SYSTEM TABLE"), and thus
	  also made INFORMATION_SCHEMA tables available via DatabaseMetadata.getColumns().
	  
	- Fixed BUG#39352, "INSERT ... ON DUPLICATE KEY UPDATE" doesn't return "0" for un-affected rows. This requires the driver to not
	  send the "CLIENT_FOUND_ROWS" flag to the server when it connects if the connection property "useAffectedRows" is set to "true", 
	  which breaks JDBC-compliance, but currently there is no other way to get correct return values from the server.
	  
	- Fixed BUG#38747 - ResultSets in "streaming" mode throw an exception when closed when the connection is set as "read-only".
	  
	- Fixed BUG#37570 - Can't use non-latin1 passwords. Added connection property "passwordCharacterEncoding". Leaving this set to 
	  the default value (null), uses the platform character set, which works for ISO8859_1 (i.e. "latin1") passwords. For passwords 
	  in other character encodings, the encoding will have to be specified with this property, as it's not possible for the driver to 
	  auto-detect this.
	  
	- Fixed BUG#39911 - We don't retrieve nanos correctly when -parsing- a string for a TIMESTAMP. MySQL itself doesn't support micros
	  or nanos in timestamp values, but if they're stored as strings, historically we try and parse the nanos portion as well. 
	  Unfortunately we -interpreted- them as micros. This fix includes correcting that behavior, and setting the milliseconds portion of
	  such TIMESTAMPs to a correct value as well.
	  
	- Fixed BUG#39962 - ResultSet.findColumn() is slow for applications that call it too often (we're looking at -you- Hibernate). We're
	  using TreeMaps to get case-insensitive comparisons (required for JDBC compliance), but they can be slower than hash maps, so using the
	  approach Alex Burgel points out in this bug seems to help.
	  
	- Fixed BUG#39956 - Statement.getGeneratedKeys() doesn't respect the 'auto_increment_increment' value. We now grab the *session-scoped* 
	  value, and use that. Beware that using "cacheServerConfig=true" will cause us to cache this value, so new connections won't see changes
	  that are applied via something like "init-sql".
	  
	- Fixed BUG#39611 - ReplicationConnection never sends queries to last host in slave list.
	
	- Fixed BUG#34185 - Statement.getGeneratedKeys() does not raise exception when statement was not 
	  created with Statement.RETURN_GENERATED_KEYS flags.
	  
	- Using autoGenerateTestcaseScript=true now logs all statements, regardless or not if they cause errors when processed by MySQL.
	  A "clock" value (millis since epoch) was added in the comment that is pre-pended with the idea that it can then be used
	  when post-processing output to sequence things correctly for a multi-threaded testcase, or to replay the test case with the
	  correct think times.
	
03-06-08 - Version 5.1.6

    - JDBC-4.0-ized XAConnections and datasources.
    
    - Fixed BUG#31790 MysqlValidConnectionChecker 
      doesn't properly handle ReplicationConnection
    
    - Fixed Bug#20491 - DatabaseMetadata.getColumns() doesn't
      return correct column names if connection character set
      isn't UTF-8. (There was a server-side component of this that
      was fixed late in the 5.0 development cycle, it seems, this
      is the last piece that fixes some loose ends in the JDBC
      driver). This fix touches *all* metadata information coming
      from the MySQL server itself.
      
    - Fixed MysqlIO.nextRowFast() to only attempt to read server
      warning counts and status if talking to a 4.1 or newer server
      (fixes a hang when reading data from 4.0 servers).
      
    - Made profiler event handling extensible via the "profilerEventHandler"
      connection property.
      
    - Fixed Bug#31823 - CallableStatement.setNull() on a stored function would 
      throw an ArrayIndexOutOfBounds when setting the last parameter to null when calling setNull().

    - Added SSL-related configuration property "verifyServerCertificate". If set to "false", the driver won't verify 
      the server's certificate when "useSSL" is set to "true".
      
      When using this feature, the keystore parameters should be specified by the 
      "clientCertificateKeyStore*" properties, rather than system properties, as the JSSE doesn't
      make it straightforward to have a non-verifying trust store and the "default" key store.
      
    - Fixed ResultSetMetadata.getColumnName() for result sets returned from
      Statement.getGeneratedKeys() - it was returning null instead of
      "GENERATED_KEY" as in 5.0.x.
      
    - More applicable fix for the "random" load balance strategy in the face
      of node non-responsive, it re-tries a *different* random node, rather 
      than waiting for the node to recover (for BUG#31053)
      
    - Fixed BUG#32577 - no way to store two timestamp/datetime values that happens
      over the DST switchover, as the hours end up being the same when sent as
      the literal that MySQL requires.

      Note that to get this scenario to work with MySQL (since it doesn't support
      per-value timezones), you need to configure your server (or session) to be in UTC,
      and tell the driver not to use the legacy date/time code by setting
      "useLegacyDatetimeCode" to "false". This will cause the driver to always convert
      to/from the server and client timezone consistently.
      
      This bug fix also fixes BUG#15604, by adding entirely new date/time handling
      code that can be switched on by "useLegacyDatetimeCode" being set to "false" as
      a JDBC configuration property. For Connector/J 5.1.x, the default is "true",
      in trunk and beyond it will be "false" (i.e. the old date/time handling code, warts
      and all will be deprecated).
      
    - Fixed BUG#32877 - Load balancing connection using best response time would incorrectly
      "stick" to hosts that were down when the connection was first created.
      
      We solve this problem with a black list that is used during the picking of new hosts.
      If the black list ends up including all configured hosts, the driver will retry for
      a configurable number of times (the "retriesAllDown" configuration property, with a default
      of 120 times), sleeping 250ms between attempts to pick a new connection.
      
      We've also went ahead and made the balancing strategy extensible. To create a new strategy,
      implement the interface com.mysql.jdbc.BalanceStrategy (which also includes our standard
      "extension" interface), and tell the driver to use it by passing in the
      class name via the "loadBalanceStrategy" configuration property. 
      
    - Fixed BUG#30508 - ResultSet returned by Statement.getGeneratedKeys() is not closed 
      automatically when statement that created it is closed.
      
    - Added two new connection properties, "selfDestructOnPingSecondsLifetime" and 
      "selfDestructOnPingMaxOperations" designed to control overall connection lifetime
      (useful to reclaim resources on the server side) for connection pools that don't have such a 
      facility. 
      
      The driver will consult the values of these properties when a ping is sent, either through 
      calling Connection.ping(), issuing the "ping marker" query (any query that starts with 
      "/* ping */"), or when using JDBC-4.0, calling Connection.isValid(). 
      
      If the connection has issued too many operations, or is too old, the driver will
      throw a SQLException with the SQLState of "08S01" at the time of the ping, which
      will cause the connection to be invalidated with most pools in use today.
      
    - Fixed issue where driver could send invalid server-side prepared statement 
      IDs to the server when the driver was setup to do auto-reconnect as the
      connection could get set up enough to start sending queries on one thread,
      while the thread that "noticed" the connection was down hasn't completed
      re-preparing all of the server-side prepared statements that were open when
      the connection died.
      
      Potentially fixes cause for bug 28934. Potentially fixes other possible race
      conditions where one thread that has created a connection "shares" it with other
      threads if the connection is reconnected due to auto-reconnect functionality.
      
    - Fixed BUG#33823 - Public interface ResultSetInternalMethods with reference to 
      non-public class com.mysql.jdbc.CachedResultSetMetaData.
      
    - For any SQLException caused by another Throwable, besides dumping the message or stack
      trace as a string into the message, set the underlying Throwable as the cause for
      the SQLException, making it accessible via getCause().  
     
    - Fixed BUG#34093 - Statements with batched values do not return correct values for 
      getGeneratedKeys() when "rewriteBatchedStatements" is set to "true", and the 
      statement has an "ON DUPLICATE KEY UPDATE" clause.

    - Fixed BUG#31192 - Encoding Issue retrieving serverVersion in MysqlIO in the 
      method doHandshake when encoding doesn't contain ASCII characters in the "standard"
      place (i.e. ebcdic).
      
    - Fixed issue where META-INF in the binary .jar file wasn't packed correctly,
      leading to failure of the JDBC-4.0 SPI mechanism.
       
    - CallableStatements that aren't really stored procedure or stored function calls can
      now be used, for tools such as Oracle JDeveloper ADF that issue statements such as 
      DDL through CallableStatements.
    
    - Fixed BUG#34518 - Statements using cursor fetch leaked internal prepared statements
      until connection was closed. The internal prepared statement is now held open while
      the result set is open, and closed by the result set itself being closed.

    - Fixed BUG#34677 - Blob.truncate() wouldn't take "0" as an argument.

    - CommunicationExceptions now carry information about the last time a packet
      was received from the MySQL server, as well as when the last packet was sent
      to one, in an effort to make it easier to debug communications errors caused
      by network timeouts.
      
    - Reverted a change to DatabaseMetadata.getColumns() from 5.0, where
      getColumns() would report NULL for COLUMN_SIZE for TIME, DATE, DATETIME
      and TIMESTAMP types. It now reports the column size, in the 
      DatabaseMetadata implementations that use "SHOW" commands, and the 
      INFORMATION_SCHEMA.
      
    - Fixed Bug#34762 - RowDataStatic does't always set the metadata in 
      ResultSetRow, which can lead to failures when unpacking DATE,
      TIME, DATETIME and TIMESTAMP types when using absolute, relative,
      and previous result set navigation methods.
      
    - Fixed BUG#34703 - Connection.isValid() invalidates connection after
      timeout, even if connection is actually valid.
      
    - Fixed BUG#34194 - ResultSetMetaData.getColumnTypeName() returns
      "UNKNOWN" for GEOMETRY type.
      
    - Fixed BUG#33162 - NullPointerException instead of SQLException 
      thrown for ResultSet.getTimestamp() when not positioned on a
      row.

    - The ConnectionLifecycleInterceptor interface now has callback methods for
      transaction initiation (transactionBegun()), and completion 
      (transactionCompleted()), as reported by the *server* (i.e. 
      calling Connection.setAutoCommit(false) will not trigger 
      transactionBegun() being called, however the first statement
      which causes a transaction to start on the server will cause
      transactionBegun() to be called *after* the statement has been processed
      on the server).

    - Fixed Bug#34913 - ResultSet.getTimestamp() returns incorrect
      values for month/day of TIMESTAMPs when using server-side
      prepared statements (not enabled by default).
      
    - Fixed BUG#34937 - MysqlConnectionPoolDataSource does not support 
      ReplicationConnection. Notice that we implemented com.mysql.jdbc.Connection
      for ReplicationConnection, however, only accessors from ConnectionProperties
      are implemented (not the mutators), and they return values from the currently
      active connection. All other methods from com.mysql.jdbc.Connection are
      implemented, and operate on the currently active connection, with the exception of
      resetServerState() and changeUser().
      
    - Connections created with jdbc:mysql:replication:// URLs now force
      roundRobinLoadBalance=true on the slaves, and round-robin loadbalancing
      now uses a "random" choice to more evenly distribute load across slave
      servers, especially in connection pools. Connections that are configured
      with "roundRobinLoadBalance=true" no longer set the failover state,
      as it's assumed that we're not attempting to fall-back to a master
      server. This fixes BUG#34963.
    
10-09-07 - Version 5.1.5

    - Released instead of 5.1.4 to pickup patch for BUG#31053
      from 5.0.8.
      
10-09-07 - Version 5.1.4 

    - Added "autoSlowLog" configuration property, overrides 
      "slowQueryThreshold*" properties, driver determines slow
      queries by those that are slower than 5 * stddev of the mean
      query time (outside the 96% percentile).
      
    - Fixed BUG#28256 - When connection is in read-only mode, 
      queries that are wrapped in parentheses incorrectly identified 
      as DML.
       
09-07-07 - Version 5.1.3 RC

	- Setting "useBlobToStoreUTF8OutsideBMP" to "true" tells the
	  driver to treat [MEDIUM/LONG/TINY]BLOB columns as [LONG]VARCHAR
	  columns holding text encoded in UTF-8 that has characters
	  outside the BMP (4-byte encodings), which MySQL server
	  can't handle natively.

	  Set "utf8OutsideBmpExcludedColumnNamePattern" to a regex so that
	  column names matching the given regex will still be treated
	  as BLOBs The regex must follow the patterns used for the
	  java.util.regex package. The default is to exclude no columns,
	  and include all columns.

	  Set "utf8OutsideBmpIncludedColumnNamePattern" to specify exclusion
	  rules to "utf8OutsideBmpExcludedColumnNamePattern". The regex must
	  follow the patterns used for the java.util.regex package.

	- New methods on com.mysql.jdbc.Statement: setLocalInfileInputStream()
	  and getLocalInfileInputStream().

	  setLocalInfileInputStream() sets an InputStream instance that will be used to send data
      to the MySQL server for a "LOAD DATA LOCAL INFILE" statement
      rather than a FileInputStream or URLInputStream that represents
      the path given as an argument to the statement.

      This stream will be read to completion upon execution of a
      "LOAD DATA LOCAL INFILE" statement, and will automatically
      be closed by the driver, so it needs to be reset
      before each call to execute*() that would cause the MySQL
      server to request data to fulfill the request for
      "LOAD DATA LOCAL INFILE".

      If this value is set to NULL, the driver will revert to using
      a FileInputStream or URLInputStream as required.

      getLocalInfileInputStream() returns the InputStream instance that will be used to send
      data in response to a "LOAD DATA LOCAL INFILE" statement.

      This method returns NULL if no such stream has been set
      via setLocalInfileInputStream().

    - The driver now connects with an initial character set
      of "utf-8" solely for the purposes of authentication to
      allow usernames and database names in any character set to
      be used in the JDBC URL.

    - Errors encountered during Statement/PreparedStatement/CallableStatement.executeBatch()
      when "rewriteBatchStatements" has been set to "true" now return
      BatchUpdateExceptions according to the setting of "continueBatchOnError".
      
      If "continueBatchOnError" is set to "true", the update counts for the
      "chunk" that were sent as one unit will all be set to EXECUTE_FAILED, but
      the driver will attempt to process the remainder of the batch. You can determine which
      "chunk" failed by looking at the update counts returned in the BatchUpdateException.
      
      If "continueBatchOnError" is set to "false", the update counts returned
      will contain the failed "chunk", and stop with the failed chunk, with all 
      counts for the failed "chunk" set to EXECUTE_FAILED.
      
      Since MySQL doesn't return multiple error codes for multiple-statements, or
      for multi-value INSERT/REPLACE, it is the application's responsibility to handle 
      determining which item(s) in the "chunk" actually failed.
      
    - Statement.setQueryTimeout()s now affect the entire batch for batched 
      statements, rather than the individual statements that make up the batch.
      
06-29-07 - Version 5.1.2 Beta

    - Setting the configuration property "rewriteBatchedStatements"
      to "true" will now cause the driver to rewrite batched prepared
      statements with more than 3 parameter sets in a batch into
      multi-statements (separated by ";") if they are not plain
      (i.e. without SELECT or ON DUPLICATE KEY UPDATE clauses) INSERT
      or REPLACE statements.

06-22-07 - Version 5.1.1 Alpha

    - Pulled vendor-extension methods of Connection implementation out
      into an interface to support java.sql.Wrapper functionality from
      ConnectionPoolDataSource. The vendor extensions are javadoc'd in
      the com.mysql.jdbc.Connection interface.

      For those looking further into the driver implementation, it is not
      an API that is used for plugability of implementations inside our driver
      (which is why there are still references to ConnectionImpl throughout the
      code).

      Incompatible change: Connection.serverPrepare(String) has been re-named
      to Connection.serverPrepareStatement() for consistency with
      Connection.clientPrepareStatement().

      We've also added server and client prepareStatement() methods that cover
      all of the variants in the JDBC API.

    - Similar to Connection, we pulled out vendor extensions to Statement
      into an interface named "com.mysql.Statement", and moved the Statement
      class into com.mysql.StatementImpl. The two methods (javadoc'd in
      "com.mysql.Statement" are enableStreamingResults(), which already existed,
      and disableStreamingResults() which sets the statement instance back to
      the fetch size and result set type it had before enableStreamingResults()
      was called.

    - Added experimental support for statement "interceptors" via the
      com.mysql.jdbc.StatementInterceptor interface, examples are
      in com/mysql/jdbc/interceptors.

      Implement this interface to be placed "in between" query execution, so that
      you can influence it. (currently experimental).

      StatementInterceptors are "chainable" when configured by the user, the
      results returned by the "current" interceptor will be passed on to the next
      on in the chain, from left-to-right order, as specified by the user in the
      JDBC configuration property "statementInterceptors".

      See the sources (fully javadoc'd) for com.mysql.jdbc.StatementInterceptor
      for more details until we iron out the API and get it documented in the
      manual.

    - Externalized the descriptions of connection properties.

    - The data (and how it's stored) for ResultSet rows are now behind an
      interface which allows us (in some cases) to allocate less memory
      per row, in that for "streaming" result sets, we re-use the packet
      used to read rows, since only one row at a time is ever active.

    - Made it possible to retrieve prepared statement parameter bindings
      (to be used in StatementInterceptors, primarily).

    - Row navigation now causes any streams/readers open on the result set
      to be closed, as in some cases we're reading directly from a shared network
      packet and it will be overwritten by the "next" row.

    - Setting "rewriteBatchedStatements" to "true" now causes CallableStatements
      with batched arguments to be re-written in the form "CALL (...); CALL (...); ..."
      to send the batch in as few client-server round trips as possible.

    - Driver now picks appropriate internal row representation (whole row in one
      buffer, or individual byte[]s for each column value) depending on heuristics,
      including whether or not the row has BLOB or TEXT types and the overall
      row-size. The threshold for row size that will cause the driver to
      use a buffer rather than individual byte[]s is configured by the
      configuration property "largeRowSizeThreshold", which has a default
      value of 2KB.

04-11-07 - Version 5.1.0 Alpha

	- Bumped JDBC Specification version number in jar-file manifest.

	- Re-worked Ant buildfile to build JDBC-4.0 classes separately, as well
	  as support building under Eclipse (since Eclipse can't mix/match JDKs).

	  To build, you must set JAVA_HOME to J2SDK-1.4.2 or Java-5, and set
	  the following properties on your Ant commandline:

	  com.mysql.jdbc.java6.javac - full path to your Java-6 javac executable
	  com.mysql.jdbc.java6.rtjar - full path to your Java-6 rt.jar file

	- New feature - driver will automatically adjust session variable
	  "net_write_timeout" when it determines its been asked for a "streaming"
	  result, and resets it to the previous value when the result set
	  has been consumed. (configuration property is named
	  "netTimeoutForStreamingResults", value has unit of seconds,
	  the value '0' means the driver will not try and adjust this value).

    - Added support for JDBC-4.0 categorized SQLExceptions.

	- Refactored CommunicationsException into a JDBC3 version, and a JDBC4
	  version (which extends SQLRecoverableException, now that it exists).

	  This change means that if you were catching
	  com.mysql.jdbc.CommunicationsException in your applications instead
	  of looking at the SQLState class of "08", and are moving to Java 6
	  (or newer), you need to change your imports to that exception
	  to be com.mysql.jdbc.exceptions.jdbc4.CommunicationsException, as
	  the old class will not be instantiated for communications link-related
	  errors under Java 6.

	- Added support for JDBC-4.0's client information. The backend storage
	  of information provided via Connection.setClientInfo() and retrieved
	  by Connection.getClientInfo() is pluggable by any class that implements
	  the com.mysql.jdbc.JDBC4ClientInfoProvider interface and has a no-args
	  constructor.

	  The implementation used by the driver is configured using the
	  "clientInfoProvider" configuration property (with a default of value
	  of "com.mysql.jdbc.JDBC4CommentClientInfoProvider", an implementation
	  which lists the client info as a comment prepended to every query
	  sent to the server).

	  This functionality is only available when using Java-6 or newer.

	- Added support for JDBC-4.0's SQLXML interfaces.

	- Added support for JDBC-4.0's Wrapper interface.

	- Added support for JDBC-4.0's NCLOB, and NCHAR/NVARCHAR types.

nn-nn-07 - Version 5.0.9

    - Driver now calls SocketFactory.afterHandshake() at appropriate time.
    
10-09-07 - Version 5.0.8

    - Fixed BUG#30550, executeBatch() would fail with an ArithmeticException
      and/or NullPointerException when the batch had zero members and
      "rewriteBatchedStatements" was set to "true" for the connection.
    
    - Added two configuration parameters (both default to "false")
    
            * blobsAreStrings  - Should the driver always treat BLOBs as Strings 
                                 specifically to work around dubious metadata returned 
                                 by the server for GROUP BY clauses?
            
            * functionsNeverReturnBlobs - Should the driver always treat data from 
                                          functions returning BLOBs as Strings - 
                                          specifically to work around dubious metadata 
                                          returned by the server for GROUP BY clauses?

    - Fixed BUG#29106 - Connection checker for JBoss didn't use same method parameters
      via reflection, causing connections to always seem "bad".
      
    - Fixed BUG#30664 - Note that this fix only works for MySQL server 
      versions 5.0.25 and newer, since earlier versions didn't consistently 
      return correct metadata for functions, and thus results from 
      subqueries and functions were indistinguishable from each other, 
      leading to type-related bugs.

    - Fixed BUG#28972 - DatabaseMetaData.getTypeInfo() for the types DECIMAL
      and NUMERIC will return a precision of 254 for server versions older than
      5.0.3, 64 for versions 5.0.3-5.0.5 and 65 for versions newer than 5.0.5.
    
    - Fixed BUG#29852 - Closing a load-balanced connection would cause a
      ClassCastException.
    
    - Fixed BUG#27867 - Schema objects with identifiers other than
      the connection character aren't retrieved correctly in 
      ResultSetMetadata.
      
    - Fixed BUG#28689 - CallableStatement.executeBatch() doesn't work when 
      connection property "noAccessToProcedureBodies" has been set to "true".
     
      The fix involves changing the behavior of "noAccessToProcedureBodies",in 
      that the driver will now report all paramters as "IN" paramters
      but allow callers to call registerOutParameter() on them without throwing
      an exception.
      
    - Fixed BUG#27182 - Connection.getServerCharacterEncoding() doesn't work
      for servers with version >= 4.1.

    - Fixed BUG#27915 - DatabaseMetaData.getColumns() doesn't
      contain SCOPE_* or IS_AUTOINCREMENT columns.

    - Fixed BUG#30851, NPE with null column values when
      "padCharsWithSpace" is set to "true".
    
    - Specifying a "validation query" in your connection pool 
      that starts with "/* ping */" _exactly_ will cause the driver to 
      instead send a ping to the server and return a fake result set (much 
      lighter weight), and when using a ReplicationConnection or a LoadBalancedConnection, 
      will send the ping across all active connections.
      
    - Fixed Bug#30892 setObject(int, Object, int, int) delegate in
      PreparedStatmentWrapper delegates to wrong method.
      
    - XAConnections now start in auto-commit mode (as per JDBC-4.0 specification
      clarification).
     
    - Fixed Bug#27412 - cached metadata with PreparedStatement.execute()
      throws NullPointerException.
      
    - Driver will now fall back to sane defaults for max_allowed_packet and
      net_buffer_length if the server reports them incorrectly (and will log
      this situation at WARN level, since it's actually an error condition).
    
    - Fixed BUG#27916 - UNSIGNED types not reported via DBMD.getTypeInfo(), and 
      capitalization of type names is not consistent between DBMD.getColumns(), 
      RSMD.getColumnTypeName() and DBMD.getTypeInfo().

      This fix also ensures that the precision of UNSIGNED MEDIUMINT
      and UNSIGNED BIGINT is reported correctly via DBMD.getColumns().

    - Fixed BUG#31053 - Connections established using URLs of the form
      "jdbc:mysql:loadbalance://" weren't doing failover if they tried to 
      connect to a MySQL server that was down. The driver now attempts
      connections to the next "best" (depending on the load balance strategy
      in use) server, and continues to attempt connecting to the next "best"
      server every 250 milliseconds until one is found that is up and running 
      or 5 minutes has passed.
      
      If the driver gives up, it will throw the last-received SQLException.
      
07-19-07 - Version 5.0.7

    - Setting the configuration parameter "useCursorFetch" to "true" for
      MySQL-5.0+ enables the use of cursors that allow Connector/J to save
      memory by fetching result set rows in chunks (where the chunk size
      is set by calling setFetchSize() on a Statement or ResultSet) by
      using fully-materialized cursors on the server.

      The driver will will now automatically set "useServerPrepStmts" to
      "true" when "useCursorFetch" has been set to "true", since the feature
      requires server-side prepared statements in order to function.

	- Fixed BUG#28469 - PreparedStatement.getMetaData() for statements
	  containing leading one-line comments is not returned correctly.

	  As part of this fix, we also overhauled detection of DML for
	  executeQuery() and SELECTs for executeUpdate() in plain and
	  prepared statements to be aware of the same  types of comments.

    - Added configuration property "useNanosForElapsedTime" - for
      profiling/debugging functionality that measures elapsed time,
      should the driver try to use nanoseconds resolution if available
      (requires JDK >= 1.5)?

    - Added configuration property "slowQueryThresholdNanos" - if
      "useNanosForElapsedTime" is set to "true", and this property
      is set to a non-zero value the driver will use this threshold
      (in nanosecond units) to determine if a query was slow, instead
      of using millisecond units.

      Note, that if "useNanosForElapsedTime" is set to "true", and this
      property is set to "0" (or left default), then elapsed times will
      still be measured in nanoseconds (if possible), but the slow query
      threshold will be converted from milliseconds to nanoseconds, and thus
      have an upper bound of approximately 2000 millesconds (as that threshold
      is represented as an integer, not a long).

	- Added configuration properties to allow tuning of TCP/IP socket
	  parameters:

	  	"tcpNoDelay" - Should the driver set SO_TCP_NODELAY (disabling the
	  	               Nagle Algorithm, default "true")?

		"tcpKeepAlive" - Should the driver set SO_KEEPALIVE (default "true")?

		"tcpRcvBuf" - Should the driver set SO_RCV_BUF to the given value?
		              The default value of '0', means use the platform default
		              value for this property.

		"tcpSndBuf" - Should the driver set SO_SND_BUF to the given value?
		              The default value of '0', means use the platform default
		              value for this property.

		"tcpTrafficClass" - Should the driver set traffic class or
		                    type-of-service fields? See the documentation
		                    for java.net.Socket.setTrafficClass() for more
		                    information.

	- Give more information in EOFExceptions thrown out of MysqlIO (how many
	  bytes the driver expected to read, how many it actually read, say that
	  communications with the server were unexpectedly lost).

	- Setting "useDynamicCharsetInfo" to "false" now causes driver to use
	  static lookups for collations as well (makes
	  ResultSetMetadata.isCaseSensitive() much more efficient, which leads
	  to performance increase for ColdFusion, which calls this method for
	  every column on every table it sees, it appears).

	- Driver detects when it is running in a ColdFusion MX server (tested
	  with version 7), and uses the configuration bundle "coldFusion",
	  which sets useDynamicCharsetInfo to "false" (see previous entry), and
	  sets useLocalSessionState and autoReconnect to "true".

	- Fixed BUG#28851 - parser in client-side prepared statements
	  eats character following '/' if it's not a multi-line comment.

	- Fixed BUG#28956 - parser in client-side prepared statements
	  runs to end of statement, rather than end-of-line for '#' comments.

	  Also added support for '--' single-line comments.

	- Don't send any file data in response to LOAD DATA LOCAL INFILE
	  if the feature is disabled at the client side. This is to prevent
	  a malicious server or man-in-the-middle from asking the client for
	  data that the client is not expecting. Thanks to Jan Kneschke for
	  discovering the exploit and Andrey "Poohie" Hristov, Konstantin Osipov
	  and Sergei Golubchik for discussions about implications and possible
	  fixes. This fixes BUG 29605 for JDBC.

	- Added new debugging functionality - Setting configuration property
	  "includeInnodbStatusInDeadlockExceptions" to "true" will cause the driver
	  to append the output of "SHOW ENGINE INNODB STATUS" to deadlock-related
	  exceptions, which will enumerate the current locks held inside InnoDB.

05-15-07 - Version 5.0.6

	- Fixed BUG#25545 - Client options not sent correctly when using SSL,
	  leading to stored procedures not being able to return results. Thanks
	  to Don Cohen for the bug report, testcase and patch.

	- Fixed BUG#26592 - PreparedStatement is not closed in
	  BlobFromLocator.getBytes().

	- Fixed BUG#25624 - Whitespace surrounding storage/size specifiers in
	  stored procedure parameters declaration causes NumberFormatException to
	  be thrown when calling stored procedure on JDK-1.5 or newer, as the Number
	  classes in JDK-1.5+ are whitespace intolerant.

	- Fixed BUG#26173 - When useCursorFetch=true, sometimes server would return
	  new, more exact metadata during the execution of the server-side prepared
	  statement that enables this functionality, which the driver ignored (using
	  the original metadata returned during prepare()), causing corrupt reading
	  of data due to type mismatch when the actual rows were returned.

	- Fixed BUG#26959 - comments in DDL of stored procedures/functions confuse
	  procedure parser, and thus metadata about them can not be created, leading to
	  inability to retrieve said metadata, or execute procedures that have certain
	  comments in them.

	- Give better error message when "streaming" result sets, and the connection
	  gets clobbered because of exceeding net_write_timeout on the server. (which is
	  basically what the error message says too).

	- Fixed BUG#26789 - fast date/time parsing doesn't take into
	  account 00:00:00 as a legal value.

	- Fixed BUG#27317 - ResultSet.get*() with a column index < 1 returns
	  misleading error message.

	- Fixed BUG#25517 - Statement.setMaxRows() is not effective on result
	  sets materialized from cursors.

	- New configuration property, "enableQueryTimeouts" (default "true").
	  When enabled, query timeouts set via Statement.setQueryTimeout() use a
	  shared java.util.Timer instance for scheduling. Even if the timeout
	  doesn't expire before the query is processed, there will be
	  memory used by the TimerTask for the given timeout which won't be
	  reclaimed until the time the timeout would have expired if it
	  hadn't been cancelled by the driver. High-load environments
	  might want to consider disabling this functionality. (this configuration
	  property is part of the "maxPerformance" configuration bundle).

	- Fixed BUG#27400 - CALL /* ... */ some_proc() doesn't work. As a side effect
	  of this fix, you can now use /* */ and # comments when preparing statements using
	  client-side prepared statement emulation.

	  If the comments happen to contain parameter markers '?', they will be treated
	  as belonging to the comment (i.e. not recognized) rather than being a parameter
	  of the statement.

	  Note that the statement when sent to the server will contain the comments
	  as-is, they're not stripped during the process of preparing the PreparedStatement
	  or CallableStatement.

	- Fixed BUG#25328 - BIT(> 1) is returned as java.lang.String from ResultSet.getObject()
	  rather than byte[].

	- Fixed BUG#25715 - CallableStatements with OUT/INOUT parameters that
	  are "binary" (blobs, bits, (var)binary, java_object) have extra 7 bytes
	  (which happens to be the _binary introducer!)

	- Added configuration property "padCharsWithSpace" (defaults to "false"). If set
	  to "true", and a result set column has the CHAR type and the value does not
	  fill the amount of characters specified in the DDL for the column, the driver
	  will pad the remaining characters with space (for ANSI compliance).

	- Fixed BUG#27655 - Connection.getTransactionIsolation() uses
	  "SHOW VARIABLES LIKE" which is very inefficient on MySQL-5.0+

	- Added configuration property "useDynamicCharsetInfo". If set to "false"
	  (the default), the driver will use a per-connection cache of character set
	  information queried from the server when necessary, or when set to "true",
	  use a built-in static mapping that is more efficient, but isn't aware of
	  custom character sets or character sets implemented after the release of
	  the JDBC driver.

	  Note: this only affects the "padCharsWithSpace" configuration property and the
            ResultSetMetaData.getColumnDisplayWidth() method.

	- More intelligent initial packet sizes for the "shared" packets are used
	  (512 bytes, rather than 16K), and initial packets used during handshake are
	  now sized appropriately as to not require reallocation.

	- Fixed issue where calling getGeneratedKeys() on a prepared statement after
	  calling execute() didn't always return the generated keys (executeUpdate()
	  worked fine however).

	- Fixed issue where a failed-over connection would let an application call
	  setReadOnly(false), when that call should be ignored until the connection
	  is reconnected to a writable master unless "failoverReadOnly" had been set
	  to "false".

	- Fixed BUG#28085 - Generate more useful error messages for diagnostics
	  when the driver thinks a result set isn't updatable. (Thanks to Ashley Martens
	  for the patch).

	- Driver will now use INSERT INTO ... VALUES (DEFAULT) form of statement
	  for updatable result sets for ResultSet.insertRow(), rather than
	  pre-populating the insert row with values from DatabaseMetaData.getColumns()
	  (which results in a "SHOW FULL COLUMNS" on the server for every result
	  set). If an application requires access to the default values before
	  insertRow() has been called, the JDBC URL should be configured with
	  "populateInsertRowWithDefaultValues" set to "true".

	  This fix specifically targets performance issues with ColdFusion and the
	  fact that it seems to ask for updatable result sets no matter what the
	  application does with them.

	- com.mysql.jdbc.[NonRegistering]Driver now understands URLs of the format
	  "jdbc:mysql:replication://" and "jdbc:mysql:loadbalance://" which will
	  create a ReplicationConnection (exactly like when
	  using [NonRegistering]ReplicationDriver) and an experimenal load-balanced
	  connection designed for use with SQL nodes in a MySQL Cluster/NDB environment,
	  respectively.

	  In an effort to simplify things, we're working on deprecating multiple
	  drivers, and instead specifying different core behavior based upon JDBC URL
	  prefixes, so watch for [NonRegistering]ReplicationDriver to eventually
	  disappear, to be replaced with com.mysql.jdbc[NonRegistering]Driver with
	  the new URL prefix.

	- Added an experimental load-balanced connection designed for use with SQL nodes
      in a MySQL Cluster/NDB environment (This is not for master-slave replication.
      For that, we suggest you look at ReplicationConnection or "lbpool").

	  If the JDBC URL starts with "jdbc:mysql:loadbalance://host-1,host-2,...host-n",
	  the driver will create an implementation of java.sql.Connection that load
	  balances requests across a series of MySQL JDBC connections to the given hosts,
	  where the balancing takes place after transaction commit.

      Therefore, for this to work (at all), you must use transactions, even if only
      reading data.

      Physical connections to the given hosts will not be created until needed.

      The driver will invalidate connections that it detects have had
      communication errors when processing a request. A new connection to the
      problematic host will be attempted the next time it is selected by the load
      balancing algorithm.

      There are two choices for load balancing algorithms, which may be specified
      by the "loadBalanceStrategy" JDBC URL configuration property:

      * "random" - the driver will pick a random host for each request. This tends
        to work better than round-robin, as the randomness will somewhat account for
        spreading loads where requests vary in response time, while round-robin
        can sometimes lead to overloaded nodes if there are variations in response times
        across the workload.

      * "bestResponseTime" - the driver will route the request to the host that had
        the best response time for the previous transaction.

    - When "useLocalSessionState" is set to "true" and connected to a MySQL-5.0 or
      later server, the JDBC driver will now determine whether an actual "commit" or
      "rollback" statement needs to be sent to the database when Connection.commit()
      or Connection.rollback() is called.

      This is especially helpful for high-load situations with connection pools that
      always call Connection.rollback() on connection check-in/check-out because it
      avoids a round-trip to the server.

03-01-07 - Version 5.0.5

    - Fixed BUG#23645 - Some collations/character sets reported as "unknown"
	  (specifically cias variants of existing character sets), and inability to override
	  the detected server character set.

	- Performance enhancement of initial character set configuration, driver
      will only send commands required to configure connection character set
      session variables if the current values on the server do not match
      what is required.

    - Fixed BUG#24360 .setFetchSize() breaks prepared SHOW and other commands.

    - Fixed BUG#24344 - useJDBCCompliantTimezoneShift with server-side prepared
	  statements gives different behavior than when using client-side prepared
	  statements. (this is now fixed if moving from server-side prepared statements
	  to client-side prepared statements by setting "useSSPSCompatibleTimezoneShift" to
	  true", as the driver can't tell if this is a new deployment that never used
	  server-side prepared statements, or if it is an existing deployment that is
	  switching to client-side prepared statements from server-side prepared statements.

    - Fixed BUG#23304 - DBMD using "show" and DBMD using information_schema do
      not return results consistent with each other. (note this fix only
      addresses the inconsistencies, not the issue that the driver is
      treating schemas differently than some users expect. We will revisit
      this behavior when there is full support for schemas in MySQL).

    - Fixed BUG#25073 - rewriting batched statements leaks internal statement
	  instances, and causes a memory leak.

	- Fixed issue where field-level for metadata from DatabaseMetaData when using
	  INFORMATION_SCHEMA didn't have references to current connections,
	  sometimes leading to NullPointerExceptions when intropsecting them via
	  ResultSetMetaData.

	- Fixed BUG#25025 - Client-side prepared statement parser gets confused by
	  in-line (/* ... */) comments and therefore can't rewrite batched statements
	  or reliably detect type of statements when they're used.

	- Fixed BUG#24065 - Better error message when server doesn't return enough
	  information to determine stored procedure/function parameter types.

	- Fixed BUG#21438 - Driver sending nanoseconds to server for timestamps when
	  using server-side prepared statements, when server expects microseconds.

	- Fixed BUG#25514 - Timer instance used for Statement.setQueryTimeout()
	  created per-connection, rather than per-VM, causing memory leak

	- Fixed BUG#25009 - Results from updates not handled correctly in
	  multi-statement queries, leading to erroneous "Result is from UPDATE"
	  exceptions.

	- Fixed BUG#25047 - StringUtils.indexOfIgnoreCaseRespectQuotes() isn't
	  case-insensitive on the first character of the target. This bug broke
	  rewriteBatchedStatements functionality when prepared statements don't
	  use upper-case for the VALUES clause in their statements.

	- Fixed BUG#21480 - Some exceptions thrown out of StandardSocketFactory
	  were needlessly wrapped, obscurring their true cause, especially when
	  using socket timeouts.

	- Fixed BUG#23303 - DatabaseMetaData.getSchemas() doesn't return a
	  TABLE_CATALOG column.

    - Fixed BUG#25399 - EscapeProcessor gets confused by multiple
      backslashes. We now push the responsibility of syntax errors back
      on to the server for most escape sequences.

	- Fixed BUG#25379 - INOUT parameters in CallableStatements get
	  doubly-escaped.

	- Removed non-short-circuited logical ORs from "if" statements.

	- Re-worked stored procedure parameter parser to be more robust. Driver no
	  longer requires "BEGIN" in stored procedure definition, but does have
	  requirement that if a stored function begins with a label directly after the
	  "returns" clause, that the label is not a quoted identifier.
    - Reverted back to internal character conversion routines for single-byte
      character sets, as the ones internal to the JVM are using much more CPU
      time than our internal implementation.

	- Changed cached result set metadata (when using
	  "cacheResultSetMetadata=true") to be cached per-connection rather
	  than per-statement as previously implemented.

	- Use a java.util.TreeMap to map column names to ordinal indexes for
	  ResultSet.findColumn() instead of a HashMap. This allows us to have
	  case-insensitive lookups (required by the JDBC specification) without
	  resorting to the many transient object instances needed to support this
	  requirement with a normal HashMap with either case-adjusted keys, or
	  case-insensitive keys. (In the worst case scenario for lookups of a 1000
	  column result set, TreeMaps are about half as fast wall-clock time as
	  a HashMap, however in normal applications their use gives many orders
	  of magnitude reduction in transient object instance creation which pays
	  off later for CPU usage in garbage collection).

	- Avoid static synchronized code in JVM class libraries for dealing with
	  default timezones.

	- Fixed cases where ServerPreparedStatements weren't using cached metadata
	  when "cacheResultSetMetadata=true" was configured.

	- Use faster datetime parsing for ResultSets that come from plain or
	  non-server-side prepared statements. (Enable old implementation with
	  "useFastDateParsing=false" as a configuration parameter).

	- Fixed BUG#24794 - DatabaseMetaData.getSQLKeywords() doesn't return
	  all reserved words for current MySQL version. The current fix/implementation
	  returns keywords for MySQL-5.1, and doesn't distinguish between different
	  versions of the server.

	- When using cached metadata, skip field-level metadata packets coming from
	  the server, rather than reading them and discarding them without creating
	  com.mysql.jdbc.Field instances.

	- Fixed BUG#25836 - Statement execution which timed out doesn't always
	  throw MySQLTimeoutException.

	- Throw exceptions encountered during timeout to thread
	  calling Statement.execute*(), rather than RuntimeException.

	- Added configuration property "localSocketAddress",which is the hostname or
	  IP address given to explicitly configure the interface that the driver will
	  bind the client side of the TCP/IP connection to when connecting.

	- Take "localSocketAddress" property into account when creating instances
	  of CommunicationsException when the underyling exception is a
	  java.net.BindException, so that a friendlier error message is given with
	  a little internal diagnostics.

	- Fixed some NPEs when cached metadata was used with UpdatableResultSets.

	- The "rewriteBatchedStatements" feature can now be used with server-side
	  prepared statements.

	- Fixed BUG#26326 - Connection property "socketFactory" wasn't exposed via
	  correctly named mutator/accessor, causing data source implementations that
	  use JavaBean naming conventions to set properties to fail to set the property
	  (and in the case of SJAS, fail silently when trying to set this parameter).

	- Fixed BUG#25787 - java.util.Date should be serialized for
	  PreparedStatement.setObject().

	  We've added a new configuration option "treatUtilDateAsTimestamp", which is
	  false by default, as (1) We already had specific behavior to treat
	  java.util.Date as a java.sql.Timestamp because it's useful to many folks,
	  and (2) that behavior will very likely be required for drivers JDBC-post-4.0.

    - Fixed BUG#22628 - Driver.getPropertyInfo() throws NullPointerException for
      URL that only specifies host and/or port.

	- Fixed BUG#21267, ParameterMetaData throws NullPointerException when
	  prepared SQL actually has a syntax error. Added
	  "generateSimpleParameterMetadata" configuration property, which when set
	  to "true" will generate metadata reflecting VARCHAR for every parameter
	  (the default is "false", which will cause an exception to be thrown if no
	  parameter metadata for the statement is actually available).

	- When extracting foreign key information from "SHOW CREATE TABLE " in
	  DatabaseMetaData, ignore exceptions relating to tables being missing
	  (which could happen for cross-reference or imported-key requests, as
	  the list of tables is generated first, then iterated).

	- Fixed logging of XA commands sent to server, it's now configurable
	  via "logXaCommands" property (defaults to "false").

	- Fixed issue where XADataSources couldn't be bound into JNDI,
	  as the DataSourceFactory didn't know how to create instances
	  of them.

	- Fixed issue where XADataSources couldn't be bound into JNDI,
	  as the DataSourceFactory didn't know how to create instances
	  of them.

	- Usage advisor will now issue warnings for result sets with large numbers
	  of rows (size configured by "resultSetSizeThreshold" property, default
	  value is 100).

10-20-06 - Version 5.0.4

    - Fixed BUG#21379 - column names don't match metadata in cases
      where server doesn't return original column names (column functions)
	  thus breaking compatibility with applications that expect 1-1 mappings
	  between findColumn() and rsmd.getColumnName(), usually manifests itself
	  as "Can't find column ('')" exceptions.

    - Fixed BUG#21544 - When using information_schema for metadata,
	  COLUMN_SIZE for getColumns() is not clamped to range of
	  java.lang.Integer as is the case when not using
	  information_schema, thus leading to a truncation exception that
	  isn't present when not using information_schema.

    - Fixed configuration property "jdbcCompliantTruncation" was not
      being used for reads of result set values.

    - Fixed BUG#22024 - Newlines causing whitespace to span confuse
	  procedure parser when getting parameter metadata for stored
	  procedures.

	- Driver now supports {call sp} (without "()" if procedure has no
	  arguments).

	- Fixed BUG#22359 - Driver was using milliseconds for
	  Statement.setQueryTimeout() when specification says argument is
	  to be in seconds.

	- Workaround for server crash when calling stored procedures
	  via a server-side prepared statement (driver now detects
	  prepare(stored procedure) and substitutes client-side prepared
	  statement), addresses BUG#22297.

	- Added new _ci collations to CharsetMapping, fixing
	  Bug#22456 - utf8_unicode_ci not working.

	- Fixed BUG#22290 - Driver issues truncation on write exception when
	  it shouldn't (due to sending big decimal incorrectly to server with
	  server-side prepared statement).

	- Fixed BUG#22613 - DBMD.getColumns() does not return expected
	  COLUMN_SIZE for the SET type, now returns length of largest possible
	  set disregarding whitespace or the "," delimitters to be consistent
	  with the ODBC driver.

	- Driver now sends numeric 1 or 0 for client-prepared statement
	  setBoolean() calls instead of '1' or '0'.

	- DatabaseMetaData correctly reports true for supportsCatalog*()
	  methods.

07-26-06 - Version 5.0.3

    - Fixed BUG#20650 - Statement.cancel() causes NullPointerException
      if underlying connection has been closed due to server failure.

    - Added configuration option "noAccessToProcedureBodies" which will
      cause the driver to create basic parameter metadata for
      CallableStatements when the user does not have access to procedure
      bodies via "SHOW CREATE PROCEDURE" or selecting from mysql.proc
      instead of throwing an exception. The default value for this option
      is "false".

07-11-06 - Version 5.0.2-beta (5.0.1 not released due to packaging error)

    - Fixed BUG#17401 - Can't use XAConnection for local transactions when
      no global transaction is in progress.

    - Fixed BUG#18086 - Driver fails on non-ASCII platforms. The driver
      was assuming that the platform character set would be a superset
      of MySQL's "latin1" when doing the handshake for authentication,
      and when reading error messages. We now use Cp1252 for all strings
      sent to the server during the handshake phase, and a hard-coded mapping
      of the "language" server variable to the character set that
      is used for error messages.

    - Fixed BUG#19169 - ConnectionProperties (and thus some
	  subclasses) are not serializable, even though some J2EE containers
	  expect them to be.

	- Fixed BUG#20242 - MysqlValidConnectionChecker for JBoss doesn't
	  work with MySQLXADataSources.

	- Better caching of character set converters (per-connection)
	  to remove a bottleneck for multibyte character sets.

	- Added connection/datasource property  "pinGlobalTxToPhysicalConnection"
	  (defaults to "false"). When set to "true", when using XAConnections, the
	  driver ensures that operations on a given XID are always routed to the
	  same physical connection. This allows the XAConnection to support
	  "XA START ... JOIN" after "XA END" has been called, and is also a
	  workaround for transaction managers that don't maintain thread affinity
	  for a global transaction (most either always maintain thread affinity,
	  or have it as a configuration option).

	- MysqlXaConnection.recover(int flags) now allows combinations of
	  XAResource.TMSTARTRSCAN and TMENDRSCAN. To simulate the "scanning"
	  nature of the interface, we return all prepared XIDs for TMSTARTRSCAN,
	  and no new XIDs for calls with TMNOFLAGS, or TMENDRSCAN when not in
	  combination with TMSTARTRSCAN. This change was made for API compliance,
	  as well as integration with IBM WebSphere's transaction manager.

12-23-05 - Version 5.0.0-beta

    - XADataSource implemented (ported from 3.2 branch which won't be
      released as a product). Use
      "com.mysql.jdbc.jdbc2.optional.MysqlXADataSource" as your datasource
      class name in your application server to utilize XA transactions
      in MySQL-5.0.10 and newer.

    - PreparedStatement.setString() didn't work correctly when
      sql_mode on server contained NO_BACKSLASH_ESCAPES, and no characters
      that needed escaping were present in the string.

    - Attempt detection of the MySQL type "BINARY" (it's an alias, so this isn't
      always reliable), and use the java.sql.Types.BINARY type mapping for it.

    - Moved -bin-g.jar file into separate "debug" subdirectory to avoid confusion.

    - Don't allow .setAutoCommit(true), or .commit() or .rollback() on an XA-managed
      connection as-per the JDBC specification.

    - If the connection "useTimezone" is set to "true", then also respect timezone
      conversions in escape-processed string literals (e.g. "{ts ...}" and
      "{t ...}").

    - Return original column name for RSMD.getColumnName() if the column was aliased,
      alias name for .getColumnLabel() (if aliased), and original table name
      for .getTableName(). Note this only works for MySQL-4.1 and newer, as
      older servers don't make this information available to clients.

    - Setting "useJDBCCompliantTimezoneShift=true" (it's not the default)
      causes the driver to use GMT for _all_ TIMESTAMP/DATETIME timezones,
      and the current VM timezone for any other type that refers to timezones.
      This feature can not be used when "useTimezone=true" to convert between
      server and client timezones.

    - Add one level of indirection of internal representation of CallableStatement
      parameter metadata to avoid class not found issues on JDK-1.3 for
      ParameterMetadata interface (which doesn't exist prior to JDBC-3.0).

    - Added unit tests for XADatasource, as well as friendlier exceptions
      for XA failures compared to the "stock" XAException (which has no
      messages).

    - Fixed BUG#14279 - Idle timeouts cause XAConnections to whine about rolling
      themselves back

    - Added support for Connector/MXJ integration via url subprotocol
      "jdbc:mysql:mxj://....".

    - Moved all SQLException constructor usage to a factory in SQLError
      (ground-work for JDBC-4.0 SQLState-based exception classes).

    - Removed Java5-specific calls to BigDecimal constructor (when
      result set value is '', (int)0 was being used as an argument
      in-directly via method return value. This signature doesn't exist
      prior to Java5.)

    - Moved all SQLException creation to a factory method in SQLError,
      groundwork for JDBC-4.0 SQLState class-based exceptions.

    - Added service-provider entry to META-INF/services/java.sql.Driver
      for JDBC-4.0 support.

    - Return "[VAR]BINARY" for RSMD.getColumnTypeName() when that is actually
      the type, and it can be distinguished (MySQL-4.1 and newer).

    - When fix for BUG#14562 was merged from 3.1.12, added functionality
      for CallableStatement's parameter metadata to return correct
      information for .getParameterClassName().

    - Fuller synchronization of Connection to avoid deadlocks when
      using multithreaded frameworks that multithread a single connection
      (usually not recommended, but the JDBC spec allows it anyways),
      part of fix to BUG#14972).

    - Implementation of Statement.cancel() and Statement.setQueryTimeout().
      Both require MySQL-5.0.0 or newer server, require a separate connection
      to issue the "KILL QUERY" command, and in the case of setQueryTimeout()
      creates an additional thread to handle the timeout functionality.

      Note: Failures to cancel the statement for setQueryTimeout() may manifest
      themselves as RuntimeExceptions rather than failing silently, as there
      is currently no way to unblock the thread that is executing the query being
      cancelled due to timeout expiration and have it throw the exception
      instead.

    - Removed dead code in com.mysql.jdbc.Connection.

    - Made construction of com.mysql.jdbc.Field (result set metadata)
      instances more efficient for non-string types by not doing
      character set initialization, or detection of type changes due to
      temporary tables.

    - Removed redundant code in com.mysql.jdbc.MysqlIO.

    - Removed work done for BUG#14652, and instead loosened synchronization
      to solve a number of deadlock issues in BUG#18719, BUG#18367, BUG#17709
      and BUG#15067. New strategy basically makes Connection instances threadsafe
      and thus shareable across threads, and anything else threadsafe, but not
      necessarily shareable across threads due to JDBC API interactions that
      can cause non-obvious behavior and/or deadlock scenarios to occur since
      the API is not designed to be used from multiple threads at once.

      Therefore, unless external synchronization is provided, clients should
      not allow multiple threads to share a given statement or result set. Examples
      of issues with the API itself not being multi-thread suitable include,
      but are not limited to race conditions between modifiers and execution and
      retrieval methods on statements and result sets that are not synchronizable
      such as ResultSet.get*() and traversal methods, or Statement.execute*() closing
      result sets without effectively making the driver itself serializable across the
      board.

      These changes should not have any effect on "normal" J(2)EE use cases
      where only one thread ever uses a connection instance and the objects created by
      it.

    - Use a java.util.Timer to schedule cancellation of queries via
      Statement.setQueryTimeout() rather than one thread per potential cancellation.

      A new thread will be used to actually cancel a running query, as there's potential
      for a cancel request to block other cancel requests if all run from the
      same thread.

nn-nn-07 - Version 3.1.15

	- Fixed BUG#23281 - Downed slave caused round-robin load balance to
	  not cycle back to first host in list.

	- Disabled use of server-side prepared statements by default.

	- Handle YYYY-MM-DD hh:mm:ss format of timestamp in
	  ResultSet.getTimeFromString().

	- Fixed BUG#24840 - character encoding of "US-ASCII" doesn't map correctly
	  for 4.1 or newer

	- Added Implementation-Vendor-Id attribute to jar manifest per request
	  in BUG#15641.

	- C3P0 >= version 0.9.1 passes non-proxied connections to
	  MysqlConnectionTester,  thus it began throwing ClassCastExceptions.
	  MysqlConnectionTester now checks if it has a plain Connection and uses
	  that if possible. Thanks to Brian Skrab for the fix.

10-19-06 - Version 3.1.14

    - Fixed BUG#20479 - Updatable result set throws ClassCastException
	  when there is row data and moveToInsertRow() is called.

	- Fixed BUG#20485 - Updatable result set that contains
	  a BIT column fails when server-side prepared statements are used.

	- Fixed BUG#16987 - Memory leak with profileSQL=true.

	- Fixed BUG#19726 - Connection fails to localhost when using
	  timeout and IPv6 is configured.

	- Fixed BUG#16791 - NullPointerException in MysqlDataSourceFactory
	  due to Reference containing RefAddrs with null content.

	- Fixed BUG#20306 - ResultSet.getShort() for UNSIGNED TINYINT
	  returns incorrect values when using server-side prepared statements.

	- Fixed BUG#20687 - Can't pool server-side prepared statements, exception
	  raised when re-using them.

	- Fixed BUG#21062 - ResultSet.getSomeInteger() doesn't work for BIT(>1).

	- Fixed BUG#18880 - ResultSet.getFloatFromString() can't retrieve
	  values near Float.MIN/MAX_VALUE.

	- Fixed BUG#20888 - escape of quotes in client-side prepared
	  statements parsing not respected. Patch covers more than bug report,
	  including NO_BACKSLASH_ESCAPES being set, and stacked quote characters
	  forms of escaping (i.e. '' or "").

	- Fixed BUG#19993 - ReplicationDriver does not always round-robin load
	  balance depending on URL used for slaves list.

	- Fixed calling toString() on ResultSetMetaData for driver-generated
	  (i.e. from DatabaseMetaData method calls, or from getGeneratedKeys())
	  result sets would raise a NullPointerException.

	- Fixed Bug#21207 - Driver throws NPE when tracing prepared statements that
	  have been closed (in asSQL()).

	- Removed logger autodectection altogether, must now specify logger
	  explitly if you want to use a logger other than one that logs
	  to STDERR.

	- Fixed BUG#22290 - Driver issues truncation on write exception when
	  it shouldn't (due to sending big decimal incorrectly to server with
	  server-side prepared statement).

	- Driver now sends numeric 1 or 0 for client-prepared statement
	  setBoolean() calls instead of '1' or '0'.

	- Fixed bug where driver would not advance to next host if
	  roundRobinLoadBalance=true and the last host in the list is down.

	- Fixed BUG#18258 - DatabaseMetaData.getTables(), columns() with bad
	  catalog parameter threw exception rather than return empty result
	  set (as required by spec).

	- Check and store value for continueBatchOnError property in constructor
      of Statements, rather than when executing batches, so that Connections
      closed out from underneath statements don't cause NullPointerExceptions
      when it's required to check this property.

    - Fixed bug when calling stored functions, where parameters weren't
      numbered correctly (first parameter is now the return value, subsequent
      parameters if specified start at index "2").

	- Fixed BUG#21814 - time values outside valid range silently wrap.

05-26-06 - Version 3.1.13

    - Fixed BUG#15464 - INOUT parameter does not store IN value.

    - Fixed BUG#14609 - Exception thrown for new decimal type when
      using updatable result sets.

    - Fixed BUG#15544, no "dos" character set in MySQL > 4.1.0

    - Fixed BUG#15383 - PreparedStatement.setObject() serializes
      BigInteger as object, rather than sending as numeric value
      (and is thus not complementary to .getObject() on an UNSIGNED
      LONG type).

    - Fixed BUG#11874 - ResultSet.getShort() for UNSIGNED TINYINT
      returned wrong values.

    - Fixed BUG#15676 - lib-nodist directory missing from
      package breaks out-of-box build

    - Fixed BUG#15854 - DBMD.getColumns() returns wrong type for BIT.

    - Fixed BUG#16169 - ResultSet.getNativeShort() causes stack overflow error
      via recurisve calls.

    - Fixed BUG#14938 - Unable to initialize character set mapping tables.
      Removed reliance on .properties files to hold this information, as it
      turns out to be too problematic to code around class loader hierarchies
      that change depending on how an application is deployed. Moved information
      back into the CharsetMapping class.

    - Fixed BUG#16841 - updatable result set doesn't return AUTO_INCREMENT
      values for insertRow() when multiple column primary keys are used. (the
      driver was checking for the existence of single-column primary keys and
      an autoincrement value > 0 instead of a straightforward isAutoIncrement()
      check).

    - Fixed BUG#17099 - Statement.getGeneratedKeys() throws NullPointerException
      when no query has been processed.

    - Fixed BUG#13469 - Driver tries to call methods that don't exist on older and
      newer versions of Log4j. The fix is not trying to auto-detect presense of log4j,
      too many different incompatible versions out there in the wild to do this reliably.

      If you relied on autodetection before, you will need to add
      "logger=com.mysql.jdbc.log.Log4JLogger" to your JDBC URL to enable Log4J usage,
      or alternatively use the new "CommonsLogger" class to take care of this.

    - Added support for Apache Commons logging, use "com.mysql.jdbc.log.CommonsLogger"
      as the value for the "logger" configuration property.

    - LogFactory now prepends "com.mysql.jdbc.log" to log class name if it can't be
      found as-specified. This allows you to use "short names" for the built-in log
      factories, for example "logger=CommonsLogger" instead of
      "logger=com.mysql.jdbc.log.CommonsLogger".

    - Fixed BUG#15570 - ReplicationConnection incorrectly copies state,
	  doesn't transfer connection context correctly when transitioning between
	  the same read-only states.

	- Fixed BUG#18041 - Server-side prepared statements don't cause
	  truncation exceptions to be thrown when truncation happens.

	- Added performance feature, re-writing of batched executes for
	  Statement.executeBatch() (for all DML statements) and
	  PreparedStatement.executeBatch() (for INSERTs with VALUE clauses
	  only). Enable by using "rewriteBatchedStatements=true" in your JDBC URL.

	- Fixed BUG#17898 - registerOutParameter not working when some
	  parameters pre-populated. Still waiting for feedback from JDBC experts
	  group to determine what correct parameter count from getMetaData()
	  should be, however.

	- Fixed BUG#17587 - clearParameters() on a closed prepared statement
	  causes NPE.

	- Map "latin1" on MySQL server to CP1252 for MySQL > 4.1.0.

	- Added additional accessor and mutator methods on ConnectionProperties
	  so that DataSource users can use same naming as regular URL properties.

	- Fixed BUG#18740 - Data truncation and getWarnings() only returns last
	  warning in set.

	- Improved performance of retrieving BigDecimal, Time, Timestamp and Date
	  values from server-side prepared statements by creating fewer short-lived
	  instances of Strings when the native type is not an exact match for
	  the requested type. Fixes BUG#18496 for BigDecimals.

	- Fixed BUG#18554 - Aliased column names where length of name > 251
	  are corrupted.

	- Fixed BUG#17450 - ResultSet.wasNull() not always reset
	  correctly for booleans when done via conversion for server-side
	  prepared statements.

	- Fixed BUG#16277 - Invalid classname returned for
	  RSMD.getColumnClassName() for BIGINT type.

	- Fixed case where driver wasn't reading server status correctly when
	  fetching server-side prepared statement rows, which in some cases
	  could cause warning counts to be off, or multiple result sets to not
	  be read off the wire.

	- Driver now aware of fix for BIT type metadata that went into
	  MySQL-5.0.21 for server not reporting length consistently (bug
	  number 13601).

	- Fixed BUG#19282 - ResultSet.wasNull() returns incorrect value
	  when extracting native string from server-side prepared statement
	  generated result set.

11-30-05 - Version 3.1.12

    - Fixed client-side prepared statement bug with embedded ? inside
      quoted identifiers (it was recognized as a placeholder, when it
      was not).

    - Don't allow executeBatch() for CallableStatements with registered
      OUT/INOUT parameters (JDBC compliance).

    - Fall back to platform-encoding for URLDecoder.decode() when
      parsing driver URL properties if the platform doesn't have a
      two-argument version of this method.

    - Fixed BUG#14562 - Java type conversion may be incorrect for
      mediumint.

    - Added configuration property "useGmtMillisForDatetimes" which
      when set to true causes ResultSet.getDate(), .getTimestamp() to
      return correct millis-since GMT when .getTime() is called on
      the return value (currently default is "false" for legacy
      behavior).

    - Fixed DatabaseMetaData.stores*Identifiers():

        * if lower_case_table_names=0 (on server):

            storesLowerCaseIdentifiers() returns false
            storesLowerCaseQuotedIdentifiers() returns false
            storesMixedCaseIdentifiers() returns true
            storesMixedCaseQuotedIdentifiers() returns true
            storesUpperCaseIdentifiers() returns false
            storesUpperCaseQuotedIdentifiers() returns true

        * if lower_case_table_names=1 (on server):

            storesLowerCaseIdentifiers() returns true
            storesLowerCaseQuotedIdentifiers() returns true
            storesMixedCaseIdentifiers() returns false
            storesMixedCaseQuotedIdentifiers() returns false
            storesUpperCaseIdentifiers() returns false
            storesUpperCaseQuotedIdentifiers() returns true

    - Fixed BUG#14815 - DatabaseMetaData.getColumns() doesn't
      return TABLE_NAME correctly.

    - Fixed BUG#14909 - escape processor replaces quote character
      in quoted string with string delimiter.

    - Fixed BUG#12975 - OpenOffice expects
      DBMD.supportsIntegrityEnhancementFacility() to return "true"
      if foreign keys are supported by the datasource, even though
      this method also covers support for check constraints,
	  which MySQL _doesn't_ have. Setting the configuration property
	  "overrideSupportsIntegrityEnhancementFacility" to "true" causes
	  the driver to return "true" for this method.

    - Added "com.mysql.jdbc.testsuite.url.default" system property to
	  set default JDBC url for testsuite (to speed up bug resolution
	  when I'm working in Eclipse).

	- Fixed BUG#14938 - Unable to initialize character set mapping
	  tables (due to J2EE classloader differences).

	- Fixed BUG#14972 - Deadlock while closing server-side prepared
	  statements from multiple threads sharing one connection.

	- Fixed BUG#12230 -	logSlowQueries should give better info.

	- Fixed BUG#13775 - Extraneous sleep on autoReconnect.

	- Fixed BUG#15024 - Driver incorrectly closes streams passed as
	  arguments to PreparedStatements. Reverts to legacy behavior by
	  setting the JDBC configuration property "autoClosePStmtStreams"
	  to "true" (also included in the 3-0-Compat configuration "bundle").

	- Fixed BUG#13048 - maxQuerySizeToLog is not respected. Added logging of
	  bound values for execute() phase of server-side prepared statements
	  when profileSQL=true as well.

	- Fixed BUG#15065 - Usage advisor complains about unreferenced
	  columns, even though they've been referenced.

	- Don't increase timeout for failover/reconnect (BUG#6577)

	- Process escape tokens in Connection.prepareStatement(...), fix
	  for BUG#15141. You can disable this behavior by setting
	  the JDBC URL configuration property "processEscapeCodesForPrepStmts"
	  to "false".

	- Fixed BUG#13255 - Reconnect during middle of executeBatch()
	  should not occur if autoReconnect is enabled.

10-07-05 - Version 3.1.11

    - Fixed BUG#11629 - Spurious "!" on console when character
      encoding is "utf8".

    - Fixed statements generated for testcases missing ";" for
      "plain" statements.

    - Fixed BUG#11663 - Incorrect generation of testcase scripts
      for server-side prepared statements.

    - Fixed regression caused by fix for BUG#11552 that caused driver
      to return incorrect values for unsigned integers when those
      integers where within the range of the positive signed type.

    - Moved source code to svn repo.

    - Fixed BUG#11797 - Escape tokenizer doesn't respect stacked single quotes
	  for escapes.

	- GEOMETRY type not recognized when using server-side prepared statements.

    - Fixed BUG#11879 -- ReplicationConnection won't switch to slave, throws
      "Catalog can't be null" exception.

    - Fixed BUG#12218, properties shared between master and slave with
      replication connection.

    - Fixed BUG#10630, Statement.getWarnings() fails with NPE if statement
      has been closed.

    - Only get char[] from SQL in PreparedStatement.ParseInfo() when needed.

    - Fixed BUG#12104 - Geometry types not handled with server-side prepared
      statements.

    - Fixed BUG#11614 - StringUtils.getBytes() doesn't work when using
      multibyte character encodings and a length in  _characters_ is
      specified.

    - Fixed BUG#11798 - Pstmt.setObject(...., Types.BOOLEAN) throws exception.

    - Fixed BUG#11976 - maxPerformance.properties mis-spells
	  "elideSetAutoCommits".

	- Fixed BUG#11575 -- DBMD.storesLower/Mixed/UpperIdentifiers()
	  reports incorrect values for servers deployed on Windows.

	- Fixed BUG#11190 - ResultSet.moveToCurrentRow() fails to work when
	  preceeded by a call to ResultSet.moveToInsertRow().

	- Fixed BUG#11115, VARBINARY data corrupted when using server-side
	  prepared statements and .setBytes().

	- Fixed BUG#12229 - explainSlowQueries hangs with server-side
	  prepared statements.

	- Fixed BUG#11498 - Escape processor didn't honor strings demarcated
	  with double quotes.

	- Lifted restriction of changing streaming parameters with server-side
	  prepared statements. As long as _all_ streaming parameters were set
	  before execution, .clearParameters() does not have to be called.
	  (due to limitation of client/server protocol, prepared statements
	   can not reset _individual_ stream data on the server side).

	- Reworked Field class, *Buffer, and MysqlIO to be aware of field
	  lengths > Integer.MAX_VALUE.

	- Updated DBMD.supportsCorrelatedQueries() to return true for versions >
	  4.1, supportsGroupByUnrelated() to return true and
	  getResultSetHoldability() to return HOLD_CURSORS_OVER_COMMIT.

	- Fixed BUG#12541 - Handling of catalog argument in
	  DatabaseMetaData.getIndexInfo(), which also means changes to the following
	  methods in DatabaseMetaData:

	    - getBestRowIdentifier()
	    - getColumns()
	    - getCrossReference()
	    - getExportedKeys()
	    - getImportedKeys()
	    - getIndexInfo()
	    - getPrimaryKeys()
	    - getProcedures() (and thus indirectly getProcedureColumns())
	    - getTables()

	  The "catalog" argument in all of these methods now behaves in the following
	  way:

	    - Specifying NULL means that catalog will not be used to filter the
	      results (thus all databases will be searched), unless you've
	      set "nullCatalogMeansCurrent=true" in your JDBC URL properties.

	    - Specifying "" means "current" catalog, even though this isn't quite
	      JDBC spec compliant, it's there for legacy users.

	    - Specifying a catalog works as stated in the API docs.

	- Made Connection.clientPrepare() available from "wrapped" connections
	  in the jdbc2.optional package (connections built by
	  ConnectionPoolDataSource instances).

    - Added Connection.isMasterConnection() for clients to be able to determine
      if a multi-host master/slave connection is connected to the first host
      in the list.

    - Fixed BUG#12753 - Tokenizer for "=" in URL properties was causing
      sessionVariables=.... to be parameterized incorrectly.

    - Fixed BUG#11781, foreign key information that is quoted is
      parsed incorrectly when DatabaseMetaData methods use that
      information.

    - The "sendBlobChunkSize" property is now clamped to "max_allowed_packet"
      with consideration of stream buffer size and packet headers to avoid
      PacketTooBigExceptions when "max_allowed_packet" is similar in size
      to the default "sendBlobChunkSize" which is 1M.

    - CallableStatement.clearParameters() now clears resources associated
      with INOUT/OUTPUT parameters as well as INPUT parameters.

    - Fixed BUG#12417 - Connection.prepareCall() is database name
      case-sensitive (on Windows systems).

    - Fixed BUG#12752 - Cp1251 incorrectly mapped to win1251 for
      servers newer than 4.0.x.

    - Fixed BUG#12970 - java.sql.Types.OTHER returned for
	  BINARY and VARBINARY columns when using
	  DatabaseMetaData.getColumns().

	- ServerPreparedStatement.getBinding() now checks if the statement
	  is closed before attempting to reference the list of parameter
	  bindings, to avoid throwing a NullPointerException.

    - Fixed BUG#13277 - ResultSetMetaData from
      Statement.getGeneratedKeys() caused NullPointerExceptions to be
      thrown whenever a method that required a connection reference
      was called.

    - Removed support for java.nio I/O. Too many implementations
      turned out to be buggy, and there was no performance difference
      since MySQL is a blocking protocol anyway.

06-23-05 - Version 3.1.10-stable

	- Fixed connecting without a database specified raised an exception
	  in MysqlIO.changeDatabaseTo().

	- Initial implemention of ParameterMetadata for
	  PreparedStatement.getParameterMetadata(). Only works fully
	  for CallableStatements, as current server-side prepared statements
	  return every parameter as a VARCHAR type.

	- Fixed BUG#11552 - Server-side prepared statements return incorrect
	  values for unsigned TINYINT, SMALLINT, INT and Long.

	- Fixed BUG#11540 - Incorrect year conversion in setDate(..) for
	  system that use B.E. year in default locale.

06-22-05 - Version 3.1.9-stable

	- Overhaul of character set configuration, everything now
	  lives in a properties file.

	- Driver now correctly uses CP932 if available on the server
	  for Windows-31J, CP932 and MS932 java encoding names,
	  otherwise it resorts to SJIS, which is only a close
	  approximation. Currently only MySQL-5.0.3 and newer (and
	  MySQL-4.1.12 or .13, depending on when the character set
	  gets backported) can reliably support any variant of CP932.

	- Fixed BUG#9064 - com.mysql.jdbc.PreparedStatement.ParseInfo
	  does unnecessary call to toCharArray().

	- Fixed Bug#10144 - Memory leak in ServerPreparedStatement if
	  serverPrepare() fails.

	- Actually write manifest file to correct place so it ends up
	  in the binary jar file.

	- Added "createDatabaseIfNotExist" property (default is "false"),
	  which will cause the driver to ask the server to create the
	  database specified in the URL if it doesn't exist. You must have
	  the appropriate privileges for database creation for this to
	  work.

	- Fixed BUG#10156 - Unsigned SMALLINT treated as signed for ResultSet.getInt(),
	  fixed all cases for UNSIGNED integer values and server-side prepared statements,
	  as well as ResultSet.getObject() for UNSIGNED TINYINT.

	- Fixed BUG#10155, double quotes not recognized when parsing
	  client-side prepared statements.

	- Made enableStreamingResults() visible on
	  com.mysql.jdbc.jdbc2.optional.StatementWrapper.

	- Made ServerPreparedStatement.asSql() work correctly so auto-explain
	  functionality would work with server-side prepared statements.

	- Made JDBC2-compliant wrappers public in order to allow access to
	  vendor extensions.

	- Cleaned up logging of profiler events, moved code to dump a profiler
	  event as a string to com.mysql.jdbc.log.LogUtils so that third
	  parties can use it.

	- DatabaseMetaData.supportsMultipleOpenResults() now returns true. The
	  driver has supported this for some time, DBMD just missed that fact.

	- Fixed BUG#10310 - Driver doesn't support {?=CALL(...)} for calling
	  stored functions. This involved adding support for function retrieval
	  to DatabaseMetaData.getProcedures() and getProcedureColumns() as well.

	- Fixed BUG#10485, SQLException thrown when retrieving YEAR(2)
	  with ResultSet.getString(). The driver will now always treat YEAR types
	  as java.sql.Dates and return the correct values for getString().
	  Alternatively, the "yearIsDateType" connection property can be set to
	  "false" and the values will be treated as SHORTs.

	- The datatype returned for TINYINT(1) columns when "tinyInt1isBit=true"
	  (the default) can be switched between Types.BOOLEAN and Types.BIT
	  using the new configuration property "transformedBitIsBoolean", which
	  defaults to "false". If set to "false" (the default),
	  DatabaseMetaData.getColumns() and ResultSetMetaData.getColumnType()
	  will return Types.BOOLEAN for TINYINT(1) columns. If "true",
	  Types.BOOLEAN will be returned instead. Irregardless of this configuration
	  property, if "tinyInt1isBit" is enabled, columns with the type TINYINT(1)
	  will be returned as java.lang.Boolean instances from
	  ResultSet.getObject(..), and ResultSetMetaData.getColumnClassName()
	  will return "java.lang.Boolean".

	- Fixed BUG#10496 - SQLException is thrown when using property
	  "characterSetResults" with cp932 or eucjpms.

	- Reorganized directory layout, sources now in "src" folder,
	  don't pollute parent directory when building, now output goes
	  to "./build", distribution goes to "./dist".

	- Added support/bug hunting feature that generates .sql test
	  scripts to STDERR when "autoGenerateTestcaseScript" is set
	  to "true".

	- Fixed BUG#10850 - 0-length streams not sent to server when
	  using server-side prepared statements.

	- Setting "cachePrepStmts=true" now causes the Connection to also
	  cache the check the driver performs to determine if a prepared
	  statement can be server-side or not, as well as caches server-side
	  prepared statements for the lifetime of a connection. As before,
	  the "prepStmtCacheSize" parameter controls the size of these
	  caches.

	- Try to handle OutOfMemoryErrors more gracefully. Although not
	  much can be done, they will in most cases close the connection
	  they happened on so that further operations don't run into
	  a connection in some unknown state. When an OOM has happened,
	  any further operations on the connection will fail with a
	  "Connection closed" exception that will also list the OOM exception
	  as the reason for the implicit connection close event.

	- Don't send COM_RESET_STMT for each execution of a server-side
	  prepared statement if it isn't required.

	- Driver detects if you're running MySQL-5.0.7 or later, and does
	  not scan for "LIMIT ?[,?]" in statements being prepared, as the
	  server supports those types of queries now.

	- Fixed BUG#11115, Varbinary data corrupted when using server-side
	  prepared statements and ResultSet.getBytes().

	- Connection.setCatalog() is now aware of the "useLocalSessionState"
	  configuration property, which when set to true will prevent
	  the driver from sending "USE ..." to the server if the requested
	  catalog is the same as the current catalog.

	- Added the following configuration bundles, use one or many via
	  the "useConfigs" configuration property:

	    * maxPerformance -- maximum performance without being reckless
	    * solarisMaxPerformance -- maximum performance for Solaris,
	                               avoids syscalls where it can
	    * 3-0-Compat -- Compatibility with Connector/J 3.0.x functionality

	- Added "maintainTimeStats" configuration property (defaults to "true"),
	  which tells the driver whether or not to keep track of the last query time
	  and the last successful packet sent to the server's time. If set to
	  false, removes two syscalls per query.

	- Fixed BUG#11259, autoReconnect ping causes exception on connection
	  startup.

	- Fixed BUG#11360 Connector/J dumping query into SQLException twice

	- Fixed PreparedStatement.setClob() not accepting null as a parameter.

	- Fixed BUG#11411 - Production package doesn't include JBoss integration
	  classes.

	- Removed nonsensical "costly type conversion" warnings when using
	  usage advisor.

04-14-05 - Version 3.1.8-stable

	- Fixed DatabaseMetaData.getTables() returning views when they were
	  not asked for as one of the requested table types.

	- Added support for new precision-math DECIMAL type in MySQL >= 5.0.3.

	- Fixed ResultSet.getTime() on a NULL value for server-side prepared
	  statements throws NPE.

	- Made Connection.ping() a public method.

	- Fixed Bug#8868, DATE_FORMAT() queries returned as BLOBs from getObject().

	- ServerPreparedStatements now correctly 'stream' BLOB/CLOB data to the
	  server. You can configure the threshold chunk size using the
	  JDBC URL property 'blobSendChunkSize' (the default is one megabyte).

    - BlobFromLocator now uses correct identifier quoting when generating
      prepared statements.

    - Server-side session variables can be preset at connection time by
      passing them as a comma-delimited list for the connection property
      'sessionVariables'.

	- Fixed regression in ping() for users using autoReconnect=true.

	- Fixed BUG#9040 - PreparedStatement.addBatch() doesn't work with server-side
	  prepared statements and streaming BINARY data.

	- Fixed BUG#8800 - DBMD.supportsMixedCase*Identifiers() returns wrong
	  value on servers running on case-sensitive filesystems.

	- Fixed BUG#9206, can not use 'UTF-8' for characterSetResults
      configuration property.

    - Fixed BUG#9236, a continuation of BUG#8868, where functions used in queries
      that should return non-string types when resolved by temporary tables suddenly
      become opaque binary strings (work-around for server limitation). Also fixed
      fields with type of CHAR(n) CHARACTER SET BINARY to return correct/matching
      classes for RSMD.getColumnClassName() and ResultSet.getObject().

    - Fixed BUG#8792 - DBMD.supportsResultSetConcurrency() not returning
	  true for forward-only/read-only result sets (we obviously support this).

	- Fixed BUG#8803, 'DATA_TYPE' column from DBMD.getBestRowIdentifier()
	  causes ArrayIndexOutOfBoundsException when accessed (and in fact, didn't
	  return any value).

	- Check for empty strings ('') when converting char/varchar column data to numbers,
	  throw exception if 'emptyStringsConvertToZero' configuration property is set
	  to 'false' (for backwards-compatibility with 3.0, it is now set to 'true'
	  by default, but will most likely default to 'false' in 3.2).

	- Fixed BUG#9320 - PreparedStatement.getMetaData() inserts blank row in database
	  under certain conditions when not using server-side prepared statements.

	- Connection.canHandleAsPreparedStatement() now makes 'best effort' to distinguish
	  LIMIT clauses with placeholders in them from ones without in order to have fewer
	  false positives when generating work-arounds for statements the server cannot
	  currently handle as server-side prepared statements.

	- Fixed build.xml to not compile log4j logging if log4j not available.

	- Added support for the c3p0 connection pool's (http://c3p0.sf.net/)
	  validation/connection checker interface which uses the lightweight
	  'COM_PING' call to the server if available. To use it, configure your
	  c3p0 connection pool's 'connectionTesterClassName' property to use
	  'com.mysql.jdbc.integration.c3p0.MysqlConnectionTester'.

	- Better detection of LIMIT inside/outside of quoted strings so that
	  the driver can more correctly determine whether a prepared statement
	  can be prepared on the server or not.

	- Fixed BUG#9319 - Stored procedures with same name in
	  different databases confuse the driver when it tries to determine
	  parameter counts/types.

    - Added finalizers to ResultSet and Statement implementations to be JDBC
      spec-compliant, which requires that if not explicitly closed, these
      resources should be closed upon garbage collection.

    - Fixed BUG#9682 - Stored procedures with DECIMAL parameters with
	  storage specifications that contained "," in them would fail.

	- PreparedStatement.setObject(int, Object, int type, int scale) now
	  uses scale value for BigDecimal instances.

	- Fixed BUG#9704 - Statement.getMoreResults() could throw NPE when
	  existing result set was .close()d.

	- The performance metrics feature now gathers information about
	  number of tables referenced in a SELECT.

	- The logging system is now automatically configured. If the value has
	  been set by the user, via the URL property "logger" or the system
	  property "com.mysql.jdbc.logger", then use that, otherwise, autodetect
	  it using the following steps:

    	 Log4j, if it's available,
    	 Then JDK1.4 logging,
    	 Then fallback to our STDERR logging.

   	- Fixed BUG#9778, DBMD.getTables() shouldn't return tables if views
	  are asked for, even if the database version doesn't support views.

	- Fixed driver not returning 'true' for '-1' when ResultSet.getBoolean()
	  was called on result sets returned from server-side prepared statements.

	- Added a Manifest.MF file with implementation information to the .jar
	  file.

	- More tests in Field.isOpaqueBinary() to distinguish opaque binary (i.e.
	  fields with type CHAR(n) and CHARACTER SET BINARY) from output of
	  various scalar and aggregate functions that return strings.

	- Fixed BUG#9917 - Should accept null for catalog (meaning use current)
	  in DBMD methods, even though it's not JDBC-compliant for legacy's sake.
	  Disable by setting connection property "nullCatalogMeansCurrent" to "false"
	  (which will be the default value in C/J 3.2.x).

	- Fixed BUG#9769 - Should accept null for name patterns in DBMD (meaning "%"),
	  even though it isn't JDBC compliant, for legacy's sake. Disable by setting
	  connection property "nullNamePatternMatchesAll" to "false" (which will be
	  the default value in C/J 3.2.x).

02-18-05 - Version 3.1.7-stable


    - Fixed BUG#7686, Timestamp key column data needed "_binary'"
      stripped for UpdatableResultSet.refreshRow().

    - Fixed BUG#7715 - Timestamps converted incorrectly to strings
      with Server-side prepared statements and updatable result sets.

    - Detect new sql_mode variable in string form (it used to be
      integer) and adjust quoting method for strings appropriately.

    - Added 'holdResultsOpenOverStatementClose' property (default is
      false), that keeps result sets open over statement.close() or new
      execution on same statement (suggested by Kevin Burton).

    - Fixed BUG#7952 -- Infinite recursion when 'falling back' to master
      in failover configuration.

    - Disable multi-statements (if enabled) for MySQL-4.1 versions prior
      to version 4.1.10 if the query cache is enabled, as the server
      returns wrong results in this configuration.

    - Fixed duplicated code in configureClientCharset() that prevented
      useOldUTF8Behavior=true from working properly.

    - Removed 'dontUnpackBinaryResults' functionality, the driver now
      always stores results from server-side prepared statements as-is
      from the server and unpacks them on demand.

    - Fixed BUG#8096 where emulated locators corrupt binary data
      when using server-side prepared statements.

    - Fixed synchronization issue with
      ServerPreparedStatement.serverPrepare() that could cause
      deadlocks/crashes if connection was shared between threads.

    - By default, the driver now scans SQL you are preparing via all
      variants of Connection.prepareStatement() to determine if it is a
      supported type of statement to prepare on the server side, and if
      it is not supported by the server, it instead prepares it as a
      client-side emulated prepared statement (BUG#4718). You can
      disable this by passing 'emulateUnsupportedPstmts=false' in your
      JDBC URL.

    - Remove _binary introducer from parameters used as in/out
      parameters in CallableStatement.

    - Always return byte[]s for output parameters registered as *BINARY.

    - Send correct value for 'boolean' "true" to server for
      PreparedStatement.setObject(n, "true", Types.BIT).

    - Fixed bug with Connection not caching statements from
      prepareStatement() when the statement wasn't a server-side
      prepared statement.

    - Choose correct 'direction' to apply time adjustments when both
      client and server are in GMT timezone when using
      ResultSet.get(..., cal) and PreparedStatement.set(...., cal).

    - Added 'dontTrackOpenResources' option (default is false, to be
      JDBC compliant), which helps with memory use for non-well-behaved
      apps (i.e applications which don't close Statements when they
      should).

    - Fixed BUG#8428 - ResultSet.getString() doesn't maintain format
      stored on server, bug fix only enabled when 'noDatetimeStringSync'
      property is set to 'true' (the default is 'false').

    - Fixed NPE in ResultSet.realClose() when using usage advisor and
      result set was already closed.

    - Fixed BUG#8487 - PreparedStatements not creating streaming result
      sets.

    - Don't pass NULL to String.valueOf() in
      ResultSet.getNativeConvertToString(), as it stringifies it (i.e.
      returns "null"), which is not correct for the method in question.

    - Fixed BUG#8484 - ResultSet.getBigDecimal() throws exception
      when rounding would need to occur to set scale. The driver now
      chooses a rounding mode of 'half up' if non-rounding
      BigDecimal.setScale() fails.

    - Added 'useLocalSessionState' configuration property, when set to
      'true' the JDBC driver trusts that the application is well-behaved
      and only sets autocommit and transaction isolation levels using
      the methods provided on java.sql.Connection, and therefore can
      manipulate these values in many cases without incurring
      round-trips to the database server.

    - Added enableStreamingResults() to Statement for connection pool
      implementations that check Statement.setFetchSize() for
      specification-compliant values. Call Statement.setFetchSize(>=0)
      to disable the streaming results for that statement.

    - Added support for BIT type in MySQL-5.0.3. The driver will treat
      BIT(1-8) as the JDBC standard BIT type (which maps to
      java.lang.Boolean), as the server does not currently send enough
      information to determine the size of a bitfield when < 9 bits are
      declared. BIT(>9) will be treated as VARBINARY, and will return
      byte[] when getObject() is called.

12-23-04 - Version 3.1.6-stable

    - Fixed hang on SocketInputStream.read() with Statement.setMaxRows() and
      multiple result sets when driver has to truncate result set directly,
      rather than tacking a 'LIMIT n' on the end of it.

    - Fixed BUG#7026 - DBMD.getProcedures() doesn't respect catalog parameter.

    - Respect bytes-per-character for RSMD.getPrecision().

12-02-04 - Version 3.1.5-gamma

	- Fix comparisons made between string constants and dynamic strings that
	  are either toUpperCase()d or toLowerCase()d to use Locale.ENGLISH, as
	  some locales 'override' case rules for English. Also use
	  StringUtils.indexOfIgnoreCase() instead of .toUpperCase().indexOf(),
	  avoids creating a very short-lived transient String instance.

	- Fixed BUG#5235 - Server-side prepared statements did not honor
      'zeroDateTimeBehavior' property, and would cause class-cast
      exceptions when using ResultSet.getObject(), as the all-zero string
      was always returned.

    - Fixed batched updates with server prepared statements weren't looking if
      the types had changed for a given batched set of parameters compared
      to the previous set, causing the server to return the error
      'Wrong arguments to mysql_stmt_execute()'.

    - Handle case when string representation of timestamp contains trailing '.'
      with no numbers following it.

    - Fixed BUG#5706 - Inefficient detection of pre-existing string instances
      in ResultSet.getNativeString().

    - Don't throw exceptions for Connection.releaseSavepoint().

    - Use a per-session Calendar instance by default when decoding dates
      from ServerPreparedStatements (set to old, less performant behavior by
      setting property 'dynamicCalendars=true').

    - Added experimental configuration property 'dontUnpackBinaryResults',
      which delays unpacking binary result set values until they're asked for,
      and only creates object instances for non-numerical values (it is set
      to 'false' by default). For some usecase/jvm combinations, this is
      friendlier on the garbage collector.

    - Fixed BUG#5729 - UNSIGNED BIGINT unpacked incorrectly from
      server-side prepared statement result sets.

    - Fixed BUG#6225 - ServerSidePreparedStatement allocating short-lived
      objects un-necessarily.

    - Removed un-wanted new Throwable() in ResultSet constructor due to bad
      merge (caused a new object instance that was never used for every result
      set created) - Found while profiling for BUG#6359.

    - Fixed too-early creation of StringBuffer in EscapeProcessor.escapeSQL(),
      also return String when escaping not needed (to avoid unnecssary object
      allocations). Found while profiling for BUG#6359.

    - Use null-safe-equals for key comparisons in updatable result sets.

    - Fixed BUG#6537, SUM() on Decimal with server-side prepared statement ignores
      scale if zero-padding is needed (this ends up being due to conversion to DOUBLE
      by server, which when converted to a string to parse into BigDecimal, loses all
      'padding' zeros).

    - Use DatabaseMetaData.getIdentifierQuoteString() when building DBMD
      queries.

    - Use 1MB packet for sending file for LOAD DATA LOCAL INFILE if that
      is < 'max_allowed_packet' on server.

    - Fixed BUG#6399, ResultSetMetaData.getColumnDisplaySize() returns incorrect
      values for multibyte charsets.

    - Make auto-deserialization of java.lang.Objects stored in BLOBs
      configurable via 'autoDeserialize' property (defaults to 'false').

    - Re-work Field.isOpaqueBinary() to detect 'CHAR(n) CHARACTER SET BINARY'
      to support fixed-length binary fields for ResultSet.getObject().

    - Use our own implementation of buffered input streams to get around
      blocking behavior of java.io.BufferedInputStream. Disable this with
      'useReadAheadInput=false'.

    - Fixed BUG#6348, failing to connect to the server when one of the
      addresses for the given host name is IPV6 (which the server does
      not yet bind on). The driver now loops through _all_ IP addresses
      for a given host, and stops on the first one that accepts() a
      socket.connect().

09-04-04 - Version 3.1.4-beta

    - Fixed BUG#4510 - connector/j 3.1.3 beta does not handle integers
      correctly (caused by changes to support unsigned reads in
      Buffer.readInt() -> Buffer.readShort()).

    - Added support in DatabaseMetaData.getTables() and getTableTypes()
      for VIEWs which are now available in MySQL server version 5.0.x.

    - Fixed BUG#4642 -- ServerPreparedStatement.execute*() sometimes
      threw ArrayIndexOutOfBoundsException when unpacking field metadata.

    - Optimized integer number parsing, enable 'old' slower integer parsing
      using JDK classes via 'useFastIntParsing=false' property.

    - Added 'useOnlyServerErrorMessages' property, which causes message text
      in exceptions generated by the server to only contain the text sent by
      the server (as opposed to the SQLState's 'standard' description, followed
      by the server's error message). This property is set to 'true' by default.

    - Fixed BUG#4689 - ResultSet.wasNull() does not work for primatives if a
      previous null was returned.

    - Track packet sequence numbers if enablePacketDebug=true, and throw an
      exception if packets received out-of-order.

    - Fixed BUG#4482, ResultSet.getObject() returns wrong type for strings
      when using prepared statements.

    - Calling MysqlPooledConnection.close() twice (even though an application
      error), caused NPE. Fixed.

    - Fixed BUG#5012 -- ServerPreparedStatements dealing with return of
	  DECIMAL type don't work.

	- Fixed BUG#5032 -- ResultSet.getObject() doesn't return
      type Boolean for pseudo-bit types from prepared statements on 4.1.x
      (shortcut for avoiding extra type conversion when using binary-encoded
      result sets obscurred test in getObject() for 'pseudo' bit type)

    - You can now use URLs in 'LOAD DATA LOCAL INFILE' statements, and the
      driver will use Java's built-in handlers for retreiving the data and
      sending it to the server. This feature is not enabled by default,
      you must set the 'allowUrlInLocalInfile' connection property to 'true'.

    - The driver is more strict about truncation of numerics on
      ResultSet.get*(), and will throw a SQLException when truncation is
      detected. You can disable this by setting 'jdbcCompliantTruncation' to
      false (it is enabled by default, as this functionality is required
      for JDBC compliance).

    - Added three ways to deal with all-zero datetimes when reading them from
      a ResultSet, 'exception' (the default), which throws a SQLException
      with a SQLState of 'S1009', 'convertToNull', which returns NULL instead of
      the date, and 'round', which rounds the date to the nearest closest value
      which is '0001-01-01'.

    - Fixed ServerPreparedStatement to read prepared statement metadata off
      the wire, even though it's currently a placeholder instead of using
      MysqlIO.clearInputStream() which didn't work at various times because
      data wasn't available to read from the server yet. This fixes sporadic
      errors users were having with ServerPreparedStatements throwing
      ArrayIndexOutOfBoundExceptions.

    - Use com.mysql.jdbc.Message's classloader when loading resource bundle,
      should fix sporadic issues when the caller's classloader can't locate
      the resource bundle.

07-07-04 - Version 3.1.3-beta

	- Mangle output parameter names for CallableStatements so they
	  will not clash with user variable names.

	- Added support for INOUT parameters in CallableStatements.

	- Fix for BUG#4119, null bitmask sent for server-side prepared
	  statements was incorrect.

	- Use SQL Standard SQL states by default, unless 'useSqlStateCodes'
	  property is set to 'false'.

	- Added packet debuging code (see the 'enablePacketDebug' property
	  documentation).

	- Added constants for MySQL error numbers (publicly-accessible,
	  see com.mysql.jdbc.MysqlErrorNumbers), and the ability to
	  generate the mappings of vendor error codes to SQLStates
	  that the driver uses (for documentation purposes).

	- Externalized more messages (on-going effort).

	- Fix for BUG#4311 - Error in retrieval of mediumint column with
	  prepared statements and binary protocol.

	- Support new timezone variables in MySQL-4.1.3 when
	  'useTimezone=true'

	- Support for unsigned numerics as return types from prepared statements.
	  This also causes a change in ResultSet.getObject() for the 'bigint unsigned'
	  type, which used to return BigDecimal instances, it now returns instances
	  of java.lang.BigInteger.

06-09-04 - Version 3.1.2-alpha

	- Fixed stored procedure parameter parsing info when size was
	  specified for a parameter (i.e. char(), varchar()).

	- Enabled callable statement caching via 'cacheCallableStmts'
	  property.

	- Fixed case when no output parameters specified for a
	  stored procedure caused a bogus query to be issued
	  to retrieve out parameters, leading to a syntax error
	  from the server.

	- Fixed case when no parameters could cause a NullPointerException
	  in CallableStatement.setOutputParameters().

	- Removed wrapping of exceptions in MysqlIO.changeUser().

	- Fixed sending of split packets for large queries, enabled nio
	  ability to send large packets as well.

	- Added .toString() functionality to ServerPreparedStatement,
	  which should help if you're trying to debug a query that is
	  a prepared statement (it shows SQL as the server would process).

	- Added 'gatherPerformanceMetrics' property, along with properties
	  to control when/where this info gets logged (see docs for more
	  info).

	- ServerPreparedStatements weren't actually de-allocating
	  server-side resources when .close() was called.

	- Added 'logSlowQueries' property, along with property
	  'slowQueriesThresholdMillis' to control when a query should
	  be considered 'slow'.

	- Correctly map output parameters to position given in
	  prepareCall() vs. order implied during registerOutParameter() -
	  fixes BUG#3146.

	- Correctly detect initial character set for servers >= 4.1.0

	- Cleaned up detection of server properties.

	- Support placeholder for parameter metadata for server >= 4.1.2

	- Fix for BUG#3539 getProcedures() does not return any procedures in
	  result set

	- Fix for BUG#3540 getProcedureColumns() doesn't work with wildcards
	  for procedure name

	- Fixed BUG#3520 -- DBMD.getSQLStateType() returns incorrect value.

	- Added 'connectionCollation' property to cause driver to issue
	  'set collation_connection=...' query on connection init if default
	  collation for given charset is not appropriate.

	- Fixed DatabaseMetaData.getProcedures() when run on MySQL-5.0.0 (output of
	'show procedure status' changed between 5.0.1 and 5.0.0.

	- Fixed BUG#3804 -- getWarnings() returns SQLWarning instead of DataTruncation

	- Don't enable server-side prepared statements for server version 5.0.0 or 5.0.1,
	as they aren't compatible with the '4.1.2+' style that the driver uses (the driver
	expects information to come back that isn't there, so it hangs).


02-14-04 - Version 3.1.1-alpha

    - Fixed bug with UpdatableResultSets not using client-side
	  prepared statements.

	- Fixed character encoding issues when converting bytes to
	  ASCII when MySQL doesn't provide the character set, and
	  the JVM is set to a multibyte encoding (usually affecting
	  retrieval of numeric values).

	- Unpack 'unknown' data types from server prepared statements
	  as Strings.

	- Implemented long data (Blobs, Clobs, InputStreams, Readers)
	  for server prepared statements.

	- Implemented Statement.getWarnings() for MySQL-4.1 and newer
	  (using 'SHOW WARNINGS').

	- Default result set type changed to TYPE_FORWARD_ONLY
	  (JDBC compliance).

	- Centralized setting of result set type and concurrency.

	- Re-factored how connection properties are set and exposed
	  as DriverPropertyInfo as well as Connection and DataSource
	  properties.

	- Support for NIO. Use 'useNIO=true' on platforms that support
	  NIO.

	- Support for SAVEPOINTs (MySQL >= 4.0.14 or 4.1.1).

	- Support for mysql_change_user()...See the changeUser() method
	  in com.mysql.jdbc.Connection.

	- Reduced number of methods called in average query to be more
	  efficient.

	- Prepared Statements will be re-prepared on auto-reconnect. Any errors
	  encountered are postponed until first attempt to re-execute the
	  re-prepared statement.

	- Ensure that warnings are cleared before executing queries
	  on prepared statements, as-per JDBC spec (now that we support
	  warnings).

	- Support 'old' profileSql capitalization in ConnectionProperties.
	  This property is deprecated, you should use 'profileSQL' if possible.

	- Optimized Buffer.readLenByteArray() to return shared empty byte array
	  when length is 0.

	- Allow contents of PreparedStatement.setBlob() to be retained
	  between calls to .execute*().

	- Deal with 0-length tokens in EscapeProcessor (caused by callable
	  statement escape syntax).

	- Check for closed connection on delete/update/insert row operations in
	  UpdatableResultSet.

	- Fix support for table aliases when checking for all primary keys in
	  UpdatableResultSet.

	- Removed useFastDates connection property.

	- Correctly initialize datasource properties from JNDI Refs, including
	  explicitly specified URLs.

	- DatabaseMetaData now reports supportsStoredProcedures() for
	  MySQL versions >= 5.0.0

	- Fixed stack overflow in Connection.prepareCall() (bad merge).

	- Fixed IllegalAccessError to Calendar.getTimeInMillis() in DateTimeValue
	  (for JDK < 1.4).

	- Fix for BUG#1673, where DatabaseMetaData.getColumns() is not
      returning correct column ordinal info for non '%' column name patterns.

    - Merged fix of datatype mapping from MySQL type 'FLOAT' to
      java.sql.Types.REAL from 3.0 branch.

    - Detect collation of column for RSMD.isCaseSensitive().

    - Fixed sending of queries > 16M.

    - Added named and indexed input/output parameter support to CallableStatement.
      MySQL-5.0.x or newer.

    - Fixed NullPointerException in ServerPreparedStatement.setTimestamp(),
      as well as year and month descrepencies in
      ServerPreparedStatement.setTimestamp(), setDate().

    - Added ability to have multiple database/JVM targets for compliance
      and regression/unit tests in build.xml.

    - Fixed NPE and year/month bad conversions when accessing some
      datetime functionality in ServerPreparedStatements and their
      resultant result sets.

    - Display where/why a connection was implicitly closed (to
      aid debugging).

    - CommunicationsException implemented, that tries to determine
      why communications was lost with a server, and displays
      possible reasons when .getMessage() is called.

    - Fixed BUG#2359, NULL values for numeric types in binary
      encoded result sets causing NullPointerExceptions.

    - Implemented Connection.prepareCall(), and DatabaseMetaData.
      getProcedures() and getProcedureColumns().

    - Reset 'long binary' parameters in ServerPreparedStatement when
      clearParameters() is called, by sending COM_RESET_STMT to the
      server.

    - Merged prepared statement caching, and .getMetaData() support
      from 3.0 branch.

    - Fixed off-by-1900 error in some cases for
      years in TimeUtil.fastDate/TimeCreate() when unpacking results
      from server-side prepared statements.

    - Fixed BUG#2502 -- charset conversion issue in getTables().

    - Implemented multiple result sets returned from a statement
      or stored procedure.

    - Fixed BUG#2606 -- Server side prepared statements not returning
      datatype 'YEAR' correctly.

    - Enabled streaming of result sets from server-side prepared
      statements.

    - Fixed BUG#2623 -- Class-cast exception when using
      scrolling result sets and server-side prepared statements.

	- Merged unbuffered input code from 3.0.

	- Fixed ConnectionProperties that weren't properly exposed
	  via accessors, cleaned up ConnectionProperties code.

	- Fixed BUG#2671, NULL fields not being encoded correctly in
	  all cases in server side prepared statements.

	- Fixed rare buffer underflow when writing numbers into buffers
	  for sending prepared statement execution requests.

	- Use DocBook version of docs for shipped versions of drivers.


02-18-03 - Version 3.1.0-alpha

    - Added 'requireSSL' property.

    - Added 'useServerPrepStmts' property (default 'false'). The
      driver will use server-side prepared statements when the
      server version supports them (4.1 and newer) when this
      property is set to 'true'. It is currently set to 'false'
      by default until all bind/fetch functionality has been
      implemented. Currently only DML prepared statements are
      implemented for 4.1 server-side prepared statements.

    - Track open Statements, close all when Connection.close()
      is called (JDBC compliance).

06-22-05 - Version 3.0.17-ga

    - Fixed BUG#5874, Timestamp/Time conversion goes in the wrong 'direction'
      when useTimeZone='true' and server timezone differs from client timezone.

	- Fixed BUG#7081, DatabaseMetaData.getIndexInfo() ignoring 'unique'
	  parameter.

	- Support new protocol type 'MYSQL_TYPE_VARCHAR'.

	- Added 'useOldUTF8Behavoior' configuration property, which causes
	  JDBC driver to act like it did with MySQL-4.0.x and earlier when
	  the character encoding is 'utf-8' when connected to MySQL-4.1 or
	  newer.

	- Fixed BUG#7316 - Statements created from a pooled connection were
	  returning physical connection instead of logical connection when
	  getConnection() was called.

	- Fixed BUG#7033 - PreparedStatements don't encode Big5 (and other
	  multibyte) character sets correctly in static SQL strings.

	- Fixed BUG#6966, connections starting up failed-over (due to down master)
      never retry master.

    - Fixed BUG#7061, PreparedStatement.fixDecimalExponent() adding extra
      '+', making number unparseable by MySQL server.

    - Fixed BUG#7686, Timestamp key column data needed "_binary'" stripped for
      UpdatableResultSet.refreshRow().

    - Backported SQLState codes mapping from Connector/J 3.1, enable with
      'useSqlStateCodes=true' as a connection property, it defaults to
      'false' in this release, so that we don't break legacy applications (it
      defaults to 'true' starting with Connector/J 3.1).

    - Fixed BUG#7601, PreparedStatement.fixDecimalExponent() adding extra
      '+', making number unparseable by MySQL server.

    - Escape sequence {fn convert(..., type)} now supports ODBC-style types
      that are prepended by 'SQL_'.

    - Fixed duplicated code in configureClientCharset() that prevented
      useOldUTF8Behavior=true from working properly.

    - Handle streaming result sets with > 2 billion rows properly by fixing
      wraparound of row number counter.

    - Fixed BUG#7607 - MS932, SHIFT_JIS and Windows_31J not recog. as
      aliases for sjis.

    - Fixed BUG#6549 (while fixing #7607), adding 'CP943' to aliases for
      sjis.

    - Fixed BUG#8064, which requires hex escaping of binary data when using
      multibyte charsets with prepared statements.

    - Fixed BUG#8812, NON_UNIQUE column from DBMD.getIndexInfo() returned
      inverted value.

    - Workaround for server BUG#9098 - default values of CURRENT_* for
      DATE/TIME/TIMESTAMP/TIMESTAMP columns can't be distinguished from
      'string' values, so UpdatableResultSet.moveToInsertRow() generates
      bad SQL for inserting default values.

    - Fixed BUG#8629 - 'EUCKR' charset is sent as 'SET NAMES euc_kr' which
      MySQL-4.1 and newer doesn't understand.

    - DatabaseMetaData.supportsSelectForUpdate() returns correct value based
      on server version.

    - Use hex escapes for PreparedStatement.setBytes() for double-byte charsets
      including 'aliases' Windows-31J, CP934, MS932.

    - Added support for the "EUC_JP_Solaris" character encoding, which maps
      to a MySQL encoding of "eucjpms" (backported from 3.1 branch). This only
      works on servers that support eucjpms, namely 5.0.3 or later.

11-15-04 - Version 3.0.16-ga

	- Re-issue character set configuration commands when re-using pooled
	  connections and/or Connection.changeUser() when connected to MySQL-4.1
	  or newer.

	- Fixed ResultSetMetaData.isReadOnly() to detect non-writable columns
	  when connected to MySQL-4.1 or newer, based on existence of 'original'
	  table and column names.

	- Fixed BUG#5664, ResultSet.updateByte() when on insert row
      throws ArrayOutOfBoundsException.

    - Fixed DatabaseMetaData.getTypes() returning incorrect (i.e. non-negative)
      scale for the 'NUMERIC' type.

    - Fixed BUG#6198, off-by-one bug in Buffer.readString(string).

    - Made TINYINT(1) -> BIT/Boolean conversion configurable via 'tinyInt1isBit'
      property (default 'true' to be JDBC compliant out of the box).

    - Only set 'character_set_results' during connection establishment if
      server version >= 4.1.1.

    - Fixed regression where useUnbufferedInput was defaulting to 'false'.

    - Fixed BUG#6231, ResultSet.getTimestamp() on a column with TIME in it
      fails.

09-04-04 - Version 3.0.15-ga

	- Fixed BUG#4010 - StringUtils.escapeEasternUnicodeByteStream is still
	  broken for GBK

	- Fixed BUG#4334 - Failover for autoReconnect not using port #'s for any
	  hosts, and not retrying all hosts. (WARN: This required a change to
	  the SocketFactory connect() method signature, which is now

	    public Socket connect(String host, int portNumber, Properties props),

	  therefore any third-party socket factories will have to be changed
	  to support this signature.

	- Logical connections created by MysqlConnectionPoolDataSource will
	  now issue a rollback() when they are closed and sent back to the pool.
	  If your application server/connection pool already does this for you, you
	  can set the 'rollbackOnPooledClose' property to false to avoid the
	  overhead of an extra rollback().

	- Removed redundant calls to checkRowPos() in ResultSet.

	- Fixed BUG#4742, 'DOUBLE' mapped twice in DBMD.getTypeInfo().

	- Added FLOSS license exemption.

	- Fixed BUG#4808, calling .close() twice on a PooledConnection causes NPE.

	- Fixed BUG#4138 and BUG#4860, DBMD.getColumns() returns incorrect JDBC
	  type for unsigned columns. This affects type mappings for all numeric
	  types in the RSMD.getColumnType() and RSMD.getColumnTypeNames() methods
	  as well, to ensure that 'like' types from DBMD.getColumns() match up
	  with what RSMD.getColumnType() and getColumnTypeNames() return.

	- 'Production' - 'GA' in naming scheme of distributions.

	- Fix for BUG#4880, RSMD.getPrecision() returning 0 for non-numeric types
	  (should return max length in chars for non-binary types, max length
	  in bytes for binary types). This fix also fixes mapping of
	  RSMD.getColumnType() and RSMD.getColumnTypeName() for the BLOB types based
	  on the length sent from the server (the server doesn't distinguish between
	  TINYBLOB, BLOB, MEDIUMBLOB or LONGBLOB at the network protocol level).

	- Fixed BUG#5022 - ResultSet should release Field[] instance in .close().

    - Fixed BUG#5069 -- ResultSet.getMetaData() should not return
	  incorrectly-initialized metadata if the result set has been closed, but
	  should instead throw a SQLException. Also fixed for getRow() and
	  getWarnings() and traversal methods by calling checkClosed() before
	  operating on instance-level fields that are nullified during .close().

	- Parse new timezone variables from 4.1.x servers.

	- Use _binary introducer for PreparedStatement.setBytes() and
	  set*Stream() when connected to MySQL-4.1.x or newer to avoid
	  misinterpretation during character conversion.

05-28-04 - Version 3.0.14-production

	- Fixed URL parsing error

05-27-04 - Version 3.0.13-production

	- Fixed BUG#3848 - Using a MySQLDatasource without server name fails

	- Fixed BUG#3920 - "No Database Selected" when using
	  MysqlConnectionPoolDataSource.

	- Fixed BUG#3873 - PreparedStatement.getGeneratedKeys() method returns only
	  1 result for batched insertions

05-18-04 - Version 3.0.12-production

	- Add unsigned attribute to DatabaseMetaData.getColumns() output
	  in the TYPE_NAME column.

	- Added 'failOverReadOnly' property, to allow end-user to configure
	  state of connection (read-only/writable) when failed over.

	- Backported 'change user' and 'reset server state' functionality
      from 3.1 branch, to allow clients of MysqlConnectionPoolDataSource
      to reset server state on getConnection() on a pooled connection.

    - Don't escape SJIS/GBK/BIG5 when using MySQL-4.1 or newer.

    - Allow 'url' parameter for MysqlDataSource and MysqlConnectionPool
      DataSource so that passing of other properties is possible from
      inside appservers.

    - Map duplicate key and foreign key errors to SQLState of
      '23000'.

    - Backport documentation tooling from 3.1 branch.

    - Return creating statement for ResultSets created by
      getGeneratedKeys() (BUG#2957)

    - Allow java.util.Date to be sent in as parameter to
      PreparedStatement.setObject(), converting it to a Timestamp
      to maintain full precision (BUG#3103).

    - Don't truncate BLOBs/CLOBs when using setBytes() and/or
      setBinary/CharacterStream() (BUG#2670).

    - Dynamically configure character set mappings for field-level
      character sets on MySQL-4.1.0 and newer using 'SHOW COLLATION'
      when connecting.

    - Map 'binary' character set to 'US-ASCII' to support DATETIME
      charset recognition for servers >= 4.1.2

    - Use 'SET character_set_results" during initialization to allow any
      charset to be returned to the driver for result sets.

    - Use charsetnr returned during connect to encode queries before
      issuing 'SET NAMES' on MySQL >= 4.1.0.

    - Add helper methods to ResultSetMetaData (getColumnCharacterEncoding()
      and getColumnCharacterSet()) to allow end-users to see what charset
      the driver thinks it should be using for the column.

    - Only set character_set_results for MySQL >= 4.1.0.

    - Fixed BUG#3511, StringUtils.escapeSJISByteStream() not covering all
      eastern double-byte charsets correctly.

    - Renamed StringUtils.escapeSJISByteStream() to more appropriate
      escapeEasternUnicodeByteStream().

    - Fixed BUG#3554 - Not specifying database in URL caused MalformedURL
      exception.

    - Auto-convert MySQL encoding names to Java encoding names if used
      for characterEncoding property.

    - Added encoding names that are recognized on some JVMs to fix case
      where they were reverse-mapped to MySQL encoding names incorrectly.

    - Use junit.textui.TestRunner for all unit tests (to allow them to be
      run from the command line outside of Ant or Eclipse).

    - Fixed BUG#3557 - UpdatableResultSet not picking up default values
      for moveToInsertRow().

    - Fixed BUG#3570 - inconsistent reporting of column type. The server
      still doesn't return all types for *BLOBs *TEXT correctly, so the
      driver won't return those correctly.

    - Fixed BUG#3520 -- DBMD.getSQLStateType() returns incorrect value.

    - Fixed regression in PreparedStatement.setString() and eastern character
      encodings.

    - Made StringRegressionTest 4.1-unicode aware.

02-19-04 - Version 3.0.11-stable

	- Trigger a 'SET NAMES utf8' when encoding is forced to 'utf8' _or_
	  'utf-8' via the 'characterEncoding' property. Previously, only the
	  Java-style encoding name of 'utf-8' would trigger this.

	- AutoReconnect time was growing faster than exponentially (BUG#2447).

	- Fixed failover always going to last host in list (BUG#2578)

	- Added 'useUnbufferedInput' parameter, and now use it by default
	  (due to JVM issue
	  http://developer.java.sun.com/developer/bugParade/bugs/4401235.html)

	- Detect 'on/off' or '1','2','3' form of lower_case_table_names on
	  server.

	- Return 'java.lang.Integer' for TINYINT and SMALLINT types from
	  ResultSetMetaData.getColumnClassName() (fix for BUG#2852).

	- Return 'java.lang.Double' for FLOAT type from ResultSetMetaData.
	  getColumnClassName() (fix for BUG#2855).

	- Return '[B' instead of java.lang.Object for BINARY, VARBINARY and
	  LONGVARBINARY types from ResultSetMetaData.getColumnClassName()
	  (JDBC compliance).

01-13-04 - Version 3.0.10-stable

    - Don't count quoted id's when inside a 'string' in PreparedStatement
      parsing (fix for BUG#1511).

    - 'Friendlier' exception message for PacketTooLargeException
       (BUG#1534).

    - Backported fix for aliased tables and UpdatableResultSets in
      checkUpdatability() method from 3.1 branch.

    - Fix for ArrayIndexOutOfBounds exception when using Statement.setMaxRows()
      (BUG#1695).

    - Fixed BUG#1576, dealing with large blobs and split packets not being
      read correctly.

    - Fixed regression of Statement.getGeneratedKeys() and REPLACE statements.

    - Fixed BUG#1630, subsequent call to ResultSet.updateFoo() causes NPE if
      result set is not updatable.

    - Fix for 4.1.1-style auth with no password.

    - Fix for BUG#1731, Foreign Keys column sequence is not consistent in
      DatabaseMetaData.getImported/Exported/CrossReference().

    - Fix for BUG#1775 - DatabaseMetaData.getSystemFunction() returning
      bad function 'VResultsSion'.

    - Fix for BUG#1592 -- cross-database updatable result sets
      are not checked for updatability correctly.

    - DatabaseMetaData.getColumns() should return Types.LONGVARCHAR for
      MySQL LONGTEXT type.

    - ResultSet.getObject() on TINYINT and SMALLINT columns should return
      Java type 'Integer' (BUG#1913)

    - Added 'alwaysClearStream' connection property, which causes the driver
      to always empty any remaining data on the input stream before
      each query.

    - Added more descriptive error message 'Server Configuration Denies
      Access to DataSource', as well as retrieval of message from server.

    - Autoreconnect code didn't set catalog upon reconnect if it had been
      changed.

    - Implement ResultSet.updateClob().

    - ResultSetMetaData.isCaseSensitive() returned wrong value for CHAR/VARCHAR
      columns.

    - Fix for BUG#1933 -- Connection property "maxRows" not honored.

    - Fix for BUG#1925 -- Statements being created too many times in
      DBMD.extractForeignKeyFromCreateTable().

    - Fix for BUG#1914 -- Support escape sequence {fn convert ... }

    - Fix for BUG#1958 -- ArrayIndexOutOfBounds when parameter number ==
      number of parameters + 1.

    - Fix for BUG#2006 -- ResultSet.findColumn() should use first matching
      column name when there are duplicate column names in SELECT query
      (JDBC-compliance).

    - Removed static synchronization bottleneck from
      PreparedStatement.setTimestamp().

    - Removed static synchronization bottleneck from instance factory
      method of SingleByteCharsetConverter.

    - Enable caching of the parsing stage of prepared statements via
      the 'cachePrepStmts', 'prepStmtCacheSize' and 'prepStmtCacheSqlLimit'
      properties (disabled by default).

    - Speed up parsing of PreparedStatements, try to use one-pass whenever
      possible.

    - Fixed security exception when used in Applets (applets can't
      read the system property 'file.encoding' which is needed
      for LOAD DATA LOCAL INFILE).

    - Use constants for SQLStates.

    - Map charset 'ko18_ru' to 'ko18r' when connected to MySQL-4.1.0 or
      newer.

    - Ensure that Buffer.writeString() saves room for the \0.

    - Fixed exception 'Unknown character set 'danish' on connect w/ JDK-1.4.0

    - Fixed mappings in SQLError to report deadlocks with SQLStates of '41000'.

    - 'maxRows' property would affect internal statements, so check it for all
      statement creation internal to the driver, and set to 0 when it is not.

10-07-03 - Version 3.0.9-stable

	- Faster date handling code in ResultSet and PreparedStatement (no longer
	  uses Date methods that synchronize on static calendars).

	- Fixed test for end of buffer in Buffer.readString().

	- Fixed ResultSet.previous() behavior to move current
	  position to before result set when on first row
	  of result set (bugs.mysql.com BUG#496)

	- Fixed Statement and PreparedStatement issuing bogus queries
	  when setMaxRows() had been used and a LIMIT clause was present
	  in the query.

	- Fixed BUG#661 - refreshRow didn't work when primary key values
	  contained values that needed to be escaped (they ended up being
	  doubly-escaped).

	- Support InnoDB contraint names when extracting foreign key info
	  in DatabaseMetaData BUG#517 and BUG#664
	  (impl. ideas from Parwinder Sekhon)

	- Backported 4.1 protocol changes from 3.1 branch (server-side SQL
	  states, new field info, larger client capability flags,
	  connect-with-database, etc).

	- Fix UpdatableResultSet to return values for getXXX() when on
	  insert row (BUG#675).

	- The insertRow in an UpdatableResultSet is now loaded with
	  the default column values when moveToInsertRow() is called
	  (BUG#688)

	- DatabaseMetaData.getColumns() wasn't returning NULL for
	  default values that are specified as NULL.

	- Change default statement type/concurrency to TYPE_FORWARD_ONLY
	  and CONCUR_READ_ONLY (spec compliance).

	- Don't try and reset isolation level on reconnect if MySQL doesn't
	  support them.

	- Don't wrap SQLExceptions in RowDataDynamic.

	- Don't change timestamp TZ twice if useTimezone==true (BUG#774)

	- Fixed regression in large split-packet handling (BUG#848).

	- Better diagnostic error messages in exceptions for 'streaming'
	  result sets.

	- Issue exception on ResultSet.getXXX() on empty result set (wasn't
	  caught in some cases).

	- Don't hide messages from exceptions thrown in I/O layers.

	- Don't fire connection closed events when closing pooled connections, or
	  on PooledConnection.getConnection() with already open connections (BUG#884).

	- Clip +/- INF (to smallest and largest representative values for the type in
	  MySQL) and NaN (to 0) for setDouble/setFloat(), and issue a warning on the
	  statement when the server does not support +/- INF or NaN.

	- Fix for BUG#879, double-escaping of '\' when charset is SJIS or GBK and '\'
	  appears in non-escaped input.

	- When emptying input stream of unused rows for 'streaming' result sets,
	  have the current thread yield() every 100 rows in order to not monopolize
	  CPU time.

	- Fixed BUG#1099, DatabaseMetaData.getColumns() getting confused about the
	  keyword 'set' in character columns.

	- Fixed deadlock issue with Statement.setMaxRows().

	- Fixed CLOB.truncate(), BUG#1130

	- Optimized CLOB.setChracterStream(), BUG#1131

	- Made databaseName, portNumber and serverName optional parameters
	  for MysqlDataSourceFactory (BUG#1246)

	- Fix for BUG#1247 -- ResultSet.get/setString mashing char 127

	- Backported auth. changes for 4.1.1 and newer from 3.1 branch.

	- Added com.mysql.jdbc.util.BaseBugReport to help creation of testcases
	  for bug reports.

	- Added property to 'clobber' streaming results, by setting the
	  'clobberStreamingResults' property to 'true' (the default is 'false').
	  This will cause a 'streaming' ResultSet to be automatically
	  closed, and any oustanding data still streaming from the server to
	  be discarded if another query is executed before all the data has been
	  read from the server.

05-23-03 - Version 3.0.8-stable

	- Allow bogus URLs in Driver.getPropertyInfo().

	- Return list of generated keys when using multi-value INSERTS
	  with Statement.getGeneratedKeys().

	- Use JVM charset with filenames and 'LOAD DATA [LOCAL] INFILE'

	- Fix infinite loop with Connection.cleanup().

	- Changed Ant target 'compile-core' to 'compile-driver', and
	  made testsuite compilation a separate target.

	- Fixed result set not getting set for Statement.executeUpdate(),
	  which affected getGeneratedKeys() and getUpdateCount() in
	  some cases.

	- Unicode character 0xFFFF in a string would cause the driver to
	  throw an ArrayOutOfBoundsException (Bug #378)

	- Return correct amount of generated keys when using 'REPLACE'
	  statements.

	- Fix problem detecting server character set in some cases.

	- Fix row data decoding error when using _very_ large packets.

	- Optimized row data decoding.

	- Issue exception when operating on an already-closed
	  prepared statement.

	- Fixed SJIS encoding bug, thanks to Naoto Sato.

    - Optimized usage of EscapeProcessor.

    - Allow multiple calls to Statement.close()

04-08-03 - Version 3.0.7-stable

    - Fixed MysqlPooledConnection.close() calling wrong event type.

    - Fixed StringIndexOutOfBoundsException in PreparedStatement.
      setClob().

    - 4.1 Column Metadata fixes

    - Remove synchronization from Driver.connect() and
      Driver.acceptsUrl().

    - IOExceptions during a transaction now cause the Connection to
      be closed.

    - Fixed missing conversion for 'YEAR' type in ResultSetMetaData.
      getColumnTypeName().

    - Don't pick up indexes that start with 'pri' as primary keys
      for DBMD.getPrimaryKeys().

    - Throw SQLExceptions when trying to do operations on a forcefully
      closed Connection (i.e. when a communication link failure occurs).

    - You can now toggle profiling on/off using
      Connection.setProfileSql(boolean).

    - Fixed charset issues with database metadata (charset was not
      getting set correctly).

    - Updatable ResultSets can now be created for aliased tables/columns
      when connected to MySQL-4.1 or newer.

    - Fixed 'LOAD DATA LOCAL INFILE' bug when file > max_allowed_packet.

    - Fixed escaping of 0x5c ('\') character for GBK and Big5 charsets.

    - Fixed ResultSet.getTimestamp() when underlying field is of type DATE.

    - Ensure that packet size from alignPacketSize() does not
      exceed MAX_ALLOWED_PACKET (JVM bug)

    - Don't reset Connection.isReadOnly() when autoReconnecting.

02-18-03 - Version 3.0.6-stable

    - Fixed ResultSetMetaData to return "" when catalog not known.
      Fixes NullPointerExceptions with Sun's CachedRowSet.

    - Fixed DBMD.getTypeInfo() and DBMD.getColumns() returning
      different value for precision in TEXT/BLOB types.

    - Allow ignoring of warning for 'non transactional tables' during
      rollback (compliance/usability) by setting 'ignoreNonTxTables'
      property to 'true'.

    - Fixed SQLExceptions getting swallowed on initial connect.

    - Fixed Statement.setMaxRows() to stop sending 'LIMIT' type queries
      when not needed (performance)

    - Clean up Statement query/method mismatch tests (i.e. INSERT not
      allowed with .executeQuery()).

    - More checks added in ResultSet traversal method to catch
      when in closed state.

    - Fixed ResultSetMetaData.isWritable() to return correct value.

    - Add 'window' of different NULL sorting behavior to
      DBMD.nullsAreSortedAtStart (4.0.2 to 4.0.10, true, otherwise,
      no).

    - Implemented Blob.setBytes(). You still need to pass the
      resultant Blob back into an updatable ResultSet or
      PreparedStatement to persist the changes, as MySQL does
      not support 'locators'.

    - Backported 4.1 charset field info changes from Connector/J 3.1

01-22-03 - Version 3.0.5-gamma

    - Fixed Buffer.fastSkipLenString() causing ArrayIndexOutOfBounds
      exceptions with some queries when unpacking fields.

    - Implemented an empty TypeMap for Connection.getTypeMap() so that
      some third-party apps work with MySQL (IBM WebSphere 5.0 Connection
      pool).

    - Added missing LONGTEXT type to DBMD.getColumns().

    - Retrieve TX_ISOLATION from database for
      Connection.getTransactionIsolation() when the MySQL version
      supports it, instead of an instance variable.

    - Quote table names in DatabaseMetaData.getColumns(),
      getPrimaryKeys(), getIndexInfo(), getBestRowIdentifier()

    - Greatly reduce memory required for setBinaryStream() in
      PreparedStatements.

    - Fixed ResultSet.isBeforeFirst() for empty result sets.

    - Added update options for foreign key metadata.


01-06-03 - Version 3.0.4-gamma

    - Added quoted identifiers to database names for
      Connection.setCatalog.

    - Added support for quoted identifiers in PreparedStatement
      parser.

    - Streamlined character conversion and byte[] handling in
      PreparedStatements for setByte().

    - Reduce memory footprint of PreparedStatements by sharing
      outbound packet with MysqlIO.

    - Added 'strictUpdates' property to allow control of amount
      of checking for 'correctness' of updatable result sets. Set this
      to 'false' if you want faster updatable result sets and you know
      that you create them from SELECTs on tables with primary keys and
      that you have selected all primary keys in your query.

    - Added support for 4.0.8-style large packets.

    - Fixed PreparedStatement.executeBatch() parameter overwriting.

12-17-02 - Version 3.0.3-dev

    - Changed charsToByte in SingleByteCharConverter to be non-static

    - Changed SingleByteCharConverter to use lazy initialization of each
      converter.

    - Fixed charset handling in Fields.java

    - Implemented Connection.nativeSQL()

    - More robust escape tokenizer -- recognize '--' comments, and allow
      nested escape sequences (see testsuite.EscapeProcessingTest)

    - DBMD.getImported/ExportedKeys() now handles multiple foreign keys
      per table.

    - Fixed ResultSetMetaData.getPrecision() returning incorrect values
      for some floating point types.

    - Fixed ResultSetMetaData.getColumnTypeName() returning BLOB for
      TEXT and TEXT for BLOB types.

    - Fixed Buffer.isLastDataPacket() for 4.1 and newer servers.

    - Added CLIENT_LONG_FLAG to be able to get more column flags
      (isAutoIncrement() being the most important)

    - Because of above, implemented ResultSetMetaData.isAutoIncrement()
      to use Field.isAutoIncrement().

    - Honor 'lower_case_table_names' when enabled in the server when
      doing table name comparisons in DatabaseMetaData methods.

    - Some MySQL-4.1 protocol support (extended field info from selects)

    - Use non-aliased table/column names and database names to fullly
      qualify tables and columns in UpdatableResultSet (requires
      MySQL-4.1 or newer)

    - Allow user to alter behavior of Statement/
      PreparedStatement.executeBatch() via 'continueBatchOnError' property
      (defaults to 'true').

    - Check for connection closed in more Connection methods
      (createStatement, prepareStatement, setTransactionIsolation,
      setAutoCommit).

    - More robust implementation of updatable result sets. Checks that
      _all_ primary keys of the table have been selected.

    - 'LOAD DATA LOCAL INFILE ...' now works, if your server is configured
      to allow it. Can be turned off with the 'allowLoadLocalInfile'
      property (see the README).

    - Substitute '?' for unknown character conversions in single-byte
      character sets instead of '\0'.

    - NamedPipeSocketFactory now works (only intended for Windows), see
      README for instructions.

11-08-02 - Version 3.0.2-dev

    - Fixed issue with updatable result sets and PreparedStatements not
      working

    - Fixed ResultSet.setFetchDirection(FETCH_UNKNOWN)

    - Fixed issue when calling Statement.setFetchSize() when using
      arbitrary values

    - Fixed incorrect conversion in ResultSet.getLong()

    - Implemented ResultSet.updateBlob().

    - Removed duplicate code from UpdatableResultSet (it can be inherited
      from ResultSet, the extra code for each method to handle updatability
      I thought might someday be necessary has not been needed).

    - Fixed "UnsupportedEncodingException" thrown when "forcing" a
      character encoding via properties.

    - Fixed various non-ASCII character encoding issues.

    - Added driver property 'useHostsInPrivileges'. Defaults to true.
      Affects whether or not '@hostname' will be used in
      DBMD.getColumn/TablePrivileges.

    - All DBMD result set columns describing schemas now return NULL
      to be more compliant with the behavior of other JDBC drivers
      for other databases (MySQL does not support schemas).

    - Added SSL support. See README for information on how to use it.

    - Properly restore connection properties when autoReconnecting
      or failing-over, including autoCommit state, and isolation level.

    - Use 'SHOW CREATE TABLE' when possible for determining foreign key
      information for DatabaseMetaData...also allows cascade options for
      DELETE information to be returned

    - Escape 0x5c character in strings for the SJIS charset.

    - Fixed start position off-by-1 error in Clob.getSubString()

    - Implemented Clob.truncate()

    - Implemented Clob.setString()

    - Implemented Clob.setAsciiStream()

    - Implemented Clob.setCharacterStream()

    - Added com.mysql.jdbc.MiniAdmin class, which allows you to send
      'shutdown' command to MySQL server...Intended to be used when 'embedding'
      Java and MySQL server together in an end-user application.

    - Added 'connectTimeout' parameter that allows users of JDK-1.4 and newer
      to specify a maxium time to wait to establish a connection.

    - Failover and autoReconnect only work when the connection is in a
      autoCommit(false) state, in order to stay transaction safe

    - Added 'queriesBeforeRetryMaster' property that specifies how many
      queries to issue when failed over before attempting to reconnect
      to the master (defaults to 50)

    - Fixed DBMD.supportsResultSetConcurrency() so that it returns true
      for ResultSet.TYPE_SCROLL_INSENSITIVE and ResultSet.CONCUR_READ_ONLY or
      ResultSet.CONCUR_UPDATABLE

    - Fixed ResultSet.isLast() for empty result sets (should return false).

    - PreparedStatement now honors stream lengths in setBinary/Ascii/Character
      Stream() unless you set the connection property
      'useStreamLengthsInPrepStmts' to 'false'.

    - Removed some not-needed temporary object creation by using Strings
      smarter in EscapeProcessor, Connection and DatabaseMetaData classes.

09-21-02 - Version 3.0.1-dev

    - Fixed ResultSet.getRow() off-by-one bug.

    - Fixed RowDataStatic.getAt() off-by-one bug.

    - Added limited Clob functionality (ResultSet.getClob(),
      PreparedStatemtent.setClob(),
      PreparedStatement.setObject(Clob).

    - Added socketTimeout parameter to URL.

    - Connection.isClosed() no longer "pings" the server.

    - Connection.close() issues rollback() when getAutoCommit() == false

    - Added "paranoid" parameter...sanitizes error messages removing
      "sensitive" information from them (i.e. hostnames, ports,
      usernames, etc.), as well as clearing "sensitive" data structures
      when possible.

    - Fixed ResultSetMetaData.isSigned() for TINYINT and BIGINT.

    - Charsets now automatically detected. Optimized code for single-byte
      character set conversion.

    - Implemented ResultSet.getCharacterStream()

    - Added "LOCAL TEMPORARY" to table types in DatabaseMetaData.getTableTypes()

    - Massive code clean-up to follow Java coding conventions (the time had come)


07-31-02 - Version 3.0.0-dev

    - !!! LICENSE CHANGE !!! The driver is now GPL. If you need
      non-GPL licenses, please contact me <mark@mysql.com>

    - JDBC-3.0 functionality including
      Statement/PreparedStatement.getGeneratedKeys() and
      ResultSet.getURL()

    - Performance enchancements - driver is now 50-100% faster
      in most situations, and creates fewer temporary objects

    - Repackaging...new driver name is "com.mysql.jdbc.Driver",
      old name still works, though (the driver is now provided
      by MySQL-AB)

    - Better checking for closed connections in Statement
      and PreparedStatement.

    - Support for streaming (row-by-row) result sets (see README)
      Thanks to Doron.

    - Support for large packets (new addition to MySQL-4.0 protocol),
      see README for more information.

    - JDBC Compliance -- Passes all tests besides stored procedure tests


    - Fix and sort primary key names in DBMetaData (SF bugs 582086 and 582086)

    - Float types now reported as java.sql.Types.FLOAT (SF bug 579573)

    - ResultSet.getTimestamp() now works for DATE types (SF bug 559134)

    - ResultSet.getDate/Time/Timestamp now recognizes all forms of invalid
      values that have been set to all zeroes by MySQL (SF bug 586058)

    - Testsuite now uses Junit (which you can get from www.junit.org)

    - The driver now only works with JDK-1.2 or newer.

    - Added multi-host failover support (see README)

    - General source-code cleanup.

    - Overall speed improvements via controlling transient object
      creation in MysqlIO class when reading packets

    - Performance improvements in  string handling and field
      metadata creation (lazily instantiated) contributed by
      Alex Twisleton-Wykeham-Fiennes


05-16-02 - Version 2.0.14

    - More code cleanup

    - PreparedStatement now releases resources on .close() (SF bug 553268)

    - Quoted identifiers not used if server version does not support them. Also,
      if server started with --ansi or --sql-mode=ANSI_QUOTES then '"' will be
      used as an identifier quote, otherwise '`' will be used.

    - ResultSet.getDouble() now uses code built into JDK to be more precise (but slower)

    - LogicalHandle.isClosed() calls through to physical connection

    - Added SQL profiling (to STDERR). Set "profileSql=true" in your JDBC url.
      See README for more information.

    - Fixed typo for relaxAutoCommit parameter.

04-24-02 - Version 2.0.13

    - More code cleanup.

    - Fixed unicode chars being read incorrectly (SF bug 541088)

    - Faster blob escaping for PrepStmt

    - Added set/getPortNumber() to DataSource(s) (SF bug 548167)

    - Added setURL() to MySQLXADataSource (SF bug 546019)

    - PreparedStatement.toString() fixed (SF bug 534026)

    - ResultSetMetaData.getColumnClassName() now implemented

    - Rudimentary version of Statement.getGeneratedKeys() from JDBC-3.0
      now implemented (you need to be using JDK-1.4 for this to work, I
      believe)

    - DBMetaData.getIndexInfo() - bad PAGES fixed (SF BUG 542201)

04-07-02 - Version 2.0.12

    - General code cleanup.

    - Added getIdleFor() method to Connection and MysqlLogicalHandle.

    - Relaxed synchronization in all classes, should fix 520615 and 520393.

    - Added getTable/ColumnPrivileges() to DBMD (fixes 484502).

    - Added new types to getTypeInfo(), fixed existing types thanks to
      Al Davis and Kid Kalanon.

    - Added support for BIT types (51870) to PreparedStatement.

    - Fixed getRow() bug (527165) in ResultSet

    - Fixes for ResultSet updatability in PreparedStatement.
    - Fixed timezone off by 1-hour bug in PreparedStatement (538286, 528785).

    - ResultSet: Fixed updatability (values being set to null
      if not updated).

    - DataSources - fixed setUrl bug (511614, 525565),
      wrong datasource class name (532816, 528767)

    - Added identifier quoting to all DatabaseMetaData methods
      that need them (should fix 518108)

    - Added support for YEAR type (533556)

    - ResultSet.insertRow() should now detect auto_increment fields
      in most cases and use that value in the new row. This detection
      will not work in multi-valued keys, however, due to the fact that
      the MySQL protocol does not return this information.

    - ResultSet.refreshRow() implemented.

    - Fixed testsuite.Traversal afterLast() bug, thanks to Igor Lastric.

01-27-02 - Version 2.0.11

    - Fixed missing DELETE_RULE value in
      DBMD.getImported/ExportedKeys() and getCrossReference().

    - Full synchronization of Statement.java.

    - More changes to fix "Unexpected end of input stream"
      errors when reading BLOBs. This should be the last fix.

01-24-02 - Version 2.0.10

     - Fixed spurious "Unexpected end of input stream" errors in
       MysqlIO (bug 507456).

     - Fixed null-pointer-exceptions when using
       MysqlConnectionPoolDataSource with Websphere 4 (bug 505839).

01-13-02 - Version 2.0.9

     - Ant build was corrupting included jar files, fixed
       (bug 487669).

     - Fixed extra memory allocation in MysqlIO.readPacket()
       (bug 488663).

     - Implementation of DatabaseMetaData.getExported/ImportedKeys() and
       getCrossReference().

     - Full synchronization on methods modifying instance and class-shared
       references, driver should be entirely thread-safe now (please
       let me know if you have problems)

     - DataSource implementations moved to org.gjt.mm.mysql.jdbc2.optional
       package, and (initial) implementations of PooledConnectionDataSource
       and XADataSource are in place (thanks to Todd Wolff for the
       implementation and testing of PooledConnectionDataSource with
       IBM WebSphere 4).

     - Added detection of network connection being closed when reading packets
       (thanks to Todd Lizambri).

     - Fixed quoting error with escape processor (bug 486265).

     - Report batch update support through DatabaseMetaData (bug 495101).

     - Fixed off-by-one-hour error in PreparedStatement.setTimestamp()
       (bug 491577).

     - Removed concatenation support from driver (the '||' operator),
       as older versions of VisualAge seem to be the only thing that
       use it, and it conflicts with the logical '||' operator. You will
       need to start mysqld with the "--ansi" flag to use the '||'
       operator as concatenation (bug 491680)

     - Fixed casting bug in PreparedStatement (bug 488663).

11-25-01 - Version 2.0.8

     - Batch updates now supported (thanks to some inspiration
       from Daniel Rall).

     - XADataSource/ConnectionPoolDataSource code (experimental)

     - PreparedStatement.setAnyNumericType() now handles positive
       exponents correctly (adds "+" so MySQL can understand it).

     - DatabaseMetaData.getPrimaryKeys() and getBestRowIdentifier()
       are now more robust in identifying primary keys (matches
       regardless of case or abbreviation/full spelling of Primary Key
       in Key_type column).

10-24-01 - Version 2.0.7

     - PreparedStatement.setCharacterStream() now implemented

     - Fixed dangling socket problem when in high availability
       (autoReconnect=true) mode, and finalizer for Connection will
       close any dangling sockets on GC.

     - Fixed ResultSetMetaData.getPrecision() returning one
       less than actual on newer versions of MySQL.

     - ResultSet.getBlob() now returns null if column value
       was null.

     - Character sets read from database if useUnicode=true
       and characterEncoding is not set. (thanks to
       Dmitry Vereshchagin)

     - Initial transaction isolation level read from
       database (if avaialable) (thanks to Dmitry Vereshchagin)

     - Fixed DatabaseMetaData.supportsTransactions(), and
       supportsTransactionIsolationLevel() and getTypeInfo()
       SQL_DATETIME_SUB and SQL_DATA_TYPE fields not being
       readable.

     - Fixed PreparedStatement generating SQL that would end
       up with syntax errors for some queries.

     - Fixed ResultSet.isAfterLast() always returning false.

     - Fixed timezone issue in PreparedStatement.setTimestamp()
       (thanks to Erik Olofsson)

     - Captialize type names when "captializeTypeNames=true"
       is passed in URL or properties (for WebObjects, thanks
       to Anjo Krank)

     - Updatable result sets now correctly handle NULL
       values in fields.

     - PreparedStatement.setDouble() now uses full-precision
       doubles (reverting a fix made earlier to truncate them).

     - PreparedStatement.setBoolean() will use 1/0 for values
       if your MySQL Version >= 3.21.23.

06-16-01 - Version 2.0.6

Fixed PreparedStatement parameter checking

     - Fixed case-sensitive column names in ResultSet.java

06-13-01 - Version 2.0.5

     - Fixed ResultSet.getBlob() ArrayIndex out-of-bounds

     - Fixed ResultSetMetaData.getColumnTypeName for TEXT/BLOB

     - Fixed ArrayIndexOutOfBounds when sending large BLOB queries
       (Max size packet was not being set)

     - Added ISOLATION level support to Connection.setIsolationLevel()

     - Fixed NPE on PreparedStatement.executeUpdate() when all columns
       have not been set.

     - Fixed data parsing of TIMESTAMPs with 2-digit years

     - Added Byte to PreparedStatement.setObject()

     - ResultSet.getBoolean() now recognizes '-1' as 'true'

     - ResultSet has +/-Inf/inf support

     - ResultSet.insertRow() works now, even if not all columns are
       set (they will be set to "NULL")

     - DataBaseMetaData.getCrossReference() no longer ArrayIndexOOB

     - getObject() on ResultSet correctly does TINYINT->Byte and
       SMALLINT->Short

12-03-00 - Version 2.0.3

     - Implemented getBigDecimal() without scale component
       for JDBC2.

     - Fixed composite key problem with updateable result sets.

     - Added detection of -/+INF for doubles.

     - Faster ASCII string operations.

     - Fixed incorrect detection of MAX_ALLOWED_PACKET, so sending
       large blobs should work now.

     - Fixed off-by-one error in java.sql.Blob implementation code.

     - Added "ultraDevHack" URL parameter, set to "true" to allow
       (broken) Macromedia UltraDev to use the driver.

04-06-00 - Version 2.0.1

     - Fixed RSMD.isWritable() returning wrong value.
       Thanks to Moritz Maass.

     - Cleaned up exception handling when driver connects

     - Columns that are of type TEXT now return as Strings
       when you use getObject()

     - DatabaseMetaData.getPrimaryKeys() now works correctly wrt
       to key_seq. Thanks to Brian Slesinsky.

     - No escape processing is done on PreparedStatements anymore
       per JDBC spec.

     - Fixed many JDBC-2.0 traversal, positioning bugs, especially
       wrt to empty result sets. Thanks to Ron Smits, Nick Brook,
       Cessar Garcia and Carlos Martinez.

     - Fixed some issues with updatability support in ResultSet when
       using multiple primary keys.

02-21-00 - Version 2.0pre5

     - Fixed Bad Handshake problem.

01-10-00 - Version 2.0pre4

     - Fixes to ResultSet for insertRow() - Thanks to
       Cesar Garcia

     - Fix to Driver to recognize JDBC-2.0 by loading a JDBC-2.0
       class, instead of relying on JDK version numbers. Thanks
       to John Baker.

     - Fixed ResultSet to return correct row numbers

     - Statement.getUpdateCount() now returns rows matched,
       instead of rows actually updated, which is more SQL-92
       like.

10-29-99

     - Statement/PreparedStatement.getMoreResults() bug fixed.
       Thanks to Noel J. Bergman.

     - Added Short as a type to PreparedStatement.setObject().
       Thanks to Jeff Crowder

     - Driver now automagically configures maximum/preferred packet
       sizes by querying server.

     - Autoreconnect code uses fast ping command if server supports
       it.

     - Fixed various bugs wrt. to packet sizing when reading from
       the server and when alloc'ing to write to the server.

08-17-99 - Version 2.0pre

     - Now compiles under JDK-1.2. The driver supports both JDK-1.1
       and JDK-1.2 at the same time through a core set of classes.
       The driver will load the appropriate interface classes at
       runtime by figuring out which JVM version you are using.

     - Fixes for result sets with all nulls in the first row.
       (Pointed out by Tim Endres)

     - Fixes to column numbers in SQLExceptions in ResultSet
       (Thanks to Blas Rodriguez Somoza)

     - The database no longer needs to specified to connect.
       (Thanks to Christian Motschke)

07-04-99 - Version 1.2b

     - Better Documentation (in progress), in doc/mm.doc/book1.html

     - DBMD now allows null for a column name pattern (not in
       spec), which it changes to '%'.

     - DBMD now has correct types/lengths for getXXX().

     - ResultSet.getDate(), getTime(), and getTimestamp() fixes.
       (contributed by Alan Wilken)

     - EscapeProcessor now handles \{ \} and { or } inside quotes
       correctly. (thanks to Alik for some ideas on how to fix it)

     - Fixes to properties handling in Connection.
       (contributed by Juho Tikkala)

     - ResultSet.getObject() now returns null for NULL columns
       in the table, rather than bombing out.
       (thanks to Ben Grosman)

     - ResultSet.getObject() now returns Strings for types
       from MySQL that it doesn't know about. (Suggested by
       Chris Perdue)

     - Removed DataInput/Output streams, not needed, 1/2 number
       of method calls per IO operation.

     - Use default character encoding if one is not specified. This
       is a work-around for broken JVMs, because according to spec,
       EVERY JVM must support "ISO8859_1", but they don't.

     - Fixed Connection to use the platform character encoding
       instead of "ISO8859_1" if one isn't explicitly set. This
       fixes problems people were having loading the character-
       converter classes that didn't always exist (JVM bug).
       (thanks to Fritz Elfert for pointing out this problem)

     - Changed MysqlIO to re-use packets where possible to reduce
       memory usage.

     - Fixed escape-processor bugs pertaining to {} inside
       quotes.

04-14-99 - Version 1.2a

     - Fixed character-set support for non-Javasoft JVMs
       (thanks to many people for pointing it out)

     - Fixed ResultSet.getBoolean() to recognize 'y' & 'n'
       as well as '1' & '0' as boolean flags.
       (thanks to Tim Pizey)

     - Fixed ResultSet.getTimestamp() to give better performance.
       (thanks to Richard Swift)

     - Fixed getByte() for numeric types.
       (thanks to Ray Bellis)

     - Fixed DatabaseMetaData.getTypeInfo() for DATE type.
       (thanks to Paul Johnston)

     - Fixed EscapeProcessor for "fn" calls.
       (thanks to Piyush Shah at locomotive.org)

     - Fixed EscapeProcessor to not do extraneous work if there
       are no escape codes.
       (thanks to Ryan Gustafson)

     - Fixed Driver to parse URLs of the form "jdbc:mysql://host:port"
       (thanks to Richard Lobb)

03-24-99 - Version 1.1i

     - Fixed Timestamps for PreparedStatements

     - Fixed null pointer exceptions in RSMD and RS

     - Re-compiled with jikes for valid class files (thanks ms!)

03-08-99 - Version 1.1h

     - Fixed escape processor to deal with un-matched { and }
       (thanks to Craig Coles)

     - Fixed escape processor to create more portable (between
       DATETIME and TIMESTAMP types) representations so that
       it will work with BETWEEN clauses.
       (thanks to Craig Longman)

     - MysqlIO.quit() now closes the socket connection. Before,
       after many failed connections some OS's would run out
       of file descriptors. (thanks to Michael Brinkman)

     - Fixed NullPointerException in Driver.getPropertyInfo.
       (thanks to Dave Potts)

     - Fixes to MysqlDefs to allow all *text fields to be
       retrieved as Strings.
       (thanks to Chris at Leverage)

     - Fixed setDouble in PreparedStatement for large numbers
       to avoid sending scientific notation to the database.
       (thanks to J.S. Ferguson)

     - Fixed getScale() and getPrecision() in RSMD.
       (contrib'd by James Klicman)

     - Fixed getObject() when field was DECIMAL or NUMERIC
       (thanks to Bert Hobbs)

     - DBMD.getTables() bombed when passed a null table-name
       pattern. Fixed. (thanks to Richard Lobb)

     - Added check for "client not authorized" errors during
       connect. (thanks to Hannes Wallnoefer)

02-19-99 - Version 1.1g

     - Result set rows are now byte arrays. Blobs and Unicode
       work bidriectonally now. The useUnicode and encoding
       options are implemented now.

     - Fixes to PreparedStatement to send binary set by
       setXXXStream to be sent un-touched to the MySQL server.

     - Fixes to getDriverPropertyInfo().

12-31-98 - Version 1.1f

     - Changed all ResultSet fields to Strings, this should allow
       Unicode to work, but your JVM must be able to convert
       between the character sets. This should also make reading
       data from the server be a bit quicker, because there is now
       no conversion from StringBuffer to String.

     - Changed PreparedStatement.streamToString() to be more
       efficient (code from Uwe Schaefer).

     - URL parsing is more robust (throws SQL exceptions on errors
       rather than NullPointerExceptions)

     - PreparedStatement now can convert Strings to Time/Date values
       via setObject() (code from Robert Currey).

     - IO no longer hangs in Buffer.readInt(), that bug was
       introduced in 1.1d when changing to all byte-arrays for
       result sets. (Pointed out by Samo Login)

11-03-98 - Version 1.1b

     - Fixes to DatabaseMetaData to allow both IBM VA and J-Builder
       to work. Let me know how it goes. (thanks to Jac Kersing)

     - Fix to ResultSet.getBoolean() for NULL strings
       (thanks to Barry Lagerweij)

     - Beginning of code cleanup, and formatting. Getting ready
       to branch this off to a parallel JDBC-2.0 source tree.

     - Added "final" modifier to critical sections in MysqlIO and
       Buffer to allow compiler to inline methods for speed.

9-29-98

     - If object references passed to setXXX() in PreparedStatement are
       null, setNull() is automatically called for you. (Thanks for the
       suggestion goes to Erik Ostrom)

     - setObject() in PreparedStatement will now attempt to write a
       serialized  representation of the object to the database for
       objects of Types.OTHER and objects of unknown type.

     - Util now has a static method readObject() which given a ResultSet
       and a column index will re-instantiate an object serialized in
       the above manner.

9-02-98 - Vesion 1.1

     - Got rid of "ugly hack" in MysqlIO.nextRow(). Rather than
       catch an exception, Buffer.isLastDataPacket() was fixed.

     - Connection.getCatalog() and Connection.setCatalog()
       should work now.

     - Statement.setMaxRows() works, as well as setting
       by property maxRows. Statement.setMaxRows() overrides
       maxRows set via properties or url parameters.

     - Automatic re-connection is available. Because it has
       to "ping" the database before each query, it is
       turned off by default. To use it, pass in "autoReconnect=true"
       in the connection URL. You may also change the number of
       reconnect tries, and the initial timeout value via
       "maxReconnects=n" (default 3) and "initialTimeout=n"
       (seconds, default 2) parameters. The timeout is an
       exponential backoff type of timeout, e.g. if you have initial
       timeout of 2 seconds, and maxReconnects of 3, then the driver
       will timeout 2 seconds, 4 seconds, then 16 seconds between each
       re-connection attempt.

8-24-98 - Version 1.0

     - Fixed handling of blob data in Buffer.java

     - Fixed bug with authentication packet being
       sized too small.

     - The JDBC Driver is now under the LPGL

8-14-98 -

     - Fixed Buffer.readLenString() to correctly
          read data for BLOBS.

     - Fixed PreparedStatement.stringToStream to
          correctly read data for BLOBS.

     - Fixed PreparedStatement.setDate() to not
       add a day.
       (above fixes thanks to Vincent Partington)

     - Added URL parameter parsing (?user=... etc).


8-04-98 - Version 0.9d

     - Big news! New package name. Tim Endres from ICE
       Engineering is starting a new source tree for
       GNU GPL'd Java software. He's graciously given
       me the org.gjt.mm package directory to use, so now
       the driver is in the org.gjt.mm.mysql package scheme.
       I'm "legal" now. Look for more information on Tim's
       project soon.

     - Now using dynamically sized packets to reduce
       memory usage when sending commands to the DB.

     - Small fixes to getTypeInfo() for parameters, etc.

     - DatabaseMetaData is now fully implemented. Let me
       know if these drivers work with the various IDEs
       out there. I've heard that they're working with
       JBuilder right now.

     - Added JavaDoc documentation to the package.

     - Package now available in .zip or .tar.gz.

7-28-98 - Version 0.9

     - Implemented getTypeInfo().
       Connection.rollback() now throws an SQLException
       per the JDBC spec.

     - Added PreparedStatement that supports all JDBC API
       methods for PreparedStatement including InputStreams.
       Please check this out and let me know if anything is
       broken.

     - Fixed a bug in ResultSet that would break some
       queries that only returned 1 row.

     - Fixed bugs in DatabaseMetaData.getTables(),
       DatabaseMetaData.getColumns() and
       DatabaseMetaData.getCatalogs().

     - Added functionality to Statement that allows
       executeUpdate() to store values for IDs that are
       automatically generated for AUTO_INCREMENT fields.
       Basically, after an executeUpdate(), look at the
       SQLWarnings for warnings like "LAST_INSERTED_ID =
       'some number', COMMAND = 'your SQL query'".

       If you are using AUTO_INCREMENT fields in your
       tables and are executing a lot of executeUpdate()s
       on one Statement, be sure to clearWarnings() every
       so often to save memory.

7-06-98 - Version 0.8

     - Split MysqlIO and Buffer to separate classes. Some
       ClassLoaders gave an IllegalAccess error for some
       fields in those two classes. Now mm.mysql works in
       applets and all classloaders.

       Thanks to Joe Ennis <jce@mail.boone.com> for pointing
       out the problem and working on a fix with me.

7-01-98 - Version 0.7

     - Fixed DatabaseMetadata problems in getColumns() and
       bug in switch statement in the Field constructor.

       Thanks to Costin Manolache <costin@tdiinc.com> for
       pointing these out.

5-21-98 - Version 0.6

     - Incorporated efficiency changes from
       Richard Swift <Richard.Swift@kanatek.ca> in
       MysqlIO.java and ResultSet.java

     - We're now 15% faster than gwe's driver.

     - Started working on DatabaseMetaData.

       The following methods are implemented:
        * getTables()
        * getTableTypes()
        * getColumns
        * getCatalogs()<|MERGE_RESOLUTION|>--- conflicted
+++ resolved
@@ -54,14 +54,11 @@
     - Fixed BUG#52231 - Differences in definitions of which SQLExceptions trigger
       a failover event could result in failure to try more than a single host in 
       certain situations.
-<<<<<<< HEAD
       
     - Fixed BUG#52534 - Performance regression using load-balanced connection.  
-=======
 
     - More aggressively purge the statement timeout timers after they've been cancelled to
       trade time for memory. This purge only happens if statement timeouts are in use.
->>>>>>> 408f4ed6
     
 02-18-10 - Version 5.1.12
 
