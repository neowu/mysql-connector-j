# Changelog
# https://dev.mysql.com/doc/relnotes/connector-j/8.0/en/

<<<<<<< HEAD
Version 8.0.15

  - Fix for Bug#92819 (28834959), EXPRPARSER THROWS WRONGARGUMENTEXCEPTION WHEN PARSING EMPTY JSON ARRAY.

  - Fix for Bug#21921956, X DEVAPI: EXPRESSION PARSE ERROR WITH UNARY OPERATOR.

  - Fix for Bug#94031 (29257922), WRONG JSON_UNQUOTE WORKAROUND.

  - Fix for Bug#22931700, BINDINGS.GETBOOLEAN() ALWAYS RETURNS FALSE.

  - Fix for Bug#25650912, ERROR MESSAGE NOT CLEAR WHEN WE PASS A CHAR DATA TO ANY TABLE API.

  - Fix for Bug#25642021, CHANGEUSER() FAILS WHEN ENABLEPACKETDEBUG=TRUE.
=======
Version 8.0.16

Version 8.0.15

  - Fix for Bug#94051 (29261254), Not recommended default for 'allowLoadLocalInfile'.
>>>>>>> 82f45a51

Version 8.0.14

  - WL#12298, Connectors: Expose metadata about source and binaries in unified way.

  - Fix for Bug#93111 (28894344), ConnectionUrl.java contains char U+00A7 (section sign).

  - WL#12621, DevAPI: Handling of Default Schema.

  - Fix for Bug#93340 (28970166), C/J BUILD SCRIPT IS TOO VERBOSE

  - WL#12462, DevAPI: Be prepared for initial notice on connection.

  - Fix for Bug#28924137, WL#12463:IF COLLECTION DOESN'T EXIST, COLL.COUNT() IS GIVING A WRONG ERROR MESSAGE.

  - WL#12463, DevAPI: Standardize count method.

  - Fix for Bug#92508 (28747636), mysql-connector in bootclasspath causing memory leak.

  - Fix for Bug#25650514, UPDATEROW() CALL FAILS WITH NPE WHEN SSPS=TRUE AND TABLE HAS MULTI-FLD KEY.

  - Fix for Bug#25650482, REFRESHROW() CALL AFTER UPDATEROW() API FAILS WHEN USESERVERPREPSTMTS=TRUE.

  - Fix for Bug#92536 (28692243), UPDATEING SERVER SIDE PREPSTMTS RESULTSET FAIL.

  - Fix for Bug#92625 (28731795), CONTRIBUTION: FIX OBSERVED NPE IN CLEARINPUTSTREAM.
    Thanks to Henning Schmiedehausen for his contribution.

  - Fix for Bug#23045642, ADDING NO-DOC (MYSQLCONNJ-696) RESULTS IN EXCEPTION.

  - Fix for Bug#91065 (28101003), ZERODATETIMEBEHAVIOR=CONVERT_TO_NULL SHOULD NOT APPLY TO 00:00:00 TIME COLUMNS.

  - Fix for Bug#92574 (28706219), WHEN CONVERTING FROM VARCHAR TO JAVA BOOLEAN, 'N' IS NOT SUPPORTED.

  - Fix for Bug#25642226, CHANGEUSER() NOT SETTING THE DATABASE PROPERLY WITH SHA USER.

  - Fix for Bug#28606708, NAMED PIPE CONNECTION FOR X PROTOCOL RETURNS NPE, EXPECTED PROPER ERROR MESSAGE.

Version 8.0.13

  - Fix for Bug#91317 (28207422), Wrong defaults on collation mappings.

  - WL#12245, DevAPI: Implement connect timeout.

  - Fix for Bug#21774249, UNIT TEST FAILS WITH ERROR " 'CEST' IS UNRECOGNIZED TIME ZONE".

  - WL#11857, DevAPI: Implement connection pooling for xprotocol.

  - Fix for Bug#91873 (28444461), REMOVE USEOLDUTF8BEHAVIOR CONNECTION PROPERTY.

  - Fix for Bug#92264 (28594434), JSONPARSER PUTS UNNECESSARY MAXIMUM LIMIT ON JSONNUMBER TO 10 DIGITS.

  - WL#12110, Extend PropertyDefinitions.PropertyKey usage.

  - Fix for Bug#81063 (23098159), w/ rewriteBatchedStatements, when 2 tables involved, the rewriting not correct.

  - Fix for Bug#84813 (25501750), rewriteBatchedStatements fails in INSERT.

  - Fix for Bug#81196 (23227334), CONNECTOR/J NOT FOLLOWING DATABASE CHARACTER SET.

  - Fix for Bug#72609 (18749544), SETDATE() NOT USING A PROLEPTIC GREGORIAN CALENDAR.

  - Fix for Bug#87534 (26730196), UNION ALL query fails when useServerPrepStmts=true on database connection.
    Test case only. Base bug fixed in MySQL 5.7.22.

  - Fix for Bug#89948 (27658489), Batched statements are not committed for useLocalTransactionState=true.

  - Fix for BUG#22305979, WRONG RECORD UPDATED IF SENDFRACTIONALSECONDS=FALSE AND SMT IS SCROLLABLE.

  - Fix for Bug#27102307, CHANGE USESSL AND VERIFYSERVERCERTIFICATE TO SSLMODE OPTION.

  - Fix for Bug#28150662, CONNECTOR/J 8 MALFORMED DATABASE URL EXCEPTION WHIT CORRECT URL STRING.

  - Fix for Bug#91421 (28246270), ALLOWED VALUES FOR ZERODATETIMEBEHAVIOR ARE INCOMPATIBLE WITH NETBEANS.

  - Fix for Bug#23045604, XSESSION.GETURI() RETURNS NPE.

  - Fix for Bug#21914769, NPE WHEN TRY TO EXECUTE INVALID JSON STRING.

  - Fix for Bug#BUG#90887 (28034570), DATABASEMETADATAUSINGINFOSCHEMA#GETTABLES FAILS IF METHOD ARGUMENTS ARE NULL.

  - Fix for Bug#28207088, C/JAVA: UPDATECLOB(INT COLUMNLABEL, JAVA.SQL.CLOB CLOB) IS FAILING.

  - Fix for Bug#27629553, NPE FROM GETSESSION() FOR SSL CONNECTION WHEN NO PASSWORD PASSED.

Version 8.0.12

  - Fix for Bug#28208000, MASTER : HANG IN ASYNCHRONOUS SELECT TEST.

  - WL#10544, Update MySQL 8.0 keywords list.

  - WL#11858, DevAPI: Core API v1 alignment.

  - Fix for Bug#27652379, NPE FROM GETSESSION(PROPERTIES) WHEN HOST PARAMETER IS GIVEN IN SMALL LETTER.

  - Fix for BUG#87600 (26724154), CONNECTOR THROWS 'MALFORMED DATABASE URL' ON NON MYSQL CONNECTION-URLS.

  - Fix for BUG#26089880, GETCONNECTION("MYSQLX://..") RETURNS NON-X PROTOCOL CONNECTION.

  - WL#11876, Improve connection properties design.

  - WL#11933, Connector/J 8.0 X DevAPI reference documentation update.

  - WL#11860, Ensure >= 75% code coverage.

  - Fix for Bug#90753 (27977617), WAIT_TIMEOUT EXCEEDED MESSAGE NOT TRIGGERED.

  - Fix for Bug#85941 (25924324), WASNULL NOT SET AFTER GETBYTES IS CALLED.

  - Fix for Bug#28066709, COLLECTION.CREATEINDEX() TEST IS BROKEN AFTER WL#11808 IMPLEMENTATION.

  - Fix for Bug#90872 (28027459), FILTERPARAMS CLASS IS NOT NEEDED.

  - Fix for Bug#27522054, POSSIBLE ASYNC XPROTOCOL MESSAGE HANDLING PERF ISSUE.
    The "xdevapi.useAsyncProtocol" connection property default value is changed to "false".

Version 8.0.11

  - WL#11293, DevAPI: Support new locking modes : NOWAIT and SKIP LOCKED.

  - Fix for Bug#90029 (27678308), FAILURE WHEN GETTING GEOMCOLLECTION COLUMN TYPE.

  - Fix for BUG#90024 (27677574), SOME TESTS FAILED AGAINST MYSQL 8.0.5 BECAUSE OF DEPRECATED FEATURES REMOVAL.

  - Fix for Bug#86741 (26314325), Multi-Host connection with autocommit=0 getAutoCommit maybe wrong.

  - Fix for Bug#27231383, PROVIDE MAVEN-FRIENDLY COMMERCIAL PACKAGES WITHOUT "-BIN".

  - Fix for Bug#26819691, SETTING PACKETDEBUGBUFFERSIZE=0 RESULTS IN CONNECTION FAILURE.

  - Fix for Bug#88227 (27029657), Connector/J 5.1.44 cannot be used against MySQL 5.7.20 without warnings.

  - Fix for Bug#27374581, CONNECTION FAILS WHEN GPL SERVER STARTED WITH TLS-VERSION=TLSV1.2.

  - WL#11419, DevAPI: New document _id generation support.

  - WL#11620, Change caching_sha2_password padding.

  - WL#11604, DevAPI: Add SHA256_MEMORY support.

  - Fix for BUG#86278 (26092824), SUPPORT CUSTOM CONSTRUCTION OF SSLSOCKET DURING CONNECTION ESTABLISHMENT.

  - Fix for BUG#27226293, JSONNUMBER.GETINTEGER() & NUMBERFORMATEXCEPTION.

  - WL#10527, Clean up Protocol and Session interfaces.

Version 8.0.10

  - (Skipped version number to align versions between components and server)

Version 8.0.9

  - WL#11469, Update license header in GPL packages.

  - Fix for BUG#27247349, WL#11208 : UNIQUE DOES NOT GIVE ERROR EVEN THOUGH IT IS NOT SUPPORTED.

  - WL#11208, DevAPI: Collection.createIndex.

  - WL#10156, Add setters/getters for connection properties to MysqlDataSource, MysqlXADataSource and MysqlConnectionPoolDataSource.

  - WL#11401, DevAPI: Remove configuration API.
    Partial revert of "WL#9868, DevAPI: Configuration handling interface."

  - WL#10619, Ensure compatibility with new data dictionary.

  - Fix for BUG#27217264, WL#10937: NULL POINTER EXCEPTION WHEN NULL IS PASSED AS _ID IN COLL.REPLACEONE.

  - WL#10937, DevAPI: ReplaceOne, AddOrReplaceOne, GetOne, RemoveOne.

  - Fix for Bug#26723646, JSON_MERGE() FUNCTION IS DEPRECATED IN MYSQL 8.0.

  - Fix for Bug#27185332, WL#11210:ERROR IS THROWN WHEN NESTED EMPTY DOCUMENTS ARE INSERTED TO COLLECTION.

  - Fix for Bug#27151601, WL#11210: DOCUMENT PATCH EXPRESSIONS ARE NOT SUPPORTED.

  - WL#11210, DevAPI: Modify/MergePatch.

  - Fix for Bug#79612 (22362474), CONNECTION ATTRIBUTES LOST WHEN CONNECTING WITHOUT DEFAULT DATABASE.

  - WL#10152, Enable TLSv1.2 on mysqlx.

  - Fix for Bug#27131768, NULL POINTER EXCEPTION IN CONNECTION.

  - Fix for Bug#88232 (27047676), c/J does not rollback transaction when autoReconnect=true.

  - Fix for Bug#88242 (27040063), autoReconnect and socketTimeout JDBC option makes wrong order of client packet.

  - Fix for Bug#88021 (26939943), High GC pressure when driver configured with serversideprepared statements.
    Thanks to Johnathan Crawford for his contribution.

  - Fix for Bug#26724085, CHARSET MAPPING TO BE UPDATED FOR MYSQL 8.0.3.

  - Fix for Bug#87704 (26771560), THE STREAM GETS THE RESULT SET ?THE DRIVER SIDE GET WRONG ABOUT GETLONG().

  - Fix for Bug#24924097, SERVER GREETING ERROR ISN'T RECOGNIZED DURING HANDSHAKE.

  - Fix for Bug#26748909, MASTER : ERROR - NO OPERATIONS ALLOWED AFTER STATEMENT CLOSED FOR TOSTRING().

  - Fix for Bug#26266731, CONCUR_UPDATABLE RESULTSET OPERATIONS FAIL AGAINST 8.0 FOR BOOLEAN COLUMN.

  - WL#11239, DevAPI: Remove create table implementation.

  - Fix for Bug#27131100, WL#11212 : SAVEPOINT CREATING WITH EMPTY STRING AND SPACE AS NAME.

  - WL#11212, DevAPI: transaction save-points.

  - WL#11060, Support new SHA-256 authentication system.

  - Fix for Bug#87826 (26846249), MYSQL JDBC CONNECTOR/J DATABASEMETADATA NULL PATTERN HANDLING IS NON-COMPLIANT.

  - WL#11163, Extract parameter setters, serverPrepare() and serverExecute() to core classes.

  - Fix for BUG#26995710, WL#11161 : NULL POINTER EXCEPTION IN EXECUTEBATCH() AND CLOSE().

  - WL#11161, Unify query bindings.

  - WL#8469, Don't extract query text from packets when possible.

Version 8.0.8

  - Fix for BUG#26722030, TEST FAILING DUE TO BINARY LOGGING ENABLED BY DEFAULT IN MYSQL 8.0.3.

  - Fix for BUG#26722018, TESTS FAILING DUE TO CHANGE IN INFORMATION_SCHEMA.INNODB_SYS_* NAMING.

  - Fix for BUG#26750807, MASTER : NULL POINTER EXCEPTION IN SCHEMA.DROPVIEW(NULL).

  - Fix for BUG#26750705, MASTER : ERROR - UNSUPPORTED CONVERSION FROM TIME TO JAVA.SQL.DATE.

  - WL#10620, DevAPI: SHA256 Authentication support.

  - WL#10936, DevAPI: Row locking for Crud.Find.

  - WL#9868, DevAPI: Configuration handling interface.

  - WL#10935, DevAPI: Array or Object "contains" operator.

  - WL#9875, Prepare c/J 8.0 for DEB and RPM builds.

  - Fix for BUG#26259384, CALLABLE STATEMENT GIVES ERROR IN C/JAVA WHEN RUN AGAINST MYSQL 8.0.

  - Fix for Bug#26393132, NULLPOINTEREXCEPTION IS THROWN WHEN TRIED TO DROP A NULL COLLECTION.

  - WL#10532, DevAPI: Cleanup Drop APIs.

  - Fix for Bug#87429 (26633984), repeated close of ServerPreparedStatement causes memory leak.
    Thanks to Eduard Gurskiy for his contribution.

  - Fix for Bug#87379 (26646676), Perform actual TLS capabilities check when restricting TLSv1.2.
    Thanks to Todd Farmer for his contribution.

  - Fix for Bug#85601 (25777822), Unit notation is missing in the description of the property involved in the time.

  - Fix for Bug#87153 (26501245), INCORRECT RESULT OF DBMD.GETVERSIONCOLUMNS() AGAINST MYSQL 8.0.2+.

  - Fix for Bug#78313 (21931572), proxies not handling Object.equals(Object) calls correctly.

  - Fix for Bug#85885 (25874048), resultSetConcurrency and resultSetType are swapped in call to prepareStatement.

  - Fix for Bug#74932 (20066806), ConnectionImp Doesn't Close Server Prepared Statement (PreparedStatement Leak).

  - WL#10536, Deprecating COM_SHUTDOWN.

  - Fix for Bug#25946965, UPDATE THE TIME ZONE MAPPINGS WITH LATEST TZ DATABASES.

  - Fix for Bug#20182108, INCLUDE CUSTOM LOAD BALANCING STRATEGY USING PLUGIN API.
    New load-balancing strategy "serverAffinity" and new connection property "serverAffinityOrder" added.

  - Fix for Bug#26440544, CONNECTOR/J SHOULD NOT USE TX_{READ_ONLY,ISOLATION} WHICH IS PLANNED FOR REMOVAL.

  - Fix for Bug#26399958, UNABLE TO CONNECT TO MYSQL 8.0.3.

  - Fix for Bug#25650305, GETDATE(),GETTIME() AND GETTIMESTAMP() CALL WITH NULL CALENDAR RETURNS NPE.

Version 8.0.7

  - Fix for Bug#26227653, WL#10528 DIFF BEHAVIOUR WHEN SYSTEM PROP JAVAX.NET.SSL.TRUSTSTORETYPE IS SET.

  - WL#10528, DevAPI: Ensure all connectors are secure by default.

  - WL#8305, Remove internal dependency on connection objects.

  - Fix for Bug#22972057, X DEVAPI: CLIENT HANGS AFTER CONNECTION FAILURE.

  - Fix for Bug#26140577, GIS TESTS ARE FAILING WITH MYSQL 8.0.1.

  - WL#10765, DevAPI: Forbid modify() and remove() with no condition.

  - Fix for Bug#26090721, CONNECTION FAILING WHEN SERVER STARTED WITH COLLATION UTF8MB4_DE_PB_0900_AI_CI.

  - WL#10781, enum-based connection properties.

  - Fix for Bug#73775 (19531384), DBMD.getProcedureColumns()/.getFunctionColumns() fail to filter by columnPattern.

  - Fix for Bug#84324 (25321524), CallableStatement.extractProcedureName() not work when catalog name with dash.

  - Fix for Bug#79561 (22333996), NullPointerException when calling a fully qualified stored procedure.

  - Fix for Bug#84783 (25490163), query timeout is not working(thread hang).

  - Fix for Bug#70704 (17653733), Deadlock using UpdatableResultSet.

  - Fix for Bug#66430 (16714868), setCatalog on connection leaves ServerPreparedStatement cache for old catalog.

  - Fix for Bug#70808 (17757070), Set sessionVariables in a single query.

  - Fix for Bug#77192 (21170603), Description for the Property replicationConnetionGroup Missing from the Manual.

  - Fix for Bug#83834 (25101890), Typo in Connector/J error message.

  - WL#10531, Support utf8mb4 as default charset.

  - Fix for Bug#85555 (25757019), useConfigs Can't find configuration template named, in mysql-connector-java 6.x

  - WL#10529, Move version number to 8.0.

  - WL#10530, DevAPI: Remove XSession, rename NodeSession to Session.

  - Fix for Bug#23510958, CONCURRENT ASYNC OPERATIONS RESULT IN HANG.

  - Fix for Bug#23597281, GETNODESESSION() CALL WITH SSL PARAMETERS RETURNS CJCOMMUNICATIONSEXCEPTION.

  - Fix for Bug#25207784, C/J DOESN'T FOLLOW THE FINAL X DEVAPI MY-193 SPECIFICATION.

  - Fix for Bug#25494338, ENABLEDSSLCIPHERSUITES PARAMETER NOT WORKING AS EXPECTED WITH X-PLUGIN.

  - Fix for Bug#84084 (25215008), JAVA.LANG.ARRAYINDEXOUTOFBOUNDSEXCEPTION ON ATTEMPT TO GET VALUE FROM RESULTSET.

  - WL#10553, Add mapping for Japanese utf8mb4 collation.

  - Fix for Bug#25575103, NPE FROM CREATETABLE() WHEN SOME OF THE INPUTS ARE NULL.

  - Fix for Bug#25575156, NPE FROM CREATEVIEW() WHEN SOME OF THE INPUTS ARE NULL.

  - Fix for Bug#25636947, CONNECTION USING MYSQL CLIENT FAILS IF WE USE THE SSL CERTIFICATES FROM C/J SRC.

  - Fix for Bug#25687718, INCORRECT TIME ZONE IDENTIFIER IN STATEMENTREGRESSIONTEST.

  - Fix for Bug#25556597, RESULTSETTEST.TESTPADDING UNIT TEST IS FAILING IN 5.1.41 RELEASE PACKAGE.

  - Fix for Bug#25517837, CONNECT PERFORMNACE DEGRADED BY 10% IN 5.1.41.

  - Fix for Bug#25504578, CONNECT FAILS WHEN CONNECTIONCOLLATION=ISO-8859-13.

  - Fix for Bug#25438355, Improper automatic deserialization of binary data.

  - Fix for Bug#70785 (17756825), MySQL Connector/J inconsistent init state for autocommit.
    Property 'elideSetAutoCommits' is temporarily disabled due to Bug#66884. Defaults to 'false' until this bug is fixed.

  - Fix for Bug#75615 (21181249), Incorrect implementation of Connection.setNetworkTimeout().

  - Fix for Bug#81706 (23535001), NullPointerException in driver.

  - Fix for Bug#83052 (25048543), static method in com.mysql.jdbc.Util relies on null object.

  - Fix for Bug#69526 (17035755), 'Abandoned connection cleanup thread' at mysql-connector-java-5.1.25.

  - Fix for Bug#82826 (24942672), Unneeded version requirement for javax.net.ssl Import-Package on OSGi MANIFEST.MF.

Version 6.0.6

  - Added Core TLS/SSL options for the mysqlx URI scheme.

  - Updated collations map.

  - Fix for Bug#24350526, UNEXPECTED BEHAVIOUR OF IS_NUMBER_SIGNED API IN C/JAVA.

  - Fix for Bug#82707 (24512766), WRONG MILLI SECOND VALUE RETURNED FROM TIMESTAMP COLUMN.

  - Fix for Bug#82005 (23702040), JDBCDATEVALUEFACTORY FAILS TO PARSE SOME DATES.

  - Fix for Bug#83725 (25056803), NPE IN XPROTOCOL.GETPLUGINVERSION() WITH MYSQL 5.7.17.

  - Fix for Bug#24525461, UPDATABLE RESULTSET FEATURE FAILS WHEN USESERVERPREPSTMTS=TRUE.

  - Fix for Bug#24527173, QUERY EXECUTION USING PREPARED STMT FAILS WHEN USECURSORFETCH=TRUE.

  - Fix for Bug#82964 (24658016), JSR-310 DATA TYPES CREATED THROUGH JAVA.SQL TYPES.

  - Fix for Bug#81202 (23188159), RESULTSETIMPL.GETOBJECT THROWS NULLPOINTEREXCEPTION WHEN FIELD IS NULL.

  - Fix for Bug#22931277, COLUMN.GETTYPE() RETURNS ERROR FOR VALID DATATYPES.

  - Fix for BUG#24471057, UPDATE FAILS WHEN THE NEW VALUE IS OF TYPE DBDOC WHICH HAS ARRAY IN IT.

  - Fix for Bug#81691 (23519211), GETLASTDOCUMENTIDS() DOESN'T REPORT IDS PROVIDED BY USER.

  - Fix for Bug#82826 (24942672), Unneeded version requirement for javax.net.ssl Import-Package on OSGi MANIFEST.MF.

10-21-16 - Version 6.0.5

  - Fix for BUG#82896 (24613062), Unexpected behavior on attempt to connect to JDBC driver with unsupported URL.

  - Added client-side failover during XSession initialization for multi-router configuration.

  - Removed Extension interface. All extension classes now implement their specific interfaces.

  - Fix for Bug#22988922, GETLENGTH() RETURNS -1 FOR LONGBLOB AND LONGTEXT FIELDS.

  - Fix for Bug#24619829, NEW FAILURES IN C/JAVA UNITTESTS AGAINST MYSQL 8.0.

  - Fix for Bug#75209 (20212882), Set useLocalTransactionState may result in partially committed transaction.

  - Fix for Bug#48346 (11756431), Communications link failure when reading compressed data with compressed=true.
    Thanks to Ryosuke Yamazaki for his contribution.

  - Fix for Bug#80631 (22891845), ResultSet.getString return garbled result with json type data.
    Thanks to Dong SongLing for his contribution.

  - Fix for Bug#64188 (13702433), MysqlXAConnection.MYSQL_ERROR_CODES_TO_XA_ERROR_CODES is missing XA error codes.

  - Fix for Bug#72632 (18759269), NullPointerException for invalid JDBC URL.

  - Fix for Bug#82115 (23743956), Some exceptions are intercepted twice or fail to set the init cause.

  - Fix for Bug#78685 (21938551), Wrong results when retrieving the value of a BIT column as an integer.

  - Fix for Bug#80615 (22954007), prepared statement leak when rewriteBatchedStatements=true and useServerPrepStmt.

  - Extended X DevAPI with flexible parameter lists.
  
  - Added a virtual NodeSession to X DevAPI. 

09-05-16 - Version 6.0.4

  - X DevAPI URL prefix changed from "mysql:x:" to "mysqlx:".

  - Fix for Bug#24301468 X DEVAPI SSL CONNECTION FAILS ON WINDOWS

  - The X DevAPI Table object now represents both database tables and views.

  - Added support for matching against pattern for X DevAPI list_objects calls.
    Added Schema.getCollections(String pattern) and Schema.getTables(String pattern) interface methods.

  - Switched to "mysqlx" namespace for X DevAPI StmtExecute messages. This change is incompatible to MySQL server versions < 5.7.14.

  - Fix for Bug#82046 (23743947), MYSQL CONNECTOR JAVA OSGI METADATA BROKEN.

  - Fix for Bug#21690043, CONNECT FAILS WHEN PASSWORD IS BLANK.

  - Fix for Bug#22931433, GETTING VALUE OF BIT COLUMN RESULTS IN EXCEPTION.

06-17-16 - Version 6.0.3

  - Fix for Bug#23535571, EXCESSIVE MEMORY USAGE WHEN ENABLEPACKETDEBUG=TRUE.

  - Fix for Bug#23212347, ALL API CALLS ON RESULTSET METADATA RESULTS IN NPE WHEN USESERVERPREPSTMTS=TRUE.

  - Fix for Bug#23201930, CLIENT HANG WHEN RSLT CUNCURRENCY=CONCUR_UPDATABLE AND RSLTSET TYPE=FORWARD_ONLY.

  - Fix for Bug#23188498, CLIENT HANG WHILE USING SERVERPREPSTMT WHEN PROFILESQL=TRUE AND USEIS=TRUE.

  - Fix for Bug#22678872, NPE DURING UPDATE WITH FABRIC.
    New property 'loadBalanceHostRemovalGracePeriod' sets the grace period when removing hosts from a load-balanced connection.

  - Fix for Bug#71131 (18068303), Poor error message in CallableStatement.java.

  - Fix for Bug#59462 (16736619), ConcurrentModificationException inside ConnectionImpl.closeAllOpenStatements().

  - Fix for Bug#22848249, LOADBALANCECONNECTIONGROUPMANAGER.REMOVEHOST() NOT WORKING AS EXPECTED.

  - Fix for Bug#22730682, ARRAYINDEXOUTOFBOUNDSEXCEPTION FROM CONNECTIONGROUPMANAGER.REMOVEHOST().

  - Fix for Bug#77171 (21181466), On every connect getting sql_mode from server creates unnecessary exception.

  - Fix for Bug#79343 (22353759), NPE in TimeUtil.loadTimeZoneMappings causing server time zone value unrecognized.

  - Fix for Bug#22038729, X DevAPI: Any API call after a failed CALL PROC() results in hang

  - Remove Schema.drop(), Collection.drop() and replaced with X DevAPI's session.dropSchema() and session.dropCollection().
    Also added session.dropTable().

  - Fix for Bug#22932078, GETTIMESTAMP() RETURNS WRONG VALUE FOR FRACTIONAL PART

  - Extracted packet readers from MysqlaProtocol.

  - Fix for Bug#22972057, X protocol CLIENT HANGS AFTER CONNECTION FAILURE

  - Fix for Bug#23044312, NullPointerException in X protocol AsyncMessageReader due to race condition

  - Returned support for MySQL 5.5 and 5.6.

04-05-16 - Version 6.0.2

  - Deprecate the EOF packet.

  - Fix for Bug#75956, Inserting timestamps using a server PreparedStatement and useLegacyDatetimeCode=false

  - Fix for Bug#22385172, CONNECTOR/J MANIFEST DOES NOT EXPOSE FABRIC (OSGi).

  - Fix for Bug#22598938, FABRICMYSQLDATASOURCE.GETCONNECTION() NPE AFTER SWITCHOVER.

  - Merged version 5.1.38.

  - Fix for Bug#21286268, CONNECTOR/J REPLICATION USE MASTER IF SLAVE IS UNAVAILABLE.

  - Fix for Bug#21296840 & Bug#17910835, Server information in a group from Fabric is not refreshed after expired TTL.

  - Fix for Bug#56122 (11763419), JDBC4 functionality failure when using replication connections.

  - Added support for TLSv1.1 and TLSv1.2

  - Fix for Bug#78961 (22096981), Can't call MySQL procedure with InOut parameters in Fabric environment.

  - Fix for Bug#56100 (11763401), Replication driver routes DML statements to read-only slaves.

  - StandardSSLSocketFactory implements SocketMetadata.

  - Fix for Bug#21978216, GETTYPEINFO REPORT MAXIMUM PRECISION OF 255 FOR VARBINARY.

  - Fix for Bug#78706 (21947042), Prefer TLS where supported by MySQL Server.

  - Fix for Bug#21934573, FABRIC CODE INVOLVED IN THREAD DEADLOCK.
    Duplicate: Bug#78710 (21966391), Deadlock on ReplicationConnection and ReplicationConnectionGroup when failover.

  - Merged version 5.1.37.

  - Fix for Bug#21876798, CONNECTOR/J WITH MYSQL FABRIC AND SPRING PRODUCES PROXY ERROR.

10-19-15 - Version 6.0.1

  - Removed useJvmCharsetConverters connection property. JVM charset converters are now used in all cases.

  - Refactored value decoding and removed all date/time connection properties

  - Refactored connection properties

  - Assume existence of INFORMATION_SCHEMA.PARAMETERS (and thus MySQL 5.5) when preparing stored procedure calls.

  - Removed retainStatementAfterResultSetClose connection property.

  - Null-merge of Bug#54095 (11761585) fix.

  - Removed support code for MySQL server versions < 5.7.

  - Merged version 5.1.37.

  - Fix for Bug#76859 (20969312), DBMD getColumns using I_S doesn't have column IS_GENERATEDCOLUMN as per JDBC 4.1.
    Added support for GENERATED COLUMNS.

  - Update Time Zone mappings with IANA Time Zone database tsdata2015f and Unicode CLDR v.28.

  - Update DatabaseMetaData SQL keywords.

  - Added tests for Optimizer hints syntax introduced in MySQL 5.7.7.

  - Fix for Bug#21860833, JSON DATA TYPE DOESN'T WORK WITH SSPS.
    Added support for JSON data type.

  - Added support for JDBC 4.2 new features.
    New property 'enableEscapeProcessing' sets the default escape processing behavior for Statement objects.

  - Fix for Bug#16634180, LOCK WAIT TIMEOUT EXCEEDED CAUSES SQLEXCEPTION, SHOULD CAUSE SQLTRANSIENTEXCEPTION

  - Fix for Bug#75849 (20536592), NPE in abortInternal() method on line 1358 of ConnectionImpl.

  - Fix for Bug#78106 (21648826), Potential memory leak with inflater.

  - Fix for Bug#78225 (21697684), DEFAULT NO_AUTO_CREATE_USER SQL_MODE BEHAVIOR BROKE SOME TESTS

  - Fix for Bug#77665 (21415165), JDBC fails to connect with MySQL 5.0.

  - Fix for Bug#77681 (21429909), rewrite replace sql like insert when rewriteBatchedStatements=true (contribution).
    Thanks to Jie Han for his contribution.

  - Fix for Bug#77449 (21304726) Add 'truncateFractionalSeconds=true|false' property (contribution).
    The property 'sendFractionalSeconds' was added instead of the proposed 'truncateFractionalSeconds'.
    Thanks to KwonNam for his contribution.

  - Fix for Bug#50348 (11758179), mysql connector/j 5.1.10 render the wrong value for dateTime column in GMT DB.

  - Fix for Bug#75670 (20433047), Connection fails with "Public Key Retrieval is not allowed" for native auth.

  - Fix for Bug#76187 (20675539), getTypeInfo report maximum precision of 255 for varchar.

  - Merged version 5.1.36.

  - Add test for new syntax 'ALTER TABLE ... DISCARD|IMPORT PARTITION ...' introduced in MySQL 5.7.4.

  - Fix for Bug#20727196, GETPROCEDURECOLUMNS() RETURNS EXCEPTION FOR FUNCTION WHICH RETURNS ENUM/SET TYPE.

  - Fix for Bug#19803348, GETPROCEDURES() RETURNS INCORRECT OUTPUT WHEN USEINFORMATIONSCHEMA=FALSE.

  - Fix for Bug#21215151, DATABASEMETADATA.GETCATALOGS() FAILS TO SORT RESULTS.

  - Fix for Bug#72630 (18758686), NullPointerException during handshake in some situations

  - Fix for Bug#20825727, CONNECT FAILURE WHEN TRY TO CONNECT SHA USER WITH DIFFERENT CHARSET.

  - Flag RowDataDynamic.isInterrupted removed as it isn't needed.

  - Fix for Bug#20518653, XSL FILES IN PACKAGES

  - Fix for Bug#20804635, GETTIME() AND GETDATE() FUNCTIONS FAILS WHEN FRACTIONAL PART EXISTS

  - Fix for Bug#62452 (16444069), NPE thrown in JDBC4MySQLPooledException when statement is closed.

  - Fix for BUG#70927 (17810800), Connector/J COM_CHANGE_USER handling is broken

  - Fix for Bug#75335 (20283655), Maven artifact for Connector/J is missing source jar.

  - Fix for BUG#75592 (20408891), "SHOW VARIABLES WHERE" is expensive.

  - Fix for Bug#75113 (20821888), Fail in failover of the connection in MySQL fabric

  - Fix for Bug#72077 (18425861), Fabric connection with username to a server with disabled auth throws NPE

  - Add test for already fixed Bug#72546 (18719760), C/J Fabric createGroup() throws ClassCastException

  - Fix for Bug#77217 (21184949), ClassCastException when executing a streaming PreparedStatement with Fabric

  - Merged version 5.1.35.

  - Fix for Bug#19536760, GETSTRING() CALL AFTER RS.RELATIVE() RETURNS NULLPOINTEREXCEPTION

  - Fix for BUG#20453712, CLOB.SETSTRING() WITH VALID INPUT RETURNS EXCEPTION

  - Fix for BUG#20453671, CLOB.POSITION() API CALL WITH CLOB INPUT RETURNS EXCEPTION

  - Fix for Bug#20685022, SSL CONNECTION TO MYSQL 5.7.6 COMMUNITY SERVER FAILS.

  - Fix for Bug#20606107, TEST FAILURES WHEN RUNNING AGAINST 5.7.6 SERVER VERSION

  - Fix for Bug#20533907, BUG#20204783 FIX EXPOSES WRONG BEAHAVIORS IN FAILOVER CONNECTIONS.
    This fix is a refactoring of the default failover feature which is no longer attached to load-balancing support.

  - Fix for Bug#20504139, GETFUNCTIONCOLUMNS() AND GETPROCEDURECOLUMNS() RETURNS ERROR FOR VALID INPUTS.

  - Expose PreparedStatment.ParseInfo for external usage, with no capture of the connection, which allows for global, highly-concurrent parse caches to be
    implemented.

  - Fix for Bug#75309 (20272931), mysql connector/J driver in streaming mode will in the blocking state.

  - New property 'readOnlyPropagatesToServer' controls the implicit propagation of read only transaction access mode to server.

  - Fix for Bug#54095 (11761585), Unnecessary call in newSetTimestampInternal.
    Test case only. The bug was fixed as a consequence of the patch for Bug#71084.

  - Fix for Bug#67760 (15936413), Deadlock when concurrently executing prepared statements with Timestamp objects.

  - Fix for Bug#71084 (18028319), Wrong java.sql.Date stored if client and server time zones differ.
    Two connection properties added, "noTimezoneConversionForDateType" and "cacheDefaultTimezone", to define if and how time zone conversions are available to
    DATE data type values. 

  - Fix for Bug#75080 (20217686), NullPointerException during setTimestamp on Fabric connection.

  - Fix for Bug#75168 (20204783), loadBalanceExceptionChecker interface cannot work using JDBC4/JDK7.

  - Fix for Bug#73595 (19465516), Replace usage of StringBuffer in JDBC driver.

  - Fix for Bug#18925727, SQL INJECTION IN MYSQL JDBC DRIVER.

  - Fix for Bug#74998 (20112694), readRemainingMultiPackets not computed correctly for rows larger than 16 MB.

  - Merged version 5.1.34.

  - Fix for Bug#73012 (19219158), Precedence between timezone options is unclear.

  - Implement support for connecting through SOCKS proxies (WL#8105). Connection properties supporting this are socksProxyHost, socksProxyPort.

  - Ant buildfile reworked to fix incompatibilities with latest Eclipse, to remove dependency from ant-contrib and to improve structure and documentation.

  - Fix for Bug#18474141, TESTSUITE.FABRIC TEST CASES FAIL IF NO FABRIC.TESTSUITE PROPERTIES PROVIDED

  - Fix for Bug#19383371, CONNECT USING MYSQL_OLD_PASSWORD USER FAILS WHEN PWD IS BLANK

  - Merged version 5.1.33.

  - Fix for Bug#17441747, C/J DOESN'T SUPPORT XA RECOVER OUTPUT FORMAT CHANGED IN MYSQL 5.7.
    Test case was disabled for affected server versions 5.7.0 - 5.7.4.

  - Fix for Bug#19145408, Error messages may not be interpreted according to the proper character set

  - Fix for Bug#19505524, UNIT TEST SUITE DOES NOT CONSIDER ALL THE PARAMETERS PASSED TO BUILD.XML.

  - Fix for Bug#73474 (19365473), Invalid empty line in MANIFEST.MF

  - Fix for Bug#70436 (17527948), Incorrect mapping of windows timezone to Olson timezone.
    TimeZone mappings were revised in order to use latest data from IANA Time Zone Database and Unicode CLDR.

  - Fix for Bug73163 (19171665), IndexOutOfBoundsException thrown preparing statement.
    Regression test added. Fix was included in patch from 5.1.32: "Fix for failing tests when running test suite with Java 6+".

  - Added support for gb18030 character set

  - Fix for Bug#73663 (19479242), utf8mb4 does not work for connector/j >=5.1.13

  - Fix for Bug#73594 (19450418), ClassCastException in MysqlXADataSource if pinGlobalTxToPhysicalConnection=true

  - Fix for Bug#19354014, changeUser() call results in "packets out of order" error when useCompression=true.

  - Fix for Bug#73577 (19443777), CHANGEUSER() CALL WITH USECOMPRESSION=TRUE COULD LEAD TO IO FREEZE

  - Fix for Bug#19172037, TEST FAILURES WHEN RUNNING AGAINST 5.6.20 SERVER VERSION

  - Merged version 5.1.32

  - Fix for Bug#71923 (18344403), Incorrect generated keys if ON DUPLICATE KEY UPDATE not exact.
    Additionally several methods in StringUtils were fixed/upgraded.

  - Fix for Bug#72502 (18691866), NullPointerException in isInterfaceJdbc() when using DynaTrace

  - Fix for Bug#72890 (18970520), Java jdbc driver returns incorrect return code when it's part of XA transaction.

  - Fabric client now supports Fabric 1.5. Older versions are no longer supported.

  - Fix for Bug#71672 (18232840), Every SQL statement is checked if it contains "ON DUPLICATE KEY UPDATE" or not.
    Thanks to Andrej Golovnin for his contribution.

  - Fix for Bug#73070 (19034681), Preparing a stored procedure call with Fabric results in an exception

  - Fix for Bug#73053 (19022745), Endless loop in MysqlIO.clearInputStream due to Linux kernel bug.
    In the source of this issue is a Linux kernel bug described in the patch "tcp: fix FIONREAD/SIOCINQ" 
    (https://git.kernel.org/cgit/linux/kernel/git/torvalds/linux.git/commit/?id=a3374c4).

  - Fix for Bug#18869381, CHANGEUSER() FOR SHA USER RESULTS IN NULLPOINTEREXCEPTION

  - Fix for Bug#62577 (16722757), XA connection fails with ClassCastException

  - Fix for Bug#18852587, CONNECT WITH A USER CREATED USING SHA256_PASSWORD PLUGIN FAILS WHEN PWD IS BLANK

  - Fix for Bug#18852682, TEST TESTSHA256PASSWORDPLUGIN FAILS WHEN EXECUTE AGAINST COMMERCIAL SERVER

  - Fix for failing tests when running test suite with Java 6+.
    Includes fix for Bug#35829 (11748301), build.xml check for java6 should use or instead of and.

  - Charset mappings refactored.

  - Fix for Bug#72712 (18836319), No way to configure Connector JDBC to not do extra queries on connection

06-09-14 - Version 5.1.31

  - Fix for Bug#66947 (16004987), Calling ServerPreparedStatement.close() twice corrupts cached statements.

  - Fix for Bug#61213 (18009254), ON DUPLICATE KEY UPDATE breaks generated key list when extended INSERT is used

  - Test cases updated to comply with MySQL 5.7.4 new STRICT_MODE behavior and no longer supported IGNORE clause in
    ALTER TABLE statement.

  - Added support for sha256_password authentication with RSA encryption.

  - Fix for Bug#71753 (18260918), Bad SSL socket transform.

  - Added tests for changes in GET DIAGNOSTIC syntax introduced in MySQL 5.7.0.

  - Fix for Bug#67803 (16708231), XA commands sent twice to MySQL server.
    Thanks to Andrej Golovnin for his contribution.

  - Fix for Bug#55680 (16737192), MySQL Connector/J memory leak

  - Fix for Bug#72326 (18598665), Typo in fullDebug.properties - gatherPerMetrics should be gatherPerfMetrics

  - Fix for Bug#72023 (18403456), Avoid byte array creation in MysqlIO#unpackBinaryResultSetRow.
    Thanks to Andrej Golovnin for his contribution.

  - Fix for Bug#72000 (18402873), java.lang.ArrayIndexOutOfBoundsException on java.sql.ResultSet.getInt(String).

  - Fix for Bug#71850 (18318197), init() is called twice on exception interceptors

  - Fix for Bug#72008 (18389973), Avoid useless object creation in StringUtils#getBytes-methods.
    Thanks to Andrej Golovnin for his contribution.

  - Fix for Bug#72006 (18403199), Avoid creation of a character array in PreparedStatement$ParseInfo.
    Thanks to Andrej Golovnin for his contribution.
    Additionally, unneeded StringBuffer replaced by StringBuilder instances in StringUtils.

  - Fix for Bug#72301 (18549472), Fabric driver swallows exceptions thrown during connection creation using JDBC4

03-28-14 - Version 5.1.30

  - Fix for Bug#71679 (18236388), Avoid iterator creation when invoking statement interceptors in MysqlIO.
    Thanks to Andrej Golovnin for his contribution.

  - Fix for Bug#70944 (17831255), community and commercial builds should have the same line number tables

  - Fix for Bug#71861 (18327245), Avoid manual array copy in MysqlIO and LoadBalancingConnectionProxy.
    Thanks to Andrej Golovnin for his contribution.

  - Fix for Bug#71623 (18228668), Field#getStringFromBytes() creates useless byte array when using JVM converter.
    Thanks to Andrej Golovnin for his contribution.

  - Fix for Bug#71621 (18228302), MysqlXAConnection#xidToString(Xid xid) produces too much garbage.
    Thanks to Andrej Golovnin for his contribution.

  - Fix for Bug#67318 (16722637), SQLException thrown on already closed ResultSet. Thanks to Thomas Manville and Andrej Golovnin for their contribution.

  - Fix for Bug#71396 (18110320), setMaxRows (SQL_SELECT_LIMIT) from one query used in later queries (sometimes).
    Additionally, SQL_SELECT_LIMIT is no longer sent unnecessarily between consecutive queries.

  - Fix for Bug#71432 (18107621), Key store files not closed when making SSL connection

  - Reserved words lists updated from latest official SQL:92 and SQL:2003 specifications.

  - Fix for Bug#18091639, STRINGINDEXOUTOFBOUNDSEXCEPTION IN PREPAREDSTATEMENT.SETTIMESTAMP WITH 5.6.15

  - Added Fabric support

02-10-14 - Version 5.1.29

  - Fix for Bug#70701 (17647584), DatabaseMetaData.getSQLKeywords() doesn't match MySQL 5.6 reserved words.

  - Fix for Bug#17435879, REMOVE SRC/LIB-NODIST DIRECTORY FROM LAUNCHPAD DISTRIBUTION.
    Additional "com.mysql.jdbc.extra.libs" parameter must be used for ant build.

  - Fix for Bug#71038, Add an option for custom collations detection.
    Added new connection property detectCustomCollations=[true|false], with default false.
    Please be aware that these changed the previous default behavior and if you use custom charsets or collations
    you need to set detectCustomCollations=true.

  - Added tests for new index renaming syntax introduced in 5.7.1.

12-23-13 - Version 5.1.28

  - Fix for Bug#69579, DriverManager.setLoginTimeout not honored.

  - Fix for Bug#51313, Escape processing is confused by multiple backslashes.

  - Fix for Bug#55340, initializeResultsMetadataFromCache fails on second call to stored proc.

  - Fix for Bug#70969, Shadow declaration of OperationNotSupportedException in RowDataDynamic.

  - Fix for Bug#70835 (17750877), SQLExceptions thrown because of query interruption (KILL QUERY, query timeout, etc.)
    didn't extend java.sql.SQLNonTransientException for JDBC4+ deployments.

  - Fix for Bug#24344 test case, test fails if it's run with UTC timezone settings. 

  - Fix for Bug#69777, Setting maxAllowedPacket below 8203 makes blobSendChunkSize negative.

  - Fix for Bug#35115, yearIsDateType=false has no effect on result's column type and class.

  - Fix for Bug#68916 (16691047), closeOnCompletion doesn't work.

  - Fix for Bug #69746 (17164058), ResultSet closed after Statement.close() when dontTrackOpenResources=true

  - Fix for Bug#70842 (17753369), Adding live management of replication host topographies.

11-04-13 - Version 5.1.27

  - Fix for Bug#17248345, getFunctionColumns() method returns columns of procedure.

  - Fix for Bug#69290 (16879239), JDBC Table type "SYSTEM TABLE" is used inconsistently.

  - Fix for Bug#68562, Combination rewriteBatchedStatements and useAffectedRows not working as expected.

  - Fix for Bug#69452 (17015673), memory size connection property doesn't support large values well.

  - Added tests for InnoDB full-text search support introduced in 5.6GA.

  - Extended slow query warning with query execution plan for INSERT, REPLACE, UPDATE and DELETE.

  - Added tests for IPv6 functions introduced in 5.6GA.

  - Added support of authentication data up to 2^64-1 bytes.

  - Fix for Bug#38252, ResultSet.absolute(0) is not behaving according to JDBC specification.

  - Fix for Bug#62469, JDBC Authentication Fails with Null Byte in Scramble

  - Fix for Bug#69506, XAER_DUPID error code is not returned when a duplicate XID is offered in Java.

  - Added support for multi-master replication topographies in ReplicationDriver.  ReplicationDriver now uses two discrete load-balanced
    connections, one each for master and slave connections.  The same load-balancing options which apply to load-balanced connections
    now also apply to ReplicationConnections.  By default, this means that when a ReplicationConnection uses master connections
    (because the read-only property of the Connection is false), work may be re-balanced between configured master hosts at transaction 
    boundaries.  As with load-balanced connections, the ReplicationConnection host list may be managed within the JVM (see
    com.mysql.jdbc.ReplicationConnectionGroupManager) or optionally via JMX (using replicationEnableJMX configuration option; see
    com.mysql.jdbc.jmx.ReplicationGroupManagerMBean).  To specify multi-master replication topographies, define each host "type"
    property using the following format:
 
    address=(host=hostname)(port=3306)(type=[master|slave])

    In the absense of explicit type definitions, the driver will assume a single master listed first, with all subsequently-listed
    hosts configured as slaves.

  - Fix for Bug#63354 (16443992), JDBC cannot make new connections if master is down.

  - Fix for Bug#17003626, REGRESSION TEST FAILURE WITH SERVER VERSION 5.7.1

  - Removed ant-contrib.jar from C/J distribution.

  - Added tests for GIS precise spatial operations introduced in 5.6GA.

  - Fixed META-INF information

  - Fix for Bug#17251955, ARRAYINDEXOUTOFBOUNDSEXCEPTION ON LONG MULTI-BYTE DB/USER NAMES

  - Fix for Bug#50538, DatabaseMetaData.getDriverVersion() contains unexpanded ${bzr.revision-id}

08-05-13 - Version 5.1.26

  - Fix for Bug#69298 (16845965), Methods DatabaseMetaData.getProcedures() and DatabaseMetaData.getProcedureColumns(), in JDBC4,
    return stored procedure only or both stored procedures and functions metadata information, depending on the value set in the
    connection property "getProceduresReturnsFunctions", having default value 'true'. Several fixes in Functions and
    Procedures metadata so that consulting I__S and MySQL/DDL returns the same info.

  - Fix for Bug#69308 (16879267), Avoid calling batchedStatement.close() twice, and thus raising and ignoring an undercover SQLException, in methods
    PreparedStatement.executeBatchedInserts and PreparedStatement.executePreparedBatchAsMultiStatement.

  - Fix for Bug#68400, useCompression=true and connect to server, zip native method cause out of memory.
    CompressedInputStream now does not keep reference to connection.
    Thank Dominic Tootell for his investigation, proposed solution and all the help he provided.

  - Fix for Bug#65871, DatabaseMetaData.getColumns() throws an MySQLSyntaxErrorException.
    Delimited names of databases and tables are handled correctly now. The edge case is ANSI quoted
    identifiers with leading and trailing "`" symbols, for example CREATE DATABASE "`dbname`". Methods
    like DatabaseMetaData.getColumns() allow parameters passed both in unquoted and quoted form,
    quoted form is not JDBC-compliant but used by third party tools. So when you pass the indentifier
    "`dbname`" in unquoted form (`dbname`) driver handles it as quoted by "`" symbol. To handle such
    identifiers correctly a new behavior was added to pedantic mode (connection property pedantic=true),
    now if it set to true methods like DatabaseMetaData.getColumns() treat all parameters as unquoted.

  - Fix for Bug#45757 (11754192), Don't allow updateRow() to be called when updatable cursor is positioned on insert row.

  - Fix for Bug#68098 (16224299), Return indexes sorted by NON_UNIQUE, TYPE, INDEX_NAME, and ORDINAL_POSITION in DatabaseMetaData.getIndexInfo.
  
  - Fix for Bug#68307 (16707803), Return correct COLUMN_TYPE from both getProcedureColumns() and getFunctionColumns().

  - Fix for Bug#42267, PreparedStatementWrapper doesn't have a toString() implementation

  - Fix for Bug#44451 (11753081), Added missing fields in methods getColumns(), getProcedureColumns(), getTables() and getUDTs().
    Methods getClientInfoProperties() and getFunctions() were made available in all *DatabaseMetaDataUsingInfoSchema implementations.

05-06-13 - Version 5.1.25

  - Fix for Bug#68801, java webstart mysql-connector-java lib calls -bin library.

  - Fix for Bug#16426462, SyntaxRegressionTest failing on C/J 5.1.24 against MySQL 5.6.10

  - Fix for Bug#60816, Cannot pass NULL to an INOUT procedure parameter.

  - Added support for Connection Attributes when used with MySQL Server versions (5.6+) which support this feature.  
    By default, the following standard attributes are sent to the server, where they can be seen in the 
    performance_schema.session_connect_attrs table:
     * _client_version : the version of MySQL Connector Java in use
     * _client_name : "MySQL Connector Java"
     * _runtime_version : the version of the Java runtime environment in which the driver is running
     * _runtime_vendor : the name of company which produced the Java runtime environment
    Additionally, users may supply their own key/value attributes to be exposed by providing them in 
    "key1:value1,key2:value2" format in the connectionAttributes connection property.
    To avoid sending any connection attributes to the server, set connectionAttributes property to "none".
    
  - Fix for Bug#68763 (16545334), ReplicationConnection.isMasterConnection() returns false always.

  - Fix for Bug#68733 (16526938), ReplicationConnection doesn't ping all slaves.

  - Fix for Bug#68556, Tomcat can't stop a cleanup thread by clearReferencesStopThreads.

  - Fix for Bug#16436511, getDriverName() returns a string with company name "MySQL-AB". Driver name changed to "MySQL Connector Java".

  - Fix for Bug#68664 (16486957), Enable packaging of .JAR file from Eclipse.

03-05-13 - Version 5.1.24

  - Fix for Bug#64204, ResultSet.close hangs if streaming query is killed.

  - Fix for Bug#16224249, Deadlock on concurrently used LoadBalancedMySQLConnection:
    1) abortInternal() method was moved from com.mysql.jdbc.MySQLConnection to com.mysql.jdbc.Connection interface;
    2) load-balanced/failover proxy now broadcasts abortInternal() to all underlying physical connections;
    3) load-balanced/failover proxy now prevents picking of new physical connection after close() or abortInternal() were called explicitly on proxy;
    4) connection synchronization mutex was refactored, now mutex is proxy instance for proxied connection or connection instance itself if there is no proxy.

  - Fix for Bug#64805, StatementImpl$CancelTask occasionally throws NullPointerExceptions.

  - Fixed typos in descriptions of properties.

  - Fix for Bug#68011, Invalid error message noDatetimeSync property instead of noDatetimeStringSync.

02-04-13 - Version 5.1.23

  - Fix for Bug#35653, executeQuery() in Statement.java let "TRUNCATE" queries being executed. "TRUNCATE" and "RENAME" are now filtered for executeQuery().

  - Fix for Bug#65909, referenceThread causes memory leak in Tomcat.
    Abandoned connection cleanup thread was refactored to have static shutdown method.
    If you encountered this leak problem, your application should implement context listener with
    AbandonedConnectionCleanupThread.shutdown() call in contextDestroyed method.

    For example:
       @WebListener
       public class YourThreadsListener implements ServletContextListener {
          public void contextDestroyed(ServletContextEvent arg0) {
             try {
                 AbandonedConnectionCleanupThread.shutdown();
             } catch (InterruptedException e) {
             }
          }
          ...
       }

    Note that if container does not support annotations you should add description to web.xml:
       <listener>
          <listener-class>user.package.YourThreadsListener</listener-class>
       </listener>

  - Added tests for explicit partition selection syntax introduced in 5.6GA.

  - Added support of password expiration protocol. This introduces new boolean connection property disconnectOnExpiredPasswords.
    If disconnectOnExpiredPasswords = true and password expired then connection will be rejected by server with ErrorCode == 1820 (ER_MUST_CHANGE_PASSWORD).
    If disconnectOnExpiredPasswords = false then connection will enter to "sandbox" mode,
    all commands except SET PASSWORD = ... and SET PASSWORD FOR CURRRENT_USER() = ... will cause an error to be thrown.

  - Added tests for EXCHANGE PARTITION syntax introduced in 5.6GA.

  - Added tests for transportable tablespaces syntax introduced in 5.6GA.

  - Added tests for CREATE TABLE syntax changed in 5.6GA: CREATE TABLE ... DATA DIRECTORY = 'absolute/path/to/directory/'

  - Added tests for ALTER TABLE syntax changed in 5.6GA: ALGORITHM and LOCK keywords.

  - Fix for Bug#67954, stack trace used for point-of-origin in log and exception messages
    causes permgen leak with webapp classloader on application redeploy. We no longer store the entire
    stack trace, only the calling class and method, and even then, that only when using the usage advisor
    or when profiling.
    
  - Fix for Bug#11237, useCompression=true and LOAD DATA LOCAL INFILE SQL Command.

  - Static charset/collation maps were updated.

  - Fix for Bug#14260352, difference in Timestamp value returned with rewriteBatchedStatements=true.

  - Fix for Bug#60598, nativeSQL() truncates fractional seconds.

  - Fix for Bug#40279, Timestamp values get truncated when passed as prepared statement parameters.
    This was partly fixed in 5.1.19 but that fix did not cover useLegacyDatetimeCode=true case.

  - Fix for Bug#14665141, Diff results returned from ResultSet and CachedRowSet with new password hashing.
    Test suite modified to don't perform comparison of PASSWORD() results if old_passwords=2
    because with SHA-256 password hashing enabled they are nondeterministic.
    
  - The driver now allows the mechanism for caching MySQL server configuration values replaceable at runtime,
    via the "serverConfigCacheFactory" property. The default is an implementation that is a per-VM concurrent
    map, keyed by URL. The driver will invalidate cache entries when SQLExceptions that indicate communications
    errors are thrown (on the assumption that the server has been or is restarting), or if the server version
    that is being connected to, differs from the one that was present when the cached values were populated.
    
    To replace the default implementation, implement CacheAdapterFactory<String, Map<String, String>>, and
    use the fully-qualified class name of this implementation for "serverConfigCacheFactory".
    
  - Connection.setReadOnly() will take advantage of server-side support for read-only transactions
    present in MySQL-5.6 and newer. Calling .isReadOnly() will incur a round-trip if useLocalSessionState
    is not enabled.

09-06-12 - Version 5.1.22
  - Fix for Bug#57662, Incorrect Query Duration When useNanosForElapsedTime Enabled.

  - Fix for Bug#65503, ResultSets created by PreparedStatement.getGeneratedKeys() are not close()d.

  - Fix for Bug#63800, getVersionColumns() does not return timestamp fields; always empty.
    Added support of ON UPDATE CURRENT_TIMESTAMP for TIMESTAMP and DATETIME fields.

  - Fix for Bug#41752, Can't connect mysqld which character_set_server=ucs2.

  - Fix for Bug#65508, getCharsetNameForIndex() should be faster.

  - Fix for Bug#14563127, Load-balanced connection fails to select valid host, closes connection
    on re-balance.

07-05-12 - Version 5.1.21
  - Added new built-in authentication plugin com.mysql.jdbc.authentication.Sha256PasswordPlugin
    ("sha256_password").

  - Fix for Bug#64731, StringUtils.getBytesWrapped throws StringIndexOutOfBoundsException.

  - Added new built-in authentication plugin com.mysql.jdbc.authentication.MysqlClearPasswordPlugin
    ("mysql_clear_password"). It allows C/J based clients to connect to MySQL accounts which use
    PAM authentication for example. SSL connection required for this authentication method.
    If SSL is not enabled then authentication which requires "mysql_clear_password" will lead to an error.

  - Fix for Bug#13980303, Auth plugin's confidentiality requirements are not checked after Auth Switch Request.

  - Fix for Bug#64205, Connected through Connector/J 5.1 to MySQL 5.5, the error message is garbled.

  - Fix for Bug#37931, Null Pointer Exception Thrown When specifying invalid character_set_results enc.

  - Fix for Bug#36662, TimeUtil.java: MEST mapping n/a.

  - Fix a scalability/memory footprint issue where Object.finalize() was being used on 
    ConnectionImpl to clean up the low-level network connection to MySQL should a 
    connection be abandoned by the application before being cleanly close()d. We now
    track connections in a phantom reference queue, and have a single thread per-vm
    clean these up when the VM notices the connection is no longer referenced by
    anything else.
    
  - Added the ability to add new client-side prepared statement parse info caches by
    implementing com.mysql.jdbc.CacheAdapterFactory and telling the driver to use it
    when "cachePrepStmts=true" via the "parseInfoCacheFactory" configuration property. 
    
  - Implemented JDBC-4.1 methods from Java-7:
  
       - Connection.setSchema(String) - no-op, until we support database==schema in the driver
       - Connection.getSchema() - see above
       - Connection.abort(Executor executor)
       - Connection.setNetworkTimeout(Executor, int)
       - Connection.getNetworkTimeout() throws SQLException;
       - CallableStatement.getObject(int, Class<T>)
       - CallableStatement.getObject(String, Class<T>)
       - DBMD.getPseudoColumns() - returns an empty result set
       - DBMD.generatedKeyAlwaysReturned() - always true for MySQL
       - ResultSet.getObject(int, Class<T>)
       - ResultSet.getObject(String, Class<T>)
       - Statement.closeOnCompletion()
       - Statement.isCloseOnCompletion()

05-02-12 - Version 5.1.20
  - Fix for Bug#64983, 5.1.19 not working with JBoss AS 4.2.3.GA.

  - Fix for Bug#13960556, java.lang.StringIndexOutOfBoundsException in com.mysql.jdbc.PreparedStatement.formatNanos(int nanos).

  - Fix for pluggable authentication tests to run on Windows.

  - Fix for Bug#13897714, NPE in testsuite.regression.StatementRegressionTest.testBug1933() with 5.6.5_m8 server.

  - Fix for Bug#55962, Savepoint identifier is occasionally considered as floating point numbers.

  - Fix for Bug#13955027, SET OPTION syntax was removed starting from 5.6.5 server version.

  - Fix for Bug#13958793, ClassCastException in ConnectionImpl.buildCollationMapping() with 4.1 server.

  - Fix for Bug#36478, Client prepared statement bugged if word 'limit' included in the query.

04-02-12 - Version 5.1.19
  - Fix for Bug#64621, setMaxRows was not correctly processed during CS PS metadata
    collection causing entire resultset to be fetched and possibly leading to OOM.

  - Fix for Bug#63456, MetaData precision is different when using UTF8 or Latin1 tables.
	The problem was in finding maxBytesPerChar through versioned mapping from Java charset to MySQL charset.
	That map returns "utf8mb4" instead "utf8" for server versions starting with 5.5.2.
	CharsetMapping, ConnectionImpl and Field have been reorganized to use static maps INDEX_TO_MYSQL_CHARSET,
	STATIC_CHARSET_TO_NUM_BYTES_MAP instead. Also dynamic maps ConnectionImpl.indexToCustomMysqlCharset
	and ConnectionImpl.mysqlCharsetToCustomMblen have been added for custom charsets.

  - Added support for pluggable authentication via the com.mysql.jdbc.AuthenticationPlugin
    interface (which extends standard "extension" interface). Examples are in
    com/mysql/jdbc/authentication and in testsuite.regression.ConnectionRegressionTest.
    This introduces three new properties:

       authenticationPlugins defines comma-delimited list of classes that implement
       com.mysql.jdbc.AuthenticationPlugin and which will be used for authentication
       unless disabled by "disabledAuthenticationPlugins" property.

       disabledAuthenticationPlugins defines comma-delimited list of classes implementing
       com.mysql.jdbc.AuthenticationPlugin or mechanisms, i.e. "mysql_native_password".
       The authentication plugins or mechanisms listed will not be used for authentication
       which will fail if it requires one of them. It is an error to disable the default
       authentication plugin (either the one named by "defaultAuthenticationPlugin" property
       or the hard-coded one if "defaultAuthenticationPlugin" propery is not set).

       defaultAuthenticationPlugin defines name of a class implementing
       com.mysql.jdbc.AuthenticationPlugin which will be used as the default authentication
       plugin. It is an error to use a class which is not listed in "authenticationPlugins"
       nor it is one of the built-in plugins. It is an error to set as default a plugin
       which was disabled with "disabledAuthenticationPlugins" property. It is an error
       to set this value to null or the empty string (i.e. there must be at least a valid
       default authentication plugin specified for the connection, meeting all constraints
       listed above).

  - Fix for Bug#63526. The problem happens in com.mysql.jdbc.EscapeProcessor#escapeSQL.  The function recognizes the string in the create table statement as an escape sequence (line 136+138). The "if" construct beginning in line 182 tries to match a white-space collapsed version of the string to prefixes for valid jdbc-escapes (till line 300). Since no matching escape sequence is found and no "else" clause is defined, neither the token, nor replacement are added to the resulting escaped SQL string.

  - Fix for Bug#61203, noAccessToProcedureBodies does not work anymore.

  - Fix for Bug#63811, pointless Socket.bind() when using ephemeral ports and interfaces, which limits scalability on some platforms.
    
  - Connection.changeUser() would not check for closed connections, leading to NPEs when this method was called on a closed connection.
	
  - Fix for Bug#63284, memory leak with Failover proxied Statement/PreparedStatement with DBCP due to improper implementation of equals().
    
  - Prepared statements would needlessly allocate a 4K buffer for converting
    streams when no set*Stream() methods had been used.
  
10-03-11 - Version 5.1.18
 
  - Fix for Bug#12565726, not putting the space between VALUES() and ON DUPLICATE KEY UPDATE
	causes C/J a) enter rewriting the query although it has ON UPDATE 
	and b) to generate the wrong query with multiple ON DUPLICATE KEY

  - Fix for Bug#12784170, "process fork failure" errors while running test suite via ant on Windows.
    Added new ant flag, com.mysql.jdbc.junit.fork, which controls whether JUnit will fork new processes
    for testing ("on", default and legacy behavior) or not ("off", required for Windows).  

  - Reverting changes made to ConnectionImpl.java,
    private boolean characterSetNamesMatches function.

  - Added function MYSQL_INDEX_TO_MYSQL_CHARSET to retrieve server charset name
    using index instead of parsing variables to CharsetMapping.java.

  - Completed fix for Bug#61201/12649557, fixed tests failures.
  
  - Fix for Bug#61201/12649557, Can't establish connection when url has
    sessionVariables and characterEncoding. Fix covers only MySQL server 4.1+
    
  - Fix for Bug#61501 - Calling Statement.cancel() on a statement that isn't
    currently executing will cause some later-executed query on the same
    connection to be cancelled unexpectedly. The driver now guards against this
    condition, but it is an underlying server issue. The MySQL statement "KILL QUERY"
    (which is what the driver uses to implement Statement.cancel()) is rather
    non-deterministic, and thus the use of Statement.cancel() should be avoided
    if possible.
    
  - Fix for Bug#61866/12791594 - Calling Statement.getWarnings() after
    Statement.clearWarnings() has been called, returns the "old" warnings.
    
  - Fix for Bug#13036537 - LRUCache was really a least-recently-added cache.

  - Fix for Bug#13036309, Correcting parameter name in maxPerformance.properties.


07-04-11 - Version 5.1.17

  - Fix for Bug#61332 - LIKE not optimized in server when run against I__S tables and no wildcards used.
    Databases/tables with "_" and/or "%" in their names (escaped or not) will be handled by this code path,
	although slower, since it's rare to find these characters in table names in SQL. If there's a "_" or "%"
	in the string, LIKE will take care of that, otherwise we now use = . The only exception is
	information_schema database which is handled separately. Patch covers both getTables() and getColumns().

  - Fix for Bug#61150 - First call to stored procedure fails with "No Database Selected".
	The workaround introduced in DatabaseMetaData.getCallStmtParameterTypes to fix
	the bug in server where SHOW CREATE PROCEDURE was not respecting lower-case table names
	is misbehaving when connection is not attached to database and on non-casesensitive OS.

  - Fix for Bug#61105 - Avoid a concurrent bottleneck in Java's character set
    encoding/decoding when converting bytes to/from Strings.
    
04-21-11 - Version 5.1.16

  - Partial fix for BUG#54135 - setQueryTimeout unsafe across VIP. Fix prevents c/J from 
    killing the right ConnectionID but on wrong server.

  - Fix for BUG#57808 - wasNull not set for DATE field with value 0000-00-00
	in getDate() although zeroDateTimeBehavior is convertToNull.

  - Fix for Bug#54425 - Bypassing the server protocol bug where DB should be null-terminated
    whether it exists or not. Affects COM_CHANGE_USER.
	
  - Fix for Bug#60313 (11890729), bug in 
    com.mysql.jdbc.ResultSetRow.getTimestampFast().

  - Fix for bug 11782297, DBMD.getTables (so thus getColumns too) fails with 
    table names containing dot (like "junk_[Sp:e,c/ C-h+a=.r]").
  
  - Added the ability to determine if the connection is against a server on the 
    same host via the Connection.isServerLocal() method.
    
  - Fix for bug 12325877, Setting "autoReconnect=true" and 
    "cacheServerConfiguration=true" would cause connections created after
    an existing connection fails to have non-existent values for server
    variables which lead to exceeding of max allowed packet exceptions when the
    new connections were used.

02-08-11 - Version 5.1.15

   - Fix for Bug#38367, parameters metadata did not reflect the fact that NULL is allowed 
     parameter value. So DatabaseMetaData.getProcedureColumns will set isNullable member to
	 java.sql.DatabaseMetaData.procedureNullable now.

   - Completed fix for Bug#27916.

   - Fix for Bug#59224, adding 5.5 reserved words to DatabaseMetaData.getSQLKeywords().

   - Fixed an issue where statement comments set via Connection.setStatementComment()
     weren't represented in autoGenerateTestcaseScript=true output.
     
   - Added ability to include the current java thread dump in the exception message
     given for deadlock/wait lock timeout exceptions, enable with 
     "includeThreadDumpInDeadlockExceptions=true" in your JDBC url.

   - Added ability to include current thread name as a statement comment visible
     in MySQL's "SHOW PROCESSLIST" and Innodb deadlock diagnostics, enable with
     "includeThreadNamesAsStatementComment=true".
     
   - Added an SLF4J logging adapter. Enable by adding setting the connection 
     property "logger" to "Slf4JLogger" and placing the appropriate bridge
     from SLF4J to the logging framework of choice in your CLASSPATH. As with
     other Connector/J logging adapters, the log category name used by the 
     driver is "MySQL". See http://www.slf4j.org/manual.html for more details. 
     
12-06-10 - Version 5.1.14

   - Fix for Bug#58728, NPE in com.mysql.jdbc.jdbc2.optional.StatementWrappe.getResultSet()
     if rs is null. Regression test case added to Statement regression tests.

   - Fix for Bug#58751, DatabaseMetadata.getIndexInfo() CARDINALITY now clamped
     to Integer.MAX_VALUE.

   - Fix for BUG#58590
   - Testsuite.Simple.DateTest, MetadataTest, NumbersTest and StatementsTest cleaned and fixed.

   - Testsuite.simple, ConenctionTest & DataSourceTest are up to date. Major rework on 
     ConnectionTest.testDeadlockDetection (Sveta) and testUseCompress.
   
   - Testsuite.simple, CallableStatementTest & CharsetTests are up to date.
   
   - Testsuite.regression SubqueriesRegressionTest and StringRegressionTest are up to date.

   - Testsuite.regression MicroPerformanceRegressionTest, NumbersRegressionTest, PooledConnectionRegressionTest,
     ResultSetRegressionTest are up to date.

   - Testsuite.regression.MetaDataRegressionTest up to date.
   
   - Typo in StatementRegressionTest.testLikeWithBackslashes fixed. StatementRegressionTest
     is up to date.

   - Fix for Bug#58232 - CallableStatement fails to fetch OUT parameter against 5.5 server
   
   - Testsuite.regression.Connection, tests for BUG#45419 refined by Todd so not to cause failures.

   - Testsuite.regression.CallableStatement, tests for BUG#26959 failing against 5.5+ server.

   - Bringing testsuite.regression.CachedRowsetTest up to date.

   - Bringing BLOBregression tests up to date.

   - Fix for Bug#58042 - Statements test failure not handled.

   - Fix for Bug#57850 - Refresh SELECT statement doesn't use correct data type.
     Added Field.valueNeedsQuoting (private final boolean) and protected boolean getvalueNeedsQuoting().
	 UpdatableResultSet refresher and updater call upon this value now.
	 
   - Removing commented source in fix for Bug#57697
   - Fix for Bug#57697 - Metadata getTables() was not checking for table_name already been quoted.
   - Fix for Bug#57694 - 3byte UTF8 can not be used with 5.5.3+ server.
   - Fix for Bug#57701 - StatementsTest.testBatchRewriteErrors() failing on new servers.
   
   - Fix for Bug#54756 - Cannot retrieve data from ResultSet by column name from a Sphinx daemon.
     We were relying only on "server version string" passed. Now, determining
	 server version is done via protocol flags too, where applicable.

   - Fix for Bug#57022 - cannot execute a store procedure with output parameters,
     database parameter was ignored in db.sp notation. The fix is to "sanitize" 
	 db.sp call just like in patch for noAccessToProcedureBodies. BaseTestCase
	 extended with createDatabase and dropDatabase. Regression test added.

   - Fix for Bug#57262 - "useOldUTF8Behavior" behavior was broken since 5.1.3,
     now explicitly sets connection character set to latin1 ("SET NAMES latin1")
     during connection post-handshake process.
     
   - Patch for problem where "noAccessToProcedureBodies=true" was causing 
     "underprivileged" user not to have access to procedures created by him.

   - Patch for Bug#56305, unhandled NPE in DatabaseMetaData.java when calling 
     wrong-cased function without access to mysql.proc. Although simple by 
     itself, some more enhancements were needed for everything to function 
     properly.  So, along with catching potential NPE due to server bug, a 
     guard against calling JDBC functions with db_name.proc_name notation was 
     also added. Necessary changes added to StringUtils.java too.

   - Added ability to load-balance while auto-commit is enabled.  This 
     introduces two new properties:

       loadBalanceAutoCommitStatementThreshold defines the number of matching 
       statements which will trigger the driver to (potentially) swap physical 
       server connections, 

       loadBalanceAutoCommitStatementRegex defines the regular expression 
       against which statements must match.  The default values (0 and blank, 
       respectively) retain the previously-established behavior that 
       connections with auto-commit enabled are never balanced.  Feature 
       request documented in Bug#55723.

   - Minor fix in getProcedureColumns() DisplaySize for Bug#51712. Fix for 
     Bug#41269 is not complete without this.  getColumnDisplaySize on a 
     ResultSet already consisting of metadata is now functional thanks to 
     Bogdan.

   - Minor fix for Bug#55217, return 4 as a result of DataBaseMetadata.getJDBCMajorVersion() as per manual.

   - Added support for hosts specified in the URL of the form: 
     address=(key=value), supported keys are:
       
       (protocol=tcp or pipe (for named pipes on Windows)
       (path=[] for named pipes)
       (host=[]) for TCP connections 
       (port=[]) for TCP connections 
       
       An example would be:
       
       jdbc:mysql://address=(protocol=tcp)(host=localhost)(port=3306)(user=test)/db
       
      Any other parameters are treated as host-specific properties that follow 
      the conventions of the JDBC URL properties. This now allows per-host 
      overrides of any configuration property for multi-host connections 
      (failover, loadbalance, replication). We do recommend that the overrides 
      are limited to user, password, network timeouts and statement and 
      metadata cache sizes. Unexpected behavior may be observed with other 
      per-host overrides.

    - Fix for Bug#56099 - Added support for JDBC4-specific functionality when 
      using load-balanced connections.

    - Fix for Bug#56200 - Added diagnostic information to SQLException message 
      thrown when a closed load-balanced connection is reused.  This 
      information will identify the conditions which caused the connection to 
      be closed.
      
    - Fix for Bug#56429 - When using Connector/J configured for failover 
      (jdbc:mysql://host1,host2,... URLs), the non-primary servers re-balance 
      and spawned new idle connections when the transactions on the master were
      committed or rolled-back, eventually exceeding max_connections. It was 
      also discovered that session state (autocommit, isolation level, catalog)
      wasn't  being copied from the primary connection to secondary 
      connections correctly because of the same changes that caused this bug, 
      and this was fixed as well.
     
    - Fix for Bug#56706 - Ensure read-only state is synchronized when new 
      load-balanced connections are selected.
      
    - Fixed Bug#56955 - Connection properties "trustCertificateKeyStoreType" 
      and "clientCertificateKeyStoreType" have invalid defaults, therefore 
      connections that specify "useSSL" will sometimes fail with exceptions 
      from JSSE unless "JKS" has been specified for both of these properties. 
      The default value for these properties is now "JKS", and thus it no 
      longer has to be specified.
      
    - Fixed Bug#56979 - Improper connection closing logic leads to TIME_WAIT 
      sockets on server
      
    - Fixed Bug#57380 - DatabaseMetaData.supportsMultipleResultSets() now returns
      true when connected to a 4.1 version or later server.
      
    - Fixed Bug#58706 - Failover connections didn't honor "failOverReadOnly=false", and in some
      situations would not fall back.
      
    - Removed logging integrations with log4j and apache-commons-logging due to license 
      incompatibility. Replacing with SLF4J integration in next release.

06-24-10 - Version 5.1.13

   - Minor fix in previous patch for Bug#51904. Function ConnectionImpl.setCatalog() was passed quoted argument thus breaking with "...for the right syntax to use near 'test``'"
	  
    - Fix for Bug#51912 - Passing NULL as cat. param to getProcedureColumns with !nullCatalogMeansCurrent
	
    - Fix for Bug#52167 - Can't parse parameter list with special characters inside
	
    - Fix for Bug#51904 - getProcedureColumns() always returns PROCEDURE_CAT result column as NULL
	
    - Fix for Bug#51712 - Display Size is always 0 for columns returned by getProcedureColumns()

    - Fix for Bug#51908 - db variable might have end up unassigned when calling
      getProcedureColumns()/Functions(). This is a followup on code changes made
      for Bug#51022.
    
    - Fixed Bug#51266 - jdbc:mysql:loadbalance:// would stick to the first
      host in the list in some cases, especially exacerbated if the host was
      down.
      
    - Replaced URLs of the form jdbc:mysql://host-1,host-2 with a composite of
      a normal connection and a jdbc:mysql:loadbalance:// connection for more 
      robustness and cleaner code.
      
    - Fixed BUG#51643 - Connections using jdbc:mysql:loadbalance:// would 
      have statements (and prepared statements) that did not have their connections
      changed upon commit()/rollback(), and thus applications that held statement
      instances past commit()/rollback() could have data written to or read from
      un-intended connections.
      
    - Fixed BUG#51666 - StatementInterceptors were never "un-safed" after connection 
      establishment, causing interceptors which returned result sets pre/post execution
      would not work.
      
    - Fixed BUG#51783 - Load-balanced connections could throw a SQLException
      incorrectly on commit() or rollback().  This was not caused by failures in commit
      or rollback, but rather by the possibility that the newly-selected physical
      connection was stale.  Added logic to catch and retry if this happens, up to
      the number of hosts specified for load-balancing.  Also added new property,
      loadBalanceValidateConnectionOnSwapServer, which controls whether to explicitly
      ping the selected host (otherwise, the host is presumed to be up, and will only
      be noticed if auto-commit or transaction isolation state needs to be set and
      fails).
      
    - Added loadBalancePingTimeout property to allow a specific timeout to be set
      for each ping executed against the servers.  This ping is executed when the
      physical connections are rebalanced (commit/rollback or communication exception),
      or when a query starting with (exactly) "/* ping */" is executed.  The latter
      causes each open underlying physical connection to be pinged.

    - Fixed BUG#51776 - Connection.rollback() could swallow exceptions incorrectly.

    - Fixed BUG#52231 - Differences in definitions of which SQLExceptions trigger
      a failover event could result in failure to try more than a single host in 
      certain situations.
      
    - Fixed BUG#52534 - Performance regression using load-balanced connection.  

    - More aggressively purge the statement timeout timers after they've been cancelled to
      trade time for memory. This purge only happens if statement timeouts are in use.
      
    - Added management of running load-balanced connections.  Statistics can be obtained,
      and hosts added/dropped via com.mysql.jdbc.ConnectionGroupManager or the JMX
      implementation.  This functionality is enabled by setting the new paramenter,
      loadBalanceConnectionGroup to the name of the logical grouping of connections.
      All load-balanced connections sharing the same loadBalanceConnectionGroup value,
      regardless of how the application creates them, will be managed together.  To
      enable JMX-based management, set loadBalanceEnableJMX=true and ensure that remote
      JMX is enabled in the JRE (eg, use -Dcom.sun.management.jmxremote).
      
    - Added loadBalanceExceptionChecker property, which takes a fully-qualified class
      name implementing com.mysql.jdbc.LoadBalancedExceptionChecker interface.  This
      allows custom evaluation of SQLExceptions thrown to determine whether they should
      trigger failover to an alternate host in load-balanced deployments.  The default
      is com.mysql.jdbc.StandardLoadBalanceExceptionChecker.
      
    - Added two new properties which allow more flexibility in determining which
      SQLExceptions should trigger failover in a load-balanced deployment.  The new
      loadBalanceSQLStateFailover property takes a comma-delimited list of SQLState
      codes which are compared to the SQLState of the SQLException (matching done
      with trailing wildcard), while loadBalanceSQLExceptionSubclassFailover takes
      a comma-delimited list of fully-qualified class/interface names, against
      which the SQLException is checked to determine if it is an instance of any.
      Matches trigger failover to an alternate host.
      
    - Fixed Bug#51704 - Re-written batched statements don't honor escape processing 
      flag of their creator.
      
    - Fixed Bug#43576 - Sometimes not able to register OUT parameters for 
      CallableStatements.
      
    - Fixed Bug#54175 - Driver doesn't support utf8mb4 for servers 5.5.2 and newer. The
      driver now auto-detects servers configured with character_set_server=utf8mb4 or
      treats the Java encoding "utf-8" passed via "characterEncoding=..." as utf8mb4 in
      the "SET NAMES=" calls it makes when establishing the connection. 
    
02-18-10 - Version 5.1.12

    - NO_INDEX_USED and NO_GOOD_INDEX used were only being set when profileSQL 
      was set to "true", and in some cases their values were reversed.

    - Fix for Bug#51022 - conn.getMetaData().getProcedures("schema",null,"%"); 
      returns all stored procedures from all databases and not only for given 
      one.
	
    - Fixed Bug#50538 - ${svn.revno} shows up in DBMD.getDriverVersion().
    
    - Removed usage of timestamp nanoseconds in PreparedStatement.setTimestamp(),
      as long as Bug#50774 exists in the server and there's no real support
      for nanos/micros in TIMESTAMPs, avoid the performance regression usage of 
      them causes.

    
01-20-10 - Version 5.1.11
 
    - Fix for BUG#50288 - NullPointerException possible during invalidateCurrentConnection() for load-balanced
      connections.
 
    - Fix for BUG#49745 - deleteRow() for updatable result sets can cause full table scan because escaped hex 
      values are used for primary key identifiers.
 
    - Fix for BUG#49607 - Provide Connection context in ExceptionInterceptor.
 
    - Fix for BUG#48605 - Ping leaves closed connections in liveConnections, causing subsequent Exceptions when
      that connection is used.
 
    - Fix for BUG#48442 - Load-balanced Connection object returns inconsistent results for hashCode() and equals()
      dependent upon state of underlying connections.
 
    - Fix for BUG#48172 - Batch rewrite requires space immediately after "VALUES"
    
    - Statement Interceptors didn't completely intercept server-side prepared statements.
    
    - Fix for BUG#48486 Cannot use load balanced connections with MysqlConnectionPoolDataSource.
    
    - Fix for Bug#32525 - "noDatetimeStringSync" doesn't work for server-side prepared statements. Now it does.

    - Hooked up exception interceptors so they get called now.
    
    - Rev'd the statement interceptor interface to pass on some server flags, warning counts and errors. See 
      the com.mysql.jdbc.StatementInteceptorsV2 interface for more details. The driver will create adaptors to
      transparently convert older implementations to the newer interface at runtime.
      
    - Statement Interceptors are now enabled at connection instantiation, but 
      can not return result sets (they will be ignored)  until the connection 
      has bootstrapped itself. If during the init() method your interceptor 
      requires access to the connection itself, it should ensure that methods 
      that might throw exceptions if the connection is closed should handle 
      this in a robust manner.
      
    - "Replication" connections (those with URLs that start with 
      jdbc:mysql:replication) now use a jdbc:mysql:loadbalance connection
      under the hood for the slave "pool". This also means that one can set
      load balancing properties such as "loadBalanceBlacklistTimeout" and
      "loadBalanceStrategy" to choose a mechanism for balancing the load and
      failover/fault tolerance strategy for the slave pool. This work was done
      in order to fix Bug#49537.
      
    - Fixed Bug#36565 - permgen leak from java.util.Timer. Unfortunately no great
      fix exists that lets us keep the timer shared amongst connection instances, so
      instead it's lazily created if need be per-instance, and torn down when the 
      connection is closed.
      
    - Fixed BUG#49700 - Connections from ConnectionPoolDataSource don't
      maintain any values set with "sesssionVariables=...". This was a bug
      in Connection.changeUser()/resetServerState(), we now resubmit the
      session variables during the execution of these methods.
    
09-22-09 - Version 5.1.10

    - Fix for BUG#47494 - Non standard port numbers in the URL are not honored.

09-16-09 - Version 5.1.9

    - The driver has been OSGi-ified. The bundle symbolic name is "com.mysql.jdbc", see META-INF/MANIFEST.MF to see
      what interfaces we export.
      
    - Fixed BUG#45040, adding missing tags from SVN import to BZR branch for
      5.1.
      
    - Fix for a variant of Bug#41484 - ResultSet.find*(String) failed when using cached result set
      metadata.
      
    - Fixed BUG#46637 - When the driver encounters an error condition that causes it to create a 
      CommunicationsException, it tries to build a friendly error message that helps diagnose 
      what is wrong. However, if there has been no network packets received from the server, 
      the error message contains bogus information like:

      "The last packet successfully received from the server was 1,249,932,468,916 milliseconds ago.  
      The last packet sent successfully to the server was 0 milliseconds ago."
      
      Now the error message states that it has never received any packets from the server in this
      scenario.
      
    - Added a new option, "queryTimeoutKillsConnection", when set to "true" will cause timeouts set
      by Statement.setQueryTimeout() to forcibly kill the connection, not just the query.
      
    - Fixed BUG#32216, "PORT" property filled in by Driver.parseURL() not always present. The driver 
      will now always fill in the "PORT" (using 3306 if not specified) property, and the "HOST" property 
      (using "localhost" if not specified) when parseURL() is called. The driver also parses a list of hosts 
      into HOST.n and PORT.n properties as well as adding a property "NUM_HOSTS" for the number of hosts 
      it has found. If a list of hosts is passed to the driver, "HOST" and "PORT" will be set to the 
      values given by "HOST.1" and "PORT.1" respectively. This change has centralized and cleaned up a large
      swath of code used to generate lists of hosts, both for load-balanced and fault tolerant connections and
      their tests.
      
    - Fixed the ResultSet side of BUG#23584 - Calendar discared when retrieving dates from server-side prepared
      statements. The other cases of this bug were fixed when "useLegacyDatetimeCode=false" became the default.

    - Fixed Bug#44324 - Data truncation exceptions did not return the vendor error code from the server. Note that
      the vendor error code is not hard-coded to 1265 as in the bug report, because the server returns different
      error codes for different types of truncations, and we did not want to mask those.
      
    - Fixed Bug#27431 - ResultSet.deleteRow() advances the cursor. The driver now places the cursor on the prior
      row in the result set, or before the start of the result set if the result set is empty after the deletion.
      
    - Fixed Bug#43759 - ResultSet.deleteRow() generates corrupt DELETE statement for primary keys with binary
      data.
      
    - Fixed Bug#46925 - Suspendable XA connections were not pinned to the XID for the global transaction, leading
      to failure when attempting to suspend/resume/commit from different logical XA connections.
      
    - Fixed Bug#44508 - DatabaseMetadata.getSuperTypes() returns result set with incorrect column names.
      
    - Fixed Bug#46788 - Batched prepared statements with ON DUPLICATE KEY UPDATE are rewritten incorrectly when
      when there are parameters as part of the UPDATE clause. Statements of this form can not be rewritten
      as multi-value INSERTs so they are rewritten into multi-statements instead.

07-16-09 - Version 5.1.8
    - Fixed BUG#44588 - Fixed error message for connection exceptions when
      streaming result sets are used.
      
    - Modified/fixed test cases using UnreliableSocketFactory.

    - Fixed BUG#43421 - Made doPing() global blacklist-aware, so that it does not
      throw Exceptions when at least a single load-balanced server is available.

    - Fixed BUG#43071 - Specifying ASCII encoding for converting seed String to
      byte array; allowing system default encoding to be used causes auth failures
      on EBCDIC platforms.

    - Fixed BUG#43070 - traceProtocol parameter isn't configured early enough to
      capture handshake protocol.

    - Fixed BUG#41161 - PreparedStatement.addBatch() doesn't check for all parameters
      being set, which leads to a NullPointerException when calling executeBatch() and
      rewriting batched statements into multi-value or multi-statement statements.

    - Fixed BUG#42055 - ConcurrentModificationException possible when removing items
      from global blacklist.
      
    - Fixed Bug #42309 - Statement.getGeneratedKeys() returns 2 keys when
      using ON DUPLICATE KEY UPDATE
      
    - Fixed some quoting of substituted parameter issues in localized error messages.
    
    - Added a version check around getting the variable 'auto_increment_increment' for
      servers < 5.0.2, which quiets down a warning message that the driver would log
      when connecting to MySQL-4.1 or older.
      
    - The driver will automatically disable elideSetAutoCommit and useLocalTransactionState
      if it detects a MySQL server version older than 6.0.10 with the query cache enabled, due
      to Bug#36326 which can cause the server to report bogus transaction state.
      
    - Fixed a performance regression (Bug#41532) in rewritten batched inserts when "ON DUPLICATE KEY" 
      was present.
      
      Fixes include an improvement to token searching in the statement, and the ability for the driver
      to rewrite prepared statements that include "ON DUPLICATE KEY UPDATE" into multi-valued inserts as
      long as there is no use of LAST_INSERT_ID() in the update clause (as this would render 
      getGeneratedKey() values incorrect).
      
    - Fixed Bug#44056 - Statement.getGeneratedKeys() retains result set instances until statement is closed,
      thus causing memory leaks for long-lived statements, or statements used in tight loops.
      
    - Fixed issues with server-side prepared statement batch re-writing caused by the fix to Bug#41532.
      Rewriting of batched statements now works the same between normal prepared statements and server-side
      prepared statements.
      
    - Fixed Bug#44862 - getBestRowIdentifier does not return resultset as per JDBC API specifications

    - Fixed Bug#44683 - getVersionColumns does not return resultset as per JDBC API specifications

    - Fixed Bug#44865 - getColumns does not return resultset as per JDBC API specifications

    - Fixed Bug#44868 - getTypeInfo does not return resultset as per JDBC API specifications

    - Fixed Bug#44869 - getIndexInfo does not return resultset as per JDBC API specifications

    - Fixed Bug#44867 - getImportedKeys/exportedKeys/crossReference doesn't have correct type for DEFERRABILITY

    - Fixed Bug#41730 - SQL Injection when using U+00A5 and SJIS
    
    - Fixed Bug#43196 - Statement.getGeneratedKeys() doesn't return values for UNSIGNED BIGINTS with values > Long.MAX_VALUE.
      Unfortunately, because the server doesn't tell clients what TYPE the auto increment value is, the driver can't consistently 
      return BigIntegers for the result set returned from getGeneratedKeys(), it will only return them if the value is > Long.MAX_VALUE. 
      If your application needs this consistency, it will need to check the class of the return value from .getObject() on the 
      ResultSet returned by Statement.getGeneratedKeys() and if it's not a BigInteger, create one based on the java.lang.Long that 
      is returned.
      
    - Fixed Bug#38387 - "functionsNeverReturnBlobs=true" now works for SQL functions that return binary/binary collation VAR_STRINGS.

    - Fixed Bug#45171 - Connection.serverPrepareStatement() returns wrong default result set types
    
    - Fixed Bug #43714 - useInformationSchema with
      DatabaseMetaData.getExportedKeys() throws exception

    - Fixed Bug #42253 - multiple escaped quotes cause exception from
      EscapeProcessor

    - Fixed Bug #41566 - Quotes within comments not correctly ignored by
      statement parser

    - Fixed Bug #41269 - DatabaseMetadata.getProcedureColumns() returns
      wrong value for column length

    - Fixed Bug #40439 - Error rewriting batched statement if table name
      ends with "values".

    - Fixed Bug #41484 Accessing fields by name after the ResultSet is closed throws
      NullPointerException.

    - Fixed Bug #39426 - executeBatch passes most recent PreparedStatement params
      to StatementInterceptor
      
    - Support use of INFORMATION_SCHEMA.PARAMETERS when "useInformationSchema" is set "true" and the view exists
      for DatabaseMetaData.getProcedureColumns() and getFunctionColumns().
      
    - When "logSlowQueries" is set to "true", and the driver has made a connection to a server that has suport
      for the SERVER_QUERY_WAS_SLOW flag in the protocol, the query will be logged if the server indicates the
      query has passed the slow query threshold.

    - Added new property, "maxAllowedPacket" to set maximum allowed packet size to
      send to server.

10-22-08 - Version 5.1.7
	- Fixed BUG#33861 - Added global blacklist for LoadBalancingConnectionProxy and
	  implemented in RandomBalanceStrategy and BestResponseTimeBalanceStrategy.
	  Added new property, "loadBalanceBlacklistTimeout", to control how long a
	  server lives in the global blacklist.
	  
	- Fixed BUG#38782 - Possible IndexOutOfBoundsException in random load balancing
	  strategy.
	  
	- Fixed BUG#39784 - invalidateCurrentConnection() does not manage global blacklist
	  when handling connection exceptions.

	- Fixed BUG#40031 - Adding support for CallableStatement.execute() to call
	  stored procedures that are defined as NO SQL or SQL READ DATA when failed
	  over to a read-only slave with replication driver.

	- Fixed BUG#35170- ResultSet.isAfterLast() doesn't work with for
	  streaming result sets.
	  
	- Fixed BUG#35199 - Parse error for metadata in stored function.
	
	- Fixed BUG#35415 - When result set is from views without access to underlying
	  columns and is opened with CONCUR_UPDATABLE, don't throw SQLExceptions when
	  checking updatability due to access permissions, instead return
	  CONCUR_READONLY from getConcurrency.
	  
	- Fixed BUG#35666 - NullPointerException when using "logSlowQueries=true" with
	  server-side prepared statements enabled.
	  
	- Fixed BUG#35660 - Calling equals() on connections created with "jdbc:mysql:loadbalance:"
	  URLs did not have the same behavior as "plain" connections. The behavior we use
	  is the implementation in java.lang.Object, load-balanced connections just happened
	  to be using a java.lang.reflect.Proxy which required some custom behavior in 
	  equals() to make it work the same as "plain" connections.
	  
	  Note that there is no *specified* equals contract for JDBC connections in the
	  JDBC specification itself, but the test makes sure that our implementation is
	  at least consistent.
	    
	- Fixed BUG#35810 - Properties set in URLs and then passed to DataSources via setUrl() 
	  did not take effect in certain circumstances. This also fixes related bugs BUG#13261 and
	  BUG#35753.
	  
	- Fixed BUG#36051 - ResultSet.getTime() won't accept value of '24' for hours component of
	  a java.sql.Time.
	  
	- Fixed BUG#36830 - DBMD.getColumns() doesn't return correct COLUMN_SIZE for SET columns. The
	  logic wasn't accounting for the ","s in the column size.
	  
    - Fixed BUG#35610, BUG#35150- ResultSet.findColumn() and ResultSet.get...(String) doesn't allow
      column names to be used, and isn't congruent with ResultSetMetadata.getColumnName().
      
      By default, we follow the JDBC Specification here, in that the 4.0 behavior
	  is correct. Calling programs should use ResultSetMetaData.getColumnLabel() to dynamically determine
	  the correct "name" to pass to ResultSet.findColumn() or ResultSet.get...(String) whether or not the
	  query specifies an alias via "AS" for the column. ResultSetMetaData.getColumnName() will return the
	  actual name of the column, if it exists, and this name can *not* be used as input to ResultSet.findColumn()
	  or ResultSet.get...(String).
	  
	  The JDBC-3.0 (and earlier) specification has a bug, but you can get the buggy behavior
	  (allowing column names *and* labels to be used for ResultSet.findColumn() and get...(String)) by setting 
	  "useColumnNamesInFindColumn" to "true".
	
	- Fixed BUG#35489 - Prepared statements from pooled connections cause NPE when closed() under JDBC-4.0.
	
	- Added connection property "useLocalTransactionState" which configures if the driver use the in-transaction 
	  state provided by the MySQL protocol to determine if a commit() or rollback() should actually be sent to the database.
	  (disabled by default).
	  
	- Use socket timeouts for JDBC-4.0's Connection.isValid(int timeout) instead of timer tasks, for scalability. As a side effect
	  internally, any communications with the database can use a timeout different than the configured timeout, but this isn't currently
	  used.
	  
	- The number and position of columns for "SHOW INNODB STATUS" changed in MySQL-5.1, which caused the 
	  "includeInnodbStatusInDeadlockExceptions" feature to not show data about the deadlock.
	  
	- Implemented support of INFORMATION_SCHEMA for DatabaseMetadata.getTables() (views there are available as "SYSTEM TABLE"), and thus
	  also made INFORMATION_SCHEMA tables available via DatabaseMetadata.getColumns().
	  
	- Fixed BUG#39352, "INSERT ... ON DUPLICATE KEY UPDATE" doesn't return "0" for un-affected rows. This requires the driver to not
	  send the "CLIENT_FOUND_ROWS" flag to the server when it connects if the connection property "useAffectedRows" is set to "true", 
	  which breaks JDBC-compliance, but currently there is no other way to get correct return values from the server.
	  
	- Fixed BUG#38747 - ResultSets in "streaming" mode throw an exception when closed when the connection is set as "read-only".
	  
	- Fixed BUG#37570 - Can't use non-latin1 passwords. Added connection property "passwordCharacterEncoding". Leaving this set to 
	  the default value (null), uses the platform character set, which works for ISO8859_1 (i.e. "latin1") passwords. For passwords 
	  in other character encodings, the encoding will have to be specified with this property, as it's not possible for the driver to 
	  auto-detect this.
	  
	- Fixed BUG#39911 - We don't retrieve nanos correctly when -parsing- a string for a TIMESTAMP. MySQL itself doesn't support micros
	  or nanos in timestamp values, but if they're stored as strings, historically we try and parse the nanos portion as well. 
	  Unfortunately we -interpreted- them as micros. This fix includes correcting that behavior, and setting the milliseconds portion of
	  such TIMESTAMPs to a correct value as well.
	  
	- Fixed BUG#39962 - ResultSet.findColumn() is slow for applications that call it too often (we're looking at -you- Hibernate). We're
	  using TreeMaps to get case-insensitive comparisons (required for JDBC compliance), but they can be slower than hash maps, so using the
	  approach Alex Burgel points out in this bug seems to help.
	  
	- Fixed BUG#39956 - Statement.getGeneratedKeys() doesn't respect the 'auto_increment_increment' value. We now grab the *session-scoped* 
	  value, and use that. Beware that using "cacheServerConfig=true" will cause us to cache this value, so new connections won't see changes
	  that are applied via something like "init-sql".
	  
	- Fixed BUG#39611 - ReplicationConnection never sends queries to last host in slave list.
	
	- Fixed BUG#34185 - Statement.getGeneratedKeys() does not raise exception when statement was not 
	  created with Statement.RETURN_GENERATED_KEYS flags.
	  
	- Using autoGenerateTestcaseScript=true now logs all statements, regardless or not if they cause errors when processed by MySQL.
	  A "clock" value (millis since epoch) was added in the comment that is pre-pended with the idea that it can then be used
	  when post-processing output to sequence things correctly for a multi-threaded testcase, or to replay the test case with the
	  correct think times.
	
03-06-08 - Version 5.1.6

    - JDBC-4.0-ized XAConnections and datasources.
    
    - Fixed BUG#31790 MysqlValidConnectionChecker 
      doesn't properly handle ReplicationConnection
    
    - Fixed Bug#20491 - DatabaseMetadata.getColumns() doesn't
      return correct column names if connection character set
      isn't UTF-8. (There was a server-side component of this that
      was fixed late in the 5.0 development cycle, it seems, this
      is the last piece that fixes some loose ends in the JDBC
      driver). This fix touches *all* metadata information coming
      from the MySQL server itself.
      
    - Fixed MysqlIO.nextRowFast() to only attempt to read server
      warning counts and status if talking to a 4.1 or newer server
      (fixes a hang when reading data from 4.0 servers).
      
    - Made profiler event handling extensible via the "profilerEventHandler"
      connection property.
      
    - Fixed Bug#31823 - CallableStatement.setNull() on a stored function would 
      throw an ArrayIndexOutOfBounds when setting the last parameter to null when calling setNull().

    - Added SSL-related configuration property "verifyServerCertificate". If set to "false", the driver won't verify 
      the server's certificate when "useSSL" is set to "true".
      
      When using this feature, the keystore parameters should be specified by the 
      "clientCertificateKeyStore*" properties, rather than system properties, as the JSSE doesn't
      make it straightforward to have a non-verifying trust store and the "default" key store.
      
    - Fixed ResultSetMetadata.getColumnName() for result sets returned from
      Statement.getGeneratedKeys() - it was returning null instead of
      "GENERATED_KEY" as in 5.0.x.
      
    - More applicable fix for the "random" load balance strategy in the face
      of node non-responsive, it re-tries a *different* random node, rather 
      than waiting for the node to recover (for BUG#31053)
      
    - Fixed BUG#32577 - no way to store two timestamp/datetime values that happens
      over the DST switchover, as the hours end up being the same when sent as
      the literal that MySQL requires.

      Note that to get this scenario to work with MySQL (since it doesn't support
      per-value timezones), you need to configure your server (or session) to be in UTC,
      and tell the driver not to use the legacy date/time code by setting
      "useLegacyDatetimeCode" to "false". This will cause the driver to always convert
      to/from the server and client timezone consistently.
      
      This bug fix also fixes BUG#15604, by adding entirely new date/time handling
      code that can be switched on by "useLegacyDatetimeCode" being set to "false" as
      a JDBC configuration property. For Connector/J 5.1.x, the default is "true",
      in trunk and beyond it will be "false" (i.e. the old date/time handling code, warts
      and all will be deprecated).
      
    - Fixed BUG#32877 - Load balancing connection using best response time would incorrectly
      "stick" to hosts that were down when the connection was first created.
      
      We solve this problem with a black list that is used during the picking of new hosts.
      If the black list ends up including all configured hosts, the driver will retry for
      a configurable number of times (the "retriesAllDown" configuration property, with a default
      of 120 times), sleeping 250ms between attempts to pick a new connection.
      
      We've also went ahead and made the balancing strategy extensible. To create a new strategy,
      implement the interface com.mysql.jdbc.BalanceStrategy (which also includes our standard
      "extension" interface), and tell the driver to use it by passing in the
      class name via the "loadBalanceStrategy" configuration property. 
      
    - Fixed BUG#30508 - ResultSet returned by Statement.getGeneratedKeys() is not closed 
      automatically when statement that created it is closed.
      
    - Added two new connection properties, "selfDestructOnPingSecondsLifetime" and 
      "selfDestructOnPingMaxOperations" designed to control overall connection lifetime
      (useful to reclaim resources on the server side) for connection pools that don't have such a 
      facility. 
      
      The driver will consult the values of these properties when a ping is sent, either through 
      calling Connection.ping(), issuing the "ping marker" query (any query that starts with 
      "/* ping */"), or when using JDBC-4.0, calling Connection.isValid(). 
      
      If the connection has issued too many operations, or is too old, the driver will
      throw a SQLException with the SQLState of "08S01" at the time of the ping, which
      will cause the connection to be invalidated with most pools in use today.
      
    - Fixed issue where driver could send invalid server-side prepared statement 
      IDs to the server when the driver was setup to do auto-reconnect as the
      connection could get set up enough to start sending queries on one thread,
      while the thread that "noticed" the connection was down hasn't completed
      re-preparing all of the server-side prepared statements that were open when
      the connection died.
      
      Potentially fixes cause for bug 28934. Potentially fixes other possible race
      conditions where one thread that has created a connection "shares" it with other
      threads if the connection is reconnected due to auto-reconnect functionality.
      
    - Fixed BUG#33823 - Public interface ResultSetInternalMethods with reference to 
      non-public class com.mysql.jdbc.CachedResultSetMetaData.
      
    - For any SQLException caused by another Throwable, besides dumping the message or stack
      trace as a string into the message, set the underlying Throwable as the cause for
      the SQLException, making it accessible via getCause().  
     
    - Fixed BUG#34093 - Statements with batched values do not return correct values for 
      getGeneratedKeys() when "rewriteBatchedStatements" is set to "true", and the 
      statement has an "ON DUPLICATE KEY UPDATE" clause.

    - Fixed BUG#31192 - Encoding Issue retrieving serverVersion in MysqlIO in the 
      method doHandshake when encoding doesn't contain ASCII characters in the "standard"
      place (i.e. ebcdic).
      
    - Fixed issue where META-INF in the binary .jar file wasn't packed correctly,
      leading to failure of the JDBC-4.0 SPI mechanism.
       
    - CallableStatements that aren't really stored procedure or stored function calls can
      now be used, for tools such as Oracle JDeveloper ADF that issue statements such as 
      DDL through CallableStatements.
    
    - Fixed BUG#34518 - Statements using cursor fetch leaked internal prepared statements
      until connection was closed. The internal prepared statement is now held open while
      the result set is open, and closed by the result set itself being closed.

    - Fixed BUG#34677 - Blob.truncate() wouldn't take "0" as an argument.

    - CommunicationExceptions now carry information about the last time a packet
      was received from the MySQL server, as well as when the last packet was sent
      to one, in an effort to make it easier to debug communications errors caused
      by network timeouts.
      
    - Reverted a change to DatabaseMetadata.getColumns() from 5.0, where
      getColumns() would report NULL for COLUMN_SIZE for TIME, DATE, DATETIME
      and TIMESTAMP types. It now reports the column size, in the 
      DatabaseMetadata implementations that use "SHOW" commands, and the 
      INFORMATION_SCHEMA.
      
    - Fixed Bug#34762 - RowDataStatic does't always set the metadata in 
      ResultSetRow, which can lead to failures when unpacking DATE,
      TIME, DATETIME and TIMESTAMP types when using absolute, relative,
      and previous result set navigation methods.
      
    - Fixed BUG#34703 - Connection.isValid() invalidates connection after
      timeout, even if connection is actually valid.
      
    - Fixed BUG#34194 - ResultSetMetaData.getColumnTypeName() returns
      "UNKNOWN" for GEOMETRY type.
      
    - Fixed BUG#33162 - NullPointerException instead of SQLException 
      thrown for ResultSet.getTimestamp() when not positioned on a
      row.

    - The ConnectionLifecycleInterceptor interface now has callback methods for
      transaction initiation (transactionBegun()), and completion 
      (transactionCompleted()), as reported by the *server* (i.e. 
      calling Connection.setAutoCommit(false) will not trigger 
      transactionBegun() being called, however the first statement
      which causes a transaction to start on the server will cause
      transactionBegun() to be called *after* the statement has been processed
      on the server).

    - Fixed Bug#34913 - ResultSet.getTimestamp() returns incorrect
      values for month/day of TIMESTAMPs when using server-side
      prepared statements (not enabled by default).
      
    - Fixed BUG#34937 - MysqlConnectionPoolDataSource does not support 
      ReplicationConnection. Notice that we implemented com.mysql.jdbc.Connection
      for ReplicationConnection, however, only accessors from ConnectionProperties
      are implemented (not the mutators), and they return values from the currently
      active connection. All other methods from com.mysql.jdbc.Connection are
      implemented, and operate on the currently active connection, with the exception of
      resetServerState() and changeUser().
      
    - Connections created with jdbc:mysql:replication:// URLs now force
      roundRobinLoadBalance=true on the slaves, and round-robin loadbalancing
      now uses a "random" choice to more evenly distribute load across slave
      servers, especially in connection pools. Connections that are configured
      with "roundRobinLoadBalance=true" no longer set the failover state,
      as it's assumed that we're not attempting to fall-back to a master
      server. This fixes BUG#34963.
    
10-09-07 - Version 5.1.5

    - Released instead of 5.1.4 to pickup patch for BUG#31053
      from 5.0.8.
      
10-09-07 - Version 5.1.4 

    - Added "autoSlowLog" configuration property, overrides 
      "slowQueryThreshold*" properties, driver determines slow
      queries by those that are slower than 5 * stddev of the mean
      query time (outside the 96% percentile).
      
    - Fixed BUG#28256 - When connection is in read-only mode, 
      queries that are wrapped in parentheses incorrectly identified 
      as DML.
       
09-07-07 - Version 5.1.3 RC

	- Setting "useBlobToStoreUTF8OutsideBMP" to "true" tells the
	  driver to treat [MEDIUM/LONG/TINY]BLOB columns as [LONG]VARCHAR
	  columns holding text encoded in UTF-8 that has characters
	  outside the BMP (4-byte encodings), which MySQL server
	  can't handle natively.

	  Set "utf8OutsideBmpExcludedColumnNamePattern" to a regex so that
	  column names matching the given regex will still be treated
	  as BLOBs The regex must follow the patterns used for the
	  java.util.regex package. The default is to exclude no columns,
	  and include all columns.

	  Set "utf8OutsideBmpIncludedColumnNamePattern" to specify exclusion
	  rules to "utf8OutsideBmpExcludedColumnNamePattern". The regex must
	  follow the patterns used for the java.util.regex package.

	- New methods on com.mysql.jdbc.Statement: setLocalInfileInputStream()
	  and getLocalInfileInputStream().

	  setLocalInfileInputStream() sets an InputStream instance that will be used to send data
      to the MySQL server for a "LOAD DATA LOCAL INFILE" statement
      rather than a FileInputStream or URLInputStream that represents
      the path given as an argument to the statement.

      This stream will be read to completion upon execution of a
      "LOAD DATA LOCAL INFILE" statement, and will automatically
      be closed by the driver, so it needs to be reset
      before each call to execute*() that would cause the MySQL
      server to request data to fulfill the request for
      "LOAD DATA LOCAL INFILE".

      If this value is set to NULL, the driver will revert to using
      a FileInputStream or URLInputStream as required.

      getLocalInfileInputStream() returns the InputStream instance that will be used to send
      data in response to a "LOAD DATA LOCAL INFILE" statement.

      This method returns NULL if no such stream has been set
      via setLocalInfileInputStream().

    - The driver now connects with an initial character set
      of "utf-8" solely for the purposes of authentication to
      allow usernames and database names in any character set to
      be used in the JDBC URL.

    - Errors encountered during Statement/PreparedStatement/CallableStatement.executeBatch()
      when "rewriteBatchStatements" has been set to "true" now return
      BatchUpdateExceptions according to the setting of "continueBatchOnError".
      
      If "continueBatchOnError" is set to "true", the update counts for the
      "chunk" that were sent as one unit will all be set to EXECUTE_FAILED, but
      the driver will attempt to process the remainder of the batch. You can determine which
      "chunk" failed by looking at the update counts returned in the BatchUpdateException.
      
      If "continueBatchOnError" is set to "false", the update counts returned
      will contain the failed "chunk", and stop with the failed chunk, with all 
      counts for the failed "chunk" set to EXECUTE_FAILED.
      
      Since MySQL doesn't return multiple error codes for multiple-statements, or
      for multi-value INSERT/REPLACE, it is the application's responsibility to handle 
      determining which item(s) in the "chunk" actually failed.
      
    - Statement.setQueryTimeout()s now affect the entire batch for batched 
      statements, rather than the individual statements that make up the batch.
      
06-29-07 - Version 5.1.2 Beta

    - Setting the configuration property "rewriteBatchedStatements"
      to "true" will now cause the driver to rewrite batched prepared
      statements with more than 3 parameter sets in a batch into
      multi-statements (separated by ";") if they are not plain
      (i.e. without SELECT or ON DUPLICATE KEY UPDATE clauses) INSERT
      or REPLACE statements.

06-22-07 - Version 5.1.1 Alpha

    - Pulled vendor-extension methods of Connection implementation out
      into an interface to support java.sql.Wrapper functionality from
      ConnectionPoolDataSource. The vendor extensions are javadoc'd in
      the com.mysql.jdbc.Connection interface.

      For those looking further into the driver implementation, it is not
      an API that is used for plugability of implementations inside our driver
      (which is why there are still references to ConnectionImpl throughout the
      code).

      Incompatible change: Connection.serverPrepare(String) has been re-named
      to Connection.serverPrepareStatement() for consistency with
      Connection.clientPrepareStatement().

      We've also added server and client prepareStatement() methods that cover
      all of the variants in the JDBC API.

    - Similar to Connection, we pulled out vendor extensions to Statement
      into an interface named "com.mysql.Statement", and moved the Statement
      class into com.mysql.StatementImpl. The two methods (javadoc'd in
      "com.mysql.Statement" are enableStreamingResults(), which already existed,
      and disableStreamingResults() which sets the statement instance back to
      the fetch size and result set type it had before enableStreamingResults()
      was called.

    - Added experimental support for statement "interceptors" via the
      com.mysql.jdbc.StatementInterceptor interface, examples are
      in com/mysql/jdbc/interceptors.

      Implement this interface to be placed "in between" query execution, so that
      you can influence it. (currently experimental).

      StatementInterceptors are "chainable" when configured by the user, the
      results returned by the "current" interceptor will be passed on to the next
      on in the chain, from left-to-right order, as specified by the user in the
      JDBC configuration property "statementInterceptors".

      See the sources (fully javadoc'd) for com.mysql.jdbc.StatementInterceptor
      for more details until we iron out the API and get it documented in the
      manual.

    - Externalized the descriptions of connection properties.

    - The data (and how it's stored) for ResultSet rows are now behind an
      interface which allows us (in some cases) to allocate less memory
      per row, in that for "streaming" result sets, we re-use the packet
      used to read rows, since only one row at a time is ever active.

    - Made it possible to retrieve prepared statement parameter bindings
      (to be used in StatementInterceptors, primarily).

    - Row navigation now causes any streams/readers open on the result set
      to be closed, as in some cases we're reading directly from a shared network
      packet and it will be overwritten by the "next" row.

    - Setting "rewriteBatchedStatements" to "true" now causes CallableStatements
      with batched arguments to be re-written in the form "CALL (...); CALL (...); ..."
      to send the batch in as few client-server round trips as possible.

    - Driver now picks appropriate internal row representation (whole row in one
      buffer, or individual byte[]s for each column value) depending on heuristics,
      including whether or not the row has BLOB or TEXT types and the overall
      row-size. The threshold for row size that will cause the driver to
      use a buffer rather than individual byte[]s is configured by the
      configuration property "largeRowSizeThreshold", which has a default
      value of 2KB.

04-11-07 - Version 5.1.0 Alpha

	- Bumped JDBC Specification version number in jar-file manifest.

	- Re-worked Ant buildfile to build JDBC-4.0 classes separately, as well
	  as support building under Eclipse (since Eclipse can't mix/match JDKs).

	  To build, you must set JAVA_HOME to J2SDK-1.4.2 or Java-5, and set
	  the following properties on your Ant commandline:

	  com.mysql.jdbc.java6.javac - full path to your Java-6 javac executable
	  com.mysql.jdbc.java6.rtjar - full path to your Java-6 rt.jar file

	- New feature - driver will automatically adjust session variable
	  "net_write_timeout" when it determines its been asked for a "streaming"
	  result, and resets it to the previous value when the result set
	  has been consumed. (configuration property is named
	  "netTimeoutForStreamingResults", value has unit of seconds,
	  the value '0' means the driver will not try and adjust this value).

    - Added support for JDBC-4.0 categorized SQLExceptions.

	- Refactored CommunicationsException into a JDBC3 version, and a JDBC4
	  version (which extends SQLRecoverableException, now that it exists).

	  This change means that if you were catching
	  com.mysql.jdbc.CommunicationsException in your applications instead
	  of looking at the SQLState class of "08", and are moving to Java 6
	  (or newer), you need to change your imports to that exception
	  to be com.mysql.jdbc.exceptions.jdbc4.CommunicationsException, as
	  the old class will not be instantiated for communications link-related
	  errors under Java 6.

	- Added support for JDBC-4.0's client information. The backend storage
	  of information provided via Connection.setClientInfo() and retrieved
	  by Connection.getClientInfo() is pluggable by any class that implements
	  the com.mysql.jdbc.JDBC4ClientInfoProvider interface and has a no-args
	  constructor.

	  The implementation used by the driver is configured using the
	  "clientInfoProvider" configuration property (with a default of value
	  of "com.mysql.jdbc.JDBC4CommentClientInfoProvider", an implementation
	  which lists the client info as a comment prepended to every query
	  sent to the server).

	  This functionality is only available when using Java-6 or newer.

	- Added support for JDBC-4.0's SQLXML interfaces.

	- Added support for JDBC-4.0's Wrapper interface.

	- Added support for JDBC-4.0's NCLOB, and NCHAR/NVARCHAR types.

nn-nn-07 - Version 5.0.9

    - Driver now calls SocketFactory.afterHandshake() at appropriate time.
    
10-09-07 - Version 5.0.8

    - Fixed BUG#30550, executeBatch() would fail with an ArithmeticException
      and/or NullPointerException when the batch had zero members and
      "rewriteBatchedStatements" was set to "true" for the connection.
    
    - Added two configuration parameters (both default to "false")
    
            * blobsAreStrings  - Should the driver always treat BLOBs as Strings 
                                 specifically to work around dubious metadata returned 
                                 by the server for GROUP BY clauses?
            
            * functionsNeverReturnBlobs - Should the driver always treat data from 
                                          functions returning BLOBs as Strings - 
                                          specifically to work around dubious metadata 
                                          returned by the server for GROUP BY clauses?

    - Fixed BUG#29106 - Connection checker for JBoss didn't use same method parameters
      via reflection, causing connections to always seem "bad".
      
    - Fixed BUG#30664 - Note that this fix only works for MySQL server 
      versions 5.0.25 and newer, since earlier versions didn't consistently 
      return correct metadata for functions, and thus results from 
      subqueries and functions were indistinguishable from each other, 
      leading to type-related bugs.

    - Fixed BUG#28972 - DatabaseMetaData.getTypeInfo() for the types DECIMAL
      and NUMERIC will return a precision of 254 for server versions older than
      5.0.3, 64 for versions 5.0.3-5.0.5 and 65 for versions newer than 5.0.5.
    
    - Fixed BUG#29852 - Closing a load-balanced connection would cause a
      ClassCastException.
    
    - Fixed BUG#27867 - Schema objects with identifiers other than
      the connection character aren't retrieved correctly in 
      ResultSetMetadata.
      
    - Fixed BUG#28689 - CallableStatement.executeBatch() doesn't work when 
      connection property "noAccessToProcedureBodies" has been set to "true".
     
      The fix involves changing the behavior of "noAccessToProcedureBodies",in 
      that the driver will now report all paramters as "IN" paramters
      but allow callers to call registerOutParameter() on them without throwing
      an exception.
      
    - Fixed BUG#27182 - Connection.getServerCharacterEncoding() doesn't work
      for servers with version >= 4.1.

    - Fixed BUG#27915 - DatabaseMetaData.getColumns() doesn't
      contain SCOPE_* or IS_AUTOINCREMENT columns.

    - Fixed BUG#30851, NPE with null column values when
      "padCharsWithSpace" is set to "true".
    
    - Specifying a "validation query" in your connection pool 
      that starts with "/* ping */" _exactly_ will cause the driver to 
      instead send a ping to the server and return a fake result set (much 
      lighter weight), and when using a ReplicationConnection or a LoadBalancedConnection, 
      will send the ping across all active connections.
      
    - Fixed Bug#30892 setObject(int, Object, int, int) delegate in
      PreparedStatmentWrapper delegates to wrong method.
      
    - XAConnections now start in auto-commit mode (as per JDBC-4.0 specification
      clarification).
     
    - Fixed Bug#27412 - cached metadata with PreparedStatement.execute()
      throws NullPointerException.
      
    - Driver will now fall back to sane defaults for max_allowed_packet and
      net_buffer_length if the server reports them incorrectly (and will log
      this situation at WARN level, since it's actually an error condition).
    
    - Fixed BUG#27916 - UNSIGNED types not reported via DBMD.getTypeInfo(), and 
      capitalization of type names is not consistent between DBMD.getColumns(), 
      RSMD.getColumnTypeName() and DBMD.getTypeInfo().

      This fix also ensures that the precision of UNSIGNED MEDIUMINT
      and UNSIGNED BIGINT is reported correctly via DBMD.getColumns().

    - Fixed BUG#31053 - Connections established using URLs of the form
      "jdbc:mysql:loadbalance://" weren't doing failover if they tried to 
      connect to a MySQL server that was down. The driver now attempts
      connections to the next "best" (depending on the load balance strategy
      in use) server, and continues to attempt connecting to the next "best"
      server every 250 milliseconds until one is found that is up and running 
      or 5 minutes has passed.
      
      If the driver gives up, it will throw the last-received SQLException.
      
07-19-07 - Version 5.0.7

    - Setting the configuration parameter "useCursorFetch" to "true" for
      MySQL-5.0+ enables the use of cursors that allow Connector/J to save
      memory by fetching result set rows in chunks (where the chunk size
      is set by calling setFetchSize() on a Statement or ResultSet) by
      using fully-materialized cursors on the server.

      The driver will will now automatically set "useServerPrepStmts" to
      "true" when "useCursorFetch" has been set to "true", since the feature
      requires server-side prepared statements in order to function.

	- Fixed BUG#28469 - PreparedStatement.getMetaData() for statements
	  containing leading one-line comments is not returned correctly.

	  As part of this fix, we also overhauled detection of DML for
	  executeQuery() and SELECTs for executeUpdate() in plain and
	  prepared statements to be aware of the same  types of comments.

    - Added configuration property "useNanosForElapsedTime" - for
      profiling/debugging functionality that measures elapsed time,
      should the driver try to use nanoseconds resolution if available
      (requires JDK >= 1.5)?

    - Added configuration property "slowQueryThresholdNanos" - if
      "useNanosForElapsedTime" is set to "true", and this property
      is set to a non-zero value the driver will use this threshold
      (in nanosecond units) to determine if a query was slow, instead
      of using millisecond units.

      Note, that if "useNanosForElapsedTime" is set to "true", and this
      property is set to "0" (or left default), then elapsed times will
      still be measured in nanoseconds (if possible), but the slow query
      threshold will be converted from milliseconds to nanoseconds, and thus
      have an upper bound of approximately 2000 millesconds (as that threshold
      is represented as an integer, not a long).

	- Added configuration properties to allow tuning of TCP/IP socket
	  parameters:

	  	"tcpNoDelay" - Should the driver set SO_TCP_NODELAY (disabling the
	  	               Nagle Algorithm, default "true")?

		"tcpKeepAlive" - Should the driver set SO_KEEPALIVE (default "true")?

		"tcpRcvBuf" - Should the driver set SO_RCV_BUF to the given value?
		              The default value of '0', means use the platform default
		              value for this property.

		"tcpSndBuf" - Should the driver set SO_SND_BUF to the given value?
		              The default value of '0', means use the platform default
		              value for this property.

		"tcpTrafficClass" - Should the driver set traffic class or
		                    type-of-service fields? See the documentation
		                    for java.net.Socket.setTrafficClass() for more
		                    information.

	- Give more information in EOFExceptions thrown out of MysqlIO (how many
	  bytes the driver expected to read, how many it actually read, say that
	  communications with the server were unexpectedly lost).

	- Setting "useDynamicCharsetInfo" to "false" now causes driver to use
	  static lookups for collations as well (makes
	  ResultSetMetadata.isCaseSensitive() much more efficient, which leads
	  to performance increase for ColdFusion, which calls this method for
	  every column on every table it sees, it appears).

	- Driver detects when it is running in a ColdFusion MX server (tested
	  with version 7), and uses the configuration bundle "coldFusion",
	  which sets useDynamicCharsetInfo to "false" (see previous entry), and
	  sets useLocalSessionState and autoReconnect to "true".

	- Fixed BUG#28851 - parser in client-side prepared statements
	  eats character following '/' if it's not a multi-line comment.

	- Fixed BUG#28956 - parser in client-side prepared statements
	  runs to end of statement, rather than end-of-line for '#' comments.

	  Also added support for '--' single-line comments.

	- Don't send any file data in response to LOAD DATA LOCAL INFILE
	  if the feature is disabled at the client side. This is to prevent
	  a malicious server or man-in-the-middle from asking the client for
	  data that the client is not expecting. Thanks to Jan Kneschke for
	  discovering the exploit and Andrey "Poohie" Hristov, Konstantin Osipov
	  and Sergei Golubchik for discussions about implications and possible
	  fixes. This fixes BUG 29605 for JDBC.

	- Added new debugging functionality - Setting configuration property
	  "includeInnodbStatusInDeadlockExceptions" to "true" will cause the driver
	  to append the output of "SHOW ENGINE INNODB STATUS" to deadlock-related
	  exceptions, which will enumerate the current locks held inside InnoDB.

05-15-07 - Version 5.0.6

	- Fixed BUG#25545 - Client options not sent correctly when using SSL,
	  leading to stored procedures not being able to return results. Thanks
	  to Don Cohen for the bug report, testcase and patch.

	- Fixed BUG#26592 - PreparedStatement is not closed in
	  BlobFromLocator.getBytes().

	- Fixed BUG#25624 - Whitespace surrounding storage/size specifiers in
	  stored procedure parameters declaration causes NumberFormatException to
	  be thrown when calling stored procedure on JDK-1.5 or newer, as the Number
	  classes in JDK-1.5+ are whitespace intolerant.

	- Fixed BUG#26173 - When useCursorFetch=true, sometimes server would return
	  new, more exact metadata during the execution of the server-side prepared
	  statement that enables this functionality, which the driver ignored (using
	  the original metadata returned during prepare()), causing corrupt reading
	  of data due to type mismatch when the actual rows were returned.

	- Fixed BUG#26959 - comments in DDL of stored procedures/functions confuse
	  procedure parser, and thus metadata about them can not be created, leading to
	  inability to retrieve said metadata, or execute procedures that have certain
	  comments in them.

	- Give better error message when "streaming" result sets, and the connection
	  gets clobbered because of exceeding net_write_timeout on the server. (which is
	  basically what the error message says too).

	- Fixed BUG#26789 - fast date/time parsing doesn't take into
	  account 00:00:00 as a legal value.

	- Fixed BUG#27317 - ResultSet.get*() with a column index < 1 returns
	  misleading error message.

	- Fixed BUG#25517 - Statement.setMaxRows() is not effective on result
	  sets materialized from cursors.

	- New configuration property, "enableQueryTimeouts" (default "true").
	  When enabled, query timeouts set via Statement.setQueryTimeout() use a
	  shared java.util.Timer instance for scheduling. Even if the timeout
	  doesn't expire before the query is processed, there will be
	  memory used by the TimerTask for the given timeout which won't be
	  reclaimed until the time the timeout would have expired if it
	  hadn't been cancelled by the driver. High-load environments
	  might want to consider disabling this functionality. (this configuration
	  property is part of the "maxPerformance" configuration bundle).

	- Fixed BUG#27400 - CALL /* ... */ some_proc() doesn't work. As a side effect
	  of this fix, you can now use /* */ and # comments when preparing statements using
	  client-side prepared statement emulation.

	  If the comments happen to contain parameter markers '?', they will be treated
	  as belonging to the comment (i.e. not recognized) rather than being a parameter
	  of the statement.

	  Note that the statement when sent to the server will contain the comments
	  as-is, they're not stripped during the process of preparing the PreparedStatement
	  or CallableStatement.

	- Fixed BUG#25328 - BIT(> 1) is returned as java.lang.String from ResultSet.getObject()
	  rather than byte[].

	- Fixed BUG#25715 - CallableStatements with OUT/INOUT parameters that
	  are "binary" (blobs, bits, (var)binary, java_object) have extra 7 bytes
	  (which happens to be the _binary introducer!)

	- Added configuration property "padCharsWithSpace" (defaults to "false"). If set
	  to "true", and a result set column has the CHAR type and the value does not
	  fill the amount of characters specified in the DDL for the column, the driver
	  will pad the remaining characters with space (for ANSI compliance).

	- Fixed BUG#27655 - Connection.getTransactionIsolation() uses
	  "SHOW VARIABLES LIKE" which is very inefficient on MySQL-5.0+

	- Added configuration property "useDynamicCharsetInfo". If set to "false"
	  (the default), the driver will use a per-connection cache of character set
	  information queried from the server when necessary, or when set to "true",
	  use a built-in static mapping that is more efficient, but isn't aware of
	  custom character sets or character sets implemented after the release of
	  the JDBC driver.

	  Note: this only affects the "padCharsWithSpace" configuration property and the
            ResultSetMetaData.getColumnDisplayWidth() method.

	- More intelligent initial packet sizes for the "shared" packets are used
	  (512 bytes, rather than 16K), and initial packets used during handshake are
	  now sized appropriately as to not require reallocation.

	- Fixed issue where calling getGeneratedKeys() on a prepared statement after
	  calling execute() didn't always return the generated keys (executeUpdate()
	  worked fine however).

	- Fixed issue where a failed-over connection would let an application call
	  setReadOnly(false), when that call should be ignored until the connection
	  is reconnected to a writable master unless "failoverReadOnly" had been set
	  to "false".

	- Fixed BUG#28085 - Generate more useful error messages for diagnostics
	  when the driver thinks a result set isn't updatable. (Thanks to Ashley Martens
	  for the patch).

	- Driver will now use INSERT INTO ... VALUES (DEFAULT) form of statement
	  for updatable result sets for ResultSet.insertRow(), rather than
	  pre-populating the insert row with values from DatabaseMetaData.getColumns()
	  (which results in a "SHOW FULL COLUMNS" on the server for every result
	  set). If an application requires access to the default values before
	  insertRow() has been called, the JDBC URL should be configured with
	  "populateInsertRowWithDefaultValues" set to "true".

	  This fix specifically targets performance issues with ColdFusion and the
	  fact that it seems to ask for updatable result sets no matter what the
	  application does with them.

	- com.mysql.jdbc.[NonRegistering]Driver now understands URLs of the format
	  "jdbc:mysql:replication://" and "jdbc:mysql:loadbalance://" which will
	  create a ReplicationConnection (exactly like when
	  using [NonRegistering]ReplicationDriver) and an experimenal load-balanced
	  connection designed for use with SQL nodes in a MySQL Cluster/NDB environment,
	  respectively.

	  In an effort to simplify things, we're working on deprecating multiple
	  drivers, and instead specifying different core behavior based upon JDBC URL
	  prefixes, so watch for [NonRegistering]ReplicationDriver to eventually
	  disappear, to be replaced with com.mysql.jdbc[NonRegistering]Driver with
	  the new URL prefix.

	- Added an experimental load-balanced connection designed for use with SQL nodes
      in a MySQL Cluster/NDB environment (This is not for master-slave replication.
      For that, we suggest you look at ReplicationConnection or "lbpool").

	  If the JDBC URL starts with "jdbc:mysql:loadbalance://host-1,host-2,...host-n",
	  the driver will create an implementation of java.sql.Connection that load
	  balances requests across a series of MySQL JDBC connections to the given hosts,
	  where the balancing takes place after transaction commit.

      Therefore, for this to work (at all), you must use transactions, even if only
      reading data.

      Physical connections to the given hosts will not be created until needed.

      The driver will invalidate connections that it detects have had
      communication errors when processing a request. A new connection to the
      problematic host will be attempted the next time it is selected by the load
      balancing algorithm.

      There are two choices for load balancing algorithms, which may be specified
      by the "loadBalanceStrategy" JDBC URL configuration property:

      * "random" - the driver will pick a random host for each request. This tends
        to work better than round-robin, as the randomness will somewhat account for
        spreading loads where requests vary in response time, while round-robin
        can sometimes lead to overloaded nodes if there are variations in response times
        across the workload.

      * "bestResponseTime" - the driver will route the request to the host that had
        the best response time for the previous transaction.

    - When "useLocalSessionState" is set to "true" and connected to a MySQL-5.0 or
      later server, the JDBC driver will now determine whether an actual "commit" or
      "rollback" statement needs to be sent to the database when Connection.commit()
      or Connection.rollback() is called.

      This is especially helpful for high-load situations with connection pools that
      always call Connection.rollback() on connection check-in/check-out because it
      avoids a round-trip to the server.

03-01-07 - Version 5.0.5

    - Fixed BUG#23645 - Some collations/character sets reported as "unknown"
	  (specifically cias variants of existing character sets), and inability to override
	  the detected server character set.

	- Performance enhancement of initial character set configuration, driver
      will only send commands required to configure connection character set
      session variables if the current values on the server do not match
      what is required.

    - Fixed BUG#24360 .setFetchSize() breaks prepared SHOW and other commands.

    - Fixed BUG#24344 - useJDBCCompliantTimezoneShift with server-side prepared
	  statements gives different behavior than when using client-side prepared
	  statements. (this is now fixed if moving from server-side prepared statements
	  to client-side prepared statements by setting "useSSPSCompatibleTimezoneShift" to
	  true", as the driver can't tell if this is a new deployment that never used
	  server-side prepared statements, or if it is an existing deployment that is
	  switching to client-side prepared statements from server-side prepared statements.

    - Fixed BUG#23304 - DBMD using "show" and DBMD using information_schema do
      not return results consistent with each other. (note this fix only
      addresses the inconsistencies, not the issue that the driver is
      treating schemas differently than some users expect. We will revisit
      this behavior when there is full support for schemas in MySQL).

    - Fixed BUG#25073 - rewriting batched statements leaks internal statement
	  instances, and causes a memory leak.

	- Fixed issue where field-level for metadata from DatabaseMetaData when using
	  INFORMATION_SCHEMA didn't have references to current connections,
	  sometimes leading to NullPointerExceptions when intropsecting them via
	  ResultSetMetaData.

	- Fixed BUG#25025 - Client-side prepared statement parser gets confused by
	  in-line (/* ... */) comments and therefore can't rewrite batched statements
	  or reliably detect type of statements when they're used.

	- Fixed BUG#24065 - Better error message when server doesn't return enough
	  information to determine stored procedure/function parameter types.

	- Fixed BUG#21438 - Driver sending nanoseconds to server for timestamps when
	  using server-side prepared statements, when server expects microseconds.

	- Fixed BUG#25514 - Timer instance used for Statement.setQueryTimeout()
	  created per-connection, rather than per-VM, causing memory leak

	- Fixed BUG#25009 - Results from updates not handled correctly in
	  multi-statement queries, leading to erroneous "Result is from UPDATE"
	  exceptions.

	- Fixed BUG#25047 - StringUtils.indexOfIgnoreCaseRespectQuotes() isn't
	  case-insensitive on the first character of the target. This bug broke
	  rewriteBatchedStatements functionality when prepared statements don't
	  use upper-case for the VALUES clause in their statements.

	- Fixed BUG#21480 - Some exceptions thrown out of StandardSocketFactory
	  were needlessly wrapped, obscurring their true cause, especially when
	  using socket timeouts.

	- Fixed BUG#23303 - DatabaseMetaData.getSchemas() doesn't return a
	  TABLE_CATALOG column.

    - Fixed BUG#25399 - EscapeProcessor gets confused by multiple
      backslashes. We now push the responsibility of syntax errors back
      on to the server for most escape sequences.

	- Fixed BUG#25379 - INOUT parameters in CallableStatements get
	  doubly-escaped.

	- Removed non-short-circuited logical ORs from "if" statements.

	- Re-worked stored procedure parameter parser to be more robust. Driver no
	  longer requires "BEGIN" in stored procedure definition, but does have
	  requirement that if a stored function begins with a label directly after the
	  "returns" clause, that the label is not a quoted identifier.
    - Reverted back to internal character conversion routines for single-byte
      character sets, as the ones internal to the JVM are using much more CPU
      time than our internal implementation.

	- Changed cached result set metadata (when using
	  "cacheResultSetMetadata=true") to be cached per-connection rather
	  than per-statement as previously implemented.

	- Use a java.util.TreeMap to map column names to ordinal indexes for
	  ResultSet.findColumn() instead of a HashMap. This allows us to have
	  case-insensitive lookups (required by the JDBC specification) without
	  resorting to the many transient object instances needed to support this
	  requirement with a normal HashMap with either case-adjusted keys, or
	  case-insensitive keys. (In the worst case scenario for lookups of a 1000
	  column result set, TreeMaps are about half as fast wall-clock time as
	  a HashMap, however in normal applications their use gives many orders
	  of magnitude reduction in transient object instance creation which pays
	  off later for CPU usage in garbage collection).

	- Avoid static synchronized code in JVM class libraries for dealing with
	  default timezones.

	- Fixed cases where ServerPreparedStatements weren't using cached metadata
	  when "cacheResultSetMetadata=true" was configured.

	- Use faster datetime parsing for ResultSets that come from plain or
	  non-server-side prepared statements. (Enable old implementation with
	  "useFastDateParsing=false" as a configuration parameter).

	- Fixed BUG#24794 - DatabaseMetaData.getSQLKeywords() doesn't return
	  all reserved words for current MySQL version. The current fix/implementation
	  returns keywords for MySQL-5.1, and doesn't distinguish between different
	  versions of the server.

	- When using cached metadata, skip field-level metadata packets coming from
	  the server, rather than reading them and discarding them without creating
	  com.mysql.jdbc.Field instances.

	- Fixed BUG#25836 - Statement execution which timed out doesn't always
	  throw MySQLTimeoutException.

	- Throw exceptions encountered during timeout to thread
	  calling Statement.execute*(), rather than RuntimeException.

	- Added configuration property "localSocketAddress",which is the hostname or
	  IP address given to explicitly configure the interface that the driver will
	  bind the client side of the TCP/IP connection to when connecting.

	- Take "localSocketAddress" property into account when creating instances
	  of CommunicationsException when the underyling exception is a
	  java.net.BindException, so that a friendlier error message is given with
	  a little internal diagnostics.

	- Fixed some NPEs when cached metadata was used with UpdatableResultSets.

	- The "rewriteBatchedStatements" feature can now be used with server-side
	  prepared statements.

	- Fixed BUG#26326 - Connection property "socketFactory" wasn't exposed via
	  correctly named mutator/accessor, causing data source implementations that
	  use JavaBean naming conventions to set properties to fail to set the property
	  (and in the case of SJAS, fail silently when trying to set this parameter).

	- Fixed BUG#25787 - java.util.Date should be serialized for
	  PreparedStatement.setObject().

	  We've added a new configuration option "treatUtilDateAsTimestamp", which is
	  false by default, as (1) We already had specific behavior to treat
	  java.util.Date as a java.sql.Timestamp because it's useful to many folks,
	  and (2) that behavior will very likely be required for drivers JDBC-post-4.0.

    - Fixed BUG#22628 - Driver.getPropertyInfo() throws NullPointerException for
      URL that only specifies host and/or port.

	- Fixed BUG#21267, ParameterMetaData throws NullPointerException when
	  prepared SQL actually has a syntax error. Added
	  "generateSimpleParameterMetadata" configuration property, which when set
	  to "true" will generate metadata reflecting VARCHAR for every parameter
	  (the default is "false", which will cause an exception to be thrown if no
	  parameter metadata for the statement is actually available).

	- When extracting foreign key information from "SHOW CREATE TABLE " in
	  DatabaseMetaData, ignore exceptions relating to tables being missing
	  (which could happen for cross-reference or imported-key requests, as
	  the list of tables is generated first, then iterated).

	- Fixed logging of XA commands sent to server, it's now configurable
	  via "logXaCommands" property (defaults to "false").

	- Fixed issue where XADataSources couldn't be bound into JNDI,
	  as the DataSourceFactory didn't know how to create instances
	  of them.

	- Fixed issue where XADataSources couldn't be bound into JNDI,
	  as the DataSourceFactory didn't know how to create instances
	  of them.

	- Usage advisor will now issue warnings for result sets with large numbers
	  of rows (size configured by "resultSetSizeThreshold" property, default
	  value is 100).

10-20-06 - Version 5.0.4

    - Fixed BUG#21379 - column names don't match metadata in cases
      where server doesn't return original column names (column functions)
	  thus breaking compatibility with applications that expect 1-1 mappings
	  between findColumn() and rsmd.getColumnName(), usually manifests itself
	  as "Can't find column ('')" exceptions.

    - Fixed BUG#21544 - When using information_schema for metadata,
	  COLUMN_SIZE for getColumns() is not clamped to range of
	  java.lang.Integer as is the case when not using
	  information_schema, thus leading to a truncation exception that
	  isn't present when not using information_schema.

    - Fixed configuration property "jdbcCompliantTruncation" was not
      being used for reads of result set values.

    - Fixed BUG#22024 - Newlines causing whitespace to span confuse
	  procedure parser when getting parameter metadata for stored
	  procedures.

	- Driver now supports {call sp} (without "()" if procedure has no
	  arguments).

	- Fixed BUG#22359 - Driver was using milliseconds for
	  Statement.setQueryTimeout() when specification says argument is
	  to be in seconds.

	- Workaround for server crash when calling stored procedures
	  via a server-side prepared statement (driver now detects
	  prepare(stored procedure) and substitutes client-side prepared
	  statement), addresses BUG#22297.

	- Added new _ci collations to CharsetMapping, fixing
	  Bug#22456 - utf8_unicode_ci not working.

	- Fixed BUG#22290 - Driver issues truncation on write exception when
	  it shouldn't (due to sending big decimal incorrectly to server with
	  server-side prepared statement).

	- Fixed BUG#22613 - DBMD.getColumns() does not return expected
	  COLUMN_SIZE for the SET type, now returns length of largest possible
	  set disregarding whitespace or the "," delimitters to be consistent
	  with the ODBC driver.

	- Driver now sends numeric 1 or 0 for client-prepared statement
	  setBoolean() calls instead of '1' or '0'.

	- DatabaseMetaData correctly reports true for supportsCatalog*()
	  methods.

07-26-06 - Version 5.0.3

    - Fixed BUG#20650 - Statement.cancel() causes NullPointerException
      if underlying connection has been closed due to server failure.

    - Added configuration option "noAccessToProcedureBodies" which will
      cause the driver to create basic parameter metadata for
      CallableStatements when the user does not have access to procedure
      bodies via "SHOW CREATE PROCEDURE" or selecting from mysql.proc
      instead of throwing an exception. The default value for this option
      is "false".

07-11-06 - Version 5.0.2-beta (5.0.1 not released due to packaging error)

    - Fixed BUG#17401 - Can't use XAConnection for local transactions when
      no global transaction is in progress.

    - Fixed BUG#18086 - Driver fails on non-ASCII platforms. The driver
      was assuming that the platform character set would be a superset
      of MySQL's "latin1" when doing the handshake for authentication,
      and when reading error messages. We now use Cp1252 for all strings
      sent to the server during the handshake phase, and a hard-coded mapping
      of the "language" server variable to the character set that
      is used for error messages.

    - Fixed BUG#19169 - ConnectionProperties (and thus some
	  subclasses) are not serializable, even though some J2EE containers
	  expect them to be.

	- Fixed BUG#20242 - MysqlValidConnectionChecker for JBoss doesn't
	  work with MySQLXADataSources.

	- Better caching of character set converters (per-connection)
	  to remove a bottleneck for multibyte character sets.

	- Added connection/datasource property  "pinGlobalTxToPhysicalConnection"
	  (defaults to "false"). When set to "true", when using XAConnections, the
	  driver ensures that operations on a given XID are always routed to the
	  same physical connection. This allows the XAConnection to support
	  "XA START ... JOIN" after "XA END" has been called, and is also a
	  workaround for transaction managers that don't maintain thread affinity
	  for a global transaction (most either always maintain thread affinity,
	  or have it as a configuration option).

	- MysqlXaConnection.recover(int flags) now allows combinations of
	  XAResource.TMSTARTRSCAN and TMENDRSCAN. To simulate the "scanning"
	  nature of the interface, we return all prepared XIDs for TMSTARTRSCAN,
	  and no new XIDs for calls with TMNOFLAGS, or TMENDRSCAN when not in
	  combination with TMSTARTRSCAN. This change was made for API compliance,
	  as well as integration with IBM WebSphere's transaction manager.

12-23-05 - Version 5.0.0-beta

    - XADataSource implemented (ported from 3.2 branch which won't be
      released as a product). Use
      "com.mysql.jdbc.jdbc2.optional.MysqlXADataSource" as your datasource
      class name in your application server to utilize XA transactions
      in MySQL-5.0.10 and newer.

    - PreparedStatement.setString() didn't work correctly when
      sql_mode on server contained NO_BACKSLASH_ESCAPES, and no characters
      that needed escaping were present in the string.

    - Attempt detection of the MySQL type "BINARY" (it's an alias, so this isn't
      always reliable), and use the java.sql.Types.BINARY type mapping for it.

    - Moved -bin-g.jar file into separate "debug" subdirectory to avoid confusion.

    - Don't allow .setAutoCommit(true), or .commit() or .rollback() on an XA-managed
      connection as-per the JDBC specification.

    - If the connection "useTimezone" is set to "true", then also respect timezone
      conversions in escape-processed string literals (e.g. "{ts ...}" and
      "{t ...}").

    - Return original column name for RSMD.getColumnName() if the column was aliased,
      alias name for .getColumnLabel() (if aliased), and original table name
      for .getTableName(). Note this only works for MySQL-4.1 and newer, as
      older servers don't make this information available to clients.

    - Setting "useJDBCCompliantTimezoneShift=true" (it's not the default)
      causes the driver to use GMT for _all_ TIMESTAMP/DATETIME timezones,
      and the current VM timezone for any other type that refers to timezones.
      This feature can not be used when "useTimezone=true" to convert between
      server and client timezones.

    - Add one level of indirection of internal representation of CallableStatement
      parameter metadata to avoid class not found issues on JDK-1.3 for
      ParameterMetadata interface (which doesn't exist prior to JDBC-3.0).

    - Added unit tests for XADatasource, as well as friendlier exceptions
      for XA failures compared to the "stock" XAException (which has no
      messages).

    - Fixed BUG#14279 - Idle timeouts cause XAConnections to whine about rolling
      themselves back

    - Added support for Connector/MXJ integration via url subprotocol
      "jdbc:mysql:mxj://....".

    - Moved all SQLException constructor usage to a factory in SQLError
      (ground-work for JDBC-4.0 SQLState-based exception classes).

    - Removed Java5-specific calls to BigDecimal constructor (when
      result set value is '', (int)0 was being used as an argument
      in-directly via method return value. This signature doesn't exist
      prior to Java5.)

    - Moved all SQLException creation to a factory method in SQLError,
      groundwork for JDBC-4.0 SQLState class-based exceptions.

    - Added service-provider entry to META-INF/services/java.sql.Driver
      for JDBC-4.0 support.

    - Return "[VAR]BINARY" for RSMD.getColumnTypeName() when that is actually
      the type, and it can be distinguished (MySQL-4.1 and newer).

    - When fix for BUG#14562 was merged from 3.1.12, added functionality
      for CallableStatement's parameter metadata to return correct
      information for .getParameterClassName().

    - Fuller synchronization of Connection to avoid deadlocks when
      using multithreaded frameworks that multithread a single connection
      (usually not recommended, but the JDBC spec allows it anyways),
      part of fix to BUG#14972).

    - Implementation of Statement.cancel() and Statement.setQueryTimeout().
      Both require MySQL-5.0.0 or newer server, require a separate connection
      to issue the "KILL QUERY" command, and in the case of setQueryTimeout()
      creates an additional thread to handle the timeout functionality.

      Note: Failures to cancel the statement for setQueryTimeout() may manifest
      themselves as RuntimeExceptions rather than failing silently, as there
      is currently no way to unblock the thread that is executing the query being
      cancelled due to timeout expiration and have it throw the exception
      instead.

    - Removed dead code in com.mysql.jdbc.Connection.

    - Made construction of com.mysql.jdbc.Field (result set metadata)
      instances more efficient for non-string types by not doing
      character set initialization, or detection of type changes due to
      temporary tables.

    - Removed redundant code in com.mysql.jdbc.MysqlIO.

    - Removed work done for BUG#14652, and instead loosened synchronization
      to solve a number of deadlock issues in BUG#18719, BUG#18367, BUG#17709
      and BUG#15067. New strategy basically makes Connection instances threadsafe
      and thus shareable across threads, and anything else threadsafe, but not
      necessarily shareable across threads due to JDBC API interactions that
      can cause non-obvious behavior and/or deadlock scenarios to occur since
      the API is not designed to be used from multiple threads at once.

      Therefore, unless external synchronization is provided, clients should
      not allow multiple threads to share a given statement or result set. Examples
      of issues with the API itself not being multi-thread suitable include,
      but are not limited to race conditions between modifiers and execution and
      retrieval methods on statements and result sets that are not synchronizable
      such as ResultSet.get*() and traversal methods, or Statement.execute*() closing
      result sets without effectively making the driver itself serializable across the
      board.

      These changes should not have any effect on "normal" J(2)EE use cases
      where only one thread ever uses a connection instance and the objects created by
      it.

    - Use a java.util.Timer to schedule cancellation of queries via
      Statement.setQueryTimeout() rather than one thread per potential cancellation.

      A new thread will be used to actually cancel a running query, as there's potential
      for a cancel request to block other cancel requests if all run from the
      same thread.

nn-nn-07 - Version 3.1.15

	- Fixed BUG#23281 - Downed slave caused round-robin load balance to
	  not cycle back to first host in list.

	- Disabled use of server-side prepared statements by default.

	- Handle YYYY-MM-DD hh:mm:ss format of timestamp in
	  ResultSet.getTimeFromString().

	- Fixed BUG#24840 - character encoding of "US-ASCII" doesn't map correctly
	  for 4.1 or newer

	- Added Implementation-Vendor-Id attribute to jar manifest per request
	  in BUG#15641.

	- C3P0 >= version 0.9.1 passes non-proxied connections to
	  MysqlConnectionTester,  thus it began throwing ClassCastExceptions.
	  MysqlConnectionTester now checks if it has a plain Connection and uses
	  that if possible. Thanks to Brian Skrab for the fix.

10-19-06 - Version 3.1.14

    - Fixed BUG#20479 - Updatable result set throws ClassCastException
	  when there is row data and moveToInsertRow() is called.

	- Fixed BUG#20485 - Updatable result set that contains
	  a BIT column fails when server-side prepared statements are used.

	- Fixed BUG#16987 - Memory leak with profileSQL=true.

	- Fixed BUG#19726 - Connection fails to localhost when using
	  timeout and IPv6 is configured.

	- Fixed BUG#16791 - NullPointerException in MysqlDataSourceFactory
	  due to Reference containing RefAddrs with null content.

	- Fixed BUG#20306 - ResultSet.getShort() for UNSIGNED TINYINT
	  returns incorrect values when using server-side prepared statements.

	- Fixed BUG#20687 - Can't pool server-side prepared statements, exception
	  raised when re-using them.

	- Fixed BUG#21062 - ResultSet.getSomeInteger() doesn't work for BIT(>1).

	- Fixed BUG#18880 - ResultSet.getFloatFromString() can't retrieve
	  values near Float.MIN/MAX_VALUE.

	- Fixed BUG#20888 - escape of quotes in client-side prepared
	  statements parsing not respected. Patch covers more than bug report,
	  including NO_BACKSLASH_ESCAPES being set, and stacked quote characters
	  forms of escaping (i.e. '' or "").

	- Fixed BUG#19993 - ReplicationDriver does not always round-robin load
	  balance depending on URL used for slaves list.

	- Fixed calling toString() on ResultSetMetaData for driver-generated
	  (i.e. from DatabaseMetaData method calls, or from getGeneratedKeys())
	  result sets would raise a NullPointerException.

	- Fixed Bug#21207 - Driver throws NPE when tracing prepared statements that
	  have been closed (in asSQL()).

	- Removed logger autodectection altogether, must now specify logger
	  explitly if you want to use a logger other than one that logs
	  to STDERR.

	- Fixed BUG#22290 - Driver issues truncation on write exception when
	  it shouldn't (due to sending big decimal incorrectly to server with
	  server-side prepared statement).

	- Driver now sends numeric 1 or 0 for client-prepared statement
	  setBoolean() calls instead of '1' or '0'.

	- Fixed bug where driver would not advance to next host if
	  roundRobinLoadBalance=true and the last host in the list is down.

	- Fixed BUG#18258 - DatabaseMetaData.getTables(), columns() with bad
	  catalog parameter threw exception rather than return empty result
	  set (as required by spec).

	- Check and store value for continueBatchOnError property in constructor
      of Statements, rather than when executing batches, so that Connections
      closed out from underneath statements don't cause NullPointerExceptions
      when it's required to check this property.

    - Fixed bug when calling stored functions, where parameters weren't
      numbered correctly (first parameter is now the return value, subsequent
      parameters if specified start at index "2").

	- Fixed BUG#21814 - time values outside valid range silently wrap.

05-26-06 - Version 3.1.13

    - Fixed BUG#15464 - INOUT parameter does not store IN value.

    - Fixed BUG#14609 - Exception thrown for new decimal type when
      using updatable result sets.

    - Fixed BUG#15544, no "dos" character set in MySQL > 4.1.0

    - Fixed BUG#15383 - PreparedStatement.setObject() serializes
      BigInteger as object, rather than sending as numeric value
      (and is thus not complementary to .getObject() on an UNSIGNED
      LONG type).

    - Fixed BUG#11874 - ResultSet.getShort() for UNSIGNED TINYINT
      returned wrong values.

    - Fixed BUG#15676 - lib-nodist directory missing from
      package breaks out-of-box build

    - Fixed BUG#15854 - DBMD.getColumns() returns wrong type for BIT.

    - Fixed BUG#16169 - ResultSet.getNativeShort() causes stack overflow error
      via recurisve calls.

    - Fixed BUG#14938 - Unable to initialize character set mapping tables.
      Removed reliance on .properties files to hold this information, as it
      turns out to be too problematic to code around class loader hierarchies
      that change depending on how an application is deployed. Moved information
      back into the CharsetMapping class.

    - Fixed BUG#16841 - updatable result set doesn't return AUTO_INCREMENT
      values for insertRow() when multiple column primary keys are used. (the
      driver was checking for the existence of single-column primary keys and
      an autoincrement value > 0 instead of a straightforward isAutoIncrement()
      check).

    - Fixed BUG#17099 - Statement.getGeneratedKeys() throws NullPointerException
      when no query has been processed.

    - Fixed BUG#13469 - Driver tries to call methods that don't exist on older and
      newer versions of Log4j. The fix is not trying to auto-detect presense of log4j,
      too many different incompatible versions out there in the wild to do this reliably.

      If you relied on autodetection before, you will need to add
      "logger=com.mysql.jdbc.log.Log4JLogger" to your JDBC URL to enable Log4J usage,
      or alternatively use the new "CommonsLogger" class to take care of this.

    - Added support for Apache Commons logging, use "com.mysql.jdbc.log.CommonsLogger"
      as the value for the "logger" configuration property.

    - LogFactory now prepends "com.mysql.jdbc.log" to log class name if it can't be
      found as-specified. This allows you to use "short names" for the built-in log
      factories, for example "logger=CommonsLogger" instead of
      "logger=com.mysql.jdbc.log.CommonsLogger".

    - Fixed BUG#15570 - ReplicationConnection incorrectly copies state,
	  doesn't transfer connection context correctly when transitioning between
	  the same read-only states.

	- Fixed BUG#18041 - Server-side prepared statements don't cause
	  truncation exceptions to be thrown when truncation happens.

	- Added performance feature, re-writing of batched executes for
	  Statement.executeBatch() (for all DML statements) and
	  PreparedStatement.executeBatch() (for INSERTs with VALUE clauses
	  only). Enable by using "rewriteBatchedStatements=true" in your JDBC URL.

	- Fixed BUG#17898 - registerOutParameter not working when some
	  parameters pre-populated. Still waiting for feedback from JDBC experts
	  group to determine what correct parameter count from getMetaData()
	  should be, however.

	- Fixed BUG#17587 - clearParameters() on a closed prepared statement
	  causes NPE.

	- Map "latin1" on MySQL server to CP1252 for MySQL > 4.1.0.

	- Added additional accessor and mutator methods on ConnectionProperties
	  so that DataSource users can use same naming as regular URL properties.

	- Fixed BUG#18740 - Data truncation and getWarnings() only returns last
	  warning in set.

	- Improved performance of retrieving BigDecimal, Time, Timestamp and Date
	  values from server-side prepared statements by creating fewer short-lived
	  instances of Strings when the native type is not an exact match for
	  the requested type. Fixes BUG#18496 for BigDecimals.

	- Fixed BUG#18554 - Aliased column names where length of name > 251
	  are corrupted.

	- Fixed BUG#17450 - ResultSet.wasNull() not always reset
	  correctly for booleans when done via conversion for server-side
	  prepared statements.

	- Fixed BUG#16277 - Invalid classname returned for
	  RSMD.getColumnClassName() for BIGINT type.

	- Fixed case where driver wasn't reading server status correctly when
	  fetching server-side prepared statement rows, which in some cases
	  could cause warning counts to be off, or multiple result sets to not
	  be read off the wire.

	- Driver now aware of fix for BIT type metadata that went into
	  MySQL-5.0.21 for server not reporting length consistently (bug
	  number 13601).

	- Fixed BUG#19282 - ResultSet.wasNull() returns incorrect value
	  when extracting native string from server-side prepared statement
	  generated result set.

11-30-05 - Version 3.1.12

    - Fixed client-side prepared statement bug with embedded ? inside
      quoted identifiers (it was recognized as a placeholder, when it
      was not).

    - Don't allow executeBatch() for CallableStatements with registered
      OUT/INOUT parameters (JDBC compliance).

    - Fall back to platform-encoding for URLDecoder.decode() when
      parsing driver URL properties if the platform doesn't have a
      two-argument version of this method.

    - Fixed BUG#14562 - Java type conversion may be incorrect for
      mediumint.

    - Added configuration property "useGmtMillisForDatetimes" which
      when set to true causes ResultSet.getDate(), .getTimestamp() to
      return correct millis-since GMT when .getTime() is called on
      the return value (currently default is "false" for legacy
      behavior).

    - Fixed DatabaseMetaData.stores*Identifiers():

        * if lower_case_table_names=0 (on server):

            storesLowerCaseIdentifiers() returns false
            storesLowerCaseQuotedIdentifiers() returns false
            storesMixedCaseIdentifiers() returns true
            storesMixedCaseQuotedIdentifiers() returns true
            storesUpperCaseIdentifiers() returns false
            storesUpperCaseQuotedIdentifiers() returns true

        * if lower_case_table_names=1 (on server):

            storesLowerCaseIdentifiers() returns true
            storesLowerCaseQuotedIdentifiers() returns true
            storesMixedCaseIdentifiers() returns false
            storesMixedCaseQuotedIdentifiers() returns false
            storesUpperCaseIdentifiers() returns false
            storesUpperCaseQuotedIdentifiers() returns true

    - Fixed BUG#14815 - DatabaseMetaData.getColumns() doesn't
      return TABLE_NAME correctly.

    - Fixed BUG#14909 - escape processor replaces quote character
      in quoted string with string delimiter.

    - Fixed BUG#12975 - OpenOffice expects
      DBMD.supportsIntegrityEnhancementFacility() to return "true"
      if foreign keys are supported by the datasource, even though
      this method also covers support for check constraints,
	  which MySQL _doesn't_ have. Setting the configuration property
	  "overrideSupportsIntegrityEnhancementFacility" to "true" causes
	  the driver to return "true" for this method.

    - Added "com.mysql.jdbc.testsuite.url.default" system property to
	  set default JDBC url for testsuite (to speed up bug resolution
	  when I'm working in Eclipse).

	- Fixed BUG#14938 - Unable to initialize character set mapping
	  tables (due to J2EE classloader differences).

	- Fixed BUG#14972 - Deadlock while closing server-side prepared
	  statements from multiple threads sharing one connection.

	- Fixed BUG#12230 -	logSlowQueries should give better info.

	- Fixed BUG#13775 - Extraneous sleep on autoReconnect.

	- Fixed BUG#15024 - Driver incorrectly closes streams passed as
	  arguments to PreparedStatements. Reverts to legacy behavior by
	  setting the JDBC configuration property "autoClosePStmtStreams"
	  to "true" (also included in the 3-0-Compat configuration "bundle").

	- Fixed BUG#13048 - maxQuerySizeToLog is not respected. Added logging of
	  bound values for execute() phase of server-side prepared statements
	  when profileSQL=true as well.

	- Fixed BUG#15065 - Usage advisor complains about unreferenced
	  columns, even though they've been referenced.

	- Don't increase timeout for failover/reconnect (BUG#6577)

	- Process escape tokens in Connection.prepareStatement(...), fix
	  for BUG#15141. You can disable this behavior by setting
	  the JDBC URL configuration property "processEscapeCodesForPrepStmts"
	  to "false".

	- Fixed BUG#13255 - Reconnect during middle of executeBatch()
	  should not occur if autoReconnect is enabled.

10-07-05 - Version 3.1.11

    - Fixed BUG#11629 - Spurious "!" on console when character
      encoding is "utf8".

    - Fixed statements generated for testcases missing ";" for
      "plain" statements.

    - Fixed BUG#11663 - Incorrect generation of testcase scripts
      for server-side prepared statements.

    - Fixed regression caused by fix for BUG#11552 that caused driver
      to return incorrect values for unsigned integers when those
      integers where within the range of the positive signed type.

    - Moved source code to svn repo.

    - Fixed BUG#11797 - Escape tokenizer doesn't respect stacked single quotes
	  for escapes.

	- GEOMETRY type not recognized when using server-side prepared statements.

    - Fixed BUG#11879 -- ReplicationConnection won't switch to slave, throws
      "Catalog can't be null" exception.

    - Fixed BUG#12218, properties shared between master and slave with
      replication connection.

    - Fixed BUG#10630, Statement.getWarnings() fails with NPE if statement
      has been closed.

    - Only get char[] from SQL in PreparedStatement.ParseInfo() when needed.

    - Fixed BUG#12104 - Geometry types not handled with server-side prepared
      statements.

    - Fixed BUG#11614 - StringUtils.getBytes() doesn't work when using
      multibyte character encodings and a length in  _characters_ is
      specified.

    - Fixed BUG#11798 - Pstmt.setObject(...., Types.BOOLEAN) throws exception.

    - Fixed BUG#11976 - maxPerformance.properties mis-spells
	  "elideSetAutoCommits".

	- Fixed BUG#11575 -- DBMD.storesLower/Mixed/UpperIdentifiers()
	  reports incorrect values for servers deployed on Windows.

	- Fixed BUG#11190 - ResultSet.moveToCurrentRow() fails to work when
	  preceeded by a call to ResultSet.moveToInsertRow().

	- Fixed BUG#11115, VARBINARY data corrupted when using server-side
	  prepared statements and .setBytes().

	- Fixed BUG#12229 - explainSlowQueries hangs with server-side
	  prepared statements.

	- Fixed BUG#11498 - Escape processor didn't honor strings demarcated
	  with double quotes.

	- Lifted restriction of changing streaming parameters with server-side
	  prepared statements. As long as _all_ streaming parameters were set
	  before execution, .clearParameters() does not have to be called.
	  (due to limitation of client/server protocol, prepared statements
	   can not reset _individual_ stream data on the server side).

	- Reworked Field class, *Buffer, and MysqlIO to be aware of field
	  lengths > Integer.MAX_VALUE.

	- Updated DBMD.supportsCorrelatedQueries() to return true for versions >
	  4.1, supportsGroupByUnrelated() to return true and
	  getResultSetHoldability() to return HOLD_CURSORS_OVER_COMMIT.

	- Fixed BUG#12541 - Handling of catalog argument in
	  DatabaseMetaData.getIndexInfo(), which also means changes to the following
	  methods in DatabaseMetaData:

	    - getBestRowIdentifier()
	    - getColumns()
	    - getCrossReference()
	    - getExportedKeys()
	    - getImportedKeys()
	    - getIndexInfo()
	    - getPrimaryKeys()
	    - getProcedures() (and thus indirectly getProcedureColumns())
	    - getTables()

	  The "catalog" argument in all of these methods now behaves in the following
	  way:

	    - Specifying NULL means that catalog will not be used to filter the
	      results (thus all databases will be searched), unless you've
	      set "nullCatalogMeansCurrent=true" in your JDBC URL properties.

	    - Specifying "" means "current" catalog, even though this isn't quite
	      JDBC spec compliant, it's there for legacy users.

	    - Specifying a catalog works as stated in the API docs.

	- Made Connection.clientPrepare() available from "wrapped" connections
	  in the jdbc2.optional package (connections built by
	  ConnectionPoolDataSource instances).

    - Added Connection.isMasterConnection() for clients to be able to determine
      if a multi-host master/slave connection is connected to the first host
      in the list.

    - Fixed BUG#12753 - Tokenizer for "=" in URL properties was causing
      sessionVariables=.... to be parameterized incorrectly.

    - Fixed BUG#11781, foreign key information that is quoted is
      parsed incorrectly when DatabaseMetaData methods use that
      information.

    - The "sendBlobChunkSize" property is now clamped to "max_allowed_packet"
      with consideration of stream buffer size and packet headers to avoid
      PacketTooBigExceptions when "max_allowed_packet" is similar in size
      to the default "sendBlobChunkSize" which is 1M.

    - CallableStatement.clearParameters() now clears resources associated
      with INOUT/OUTPUT parameters as well as INPUT parameters.

    - Fixed BUG#12417 - Connection.prepareCall() is database name
      case-sensitive (on Windows systems).

    - Fixed BUG#12752 - Cp1251 incorrectly mapped to win1251 for
      servers newer than 4.0.x.

    - Fixed BUG#12970 - java.sql.Types.OTHER returned for
	  BINARY and VARBINARY columns when using
	  DatabaseMetaData.getColumns().

	- ServerPreparedStatement.getBinding() now checks if the statement
	  is closed before attempting to reference the list of parameter
	  bindings, to avoid throwing a NullPointerException.

    - Fixed BUG#13277 - ResultSetMetaData from
      Statement.getGeneratedKeys() caused NullPointerExceptions to be
      thrown whenever a method that required a connection reference
      was called.

    - Removed support for java.nio I/O. Too many implementations
      turned out to be buggy, and there was no performance difference
      since MySQL is a blocking protocol anyway.

06-23-05 - Version 3.1.10-stable

	- Fixed connecting without a database specified raised an exception
	  in MysqlIO.changeDatabaseTo().

	- Initial implemention of ParameterMetadata for
	  PreparedStatement.getParameterMetadata(). Only works fully
	  for CallableStatements, as current server-side prepared statements
	  return every parameter as a VARCHAR type.

	- Fixed BUG#11552 - Server-side prepared statements return incorrect
	  values for unsigned TINYINT, SMALLINT, INT and Long.

	- Fixed BUG#11540 - Incorrect year conversion in setDate(..) for
	  system that use B.E. year in default locale.

06-22-05 - Version 3.1.9-stable

	- Overhaul of character set configuration, everything now
	  lives in a properties file.

	- Driver now correctly uses CP932 if available on the server
	  for Windows-31J, CP932 and MS932 java encoding names,
	  otherwise it resorts to SJIS, which is only a close
	  approximation. Currently only MySQL-5.0.3 and newer (and
	  MySQL-4.1.12 or .13, depending on when the character set
	  gets backported) can reliably support any variant of CP932.

	- Fixed BUG#9064 - com.mysql.jdbc.PreparedStatement.ParseInfo
	  does unnecessary call to toCharArray().

	- Fixed Bug#10144 - Memory leak in ServerPreparedStatement if
	  serverPrepare() fails.

	- Actually write manifest file to correct place so it ends up
	  in the binary jar file.

	- Added "createDatabaseIfNotExist" property (default is "false"),
	  which will cause the driver to ask the server to create the
	  database specified in the URL if it doesn't exist. You must have
	  the appropriate privileges for database creation for this to
	  work.

	- Fixed BUG#10156 - Unsigned SMALLINT treated as signed for ResultSet.getInt(),
	  fixed all cases for UNSIGNED integer values and server-side prepared statements,
	  as well as ResultSet.getObject() for UNSIGNED TINYINT.

	- Fixed BUG#10155, double quotes not recognized when parsing
	  client-side prepared statements.

	- Made enableStreamingResults() visible on
	  com.mysql.jdbc.jdbc2.optional.StatementWrapper.

	- Made ServerPreparedStatement.asSql() work correctly so auto-explain
	  functionality would work with server-side prepared statements.

	- Made JDBC2-compliant wrappers public in order to allow access to
	  vendor extensions.

	- Cleaned up logging of profiler events, moved code to dump a profiler
	  event as a string to com.mysql.jdbc.log.LogUtils so that third
	  parties can use it.

	- DatabaseMetaData.supportsMultipleOpenResults() now returns true. The
	  driver has supported this for some time, DBMD just missed that fact.

	- Fixed BUG#10310 - Driver doesn't support {?=CALL(...)} for calling
	  stored functions. This involved adding support for function retrieval
	  to DatabaseMetaData.getProcedures() and getProcedureColumns() as well.

	- Fixed BUG#10485, SQLException thrown when retrieving YEAR(2)
	  with ResultSet.getString(). The driver will now always treat YEAR types
	  as java.sql.Dates and return the correct values for getString().
	  Alternatively, the "yearIsDateType" connection property can be set to
	  "false" and the values will be treated as SHORTs.

	- The datatype returned for TINYINT(1) columns when "tinyInt1isBit=true"
	  (the default) can be switched between Types.BOOLEAN and Types.BIT
	  using the new configuration property "transformedBitIsBoolean", which
	  defaults to "false". If set to "false" (the default),
	  DatabaseMetaData.getColumns() and ResultSetMetaData.getColumnType()
	  will return Types.BOOLEAN for TINYINT(1) columns. If "true",
	  Types.BOOLEAN will be returned instead. Irregardless of this configuration
	  property, if "tinyInt1isBit" is enabled, columns with the type TINYINT(1)
	  will be returned as java.lang.Boolean instances from
	  ResultSet.getObject(..), and ResultSetMetaData.getColumnClassName()
	  will return "java.lang.Boolean".

	- Fixed BUG#10496 - SQLException is thrown when using property
	  "characterSetResults" with cp932 or eucjpms.

	- Reorganized directory layout, sources now in "src" folder,
	  don't pollute parent directory when building, now output goes
	  to "./build", distribution goes to "./dist".

	- Added support/bug hunting feature that generates .sql test
	  scripts to STDERR when "autoGenerateTestcaseScript" is set
	  to "true".

	- Fixed BUG#10850 - 0-length streams not sent to server when
	  using server-side prepared statements.

	- Setting "cachePrepStmts=true" now causes the Connection to also
	  cache the check the driver performs to determine if a prepared
	  statement can be server-side or not, as well as caches server-side
	  prepared statements for the lifetime of a connection. As before,
	  the "prepStmtCacheSize" parameter controls the size of these
	  caches.

	- Try to handle OutOfMemoryErrors more gracefully. Although not
	  much can be done, they will in most cases close the connection
	  they happened on so that further operations don't run into
	  a connection in some unknown state. When an OOM has happened,
	  any further operations on the connection will fail with a
	  "Connection closed" exception that will also list the OOM exception
	  as the reason for the implicit connection close event.

	- Don't send COM_RESET_STMT for each execution of a server-side
	  prepared statement if it isn't required.

	- Driver detects if you're running MySQL-5.0.7 or later, and does
	  not scan for "LIMIT ?[,?]" in statements being prepared, as the
	  server supports those types of queries now.

	- Fixed BUG#11115, Varbinary data corrupted when using server-side
	  prepared statements and ResultSet.getBytes().

	- Connection.setCatalog() is now aware of the "useLocalSessionState"
	  configuration property, which when set to true will prevent
	  the driver from sending "USE ..." to the server if the requested
	  catalog is the same as the current catalog.

	- Added the following configuration bundles, use one or many via
	  the "useConfigs" configuration property:

	    * maxPerformance -- maximum performance without being reckless
	    * solarisMaxPerformance -- maximum performance for Solaris,
	                               avoids syscalls where it can
	    * 3-0-Compat -- Compatibility with Connector/J 3.0.x functionality

	- Added "maintainTimeStats" configuration property (defaults to "true"),
	  which tells the driver whether or not to keep track of the last query time
	  and the last successful packet sent to the server's time. If set to
	  false, removes two syscalls per query.

	- Fixed BUG#11259, autoReconnect ping causes exception on connection
	  startup.

	- Fixed BUG#11360 Connector/J dumping query into SQLException twice

	- Fixed PreparedStatement.setClob() not accepting null as a parameter.

	- Fixed BUG#11411 - Production package doesn't include JBoss integration
	  classes.

	- Removed nonsensical "costly type conversion" warnings when using
	  usage advisor.

04-14-05 - Version 3.1.8-stable

	- Fixed DatabaseMetaData.getTables() returning views when they were
	  not asked for as one of the requested table types.

	- Added support for new precision-math DECIMAL type in MySQL >= 5.0.3.

	- Fixed ResultSet.getTime() on a NULL value for server-side prepared
	  statements throws NPE.

	- Made Connection.ping() a public method.

	- Fixed Bug#8868, DATE_FORMAT() queries returned as BLOBs from getObject().

	- ServerPreparedStatements now correctly 'stream' BLOB/CLOB data to the
	  server. You can configure the threshold chunk size using the
	  JDBC URL property 'blobSendChunkSize' (the default is one megabyte).

    - BlobFromLocator now uses correct identifier quoting when generating
      prepared statements.

    - Server-side session variables can be preset at connection time by
      passing them as a comma-delimited list for the connection property
      'sessionVariables'.

	- Fixed regression in ping() for users using autoReconnect=true.

	- Fixed BUG#9040 - PreparedStatement.addBatch() doesn't work with server-side
	  prepared statements and streaming BINARY data.

	- Fixed BUG#8800 - DBMD.supportsMixedCase*Identifiers() returns wrong
	  value on servers running on case-sensitive filesystems.

	- Fixed BUG#9206, can not use 'UTF-8' for characterSetResults
      configuration property.

    - Fixed BUG#9236, a continuation of BUG#8868, where functions used in queries
      that should return non-string types when resolved by temporary tables suddenly
      become opaque binary strings (work-around for server limitation). Also fixed
      fields with type of CHAR(n) CHARACTER SET BINARY to return correct/matching
      classes for RSMD.getColumnClassName() and ResultSet.getObject().

    - Fixed BUG#8792 - DBMD.supportsResultSetConcurrency() not returning
	  true for forward-only/read-only result sets (we obviously support this).

	- Fixed BUG#8803, 'DATA_TYPE' column from DBMD.getBestRowIdentifier()
	  causes ArrayIndexOutOfBoundsException when accessed (and in fact, didn't
	  return any value).

	- Check for empty strings ('') when converting char/varchar column data to numbers,
	  throw exception if 'emptyStringsConvertToZero' configuration property is set
	  to 'false' (for backwards-compatibility with 3.0, it is now set to 'true'
	  by default, but will most likely default to 'false' in 3.2).

	- Fixed BUG#9320 - PreparedStatement.getMetaData() inserts blank row in database
	  under certain conditions when not using server-side prepared statements.

	- Connection.canHandleAsPreparedStatement() now makes 'best effort' to distinguish
	  LIMIT clauses with placeholders in them from ones without in order to have fewer
	  false positives when generating work-arounds for statements the server cannot
	  currently handle as server-side prepared statements.

	- Fixed build.xml to not compile log4j logging if log4j not available.

	- Added support for the c3p0 connection pool's (http://c3p0.sf.net/)
	  validation/connection checker interface which uses the lightweight
	  'COM_PING' call to the server if available. To use it, configure your
	  c3p0 connection pool's 'connectionTesterClassName' property to use
	  'com.mysql.jdbc.integration.c3p0.MysqlConnectionTester'.

	- Better detection of LIMIT inside/outside of quoted strings so that
	  the driver can more correctly determine whether a prepared statement
	  can be prepared on the server or not.

	- Fixed BUG#9319 - Stored procedures with same name in
	  different databases confuse the driver when it tries to determine
	  parameter counts/types.

    - Added finalizers to ResultSet and Statement implementations to be JDBC
      spec-compliant, which requires that if not explicitly closed, these
      resources should be closed upon garbage collection.

    - Fixed BUG#9682 - Stored procedures with DECIMAL parameters with
	  storage specifications that contained "," in them would fail.

	- PreparedStatement.setObject(int, Object, int type, int scale) now
	  uses scale value for BigDecimal instances.

	- Fixed BUG#9704 - Statement.getMoreResults() could throw NPE when
	  existing result set was .close()d.

	- The performance metrics feature now gathers information about
	  number of tables referenced in a SELECT.

	- The logging system is now automatically configured. If the value has
	  been set by the user, via the URL property "logger" or the system
	  property "com.mysql.jdbc.logger", then use that, otherwise, autodetect
	  it using the following steps:

    	 Log4j, if it's available,
    	 Then JDK1.4 logging,
    	 Then fallback to our STDERR logging.

   	- Fixed BUG#9778, DBMD.getTables() shouldn't return tables if views
	  are asked for, even if the database version doesn't support views.

	- Fixed driver not returning 'true' for '-1' when ResultSet.getBoolean()
	  was called on result sets returned from server-side prepared statements.

	- Added a Manifest.MF file with implementation information to the .jar
	  file.

	- More tests in Field.isOpaqueBinary() to distinguish opaque binary (i.e.
	  fields with type CHAR(n) and CHARACTER SET BINARY) from output of
	  various scalar and aggregate functions that return strings.

	- Fixed BUG#9917 - Should accept null for catalog (meaning use current)
	  in DBMD methods, even though it's not JDBC-compliant for legacy's sake.
	  Disable by setting connection property "nullCatalogMeansCurrent" to "false"
	  (which will be the default value in C/J 3.2.x).

	- Fixed BUG#9769 - Should accept null for name patterns in DBMD (meaning "%"),
	  even though it isn't JDBC compliant, for legacy's sake. Disable by setting
	  connection property "nullNamePatternMatchesAll" to "false" (which will be
	  the default value in C/J 3.2.x).

02-18-05 - Version 3.1.7-stable


    - Fixed BUG#7686, Timestamp key column data needed "_binary'"
      stripped for UpdatableResultSet.refreshRow().

    - Fixed BUG#7715 - Timestamps converted incorrectly to strings
      with Server-side prepared statements and updatable result sets.

    - Detect new sql_mode variable in string form (it used to be
      integer) and adjust quoting method for strings appropriately.

    - Added 'holdResultsOpenOverStatementClose' property (default is
      false), that keeps result sets open over statement.close() or new
      execution on same statement (suggested by Kevin Burton).

    - Fixed BUG#7952 -- Infinite recursion when 'falling back' to master
      in failover configuration.

    - Disable multi-statements (if enabled) for MySQL-4.1 versions prior
      to version 4.1.10 if the query cache is enabled, as the server
      returns wrong results in this configuration.

    - Fixed duplicated code in configureClientCharset() that prevented
      useOldUTF8Behavior=true from working properly.

    - Removed 'dontUnpackBinaryResults' functionality, the driver now
      always stores results from server-side prepared statements as-is
      from the server and unpacks them on demand.

    - Fixed BUG#8096 where emulated locators corrupt binary data
      when using server-side prepared statements.

    - Fixed synchronization issue with
      ServerPreparedStatement.serverPrepare() that could cause
      deadlocks/crashes if connection was shared between threads.

    - By default, the driver now scans SQL you are preparing via all
      variants of Connection.prepareStatement() to determine if it is a
      supported type of statement to prepare on the server side, and if
      it is not supported by the server, it instead prepares it as a
      client-side emulated prepared statement (BUG#4718). You can
      disable this by passing 'emulateUnsupportedPstmts=false' in your
      JDBC URL.

    - Remove _binary introducer from parameters used as in/out
      parameters in CallableStatement.

    - Always return byte[]s for output parameters registered as *BINARY.

    - Send correct value for 'boolean' "true" to server for
      PreparedStatement.setObject(n, "true", Types.BIT).

    - Fixed bug with Connection not caching statements from
      prepareStatement() when the statement wasn't a server-side
      prepared statement.

    - Choose correct 'direction' to apply time adjustments when both
      client and server are in GMT timezone when using
      ResultSet.get(..., cal) and PreparedStatement.set(...., cal).

    - Added 'dontTrackOpenResources' option (default is false, to be
      JDBC compliant), which helps with memory use for non-well-behaved
      apps (i.e applications which don't close Statements when they
      should).

    - Fixed BUG#8428 - ResultSet.getString() doesn't maintain format
      stored on server, bug fix only enabled when 'noDatetimeStringSync'
      property is set to 'true' (the default is 'false').

    - Fixed NPE in ResultSet.realClose() when using usage advisor and
      result set was already closed.

    - Fixed BUG#8487 - PreparedStatements not creating streaming result
      sets.

    - Don't pass NULL to String.valueOf() in
      ResultSet.getNativeConvertToString(), as it stringifies it (i.e.
      returns "null"), which is not correct for the method in question.

    - Fixed BUG#8484 - ResultSet.getBigDecimal() throws exception
      when rounding would need to occur to set scale. The driver now
      chooses a rounding mode of 'half up' if non-rounding
      BigDecimal.setScale() fails.

    - Added 'useLocalSessionState' configuration property, when set to
      'true' the JDBC driver trusts that the application is well-behaved
      and only sets autocommit and transaction isolation levels using
      the methods provided on java.sql.Connection, and therefore can
      manipulate these values in many cases without incurring
      round-trips to the database server.

    - Added enableStreamingResults() to Statement for connection pool
      implementations that check Statement.setFetchSize() for
      specification-compliant values. Call Statement.setFetchSize(>=0)
      to disable the streaming results for that statement.

    - Added support for BIT type in MySQL-5.0.3. The driver will treat
      BIT(1-8) as the JDBC standard BIT type (which maps to
      java.lang.Boolean), as the server does not currently send enough
      information to determine the size of a bitfield when < 9 bits are
      declared. BIT(>9) will be treated as VARBINARY, and will return
      byte[] when getObject() is called.

12-23-04 - Version 3.1.6-stable

    - Fixed hang on SocketInputStream.read() with Statement.setMaxRows() and
      multiple result sets when driver has to truncate result set directly,
      rather than tacking a 'LIMIT n' on the end of it.

    - Fixed BUG#7026 - DBMD.getProcedures() doesn't respect catalog parameter.

    - Respect bytes-per-character for RSMD.getPrecision().

12-02-04 - Version 3.1.5-gamma

	- Fix comparisons made between string constants and dynamic strings that
	  are either toUpperCase()d or toLowerCase()d to use Locale.ENGLISH, as
	  some locales 'override' case rules for English. Also use
	  StringUtils.indexOfIgnoreCase() instead of .toUpperCase().indexOf(),
	  avoids creating a very short-lived transient String instance.

	- Fixed BUG#5235 - Server-side prepared statements did not honor
      'zeroDateTimeBehavior' property, and would cause class-cast
      exceptions when using ResultSet.getObject(), as the all-zero string
      was always returned.

    - Fixed batched updates with server prepared statements weren't looking if
      the types had changed for a given batched set of parameters compared
      to the previous set, causing the server to return the error
      'Wrong arguments to mysql_stmt_execute()'.

    - Handle case when string representation of timestamp contains trailing '.'
      with no numbers following it.

    - Fixed BUG#5706 - Inefficient detection of pre-existing string instances
      in ResultSet.getNativeString().

    - Don't throw exceptions for Connection.releaseSavepoint().

    - Use a per-session Calendar instance by default when decoding dates
      from ServerPreparedStatements (set to old, less performant behavior by
      setting property 'dynamicCalendars=true').

    - Added experimental configuration property 'dontUnpackBinaryResults',
      which delays unpacking binary result set values until they're asked for,
      and only creates object instances for non-numerical values (it is set
      to 'false' by default). For some usecase/jvm combinations, this is
      friendlier on the garbage collector.

    - Fixed BUG#5729 - UNSIGNED BIGINT unpacked incorrectly from
      server-side prepared statement result sets.

    - Fixed BUG#6225 - ServerSidePreparedStatement allocating short-lived
      objects un-necessarily.

    - Removed un-wanted new Throwable() in ResultSet constructor due to bad
      merge (caused a new object instance that was never used for every result
      set created) - Found while profiling for BUG#6359.

    - Fixed too-early creation of StringBuffer in EscapeProcessor.escapeSQL(),
      also return String when escaping not needed (to avoid unnecssary object
      allocations). Found while profiling for BUG#6359.

    - Use null-safe-equals for key comparisons in updatable result sets.

    - Fixed BUG#6537, SUM() on Decimal with server-side prepared statement ignores
      scale if zero-padding is needed (this ends up being due to conversion to DOUBLE
      by server, which when converted to a string to parse into BigDecimal, loses all
      'padding' zeros).

    - Use DatabaseMetaData.getIdentifierQuoteString() when building DBMD
      queries.

    - Use 1MB packet for sending file for LOAD DATA LOCAL INFILE if that
      is < 'max_allowed_packet' on server.

    - Fixed BUG#6399, ResultSetMetaData.getColumnDisplaySize() returns incorrect
      values for multibyte charsets.

    - Make auto-deserialization of java.lang.Objects stored in BLOBs
      configurable via 'autoDeserialize' property (defaults to 'false').

    - Re-work Field.isOpaqueBinary() to detect 'CHAR(n) CHARACTER SET BINARY'
      to support fixed-length binary fields for ResultSet.getObject().

    - Use our own implementation of buffered input streams to get around
      blocking behavior of java.io.BufferedInputStream. Disable this with
      'useReadAheadInput=false'.

    - Fixed BUG#6348, failing to connect to the server when one of the
      addresses for the given host name is IPV6 (which the server does
      not yet bind on). The driver now loops through _all_ IP addresses
      for a given host, and stops on the first one that accepts() a
      socket.connect().

09-04-04 - Version 3.1.4-beta

    - Fixed BUG#4510 - connector/j 3.1.3 beta does not handle integers
      correctly (caused by changes to support unsigned reads in
      Buffer.readInt() -> Buffer.readShort()).

    - Added support in DatabaseMetaData.getTables() and getTableTypes()
      for VIEWs which are now available in MySQL server version 5.0.x.

    - Fixed BUG#4642 -- ServerPreparedStatement.execute*() sometimes
      threw ArrayIndexOutOfBoundsException when unpacking field metadata.

    - Optimized integer number parsing, enable 'old' slower integer parsing
      using JDK classes via 'useFastIntParsing=false' property.

    - Added 'useOnlyServerErrorMessages' property, which causes message text
      in exceptions generated by the server to only contain the text sent by
      the server (as opposed to the SQLState's 'standard' description, followed
      by the server's error message). This property is set to 'true' by default.

    - Fixed BUG#4689 - ResultSet.wasNull() does not work for primatives if a
      previous null was returned.

    - Track packet sequence numbers if enablePacketDebug=true, and throw an
      exception if packets received out-of-order.

    - Fixed BUG#4482, ResultSet.getObject() returns wrong type for strings
      when using prepared statements.

    - Calling MysqlPooledConnection.close() twice (even though an application
      error), caused NPE. Fixed.

    - Fixed BUG#5012 -- ServerPreparedStatements dealing with return of
	  DECIMAL type don't work.

	- Fixed BUG#5032 -- ResultSet.getObject() doesn't return
      type Boolean for pseudo-bit types from prepared statements on 4.1.x
      (shortcut for avoiding extra type conversion when using binary-encoded
      result sets obscurred test in getObject() for 'pseudo' bit type)

    - You can now use URLs in 'LOAD DATA LOCAL INFILE' statements, and the
      driver will use Java's built-in handlers for retreiving the data and
      sending it to the server. This feature is not enabled by default,
      you must set the 'allowUrlInLocalInfile' connection property to 'true'.

    - The driver is more strict about truncation of numerics on
      ResultSet.get*(), and will throw a SQLException when truncation is
      detected. You can disable this by setting 'jdbcCompliantTruncation' to
      false (it is enabled by default, as this functionality is required
      for JDBC compliance).

    - Added three ways to deal with all-zero datetimes when reading them from
      a ResultSet, 'exception' (the default), which throws a SQLException
      with a SQLState of 'S1009', 'convertToNull', which returns NULL instead of
      the date, and 'round', which rounds the date to the nearest closest value
      which is '0001-01-01'.

    - Fixed ServerPreparedStatement to read prepared statement metadata off
      the wire, even though it's currently a placeholder instead of using
      MysqlIO.clearInputStream() which didn't work at various times because
      data wasn't available to read from the server yet. This fixes sporadic
      errors users were having with ServerPreparedStatements throwing
      ArrayIndexOutOfBoundExceptions.

    - Use com.mysql.jdbc.Message's classloader when loading resource bundle,
      should fix sporadic issues when the caller's classloader can't locate
      the resource bundle.

07-07-04 - Version 3.1.3-beta

	- Mangle output parameter names for CallableStatements so they
	  will not clash with user variable names.

	- Added support for INOUT parameters in CallableStatements.

	- Fix for BUG#4119, null bitmask sent for server-side prepared
	  statements was incorrect.

	- Use SQL Standard SQL states by default, unless 'useSqlStateCodes'
	  property is set to 'false'.

	- Added packet debuging code (see the 'enablePacketDebug' property
	  documentation).

	- Added constants for MySQL error numbers (publicly-accessible,
	  see com.mysql.jdbc.MysqlErrorNumbers), and the ability to
	  generate the mappings of vendor error codes to SQLStates
	  that the driver uses (for documentation purposes).

	- Externalized more messages (on-going effort).

	- Fix for BUG#4311 - Error in retrieval of mediumint column with
	  prepared statements and binary protocol.

	- Support new timezone variables in MySQL-4.1.3 when
	  'useTimezone=true'

	- Support for unsigned numerics as return types from prepared statements.
	  This also causes a change in ResultSet.getObject() for the 'bigint unsigned'
	  type, which used to return BigDecimal instances, it now returns instances
	  of java.lang.BigInteger.

06-09-04 - Version 3.1.2-alpha

	- Fixed stored procedure parameter parsing info when size was
	  specified for a parameter (i.e. char(), varchar()).

	- Enabled callable statement caching via 'cacheCallableStmts'
	  property.

	- Fixed case when no output parameters specified for a
	  stored procedure caused a bogus query to be issued
	  to retrieve out parameters, leading to a syntax error
	  from the server.

	- Fixed case when no parameters could cause a NullPointerException
	  in CallableStatement.setOutputParameters().

	- Removed wrapping of exceptions in MysqlIO.changeUser().

	- Fixed sending of split packets for large queries, enabled nio
	  ability to send large packets as well.

	- Added .toString() functionality to ServerPreparedStatement,
	  which should help if you're trying to debug a query that is
	  a prepared statement (it shows SQL as the server would process).

	- Added 'gatherPerformanceMetrics' property, along with properties
	  to control when/where this info gets logged (see docs for more
	  info).

	- ServerPreparedStatements weren't actually de-allocating
	  server-side resources when .close() was called.

	- Added 'logSlowQueries' property, along with property
	  'slowQueriesThresholdMillis' to control when a query should
	  be considered 'slow'.

	- Correctly map output parameters to position given in
	  prepareCall() vs. order implied during registerOutParameter() -
	  fixes BUG#3146.

	- Correctly detect initial character set for servers >= 4.1.0

	- Cleaned up detection of server properties.

	- Support placeholder for parameter metadata for server >= 4.1.2

	- Fix for BUG#3539 getProcedures() does not return any procedures in
	  result set

	- Fix for BUG#3540 getProcedureColumns() doesn't work with wildcards
	  for procedure name

	- Fixed BUG#3520 -- DBMD.getSQLStateType() returns incorrect value.

	- Added 'connectionCollation' property to cause driver to issue
	  'set collation_connection=...' query on connection init if default
	  collation for given charset is not appropriate.

	- Fixed DatabaseMetaData.getProcedures() when run on MySQL-5.0.0 (output of
	'show procedure status' changed between 5.0.1 and 5.0.0.

	- Fixed BUG#3804 -- getWarnings() returns SQLWarning instead of DataTruncation

	- Don't enable server-side prepared statements for server version 5.0.0 or 5.0.1,
	as they aren't compatible with the '4.1.2+' style that the driver uses (the driver
	expects information to come back that isn't there, so it hangs).


02-14-04 - Version 3.1.1-alpha

    - Fixed bug with UpdatableResultSets not using client-side
	  prepared statements.

	- Fixed character encoding issues when converting bytes to
	  ASCII when MySQL doesn't provide the character set, and
	  the JVM is set to a multibyte encoding (usually affecting
	  retrieval of numeric values).

	- Unpack 'unknown' data types from server prepared statements
	  as Strings.

	- Implemented long data (Blobs, Clobs, InputStreams, Readers)
	  for server prepared statements.

	- Implemented Statement.getWarnings() for MySQL-4.1 and newer
	  (using 'SHOW WARNINGS').

	- Default result set type changed to TYPE_FORWARD_ONLY
	  (JDBC compliance).

	- Centralized setting of result set type and concurrency.

	- Re-factored how connection properties are set and exposed
	  as DriverPropertyInfo as well as Connection and DataSource
	  properties.

	- Support for NIO. Use 'useNIO=true' on platforms that support
	  NIO.

	- Support for SAVEPOINTs (MySQL >= 4.0.14 or 4.1.1).

	- Support for mysql_change_user()...See the changeUser() method
	  in com.mysql.jdbc.Connection.

	- Reduced number of methods called in average query to be more
	  efficient.

	- Prepared Statements will be re-prepared on auto-reconnect. Any errors
	  encountered are postponed until first attempt to re-execute the
	  re-prepared statement.

	- Ensure that warnings are cleared before executing queries
	  on prepared statements, as-per JDBC spec (now that we support
	  warnings).

	- Support 'old' profileSql capitalization in ConnectionProperties.
	  This property is deprecated, you should use 'profileSQL' if possible.

	- Optimized Buffer.readLenByteArray() to return shared empty byte array
	  when length is 0.

	- Allow contents of PreparedStatement.setBlob() to be retained
	  between calls to .execute*().

	- Deal with 0-length tokens in EscapeProcessor (caused by callable
	  statement escape syntax).

	- Check for closed connection on delete/update/insert row operations in
	  UpdatableResultSet.

	- Fix support for table aliases when checking for all primary keys in
	  UpdatableResultSet.

	- Removed useFastDates connection property.

	- Correctly initialize datasource properties from JNDI Refs, including
	  explicitly specified URLs.

	- DatabaseMetaData now reports supportsStoredProcedures() for
	  MySQL versions >= 5.0.0

	- Fixed stack overflow in Connection.prepareCall() (bad merge).

	- Fixed IllegalAccessError to Calendar.getTimeInMillis() in DateTimeValue
	  (for JDK < 1.4).

	- Fix for BUG#1673, where DatabaseMetaData.getColumns() is not
      returning correct column ordinal info for non '%' column name patterns.

    - Merged fix of datatype mapping from MySQL type 'FLOAT' to
      java.sql.Types.REAL from 3.0 branch.

    - Detect collation of column for RSMD.isCaseSensitive().

    - Fixed sending of queries > 16M.

    - Added named and indexed input/output parameter support to CallableStatement.
      MySQL-5.0.x or newer.

    - Fixed NullPointerException in ServerPreparedStatement.setTimestamp(),
      as well as year and month descrepencies in
      ServerPreparedStatement.setTimestamp(), setDate().

    - Added ability to have multiple database/JVM targets for compliance
      and regression/unit tests in build.xml.

    - Fixed NPE and year/month bad conversions when accessing some
      datetime functionality in ServerPreparedStatements and their
      resultant result sets.

    - Display where/why a connection was implicitly closed (to
      aid debugging).

    - CommunicationsException implemented, that tries to determine
      why communications was lost with a server, and displays
      possible reasons when .getMessage() is called.

    - Fixed BUG#2359, NULL values for numeric types in binary
      encoded result sets causing NullPointerExceptions.

    - Implemented Connection.prepareCall(), and DatabaseMetaData.
      getProcedures() and getProcedureColumns().

    - Reset 'long binary' parameters in ServerPreparedStatement when
      clearParameters() is called, by sending COM_RESET_STMT to the
      server.

    - Merged prepared statement caching, and .getMetaData() support
      from 3.0 branch.

    - Fixed off-by-1900 error in some cases for
      years in TimeUtil.fastDate/TimeCreate() when unpacking results
      from server-side prepared statements.

    - Fixed BUG#2502 -- charset conversion issue in getTables().

    - Implemented multiple result sets returned from a statement
      or stored procedure.

    - Fixed BUG#2606 -- Server side prepared statements not returning
      datatype 'YEAR' correctly.

    - Enabled streaming of result sets from server-side prepared
      statements.

    - Fixed BUG#2623 -- Class-cast exception when using
      scrolling result sets and server-side prepared statements.

	- Merged unbuffered input code from 3.0.

	- Fixed ConnectionProperties that weren't properly exposed
	  via accessors, cleaned up ConnectionProperties code.

	- Fixed BUG#2671, NULL fields not being encoded correctly in
	  all cases in server side prepared statements.

	- Fixed rare buffer underflow when writing numbers into buffers
	  for sending prepared statement execution requests.

	- Use DocBook version of docs for shipped versions of drivers.


02-18-03 - Version 3.1.0-alpha

    - Added 'requireSSL' property.

    - Added 'useServerPrepStmts' property (default 'false'). The
      driver will use server-side prepared statements when the
      server version supports them (4.1 and newer) when this
      property is set to 'true'. It is currently set to 'false'
      by default until all bind/fetch functionality has been
      implemented. Currently only DML prepared statements are
      implemented for 4.1 server-side prepared statements.

    - Track open Statements, close all when Connection.close()
      is called (JDBC compliance).

06-22-05 - Version 3.0.17-ga

    - Fixed BUG#5874, Timestamp/Time conversion goes in the wrong 'direction'
      when useTimeZone='true' and server timezone differs from client timezone.

	- Fixed BUG#7081, DatabaseMetaData.getIndexInfo() ignoring 'unique'
	  parameter.

	- Support new protocol type 'MYSQL_TYPE_VARCHAR'.

	- Added 'useOldUTF8Behavoior' configuration property, which causes
	  JDBC driver to act like it did with MySQL-4.0.x and earlier when
	  the character encoding is 'utf-8' when connected to MySQL-4.1 or
	  newer.

	- Fixed BUG#7316 - Statements created from a pooled connection were
	  returning physical connection instead of logical connection when
	  getConnection() was called.

	- Fixed BUG#7033 - PreparedStatements don't encode Big5 (and other
	  multibyte) character sets correctly in static SQL strings.

	- Fixed BUG#6966, connections starting up failed-over (due to down master)
      never retry master.

    - Fixed BUG#7061, PreparedStatement.fixDecimalExponent() adding extra
      '+', making number unparseable by MySQL server.

    - Fixed BUG#7686, Timestamp key column data needed "_binary'" stripped for
      UpdatableResultSet.refreshRow().

    - Backported SQLState codes mapping from Connector/J 3.1, enable with
      'useSqlStateCodes=true' as a connection property, it defaults to
      'false' in this release, so that we don't break legacy applications (it
      defaults to 'true' starting with Connector/J 3.1).

    - Fixed BUG#7601, PreparedStatement.fixDecimalExponent() adding extra
      '+', making number unparseable by MySQL server.

    - Escape sequence {fn convert(..., type)} now supports ODBC-style types
      that are prepended by 'SQL_'.

    - Fixed duplicated code in configureClientCharset() that prevented
      useOldUTF8Behavior=true from working properly.

    - Handle streaming result sets with > 2 billion rows properly by fixing
      wraparound of row number counter.

    - Fixed BUG#7607 - MS932, SHIFT_JIS and Windows_31J not recog. as
      aliases for sjis.

    - Fixed BUG#6549 (while fixing #7607), adding 'CP943' to aliases for
      sjis.

    - Fixed BUG#8064, which requires hex escaping of binary data when using
      multibyte charsets with prepared statements.

    - Fixed BUG#8812, NON_UNIQUE column from DBMD.getIndexInfo() returned
      inverted value.

    - Workaround for server BUG#9098 - default values of CURRENT_* for
      DATE/TIME/TIMESTAMP/TIMESTAMP columns can't be distinguished from
      'string' values, so UpdatableResultSet.moveToInsertRow() generates
      bad SQL for inserting default values.

    - Fixed BUG#8629 - 'EUCKR' charset is sent as 'SET NAMES euc_kr' which
      MySQL-4.1 and newer doesn't understand.

    - DatabaseMetaData.supportsSelectForUpdate() returns correct value based
      on server version.

    - Use hex escapes for PreparedStatement.setBytes() for double-byte charsets
      including 'aliases' Windows-31J, CP934, MS932.

    - Added support for the "EUC_JP_Solaris" character encoding, which maps
      to a MySQL encoding of "eucjpms" (backported from 3.1 branch). This only
      works on servers that support eucjpms, namely 5.0.3 or later.

11-15-04 - Version 3.0.16-ga

	- Re-issue character set configuration commands when re-using pooled
	  connections and/or Connection.changeUser() when connected to MySQL-4.1
	  or newer.

	- Fixed ResultSetMetaData.isReadOnly() to detect non-writable columns
	  when connected to MySQL-4.1 or newer, based on existence of 'original'
	  table and column names.

	- Fixed BUG#5664, ResultSet.updateByte() when on insert row
      throws ArrayOutOfBoundsException.

    - Fixed DatabaseMetaData.getTypes() returning incorrect (i.e. non-negative)
      scale for the 'NUMERIC' type.

    - Fixed BUG#6198, off-by-one bug in Buffer.readString(string).

    - Made TINYINT(1) -> BIT/Boolean conversion configurable via 'tinyInt1isBit'
      property (default 'true' to be JDBC compliant out of the box).

    - Only set 'character_set_results' during connection establishment if
      server version >= 4.1.1.

    - Fixed regression where useUnbufferedInput was defaulting to 'false'.

    - Fixed BUG#6231, ResultSet.getTimestamp() on a column with TIME in it
      fails.

09-04-04 - Version 3.0.15-ga

	- Fixed BUG#4010 - StringUtils.escapeEasternUnicodeByteStream is still
	  broken for GBK

	- Fixed BUG#4334 - Failover for autoReconnect not using port #'s for any
	  hosts, and not retrying all hosts. (WARN: This required a change to
	  the SocketFactory connect() method signature, which is now

	    public Socket connect(String host, int portNumber, Properties props),

	  therefore any third-party socket factories will have to be changed
	  to support this signature.

	- Logical connections created by MysqlConnectionPoolDataSource will
	  now issue a rollback() when they are closed and sent back to the pool.
	  If your application server/connection pool already does this for you, you
	  can set the 'rollbackOnPooledClose' property to false to avoid the
	  overhead of an extra rollback().

	- Removed redundant calls to checkRowPos() in ResultSet.

	- Fixed BUG#4742, 'DOUBLE' mapped twice in DBMD.getTypeInfo().

	- Added FLOSS license exemption.

	- Fixed BUG#4808, calling .close() twice on a PooledConnection causes NPE.

	- Fixed BUG#4138 and BUG#4860, DBMD.getColumns() returns incorrect JDBC
	  type for unsigned columns. This affects type mappings for all numeric
	  types in the RSMD.getColumnType() and RSMD.getColumnTypeNames() methods
	  as well, to ensure that 'like' types from DBMD.getColumns() match up
	  with what RSMD.getColumnType() and getColumnTypeNames() return.

	- 'Production' - 'GA' in naming scheme of distributions.

	- Fix for BUG#4880, RSMD.getPrecision() returning 0 for non-numeric types
	  (should return max length in chars for non-binary types, max length
	  in bytes for binary types). This fix also fixes mapping of
	  RSMD.getColumnType() and RSMD.getColumnTypeName() for the BLOB types based
	  on the length sent from the server (the server doesn't distinguish between
	  TINYBLOB, BLOB, MEDIUMBLOB or LONGBLOB at the network protocol level).

	- Fixed BUG#5022 - ResultSet should release Field[] instance in .close().

    - Fixed BUG#5069 -- ResultSet.getMetaData() should not return
	  incorrectly-initialized metadata if the result set has been closed, but
	  should instead throw a SQLException. Also fixed for getRow() and
	  getWarnings() and traversal methods by calling checkClosed() before
	  operating on instance-level fields that are nullified during .close().

	- Parse new timezone variables from 4.1.x servers.

	- Use _binary introducer for PreparedStatement.setBytes() and
	  set*Stream() when connected to MySQL-4.1.x or newer to avoid
	  misinterpretation during character conversion.

05-28-04 - Version 3.0.14-production

	- Fixed URL parsing error

05-27-04 - Version 3.0.13-production

	- Fixed BUG#3848 - Using a MySQLDatasource without server name fails

	- Fixed BUG#3920 - "No Database Selected" when using
	  MysqlConnectionPoolDataSource.

	- Fixed BUG#3873 - PreparedStatement.getGeneratedKeys() method returns only
	  1 result for batched insertions

05-18-04 - Version 3.0.12-production

	- Add unsigned attribute to DatabaseMetaData.getColumns() output
	  in the TYPE_NAME column.

	- Added 'failOverReadOnly' property, to allow end-user to configure
	  state of connection (read-only/writable) when failed over.

	- Backported 'change user' and 'reset server state' functionality
      from 3.1 branch, to allow clients of MysqlConnectionPoolDataSource
      to reset server state on getConnection() on a pooled connection.

    - Don't escape SJIS/GBK/BIG5 when using MySQL-4.1 or newer.

    - Allow 'url' parameter for MysqlDataSource and MysqlConnectionPool
      DataSource so that passing of other properties is possible from
      inside appservers.

    - Map duplicate key and foreign key errors to SQLState of
      '23000'.

    - Backport documentation tooling from 3.1 branch.

    - Return creating statement for ResultSets created by
      getGeneratedKeys() (BUG#2957)

    - Allow java.util.Date to be sent in as parameter to
      PreparedStatement.setObject(), converting it to a Timestamp
      to maintain full precision (BUG#3103).

    - Don't truncate BLOBs/CLOBs when using setBytes() and/or
      setBinary/CharacterStream() (BUG#2670).

    - Dynamically configure character set mappings for field-level
      character sets on MySQL-4.1.0 and newer using 'SHOW COLLATION'
      when connecting.

    - Map 'binary' character set to 'US-ASCII' to support DATETIME
      charset recognition for servers >= 4.1.2

    - Use 'SET character_set_results" during initialization to allow any
      charset to be returned to the driver for result sets.

    - Use charsetnr returned during connect to encode queries before
      issuing 'SET NAMES' on MySQL >= 4.1.0.

    - Add helper methods to ResultSetMetaData (getColumnCharacterEncoding()
      and getColumnCharacterSet()) to allow end-users to see what charset
      the driver thinks it should be using for the column.

    - Only set character_set_results for MySQL >= 4.1.0.

    - Fixed BUG#3511, StringUtils.escapeSJISByteStream() not covering all
      eastern double-byte charsets correctly.

    - Renamed StringUtils.escapeSJISByteStream() to more appropriate
      escapeEasternUnicodeByteStream().

    - Fixed BUG#3554 - Not specifying database in URL caused MalformedURL
      exception.

    - Auto-convert MySQL encoding names to Java encoding names if used
      for characterEncoding property.

    - Added encoding names that are recognized on some JVMs to fix case
      where they were reverse-mapped to MySQL encoding names incorrectly.

    - Use junit.textui.TestRunner for all unit tests (to allow them to be
      run from the command line outside of Ant or Eclipse).

    - Fixed BUG#3557 - UpdatableResultSet not picking up default values
      for moveToInsertRow().

    - Fixed BUG#3570 - inconsistent reporting of column type. The server
      still doesn't return all types for *BLOBs *TEXT correctly, so the
      driver won't return those correctly.

    - Fixed BUG#3520 -- DBMD.getSQLStateType() returns incorrect value.

    - Fixed regression in PreparedStatement.setString() and eastern character
      encodings.

    - Made StringRegressionTest 4.1-unicode aware.

02-19-04 - Version 3.0.11-stable

	- Trigger a 'SET NAMES utf8' when encoding is forced to 'utf8' _or_
	  'utf-8' via the 'characterEncoding' property. Previously, only the
	  Java-style encoding name of 'utf-8' would trigger this.

	- AutoReconnect time was growing faster than exponentially (BUG#2447).

	- Fixed failover always going to last host in list (BUG#2578)

	- Added 'useUnbufferedInput' parameter, and now use it by default
	  (due to JVM issue
	  http://developer.java.sun.com/developer/bugParade/bugs/4401235.html)

	- Detect 'on/off' or '1','2','3' form of lower_case_table_names on
	  server.

	- Return 'java.lang.Integer' for TINYINT and SMALLINT types from
	  ResultSetMetaData.getColumnClassName() (fix for BUG#2852).

	- Return 'java.lang.Double' for FLOAT type from ResultSetMetaData.
	  getColumnClassName() (fix for BUG#2855).

	- Return '[B' instead of java.lang.Object for BINARY, VARBINARY and
	  LONGVARBINARY types from ResultSetMetaData.getColumnClassName()
	  (JDBC compliance).

01-13-04 - Version 3.0.10-stable

    - Don't count quoted id's when inside a 'string' in PreparedStatement
      parsing (fix for BUG#1511).

    - 'Friendlier' exception message for PacketTooLargeException
       (BUG#1534).

    - Backported fix for aliased tables and UpdatableResultSets in
      checkUpdatability() method from 3.1 branch.

    - Fix for ArrayIndexOutOfBounds exception when using Statement.setMaxRows()
      (BUG#1695).

    - Fixed BUG#1576, dealing with large blobs and split packets not being
      read correctly.

    - Fixed regression of Statement.getGeneratedKeys() and REPLACE statements.

    - Fixed BUG#1630, subsequent call to ResultSet.updateFoo() causes NPE if
      result set is not updatable.

    - Fix for 4.1.1-style auth with no password.

    - Fix for BUG#1731, Foreign Keys column sequence is not consistent in
      DatabaseMetaData.getImported/Exported/CrossReference().

    - Fix for BUG#1775 - DatabaseMetaData.getSystemFunction() returning
      bad function 'VResultsSion'.

    - Fix for BUG#1592 -- cross-database updatable result sets
      are not checked for updatability correctly.

    - DatabaseMetaData.getColumns() should return Types.LONGVARCHAR for
      MySQL LONGTEXT type.

    - ResultSet.getObject() on TINYINT and SMALLINT columns should return
      Java type 'Integer' (BUG#1913)

    - Added 'alwaysClearStream' connection property, which causes the driver
      to always empty any remaining data on the input stream before
      each query.

    - Added more descriptive error message 'Server Configuration Denies
      Access to DataSource', as well as retrieval of message from server.

    - Autoreconnect code didn't set catalog upon reconnect if it had been
      changed.

    - Implement ResultSet.updateClob().

    - ResultSetMetaData.isCaseSensitive() returned wrong value for CHAR/VARCHAR
      columns.

    - Fix for BUG#1933 -- Connection property "maxRows" not honored.

    - Fix for BUG#1925 -- Statements being created too many times in
      DBMD.extractForeignKeyFromCreateTable().

    - Fix for BUG#1914 -- Support escape sequence {fn convert ... }

    - Fix for BUG#1958 -- ArrayIndexOutOfBounds when parameter number ==
      number of parameters + 1.

    - Fix for BUG#2006 -- ResultSet.findColumn() should use first matching
      column name when there are duplicate column names in SELECT query
      (JDBC-compliance).

    - Removed static synchronization bottleneck from
      PreparedStatement.setTimestamp().

    - Removed static synchronization bottleneck from instance factory
      method of SingleByteCharsetConverter.

    - Enable caching of the parsing stage of prepared statements via
      the 'cachePrepStmts', 'prepStmtCacheSize' and 'prepStmtCacheSqlLimit'
      properties (disabled by default).

    - Speed up parsing of PreparedStatements, try to use one-pass whenever
      possible.

    - Fixed security exception when used in Applets (applets can't
      read the system property 'file.encoding' which is needed
      for LOAD DATA LOCAL INFILE).

    - Use constants for SQLStates.

    - Map charset 'ko18_ru' to 'ko18r' when connected to MySQL-4.1.0 or
      newer.

    - Ensure that Buffer.writeString() saves room for the \0.

    - Fixed exception 'Unknown character set 'danish' on connect w/ JDK-1.4.0

    - Fixed mappings in SQLError to report deadlocks with SQLStates of '41000'.

    - 'maxRows' property would affect internal statements, so check it for all
      statement creation internal to the driver, and set to 0 when it is not.

10-07-03 - Version 3.0.9-stable

	- Faster date handling code in ResultSet and PreparedStatement (no longer
	  uses Date methods that synchronize on static calendars).

	- Fixed test for end of buffer in Buffer.readString().

	- Fixed ResultSet.previous() behavior to move current
	  position to before result set when on first row
	  of result set (bugs.mysql.com BUG#496)

	- Fixed Statement and PreparedStatement issuing bogus queries
	  when setMaxRows() had been used and a LIMIT clause was present
	  in the query.

	- Fixed BUG#661 - refreshRow didn't work when primary key values
	  contained values that needed to be escaped (they ended up being
	  doubly-escaped).

	- Support InnoDB contraint names when extracting foreign key info
	  in DatabaseMetaData BUG#517 and BUG#664
	  (impl. ideas from Parwinder Sekhon)

	- Backported 4.1 protocol changes from 3.1 branch (server-side SQL
	  states, new field info, larger client capability flags,
	  connect-with-database, etc).

	- Fix UpdatableResultSet to return values for getXXX() when on
	  insert row (BUG#675).

	- The insertRow in an UpdatableResultSet is now loaded with
	  the default column values when moveToInsertRow() is called
	  (BUG#688)

	- DatabaseMetaData.getColumns() wasn't returning NULL for
	  default values that are specified as NULL.

	- Change default statement type/concurrency to TYPE_FORWARD_ONLY
	  and CONCUR_READ_ONLY (spec compliance).

	- Don't try and reset isolation level on reconnect if MySQL doesn't
	  support them.

	- Don't wrap SQLExceptions in RowDataDynamic.

	- Don't change timestamp TZ twice if useTimezone==true (BUG#774)

	- Fixed regression in large split-packet handling (BUG#848).

	- Better diagnostic error messages in exceptions for 'streaming'
	  result sets.

	- Issue exception on ResultSet.getXXX() on empty result set (wasn't
	  caught in some cases).

	- Don't hide messages from exceptions thrown in I/O layers.

	- Don't fire connection closed events when closing pooled connections, or
	  on PooledConnection.getConnection() with already open connections (BUG#884).

	- Clip +/- INF (to smallest and largest representative values for the type in
	  MySQL) and NaN (to 0) for setDouble/setFloat(), and issue a warning on the
	  statement when the server does not support +/- INF or NaN.

	- Fix for BUG#879, double-escaping of '\' when charset is SJIS or GBK and '\'
	  appears in non-escaped input.

	- When emptying input stream of unused rows for 'streaming' result sets,
	  have the current thread yield() every 100 rows in order to not monopolize
	  CPU time.

	- Fixed BUG#1099, DatabaseMetaData.getColumns() getting confused about the
	  keyword 'set' in character columns.

	- Fixed deadlock issue with Statement.setMaxRows().

	- Fixed CLOB.truncate(), BUG#1130

	- Optimized CLOB.setChracterStream(), BUG#1131

	- Made databaseName, portNumber and serverName optional parameters
	  for MysqlDataSourceFactory (BUG#1246)

	- Fix for BUG#1247 -- ResultSet.get/setString mashing char 127

	- Backported auth. changes for 4.1.1 and newer from 3.1 branch.

	- Added com.mysql.jdbc.util.BaseBugReport to help creation of testcases
	  for bug reports.

	- Added property to 'clobber' streaming results, by setting the
	  'clobberStreamingResults' property to 'true' (the default is 'false').
	  This will cause a 'streaming' ResultSet to be automatically
	  closed, and any oustanding data still streaming from the server to
	  be discarded if another query is executed before all the data has been
	  read from the server.

05-23-03 - Version 3.0.8-stable

	- Allow bogus URLs in Driver.getPropertyInfo().

	- Return list of generated keys when using multi-value INSERTS
	  with Statement.getGeneratedKeys().

	- Use JVM charset with filenames and 'LOAD DATA [LOCAL] INFILE'

	- Fix infinite loop with Connection.cleanup().

	- Changed Ant target 'compile-core' to 'compile-driver', and
	  made testsuite compilation a separate target.

	- Fixed result set not getting set for Statement.executeUpdate(),
	  which affected getGeneratedKeys() and getUpdateCount() in
	  some cases.

	- Unicode character 0xFFFF in a string would cause the driver to
	  throw an ArrayOutOfBoundsException (Bug #378)

	- Return correct amount of generated keys when using 'REPLACE'
	  statements.

	- Fix problem detecting server character set in some cases.

	- Fix row data decoding error when using _very_ large packets.

	- Optimized row data decoding.

	- Issue exception when operating on an already-closed
	  prepared statement.

	- Fixed SJIS encoding bug, thanks to Naoto Sato.

    - Optimized usage of EscapeProcessor.

    - Allow multiple calls to Statement.close()

04-08-03 - Version 3.0.7-stable

    - Fixed MysqlPooledConnection.close() calling wrong event type.

    - Fixed StringIndexOutOfBoundsException in PreparedStatement.
      setClob().

    - 4.1 Column Metadata fixes

    - Remove synchronization from Driver.connect() and
      Driver.acceptsUrl().

    - IOExceptions during a transaction now cause the Connection to
      be closed.

    - Fixed missing conversion for 'YEAR' type in ResultSetMetaData.
      getColumnTypeName().

    - Don't pick up indexes that start with 'pri' as primary keys
      for DBMD.getPrimaryKeys().

    - Throw SQLExceptions when trying to do operations on a forcefully
      closed Connection (i.e. when a communication link failure occurs).

    - You can now toggle profiling on/off using
      Connection.setProfileSql(boolean).

    - Fixed charset issues with database metadata (charset was not
      getting set correctly).

    - Updatable ResultSets can now be created for aliased tables/columns
      when connected to MySQL-4.1 or newer.

    - Fixed 'LOAD DATA LOCAL INFILE' bug when file > max_allowed_packet.

    - Fixed escaping of 0x5c ('\') character for GBK and Big5 charsets.

    - Fixed ResultSet.getTimestamp() when underlying field is of type DATE.

    - Ensure that packet size from alignPacketSize() does not
      exceed MAX_ALLOWED_PACKET (JVM bug)

    - Don't reset Connection.isReadOnly() when autoReconnecting.

02-18-03 - Version 3.0.6-stable

    - Fixed ResultSetMetaData to return "" when catalog not known.
      Fixes NullPointerExceptions with Sun's CachedRowSet.

    - Fixed DBMD.getTypeInfo() and DBMD.getColumns() returning
      different value for precision in TEXT/BLOB types.

    - Allow ignoring of warning for 'non transactional tables' during
      rollback (compliance/usability) by setting 'ignoreNonTxTables'
      property to 'true'.

    - Fixed SQLExceptions getting swallowed on initial connect.

    - Fixed Statement.setMaxRows() to stop sending 'LIMIT' type queries
      when not needed (performance)

    - Clean up Statement query/method mismatch tests (i.e. INSERT not
      allowed with .executeQuery()).

    - More checks added in ResultSet traversal method to catch
      when in closed state.

    - Fixed ResultSetMetaData.isWritable() to return correct value.

    - Add 'window' of different NULL sorting behavior to
      DBMD.nullsAreSortedAtStart (4.0.2 to 4.0.10, true, otherwise,
      no).

    - Implemented Blob.setBytes(). You still need to pass the
      resultant Blob back into an updatable ResultSet or
      PreparedStatement to persist the changes, as MySQL does
      not support 'locators'.

    - Backported 4.1 charset field info changes from Connector/J 3.1

01-22-03 - Version 3.0.5-gamma

    - Fixed Buffer.fastSkipLenString() causing ArrayIndexOutOfBounds
      exceptions with some queries when unpacking fields.

    - Implemented an empty TypeMap for Connection.getTypeMap() so that
      some third-party apps work with MySQL (IBM WebSphere 5.0 Connection
      pool).

    - Added missing LONGTEXT type to DBMD.getColumns().

    - Retrieve TX_ISOLATION from database for
      Connection.getTransactionIsolation() when the MySQL version
      supports it, instead of an instance variable.

    - Quote table names in DatabaseMetaData.getColumns(),
      getPrimaryKeys(), getIndexInfo(), getBestRowIdentifier()

    - Greatly reduce memory required for setBinaryStream() in
      PreparedStatements.

    - Fixed ResultSet.isBeforeFirst() for empty result sets.

    - Added update options for foreign key metadata.


01-06-03 - Version 3.0.4-gamma

    - Added quoted identifiers to database names for
      Connection.setCatalog.

    - Added support for quoted identifiers in PreparedStatement
      parser.

    - Streamlined character conversion and byte[] handling in
      PreparedStatements for setByte().

    - Reduce memory footprint of PreparedStatements by sharing
      outbound packet with MysqlIO.

    - Added 'strictUpdates' property to allow control of amount
      of checking for 'correctness' of updatable result sets. Set this
      to 'false' if you want faster updatable result sets and you know
      that you create them from SELECTs on tables with primary keys and
      that you have selected all primary keys in your query.

    - Added support for 4.0.8-style large packets.

    - Fixed PreparedStatement.executeBatch() parameter overwriting.

12-17-02 - Version 3.0.3-dev

    - Changed charsToByte in SingleByteCharConverter to be non-static

    - Changed SingleByteCharConverter to use lazy initialization of each
      converter.

    - Fixed charset handling in Fields.java

    - Implemented Connection.nativeSQL()

    - More robust escape tokenizer -- recognize '--' comments, and allow
      nested escape sequences (see testsuite.EscapeProcessingTest)

    - DBMD.getImported/ExportedKeys() now handles multiple foreign keys
      per table.

    - Fixed ResultSetMetaData.getPrecision() returning incorrect values
      for some floating point types.

    - Fixed ResultSetMetaData.getColumnTypeName() returning BLOB for
      TEXT and TEXT for BLOB types.

    - Fixed Buffer.isLastDataPacket() for 4.1 and newer servers.

    - Added CLIENT_LONG_FLAG to be able to get more column flags
      (isAutoIncrement() being the most important)

    - Because of above, implemented ResultSetMetaData.isAutoIncrement()
      to use Field.isAutoIncrement().

    - Honor 'lower_case_table_names' when enabled in the server when
      doing table name comparisons in DatabaseMetaData methods.

    - Some MySQL-4.1 protocol support (extended field info from selects)

    - Use non-aliased table/column names and database names to fullly
      qualify tables and columns in UpdatableResultSet (requires
      MySQL-4.1 or newer)

    - Allow user to alter behavior of Statement/
      PreparedStatement.executeBatch() via 'continueBatchOnError' property
      (defaults to 'true').

    - Check for connection closed in more Connection methods
      (createStatement, prepareStatement, setTransactionIsolation,
      setAutoCommit).

    - More robust implementation of updatable result sets. Checks that
      _all_ primary keys of the table have been selected.

    - 'LOAD DATA LOCAL INFILE ...' now works, if your server is configured
      to allow it. Can be turned off with the 'allowLoadLocalInfile'
      property (see the README).

    - Substitute '?' for unknown character conversions in single-byte
      character sets instead of '\0'.

    - NamedPipeSocketFactory now works (only intended for Windows), see
      README for instructions.

11-08-02 - Version 3.0.2-dev

    - Fixed issue with updatable result sets and PreparedStatements not
      working

    - Fixed ResultSet.setFetchDirection(FETCH_UNKNOWN)

    - Fixed issue when calling Statement.setFetchSize() when using
      arbitrary values

    - Fixed incorrect conversion in ResultSet.getLong()

    - Implemented ResultSet.updateBlob().

    - Removed duplicate code from UpdatableResultSet (it can be inherited
      from ResultSet, the extra code for each method to handle updatability
      I thought might someday be necessary has not been needed).

    - Fixed "UnsupportedEncodingException" thrown when "forcing" a
      character encoding via properties.

    - Fixed various non-ASCII character encoding issues.

    - Added driver property 'useHostsInPrivileges'. Defaults to true.
      Affects whether or not '@hostname' will be used in
      DBMD.getColumn/TablePrivileges.

    - All DBMD result set columns describing schemas now return NULL
      to be more compliant with the behavior of other JDBC drivers
      for other databases (MySQL does not support schemas).

    - Added SSL support. See README for information on how to use it.

    - Properly restore connection properties when autoReconnecting
      or failing-over, including autoCommit state, and isolation level.

    - Use 'SHOW CREATE TABLE' when possible for determining foreign key
      information for DatabaseMetaData...also allows cascade options for
      DELETE information to be returned

    - Escape 0x5c character in strings for the SJIS charset.

    - Fixed start position off-by-1 error in Clob.getSubString()

    - Implemented Clob.truncate()

    - Implemented Clob.setString()

    - Implemented Clob.setAsciiStream()

    - Implemented Clob.setCharacterStream()

    - Added com.mysql.jdbc.MiniAdmin class, which allows you to send
      'shutdown' command to MySQL server...Intended to be used when 'embedding'
      Java and MySQL server together in an end-user application.

    - Added 'connectTimeout' parameter that allows users of JDK-1.4 and newer
      to specify a maxium time to wait to establish a connection.

    - Failover and autoReconnect only work when the connection is in a
      autoCommit(false) state, in order to stay transaction safe

    - Added 'queriesBeforeRetryMaster' property that specifies how many
      queries to issue when failed over before attempting to reconnect
      to the master (defaults to 50)

    - Fixed DBMD.supportsResultSetConcurrency() so that it returns true
      for ResultSet.TYPE_SCROLL_INSENSITIVE and ResultSet.CONCUR_READ_ONLY or
      ResultSet.CONCUR_UPDATABLE

    - Fixed ResultSet.isLast() for empty result sets (should return false).

    - PreparedStatement now honors stream lengths in setBinary/Ascii/Character
      Stream() unless you set the connection property
      'useStreamLengthsInPrepStmts' to 'false'.

    - Removed some not-needed temporary object creation by using Strings
      smarter in EscapeProcessor, Connection and DatabaseMetaData classes.

09-21-02 - Version 3.0.1-dev

    - Fixed ResultSet.getRow() off-by-one bug.

    - Fixed RowDataStatic.getAt() off-by-one bug.

    - Added limited Clob functionality (ResultSet.getClob(),
      PreparedStatemtent.setClob(),
      PreparedStatement.setObject(Clob).

    - Added socketTimeout parameter to URL.

    - Connection.isClosed() no longer "pings" the server.

    - Connection.close() issues rollback() when getAutoCommit() == false

    - Added "paranoid" parameter...sanitizes error messages removing
      "sensitive" information from them (i.e. hostnames, ports,
      usernames, etc.), as well as clearing "sensitive" data structures
      when possible.

    - Fixed ResultSetMetaData.isSigned() for TINYINT and BIGINT.

    - Charsets now automatically detected. Optimized code for single-byte
      character set conversion.

    - Implemented ResultSet.getCharacterStream()

    - Added "LOCAL TEMPORARY" to table types in DatabaseMetaData.getTableTypes()

    - Massive code clean-up to follow Java coding conventions (the time had come)


07-31-02 - Version 3.0.0-dev

    - !!! LICENSE CHANGE !!! The driver is now GPL. If you need
      non-GPL licenses, please contact me <mark@mysql.com>

    - JDBC-3.0 functionality including
      Statement/PreparedStatement.getGeneratedKeys() and
      ResultSet.getURL()

    - Performance enchancements - driver is now 50-100% faster
      in most situations, and creates fewer temporary objects

    - Repackaging...new driver name is "com.mysql.jdbc.Driver",
      old name still works, though (the driver is now provided
      by MySQL-AB)

    - Better checking for closed connections in Statement
      and PreparedStatement.

    - Support for streaming (row-by-row) result sets (see README)
      Thanks to Doron.

    - Support for large packets (new addition to MySQL-4.0 protocol),
      see README for more information.

    - JDBC Compliance -- Passes all tests besides stored procedure tests


    - Fix and sort primary key names in DBMetaData (SF bugs 582086 and 582086)

    - Float types now reported as java.sql.Types.FLOAT (SF bug 579573)

    - ResultSet.getTimestamp() now works for DATE types (SF bug 559134)

    - ResultSet.getDate/Time/Timestamp now recognizes all forms of invalid
      values that have been set to all zeroes by MySQL (SF bug 586058)

    - Testsuite now uses Junit (which you can get from www.junit.org)

    - The driver now only works with JDK-1.2 or newer.

    - Added multi-host failover support (see README)

    - General source-code cleanup.

    - Overall speed improvements via controlling transient object
      creation in MysqlIO class when reading packets

    - Performance improvements in  string handling and field
      metadata creation (lazily instantiated) contributed by
      Alex Twisleton-Wykeham-Fiennes


05-16-02 - Version 2.0.14

    - More code cleanup

    - PreparedStatement now releases resources on .close() (SF bug 553268)

    - Quoted identifiers not used if server version does not support them. Also,
      if server started with --ansi or --sql-mode=ANSI_QUOTES then '"' will be
      used as an identifier quote, otherwise '`' will be used.

    - ResultSet.getDouble() now uses code built into JDK to be more precise (but slower)

    - LogicalHandle.isClosed() calls through to physical connection

    - Added SQL profiling (to STDERR). Set "profileSql=true" in your JDBC url.
      See README for more information.

    - Fixed typo for relaxAutoCommit parameter.

04-24-02 - Version 2.0.13

    - More code cleanup.

    - Fixed unicode chars being read incorrectly (SF bug 541088)

    - Faster blob escaping for PrepStmt

    - Added set/getPortNumber() to DataSource(s) (SF bug 548167)

    - Added setURL() to MySQLXADataSource (SF bug 546019)

    - PreparedStatement.toString() fixed (SF bug 534026)

    - ResultSetMetaData.getColumnClassName() now implemented

    - Rudimentary version of Statement.getGeneratedKeys() from JDBC-3.0
      now implemented (you need to be using JDK-1.4 for this to work, I
      believe)

    - DBMetaData.getIndexInfo() - bad PAGES fixed (SF BUG 542201)

04-07-02 - Version 2.0.12

    - General code cleanup.

    - Added getIdleFor() method to Connection and MysqlLogicalHandle.

    - Relaxed synchronization in all classes, should fix 520615 and 520393.

    - Added getTable/ColumnPrivileges() to DBMD (fixes 484502).

    - Added new types to getTypeInfo(), fixed existing types thanks to
      Al Davis and Kid Kalanon.

    - Added support for BIT types (51870) to PreparedStatement.

    - Fixed getRow() bug (527165) in ResultSet

    - Fixes for ResultSet updatability in PreparedStatement.
    - Fixed timezone off by 1-hour bug in PreparedStatement (538286, 528785).

    - ResultSet: Fixed updatability (values being set to null
      if not updated).

    - DataSources - fixed setUrl bug (511614, 525565),
      wrong datasource class name (532816, 528767)

    - Added identifier quoting to all DatabaseMetaData methods
      that need them (should fix 518108)

    - Added support for YEAR type (533556)

    - ResultSet.insertRow() should now detect auto_increment fields
      in most cases and use that value in the new row. This detection
      will not work in multi-valued keys, however, due to the fact that
      the MySQL protocol does not return this information.

    - ResultSet.refreshRow() implemented.

    - Fixed testsuite.Traversal afterLast() bug, thanks to Igor Lastric.

01-27-02 - Version 2.0.11

    - Fixed missing DELETE_RULE value in
      DBMD.getImported/ExportedKeys() and getCrossReference().

    - Full synchronization of Statement.java.

    - More changes to fix "Unexpected end of input stream"
      errors when reading BLOBs. This should be the last fix.

01-24-02 - Version 2.0.10

     - Fixed spurious "Unexpected end of input stream" errors in
       MysqlIO (bug 507456).

     - Fixed null-pointer-exceptions when using
       MysqlConnectionPoolDataSource with Websphere 4 (bug 505839).

01-13-02 - Version 2.0.9

     - Ant build was corrupting included jar files, fixed
       (bug 487669).

     - Fixed extra memory allocation in MysqlIO.readPacket()
       (bug 488663).

     - Implementation of DatabaseMetaData.getExported/ImportedKeys() and
       getCrossReference().

     - Full synchronization on methods modifying instance and class-shared
       references, driver should be entirely thread-safe now (please
       let me know if you have problems)

     - DataSource implementations moved to org.gjt.mm.mysql.jdbc2.optional
       package, and (initial) implementations of PooledConnectionDataSource
       and XADataSource are in place (thanks to Todd Wolff for the
       implementation and testing of PooledConnectionDataSource with
       IBM WebSphere 4).

     - Added detection of network connection being closed when reading packets
       (thanks to Todd Lizambri).

     - Fixed quoting error with escape processor (bug 486265).

     - Report batch update support through DatabaseMetaData (bug 495101).

     - Fixed off-by-one-hour error in PreparedStatement.setTimestamp()
       (bug 491577).

     - Removed concatenation support from driver (the '||' operator),
       as older versions of VisualAge seem to be the only thing that
       use it, and it conflicts with the logical '||' operator. You will
       need to start mysqld with the "--ansi" flag to use the '||'
       operator as concatenation (bug 491680)

     - Fixed casting bug in PreparedStatement (bug 488663).

11-25-01 - Version 2.0.8

     - Batch updates now supported (thanks to some inspiration
       from Daniel Rall).

     - XADataSource/ConnectionPoolDataSource code (experimental)

     - PreparedStatement.setAnyNumericType() now handles positive
       exponents correctly (adds "+" so MySQL can understand it).

     - DatabaseMetaData.getPrimaryKeys() and getBestRowIdentifier()
       are now more robust in identifying primary keys (matches
       regardless of case or abbreviation/full spelling of Primary Key
       in Key_type column).

10-24-01 - Version 2.0.7

     - PreparedStatement.setCharacterStream() now implemented

     - Fixed dangling socket problem when in high availability
       (autoReconnect=true) mode, and finalizer for Connection will
       close any dangling sockets on GC.

     - Fixed ResultSetMetaData.getPrecision() returning one
       less than actual on newer versions of MySQL.

     - ResultSet.getBlob() now returns null if column value
       was null.

     - Character sets read from database if useUnicode=true
       and characterEncoding is not set. (thanks to
       Dmitry Vereshchagin)

     - Initial transaction isolation level read from
       database (if avaialable) (thanks to Dmitry Vereshchagin)

     - Fixed DatabaseMetaData.supportsTransactions(), and
       supportsTransactionIsolationLevel() and getTypeInfo()
       SQL_DATETIME_SUB and SQL_DATA_TYPE fields not being
       readable.

     - Fixed PreparedStatement generating SQL that would end
       up with syntax errors for some queries.

     - Fixed ResultSet.isAfterLast() always returning false.

     - Fixed timezone issue in PreparedStatement.setTimestamp()
       (thanks to Erik Olofsson)

     - Captialize type names when "captializeTypeNames=true"
       is passed in URL or properties (for WebObjects, thanks
       to Anjo Krank)

     - Updatable result sets now correctly handle NULL
       values in fields.

     - PreparedStatement.setDouble() now uses full-precision
       doubles (reverting a fix made earlier to truncate them).

     - PreparedStatement.setBoolean() will use 1/0 for values
       if your MySQL Version >= 3.21.23.

06-16-01 - Version 2.0.6

Fixed PreparedStatement parameter checking

     - Fixed case-sensitive column names in ResultSet.java

06-13-01 - Version 2.0.5

     - Fixed ResultSet.getBlob() ArrayIndex out-of-bounds

     - Fixed ResultSetMetaData.getColumnTypeName for TEXT/BLOB

     - Fixed ArrayIndexOutOfBounds when sending large BLOB queries
       (Max size packet was not being set)

     - Added ISOLATION level support to Connection.setIsolationLevel()

     - Fixed NPE on PreparedStatement.executeUpdate() when all columns
       have not been set.

     - Fixed data parsing of TIMESTAMPs with 2-digit years

     - Added Byte to PreparedStatement.setObject()

     - ResultSet.getBoolean() now recognizes '-1' as 'true'

     - ResultSet has +/-Inf/inf support

     - ResultSet.insertRow() works now, even if not all columns are
       set (they will be set to "NULL")

     - DataBaseMetaData.getCrossReference() no longer ArrayIndexOOB

     - getObject() on ResultSet correctly does TINYINT->Byte and
       SMALLINT->Short

12-03-00 - Version 2.0.3

     - Implemented getBigDecimal() without scale component
       for JDBC2.

     - Fixed composite key problem with updateable result sets.

     - Added detection of -/+INF for doubles.

     - Faster ASCII string operations.

     - Fixed incorrect detection of MAX_ALLOWED_PACKET, so sending
       large blobs should work now.

     - Fixed off-by-one error in java.sql.Blob implementation code.

     - Added "ultraDevHack" URL parameter, set to "true" to allow
       (broken) Macromedia UltraDev to use the driver.

04-06-00 - Version 2.0.1

     - Fixed RSMD.isWritable() returning wrong value.
       Thanks to Moritz Maass.

     - Cleaned up exception handling when driver connects

     - Columns that are of type TEXT now return as Strings
       when you use getObject()

     - DatabaseMetaData.getPrimaryKeys() now works correctly wrt
       to key_seq. Thanks to Brian Slesinsky.

     - No escape processing is done on PreparedStatements anymore
       per JDBC spec.

     - Fixed many JDBC-2.0 traversal, positioning bugs, especially
       wrt to empty result sets. Thanks to Ron Smits, Nick Brook,
       Cessar Garcia and Carlos Martinez.

     - Fixed some issues with updatability support in ResultSet when
       using multiple primary keys.

02-21-00 - Version 2.0pre5

     - Fixed Bad Handshake problem.

01-10-00 - Version 2.0pre4

     - Fixes to ResultSet for insertRow() - Thanks to
       Cesar Garcia

     - Fix to Driver to recognize JDBC-2.0 by loading a JDBC-2.0
       class, instead of relying on JDK version numbers. Thanks
       to John Baker.

     - Fixed ResultSet to return correct row numbers

     - Statement.getUpdateCount() now returns rows matched,
       instead of rows actually updated, which is more SQL-92
       like.

10-29-99

     - Statement/PreparedStatement.getMoreResults() bug fixed.
       Thanks to Noel J. Bergman.

     - Added Short as a type to PreparedStatement.setObject().
       Thanks to Jeff Crowder

     - Driver now automagically configures maximum/preferred packet
       sizes by querying server.

     - Autoreconnect code uses fast ping command if server supports
       it.

     - Fixed various bugs wrt. to packet sizing when reading from
       the server and when alloc'ing to write to the server.

08-17-99 - Version 2.0pre

     - Now compiles under JDK-1.2. The driver supports both JDK-1.1
       and JDK-1.2 at the same time through a core set of classes.
       The driver will load the appropriate interface classes at
       runtime by figuring out which JVM version you are using.

     - Fixes for result sets with all nulls in the first row.
       (Pointed out by Tim Endres)

     - Fixes to column numbers in SQLExceptions in ResultSet
       (Thanks to Blas Rodriguez Somoza)

     - The database no longer needs to specified to connect.
       (Thanks to Christian Motschke)

07-04-99 - Version 1.2b

     - Better Documentation (in progress), in doc/mm.doc/book1.html

     - DBMD now allows null for a column name pattern (not in
       spec), which it changes to '%'.

     - DBMD now has correct types/lengths for getXXX().

     - ResultSet.getDate(), getTime(), and getTimestamp() fixes.
       (contributed by Alan Wilken)

     - EscapeProcessor now handles \{ \} and { or } inside quotes
       correctly. (thanks to Alik for some ideas on how to fix it)

     - Fixes to properties handling in Connection.
       (contributed by Juho Tikkala)

     - ResultSet.getObject() now returns null for NULL columns
       in the table, rather than bombing out.
       (thanks to Ben Grosman)

     - ResultSet.getObject() now returns Strings for types
       from MySQL that it doesn't know about. (Suggested by
       Chris Perdue)

     - Removed DataInput/Output streams, not needed, 1/2 number
       of method calls per IO operation.

     - Use default character encoding if one is not specified. This
       is a work-around for broken JVMs, because according to spec,
       EVERY JVM must support "ISO8859_1", but they don't.

     - Fixed Connection to use the platform character encoding
       instead of "ISO8859_1" if one isn't explicitly set. This
       fixes problems people were having loading the character-
       converter classes that didn't always exist (JVM bug).
       (thanks to Fritz Elfert for pointing out this problem)

     - Changed MysqlIO to re-use packets where possible to reduce
       memory usage.

     - Fixed escape-processor bugs pertaining to {} inside
       quotes.

04-14-99 - Version 1.2a

     - Fixed character-set support for non-Javasoft JVMs
       (thanks to many people for pointing it out)

     - Fixed ResultSet.getBoolean() to recognize 'y' & 'n'
       as well as '1' & '0' as boolean flags.
       (thanks to Tim Pizey)

     - Fixed ResultSet.getTimestamp() to give better performance.
       (thanks to Richard Swift)

     - Fixed getByte() for numeric types.
       (thanks to Ray Bellis)

     - Fixed DatabaseMetaData.getTypeInfo() for DATE type.
       (thanks to Paul Johnston)

     - Fixed EscapeProcessor for "fn" calls.
       (thanks to Piyush Shah at locomotive.org)

     - Fixed EscapeProcessor to not do extraneous work if there
       are no escape codes.
       (thanks to Ryan Gustafson)

     - Fixed Driver to parse URLs of the form "jdbc:mysql://host:port"
       (thanks to Richard Lobb)

03-24-99 - Version 1.1i

     - Fixed Timestamps for PreparedStatements

     - Fixed null pointer exceptions in RSMD and RS

     - Re-compiled with jikes for valid class files (thanks ms!)

03-08-99 - Version 1.1h

     - Fixed escape processor to deal with un-matched { and }
       (thanks to Craig Coles)

     - Fixed escape processor to create more portable (between
       DATETIME and TIMESTAMP types) representations so that
       it will work with BETWEEN clauses.
       (thanks to Craig Longman)

     - MysqlIO.quit() now closes the socket connection. Before,
       after many failed connections some OS's would run out
       of file descriptors. (thanks to Michael Brinkman)

     - Fixed NullPointerException in Driver.getPropertyInfo.
       (thanks to Dave Potts)

     - Fixes to MysqlDefs to allow all *text fields to be
       retrieved as Strings.
       (thanks to Chris at Leverage)

     - Fixed setDouble in PreparedStatement for large numbers
       to avoid sending scientific notation to the database.
       (thanks to J.S. Ferguson)

     - Fixed getScale() and getPrecision() in RSMD.
       (contrib'd by James Klicman)

     - Fixed getObject() when field was DECIMAL or NUMERIC
       (thanks to Bert Hobbs)

     - DBMD.getTables() bombed when passed a null table-name
       pattern. Fixed. (thanks to Richard Lobb)

     - Added check for "client not authorized" errors during
       connect. (thanks to Hannes Wallnoefer)

02-19-99 - Version 1.1g

     - Result set rows are now byte arrays. Blobs and Unicode
       work bidriectonally now. The useUnicode and encoding
       options are implemented now.

     - Fixes to PreparedStatement to send binary set by
       setXXXStream to be sent un-touched to the MySQL server.

     - Fixes to getDriverPropertyInfo().

12-31-98 - Version 1.1f

     - Changed all ResultSet fields to Strings, this should allow
       Unicode to work, but your JVM must be able to convert
       between the character sets. This should also make reading
       data from the server be a bit quicker, because there is now
       no conversion from StringBuffer to String.

     - Changed PreparedStatement.streamToString() to be more
       efficient (code from Uwe Schaefer).

     - URL parsing is more robust (throws SQL exceptions on errors
       rather than NullPointerExceptions)

     - PreparedStatement now can convert Strings to Time/Date values
       via setObject() (code from Robert Currey).

     - IO no longer hangs in Buffer.readInt(), that bug was
       introduced in 1.1d when changing to all byte-arrays for
       result sets. (Pointed out by Samo Login)

11-03-98 - Version 1.1b

     - Fixes to DatabaseMetaData to allow both IBM VA and J-Builder
       to work. Let me know how it goes. (thanks to Jac Kersing)

     - Fix to ResultSet.getBoolean() for NULL strings
       (thanks to Barry Lagerweij)

     - Beginning of code cleanup, and formatting. Getting ready
       to branch this off to a parallel JDBC-2.0 source tree.

     - Added "final" modifier to critical sections in MysqlIO and
       Buffer to allow compiler to inline methods for speed.

9-29-98

     - If object references passed to setXXX() in PreparedStatement are
       null, setNull() is automatically called for you. (Thanks for the
       suggestion goes to Erik Ostrom)

     - setObject() in PreparedStatement will now attempt to write a
       serialized  representation of the object to the database for
       objects of Types.OTHER and objects of unknown type.

     - Util now has a static method readObject() which given a ResultSet
       and a column index will re-instantiate an object serialized in
       the above manner.

9-02-98 - Vesion 1.1

     - Got rid of "ugly hack" in MysqlIO.nextRow(). Rather than
       catch an exception, Buffer.isLastDataPacket() was fixed.

     - Connection.getCatalog() and Connection.setCatalog()
       should work now.

     - Statement.setMaxRows() works, as well as setting
       by property maxRows. Statement.setMaxRows() overrides
       maxRows set via properties or url parameters.

     - Automatic re-connection is available. Because it has
       to "ping" the database before each query, it is
       turned off by default. To use it, pass in "autoReconnect=true"
       in the connection URL. You may also change the number of
       reconnect tries, and the initial timeout value via
       "maxReconnects=n" (default 3) and "initialTimeout=n"
       (seconds, default 2) parameters. The timeout is an
       exponential backoff type of timeout, e.g. if you have initial
       timeout of 2 seconds, and maxReconnects of 3, then the driver
       will timeout 2 seconds, 4 seconds, then 16 seconds between each
       re-connection attempt.

8-24-98 - Version 1.0

     - Fixed handling of blob data in Buffer.java

     - Fixed bug with authentication packet being
       sized too small.

     - The JDBC Driver is now under the LPGL

8-14-98 -

     - Fixed Buffer.readLenString() to correctly
          read data for BLOBS.

     - Fixed PreparedStatement.stringToStream to
          correctly read data for BLOBS.

     - Fixed PreparedStatement.setDate() to not
       add a day.
       (above fixes thanks to Vincent Partington)

     - Added URL parameter parsing (?user=... etc).


8-04-98 - Version 0.9d

     - Big news! New package name. Tim Endres from ICE
       Engineering is starting a new source tree for
       GNU GPL'd Java software. He's graciously given
       me the org.gjt.mm package directory to use, so now
       the driver is in the org.gjt.mm.mysql package scheme.
       I'm "legal" now. Look for more information on Tim's
       project soon.

     - Now using dynamically sized packets to reduce
       memory usage when sending commands to the DB.

     - Small fixes to getTypeInfo() for parameters, etc.

     - DatabaseMetaData is now fully implemented. Let me
       know if these drivers work with the various IDEs
       out there. I've heard that they're working with
       JBuilder right now.

     - Added JavaDoc documentation to the package.

     - Package now available in .zip or .tar.gz.

7-28-98 - Version 0.9

     - Implemented getTypeInfo().
       Connection.rollback() now throws an SQLException
       per the JDBC spec.

     - Added PreparedStatement that supports all JDBC API
       methods for PreparedStatement including InputStreams.
       Please check this out and let me know if anything is
       broken.

     - Fixed a bug in ResultSet that would break some
       queries that only returned 1 row.

     - Fixed bugs in DatabaseMetaData.getTables(),
       DatabaseMetaData.getColumns() and
       DatabaseMetaData.getCatalogs().

     - Added functionality to Statement that allows
       executeUpdate() to store values for IDs that are
       automatically generated for AUTO_INCREMENT fields.
       Basically, after an executeUpdate(), look at the
       SQLWarnings for warnings like "LAST_INSERTED_ID =
       'some number', COMMAND = 'your SQL query'".

       If you are using AUTO_INCREMENT fields in your
       tables and are executing a lot of executeUpdate()s
       on one Statement, be sure to clearWarnings() every
       so often to save memory.

7-06-98 - Version 0.8

     - Split MysqlIO and Buffer to separate classes. Some
       ClassLoaders gave an IllegalAccess error for some
       fields in those two classes. Now mm.mysql works in
       applets and all classloaders.

       Thanks to Joe Ennis <jce@mail.boone.com> for pointing
       out the problem and working on a fix with me.

7-01-98 - Version 0.7

     - Fixed DatabaseMetadata problems in getColumns() and
       bug in switch statement in the Field constructor.

       Thanks to Costin Manolache <costin@tdiinc.com> for
       pointing these out.

5-21-98 - Version 0.6

     - Incorporated efficiency changes from
       Richard Swift <Richard.Swift@kanatek.ca> in
       MysqlIO.java and ResultSet.java

     - We're now 15% faster than gwe's driver.

     - Started working on DatabaseMetaData.

       The following methods are implemented:
        * getTables()
        * getTableTypes()
        * getColumns
        * getCatalogs()<|MERGE_RESOLUTION|>--- conflicted
+++ resolved
@@ -1,27 +1,23 @@
 # Changelog
 # https://dev.mysql.com/doc/relnotes/connector-j/8.0/en/
 
-<<<<<<< HEAD
+Version 8.0.16
+
+  - Fix for Bug#92819 (28834959), EXPRPARSER THROWS WRONGARGUMENTEXCEPTION WHEN PARSING EMPTY JSON ARRAY.
+
+  - Fix for Bug#21921956, X DEVAPI: EXPRESSION PARSE ERROR WITH UNARY OPERATOR.
+
+  - Fix for Bug#94031 (29257922), WRONG JSON_UNQUOTE WORKAROUND.
+
+  - Fix for Bug#22931700, BINDINGS.GETBOOLEAN() ALWAYS RETURNS FALSE.
+
+  - Fix for Bug#25650912, ERROR MESSAGE NOT CLEAR WHEN WE PASS A CHAR DATA TO ANY TABLE API.
+
+  - Fix for Bug#25642021, CHANGEUSER() FAILS WHEN ENABLEPACKETDEBUG=TRUE.
+
 Version 8.0.15
 
-  - Fix for Bug#92819 (28834959), EXPRPARSER THROWS WRONGARGUMENTEXCEPTION WHEN PARSING EMPTY JSON ARRAY.
-
-  - Fix for Bug#21921956, X DEVAPI: EXPRESSION PARSE ERROR WITH UNARY OPERATOR.
-
-  - Fix for Bug#94031 (29257922), WRONG JSON_UNQUOTE WORKAROUND.
-
-  - Fix for Bug#22931700, BINDINGS.GETBOOLEAN() ALWAYS RETURNS FALSE.
-
-  - Fix for Bug#25650912, ERROR MESSAGE NOT CLEAR WHEN WE PASS A CHAR DATA TO ANY TABLE API.
-
-  - Fix for Bug#25642021, CHANGEUSER() FAILS WHEN ENABLEPACKETDEBUG=TRUE.
-=======
-Version 8.0.16
-
-Version 8.0.15
-
   - Fix for Bug#94051 (29261254), Not recommended default for 'allowLoadLocalInfile'.
->>>>>>> 82f45a51
 
 Version 8.0.14
 
