--- conflicted
+++ resolved
@@ -2,11 +2,9 @@
 # $Id$
 mm-dd-15 - Version 5.1.37
 
-<<<<<<< HEAD
+  - Fix for Bug#78106 (21648826), Potential memory leak with inflater.
+
   - Fix for Bug#78225 (21697684), DEFAULT NO_AUTO_CREATE_USER SQL_MODE BEHAVIOR BROKE SOME TESTS
-=======
-  - Fix for Bug#78106 (21648826), Potential memory leak with inflater.
->>>>>>> 3dd4400a
 
   - Fix for Bug#77665 (21415165), JDBC fails to connect with MySQL 5.0.
 
