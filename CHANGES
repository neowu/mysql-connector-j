--- conflicted
+++ resolved
@@ -42,13 +42,9 @@
 
   - Add test for already fixed Bug#72546 (18719760), C/J Fabric createGroup() throws ClassCastException
 
-<<<<<<< HEAD
+  - Fix for Bug#77217 (21184949), ClassCastException when executing a streaming PreparedStatement with Fabric
+
   - Merged version 5.1.35.
-=======
-  - Fix for Bug#77217 (21184949), ClassCastException when executing a streaming PreparedStatement with Fabric
-
-03-23-15 - Version 5.1.35
->>>>>>> 02d52a0c
 
   - Fix for Bug#19536760, GETSTRING() CALL AFTER RS.RELATIVE() RETURNS NULLPOINTEREXCEPTION
 
