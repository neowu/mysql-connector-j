# Changelog
# $Id$

nn-nn-12 - Version 5.1.19
<<<<<<< HEAD
  - Added support for pluggable authentication via the com.mysql.jdbc.AuthenticationPlugin
    interface (which extends standard "extension" interface). Examples are in
    com/mysql/jdbc/authentication and in testsuite.regression.ConnectionRegressionTest.
    This introduces three new properties:

       authenticationPlugins defines comma-delimited list of classes that implement
       com.mysql.jdbc.AuthenticationPlugin and which will be used for authentication
       unless disabled by "disabledAuthenticationPlugins" property.

       disabledAuthenticationPlugins defines comma-delimited list of classes implementing
       com.mysql.jdbc.AuthenticationPlugin or mechanisms, i.e. "mysql_native_password".
       The authentication plugins or mechanisms listed will not be used for authentication
       which will fail if it requires one of them. It is an error to disable the default
       authentication plugin (either the one named by "defaultAuthenticationPlugin" property
       or the hard-coded one if "defaultAuthenticationPlugin" propery is not set).

       defaultAuthenticationPlugin defines name of a class implementing
       com.mysql.jdbc.AuthenticationPlugin which will be used as the default authentication
       plugin. It is an error to use a class which is not listed in "authenticationPlugins"
       nor it is one of the built-in plugins. It is an error to set as default a plugin
       which was disabled with "disabledAuthenticationPlugins" property. It is an error
       to set this value to null or the empty string (i.e. there must be at least a valid
       default authentication plugin specified for the connection, meeting all constraints
       listed above).

  - Fix for Bug#63526. The problem happens in com.mysql.jdbc.EscapeProcessor#escapeSQL.
    The function recognizes the string in the create table statement as an escape
	sequence (line 136+138). The "if" construct beginning in line 182 tries to match a
	white-space collapsed version of the string to prefixes for valid jdbc-escapes
	(till line 300). Since no matching escape sequence is found and no "else" clause
	is defined, neither the token, nor replacement are added to the resulting escaped
	SQL string.
=======

  - Fix for Bug#63526. The problem happens in com.mysql.jdbc.EscapeProcessor#escapeSQL.  The function recognizes the string in the create table statement as an escape sequence (line 136+138). The "if" construct beginning in line 182 tries to match a white-space collapsed version of the string to prefixes for valid jdbc-escapes (till line 300). Since no matching escape sequence is found and no "else" clause is defined, neither the token, nor replacement are added to the resulting escaped SQL string.
>>>>>>> 0caec068

  - Fix for Bug#61203, noAccessToProcedureBodies does not work anymore.

  - Fix for Bug#63811, pointless Socket.bind() when using ephemeral ports and interfaces, which limits scalability on some platforms.
    
  - Connection.changeUser() would not check for closed connections, leading to NPEs when this method was called on a closed connection.
	
  - Fix for Bug#63284, memory leak with Failover proxied Statement/PreparedStatement with DBCP due to improper implementation of equals().
    
  - Prepared statements would needlessly allocate a 4K buffer for converting
    streams when no set*Stream() methods had been used.
  
10-03-11 - Version 5.1.18
 
  - Fix for Bug#12565726, not putting the space between VALUES() and ON DUPLICATE KEY UPDATE
	causes C/J a) enter rewriting the query although it has ON UPDATE 
	and b) to generate the wrong query with multiple ON DUPLICATE KEY

  - Fix for Bug#12784170, "process fork failure" errors while running test suite via ant on Windows.
    Added new ant flag, com.mysql.jdbc.junit.fork, which controls whether JUnit will fork new processes
    for testing ("on", default and legacy behavior) or not ("off", required for Windows).  

  - Reverting changes made to ConnectionImpl.java,
    private boolean characterSetNamesMatches function.

  - Added function MYSQL_INDEX_TO_MYSQL_CHARSET to retrieve server charset name
    using index instead of parsing variables to CharsetMapping.java.

  - Completed fix for Bug#61201/12649557, fixed tests failures.
  
  - Fix for Bug#61201/12649557, Can't establish connection when url has
    sessionVariables and characterEncoding. Fix covers only MySQL server 4.1+
    
  - Fix for Bug#61501 - Calling Statement.cancel() on a statement that isn't
    currently executing will cause some later-executed query on the same
    connection to be cancelled unexpectedly. The driver now guards against this
    condition, but it is an underlying server issue. The MySQL statement "KILL QUERY"
    (which is what the driver uses to implement Statement.cancel()) is rather
    non-deterministic, and thus the use of Statement.cancel() should be avoided
    if possible.
    
  - Fix for Bug#61866/12791594 - Calling Statement.getWarnings() after
    Statement.clearWarnings() has been called, returns the "old" warnings.
    
  - Fix for Bug#13036537 - LRUCache was really a least-recently-added cache.

  - Fix for Bug#13036309, Correcting parameter name in maxPerformance.properties.


07-04-11 - Version 5.1.17

  - Fix for Bug#61332 - LIKE not optimized in server when run against I__S tables and no wildcards used.
    Databases/tables with "_" and/or "%" in their names (escaped or not) will be handled by this code path,
	although slower, since it's rare to find these characters in table names in SQL. If there's a "_" or "%"
	in the string, LIKE will take care of that, otherwise we now use = . The only exception is
	information_schema database which is handled separately. Patch covers both getTables() and getColumns().

  - Fix for Bug#61150 - First call to stored procedure fails with "No Database Selected".
	The workaround introduced in DatabaseMetaData.getCallStmtParameterTypes to fix
	the bug in server where SHOW CREATE PROCEDURE was not respecting lower-case table names
	is misbehaving when connection is not attached to database and on non-casesensitive OS.

  - Fix for Bug#61105 - Avoid a concurrent bottleneck in Java's character set
    encoding/decoding when converting bytes to/from Strings.
    
04-21-11 - Version 5.1.16

  - Partial fix for BUG#54135 - setQueryTimeout unsafe across VIP. Fix prevents c/J from 
    killing the right ConnectionID but on wrong server.

  - Fix for BUG#57808 - wasNull not set for DATE field with value 0000-00-00
	in getDate() although zeroDateTimeBehavior is convertToNull.

  - Fix for Bug#54425 - Bypassing the server protocol bug where DB should be null-terminated
    whether it exists or not. Affects COM_CHANGE_USER.
	
  - Fix for Bug#60313 (11890729), bug in 
    com.mysql.jdbc.ResultSetRow.getTimestampFast().

  - Fix for bug 11782297, DBMD.getTables (so thus getColumns too) fails with 
    table names containing dot (like "junk_[Sp:e,c/ C-h+a=.r]").
  
  - Added the ability to determine if the connection is against a server on the 
    same host via the Connection.isServerLocal() method.
    
  - Fix for bug 12325877, Setting "autoReconnect=true" and 
    "cacheServerConfiguration=true" would cause connections created after
    an existing connection fails to have non-existent values for server
    variables which lead to exceeding of max allowed packet exceptions when the
    new connections were used.

02-08-11 - Version 5.1.15

   - Fix for Bug#38367, parameters metadata did not reflect the fact that NULL is allowed 
     parameter value. So DatabaseMetaData.getProcedureColumns will set isNullable member to
	 java.sql.DatabaseMetaData.procedureNullable now.

   - Completed fix for Bug#27916.

   - Fix for Bug#59224, adding 5.5 reserved words to DatabaseMetaData.getSQLKeywords().

   - Fixed an issue where statement comments set via Connection.setStatementComment()
     weren't represented in autoGenerateTestcaseScript=true output.
     
   - Added ability to include the current java thread dump in the exception message
     given for deadlock/wait lock timeout exceptions, enable with 
     "includeThreadDumpInDeadlockExceptions=true" in your JDBC url.

   - Added ability to include current thread name as a statement comment visible
     in MySQL's "SHOW PROCESSLIST" and Innodb deadlock diagnostics, enable with
     "includeThreadNamesAsStatementComment=true".
     
   - Added an SLF4J logging adapter. Enable by adding setting the connection 
     property "logger" to "Slf4JLogger" and placing the appropriate bridge
     from SLF4J to the logging framework of choice in your CLASSPATH. As with
     other Connector/J logging adapters, the log category name used by the 
     driver is "MySQL". See http://www.slf4j.org/manual.html for more details. 
     
12-06-10 - Version 5.1.14

   - Fix for Bug#58728, NPE in com.mysql.jdbc.jdbc2.optional.StatementWrappe.getResultSet()
     if rs is null. Regression test case added to Statement regression tests.

   - Fix for Bug#58751, DatabaseMetadata.getIndexInfo() CARDINALITY now clamped
     to Integer.MAX_VALUE.

   - Fix for BUG#58590
   - Testsuite.Simple.DateTest, MetadataTest, NumbersTest and StatementsTest cleaned and fixed.

   - Testsuite.simple, ConenctionTest & DataSourceTest are up to date. Major rework on 
     ConnectionTest.testDeadlockDetection (Sveta) and testUseCompress.
   
   - Testsuite.simple, CallableStatementTest & CharsetTests are up to date.
   
   - Testsuite.regression SubqueriesRegressionTest and StringRegressionTest are up to date.

   - Testsuite.regression MicroPerformanceRegressionTest, NumbersRegressionTest, PooledConnectionRegressionTest,
     ResultSetRegressionTest are up to date.

   - Testsuite.regression.MetaDataRegressionTest up to date.
   
   - Typo in StatementRegressionTest.testLikeWithBackslashes fixed. StatementRegressionTest
     is up to date.

   - Fix for Bug#58232 - CallableStatement fails to fetch OUT parameter against 5.5 server
   
   - Testsuite.regression.Connection, tests for BUG#45419 refined by Todd so not to cause failures.

   - Testsuite.regression.CallableStatement, tests for BUG#26959 failing against 5.5+ server.

   - Bringing testsuite.regression.CachedRowsetTest up to date.

   - Bringing BLOBregression tests up to date.

   - Fix for Bug#58042 - Statements test failure not handled.

   - Fix for Bug#57850 - Refresh SELECT statement doesn't use correct data type.
     Added Field.valueNeedsQuoting (private final boolean) and protected boolean getvalueNeedsQuoting().
	 UpdatableResultSet refresher and updater call upon this value now.
	 
   - Removing commented source in fix for Bug#57697
   - Fix for Bug#57697 - Metadata getTables() was not checking for table_name already been quoted.
   - Fix for Bug#57694 - 3byte UTF8 can not be used with 5.5.3+ server.
   - Fix for Bug#57701 - StatementsTest.testBatchRewriteErrors() failing on new servers.
   
   - Fix for Bug#54756 - Cannot retrieve data from ResultSet by column name from a Sphinx daemon.
     We were relying only on "server version string" passed. Now, determining
	 server version is done via protocol flags too, where applicable.

   - Fix for Bug#57022 - cannot execute a store procedure with output parameters,
     database parameter was ignored in db.sp notation. The fix is to "sanitize" 
	 db.sp call just like in patch for noAccessToProcedureBodies. BaseTestCase
	 extended with createDatabase and dropDatabase. Regression test added.

   - Fix for Bug#57262 - "useOldUTF8Behavior" behavior was broken since 5.1.3,
     now explicitly sets connection character set to latin1 ("SET NAMES latin1")
     during connection post-handshake process.
     
   - Patch for problem where "noAccessToProcedureBodies=true" was causing 
     "underprivileged" user not to have access to procedures created by him.

   - Patch for Bug#56305, unhandled NPE in DatabaseMetaData.java when calling 
     wrong-cased function without access to mysql.proc. Although simple by 
     itself, some more enhancements were needed for everything to function 
     properly.  So, along with catching potential NPE due to server bug, a 
     guard against calling JDBC functions with db_name.proc_name notation was 
     also added. Necessary changes added to StringUtils.java too.

   - Added ability to load-balance while auto-commit is enabled.  This 
     introduces two new properties:

       loadBalanceAutoCommitStatementThreshold defines the number of matching 
       statements which will trigger the driver to (potentially) swap physical 
       server connections, 

       loadBalanceAutoCommitStatementRegex defines the regular expression 
       against which statements must match.  The default values (0 and blank, 
       respectively) retain the previously-established behavior that 
       connections with auto-commit enabled are never balanced.  Feature 
       request documented in Bug#55723.

   - Minor fix in getProcedureColumns() DisplaySize for Bug#51712. Fix for 
     Bug#41269 is not complete without this.  getColumnDisplaySize on a 
     ResultSet already consisting of metadata is now functional thanks to 
     Bogdan.

   - Minor fix for Bug#55217, return 4 as a result of DataBaseMetadata.getJDBCMajorVersion() as per manual.

   - Added support for hosts specified in the URL of the form: 
     address=(key=value), supported keys are:
       
       (protocol=tcp or pipe (for named pipes on Windows)
       (path=[] for named pipes)
       (host=[]) for TCP connections 
       (port=[]) for TCP connections 
       
       An example would be:
       
       jdbc:mysql://address=(protocol=tcp)(host=localhost)(port=3306)(user=test)/db
       
      Any other parameters are treated as host-specific properties that follow 
      the conventions of the JDBC URL properties. This now allows per-host 
      overrides of any configuration property for multi-host connections 
      (failover, loadbalance, replication). We do recommend that the overrides 
      are limited to user, password, network timeouts and statement and 
      metadata cache sizes. Unexpected behavior may be observed with other 
      per-host overrides.

    - Fix for Bug#56099 - Added support for JDBC4-specific functionality when 
      using load-balanced connections.

    - Fix for Bug#56200 - Added diagnostic information to SQLException message 
      thrown when a closed load-balanced connection is reused.  This 
      information will identify the conditions which caused the connection to 
      be closed.
      
    - Fix for Bug#56429 - When using Connector/J configured for failover 
      (jdbc:mysql://host1,host2,... URLs), the non-primary servers re-balance 
      and spawned new idle connections when the transactions on the master were
      committed or rolled-back, eventually exceeding max_connections. It was 
      also discovered that session state (autocommit, isolation level, catalog)
      wasn't  being copied from the primary connection to secondary 
      connections correctly because of the same changes that caused this bug, 
      and this was fixed as well.
     
    - Fix for Bug#56706 - Ensure read-only state is synchronized when new 
      load-balanced connections are selected.
      
    - Fixed Bug#56955 - Connection properties "trustCertificateKeyStoreType" 
      and "clientCertificateKeyStoreType" have invalid defaults, therefore 
      connections that specify "useSSL" will sometimes fail with exceptions 
      from JSSE unless "JKS" has been specified for both of these properties. 
      The default value for these properties is now "JKS", and thus it no 
      longer has to be specified.
      
    - Fixed Bug#56979 - Improper connection closing logic leads to TIME_WAIT 
      sockets on server
      
    - Fixed Bug#57380 - DatabaseMetaData.supportsMultipleResultSets() now returns
      true when connected to a 4.1 version or later server.
      
    - Fixed Bug#58706 - Failover connections didn't honor "failOverReadOnly=false", and in some
      situations would not fall back.
      
    - Removed logging integrations with log4j and apache-commons-logging due to license 
      incompatibility. Replacing with SLF4J integration in next release.

06-24-10 - Version 5.1.13

   - Minor fix in previous patch for Bug#51904. Function ConnectionImpl.setCatalog() was passed quoted argument thus breaking with "...for the right syntax to use near 'test``'"
	  
    - Fix for Bug#51912 - Passing NULL as cat. param to getProcedureColumns with !nullCatalogMeansCurrent
	
    - Fix for Bug#52167 - Can't parse parameter list with special characters inside
	
    - Fix for Bug#51904 - getProcedureColumns() always returns PROCEDURE_CAT result column as NULL
	
    - Fix for Bug#51712 - Display Size is always 0 for columns returned by getProcedureColumns()

    - Fix for Bug#51908 - db variable might have end up unassigned when calling
      getProcedureColumns()/Functions(). This is a followup on code changes made
      for Bug#51022.
    
    - Fixed Bug#51266 - jdbc:mysql:loadbalance:// would stick to the first
      host in the list in some cases, especially exacerbated if the host was
      down.
      
    - Replaced URLs of the form jdbc:mysql://host-1,host-2 with a composite of
      a normal connection and a jdbc:mysql:loadbalance:// connection for more 
      robustness and cleaner code.
      
    - Fixed BUG#51643 - Connections using jdbc:mysql:loadbalance:// would 
      have statements (and prepared statements) that did not have their connections
      changed upon commit()/rollback(), and thus applications that held statement
      instances past commit()/rollback() could have data written to or read from
      un-intended connections.
      
    - Fixed BUG#51666 - StatementInterceptors were never "un-safed" after connection 
      establishment, causing interceptors which returned result sets pre/post execution
      would not work.
      
    - Fixed BUG#51783 - Load-balanced connections could throw a SQLException
      incorrectly on commit() or rollback().  This was not caused by failures in commit
      or rollback, but rather by the possibility that the newly-selected physical
      connection was stale.  Added logic to catch and retry if this happens, up to
      the number of hosts specified for load-balancing.  Also added new property,
      loadBalanceValidateConnectionOnSwapServer, which controls whether to explicitly
      ping the selected host (otherwise, the host is presumed to be up, and will only
      be noticed if auto-commit or transaction isolation state needs to be set and
      fails).
      
    - Added loadBalancePingTimeout property to allow a specific timeout to be set
      for each ping executed against the servers.  This ping is executed when the
      physical connections are rebalanced (commit/rollback or communication exception),
      or when a query starting with (exactly) "/* ping */" is executed.  The latter
      causes each open underlying physical connection to be pinged.

    - Fixed BUG#51776 - Connection.rollback() could swallow exceptions incorrectly.

    - Fixed BUG#52231 - Differences in definitions of which SQLExceptions trigger
      a failover event could result in failure to try more than a single host in 
      certain situations.
      
    - Fixed BUG#52534 - Performance regression using load-balanced connection.  

    - More aggressively purge the statement timeout timers after they've been cancelled to
      trade time for memory. This purge only happens if statement timeouts are in use.
      
    - Added management of running load-balanced connections.  Statistics can be obtained,
      and hosts added/dropped via com.mysql.jdbc.ConnectionGroupManager or the JMX
      implementation.  This functionality is enabled by setting the new paramenter,
      loadBalanceConnectionGroup to the name of the logical grouping of connections.
      All load-balanced connections sharing the same loadBalanceConnectionGroup value,
      regardless of how the application creates them, will be managed together.  To
      enable JMX-based management, set loadBalanceEnableJMX=true and ensure that remote
      JMX is enabled in the JRE (eg, use -Dcom.sun.management.jmxremote).
      
    - Added loadBalanceExceptionChecker property, which takes a fully-qualified class
      name implementing com.mysql.jdbc.LoadBalancedExceptionChecker interface.  This
      allows custom evaluation of SQLExceptions thrown to determine whether they should
      trigger failover to an alternate host in load-balanced deployments.  The default
      is com.mysql.jdbc.StandardLoadBalanceExceptionChecker.
      
    - Added two new properties which allow more flexibility in determining which
      SQLExceptions should trigger failover in a load-balanced deployment.  The new
      loadBalanceSQLStateFailover property takes a comma-delimited list of SQLState
      codes which are compared to the SQLState of the SQLException (matching done
      with trailing wildcard), while loadBalanceSQLExceptionSubclassFailover takes
      a comma-delimited list of fully-qualified class/interface names, against
      which the SQLException is checked to determine if it is an instance of any.
      Matches trigger failover to an alternate host.
      
    - Fixed Bug#51704 - Re-written batched statements don't honor escape processing 
      flag of their creator.
      
    - Fixed Bug#43576 - Sometimes not able to register OUT parameters for 
      CallableStatements.
      
    - Fixed Bug#54175 - Driver doesn't support utf8mb4 for servers 5.5.2 and newer. The
      driver now auto-detects servers configured with character_set_server=utf8mb4 or
      treats the Java encoding "utf-8" passed via "characterEncoding=..." as utf8mb4 in
      the "SET NAMES=" calls it makes when establishing the connection. 
    
02-18-10 - Version 5.1.12

    - NO_INDEX_USED and NO_GOOD_INDEX used were only being set when profileSQL 
      was set to "true", and in some cases their values were reversed.

    - Fix for Bug#51022 - conn.getMetaData().getProcedures("schema",null,"%"); 
      returns all stored procedures from all databases and not only for given 
      one.
	
    - Fixed Bug#50538 - ${svn.revno} shows up in DBMD.getDriverVersion().
    
    - Removed usage of timestamp nanoseconds in PreparedStatement.setTimestamp(),
      as long as Bug#50774 exists in the server and there's no real support
      for nanos/micros in TIMESTAMPs, avoid the performance regression usage of 
      them causes.

    
01-20-10 - Version 5.1.11
 
    - Fix for BUG#50288 - NullPointerException possible during invalidateCurrentConnection() for load-balanced
      connections.
 
    - Fix for BUG#49745 - deleteRow() for updatable result sets can cause full table scan because escaped hex 
      values are used for primary key identifiers.
 
    - Fix for BUG#49607 - Provide Connection context in ExceptionInterceptor.
 
    - Fix for BUG#48605 - Ping leaves closed connections in liveConnections, causing subsequent Exceptions when
      that connection is used.
 
    - Fix for BUG#48442 - Load-balanced Connection object returns inconsistent results for hashCode() and equals()
      dependent upon state of underlying connections.
 
    - Fix for BUG#48172 - Batch rewrite requires space immediately after "VALUES"
    
    - Statement Interceptors didn't completely intercept server-side prepared statements.
    
    - Fix for BUG#48486 Cannot use load balanced connections with MysqlConnectionPoolDataSource.
    
    - Fix for Bug#32525 - "noDatetimeStringSync" doesn't work for server-side prepared statements. Now it does.

    - Hooked up exception interceptors so they get called now.
    
    - Rev'd the statement interceptor interface to pass on some server flags, warning counts and errors. See 
      the com.mysql.jdbc.StatementInteceptorsV2 interface for more details. The driver will create adaptors to
      transparently convert older implementations to the newer interface at runtime.
      
    - Statement Interceptors are now enabled at connection instantiation, but 
      can not return result sets (they will be ignored)  until the connection 
      has bootstrapped itself. If during the init() method your interceptor 
      requires access to the connection itself, it should ensure that methods 
      that might throw exceptions if the connection is closed should handle 
      this in a robust manner.
      
    - "Replication" connections (those with URLs that start with 
      jdbc:mysql:replication) now use a jdbc:mysql:loadbalance connection
      under the hood for the slave "pool". This also means that one can set
      load balancing properties such as "loadBalanceBlacklistTimeout" and
      "loadBalanceStrategy" to choose a mechanism for balancing the load and
      failover/fault tolerance strategy for the slave pool. This work was done
      in order to fix Bug#49537.
      
    - Fixed Bug#36565 - permgen leak from java.util.Timer. Unfortunately no great
      fix exists that lets us keep the timer shared amongst connection instances, so
      instead it's lazily created if need be per-instance, and torn down when the 
      connection is closed.
      
    - Fixed BUG#49700 - Connections from ConnectionPoolDataSource don't
      maintain any values set with "sesssionVariables=...". This was a bug
      in Connection.changeUser()/resetServerState(), we now resubmit the
      session variables during the execution of these methods.
    
09-22-09 - Version 5.1.10

    - Fix for BUG#47494 - Non standard port numbers in the URL are not honored.

09-16-09 - Version 5.1.9

    - The driver has been OSGi-ified. The bundle symbolic name is "com.mysql.jdbc", see META-INF/MANIFEST.MF to see
      what interfaces we export.
      
    - Fixed BUG#45040, adding missing tags from SVN import to BZR branch for
      5.1.
      
    - Fix for a variant of Bug#41484 - ResultSet.find*(String) failed when using cached result set
      metadata.
      
    - Fixed BUG#46637 - When the driver encounters an error condition that causes it to create a 
      CommunicationsException, it tries to build a friendly error message that helps diagnose 
      what is wrong. However, if there has been no network packets received from the server, 
      the error message contains bogus information like:

      "The last packet successfully received from the server was 1,249,932,468,916 milliseconds ago.  
      The last packet sent successfully to the server was 0 milliseconds ago."
      
      Now the error message states that it has never received any packets from the server in this
      scenario.
      
    - Added a new option, "queryTimeoutKillsConnection", when set to "true" will cause timeouts set
      by Statement.setQueryTimeout() to forcibly kill the connection, not just the query.
      
    - Fixed BUG#32216, "PORT" property filled in by Driver.parseURL() not always present. The driver 
      will now always fill in the "PORT" (using 3306 if not specified) property, and the "HOST" property 
      (using "localhost" if not specified) when parseURL() is called. The driver also parses a list of hosts 
      into HOST.n and PORT.n properties as well as adding a property "NUM_HOSTS" for the number of hosts 
      it has found. If a list of hosts is passed to the driver, "HOST" and "PORT" will be set to the 
      values given by "HOST.1" and "PORT.1" respectively. This change has centralized and cleaned up a large
      swath of code used to generate lists of hosts, both for load-balanced and fault tolerant connections and
      their tests.
      
    - Fixed the ResultSet side of BUG#23584 - Calendar discared when retrieving dates from server-side prepared
      statements. The other cases of this bug were fixed when "useLegacyDatetimeCode=false" became the default.

    - Fixed Bug#44324 - Data truncation exceptions did not return the vendor error code from the server. Note that
      the vendor error code is not hard-coded to 1265 as in the bug report, because the server returns different
      error codes for different types of truncations, and we did not want to mask those.
      
    - Fixed Bug#27431 - ResultSet.deleteRow() advances the cursor. The driver now places the cursor on the prior
      row in the result set, or before the start of the result set if the result set is empty after the deletion.
      
    - Fixed Bug#43759 - ResultSet.deleteRow() generates corrupt DELETE statement for primary keys with binary
      data.
      
    - Fixed Bug#46925 - Suspendable XA connections were not pinned to the XID for the global transaction, leading
      to failure when attempting to suspend/resume/commit from different logical XA connections.
      
    - Fixed Bug#44508 - DatabaseMetadata.getSuperTypes() returns result set with incorrect column names.
      
    - Fixed Bug#46788 - Batched prepared statements with ON DUPLICATE KEY UPDATE are rewritten incorrectly when
      when there are parameters as part of the UPDATE clause. Statements of this form can not be rewritten
      as multi-value INSERTs so they are rewritten into multi-statements instead.

07-16-09 - Version 5.1.8
    - Fixed BUG#44588 - Fixed error message for connection exceptions when
      streaming result sets are used.
      
    - Modified/fixed test cases using UnreliableSocketFactory.

    - Fixed BUG#43421 - Made doPing() global blacklist-aware, so that it does not
      throw Exceptions when at least a single load-balanced server is available.

    - Fixed BUG#43071 - Specifying ASCII encoding for converting seed String to
      byte array; allowing system default encoding to be used causes auth failures
      on EBCDIC platforms.

    - Fixed BUG#43070 - traceProtocol parameter isn't configured early enough to
      capture handshake protocol.

    - Fixed BUG#41161 - PreparedStatement.addBatch() doesn't check for all parameters
      being set, which leads to a NullPointerException when calling executeBatch() and
      rewriting batched statements into multi-value or multi-statement statements.

    - Fixed BUG#42055 - ConcurrentModificationException possible when removing items
      from global blacklist.
      
    - Fixed Bug #42309 - Statement.getGeneratedKeys() returns 2 keys when
      using ON DUPLICATE KEY UPDATE
      
    - Fixed some quoting of substituted parameter issues in localized error messages.
    
    - Added a version check around getting the variable 'auto_increment_increment' for
      servers < 5.0.2, which quiets down a warning message that the driver would log
      when connecting to MySQL-4.1 or older.
      
    - The driver will automatically disable elideSetAutoCommit and useLocalTransactionState
      if it detects a MySQL server version older than 6.0.10 with the query cache enabled, due
      to Bug#36326 which can cause the server to report bogus transaction state.
      
    - Fixed a performance regression (Bug#41532) in rewritten batched inserts when "ON DUPLICATE KEY" 
      was present.
      
      Fixes include an improvement to token searching in the statement, and the ability for the driver
      to rewrite prepared statements that include "ON DUPLICATE KEY UPDATE" into multi-valued inserts as
      long as there is no use of LAST_INSERT_ID() in the update clause (as this would render 
      getGeneratedKey() values incorrect).
      
    - Fixed Bug#44056 - Statement.getGeneratedKeys() retains result set instances until statement is closed,
      thus causing memory leaks for long-lived statements, or statements used in tight loops.
      
    - Fixed issues with server-side prepared statement batch re-writing caused by the fix to Bug#41532.
      Rewriting of batched statements now works the same between normal prepared statements and server-side
      prepared statements.
      
    - Fixed Bug#44862 - getBestRowIdentifier does not return resultset as per JDBC API specifications

    - Fixed Bug#44683 - getVersionColumns does not return resultset as per JDBC API specifications

    - Fixed Bug#44865 - getColumns does not return resultset as per JDBC API specifications

    - Fixed Bug#44868 - getTypeInfo does not return resultset as per JDBC API specifications

    - Fixed Bug#44869 - getIndexInfo does not return resultset as per JDBC API specifications

    - Fixed Bug#44867 - getImportedKeys/exportedKeys/crossReference doesn't have correct type for DEFERRABILITY

    - Fixed Bug#41730 - SQL Injection when using U+00A5 and SJIS
    
    - Fixed Bug#43196 - Statement.getGeneratedKeys() doesn't return values for UNSIGNED BIGINTS with values > Long.MAX_VALUE.
      Unfortunately, because the server doesn't tell clients what TYPE the auto increment value is, the driver can't consistently 
      return BigIntegers for the result set returned from getGeneratedKeys(), it will only return them if the value is > Long.MAX_VALUE. 
      If your application needs this consistency, it will need to check the class of the return value from .getObject() on the 
      ResultSet returned by Statement.getGeneratedKeys() and if it's not a BigInteger, create one based on the java.lang.Long that 
      is returned.
      
    - Fixed Bug#38387 - "functionsNeverReturnBlobs=true" now works for SQL functions that return binary/binary collation VAR_STRINGS.

    - Fixed Bug#45171 - Connection.serverPrepareStatement() returns wrong default result set types
    
    - Fixed Bug #43714 - useInformationSchema with
      DatabaseMetaData.getExportedKeys() throws exception

    - Fixed Bug #42253 - multiple escaped quotes cause exception from
      EscapeProcessor

    - Fixed Bug #41566 - Quotes within comments not correctly ignored by
      statement parser

    - Fixed Bug #41269 - DatabaseMetadata.getProcedureColumns() returns
      wrong value for column length

    - Fixed Bug #40439 - Error rewriting batched statement if table name
      ends with "values".

    - Fixed Bug #41484 Accessing fields by name after the ResultSet is closed throws
      NullPointerException.

    - Fixed Bug #39426 - executeBatch passes most recent PreparedStatement params
      to StatementInterceptor
      
    - Support use of INFORMATION_SCHEMA.PARAMETERS when "useInformationSchema" is set "true" and the view exists
      for DatabaseMetaData.getProcedureColumns() and getFunctionColumns().
      
    - When "logSlowQueries" is set to "true", and the driver has made a connection to a server that has suport
      for the SERVER_QUERY_WAS_SLOW flag in the protocol, the query will be logged if the server indicates the
      query has passed the slow query threshold.

    - Added new property, "maxAllowedPacket" to set maximum allowed packet size to
      send to server.

10-22-08 - Version 5.1.7
	- Fixed BUG#33861 - Added global blacklist for LoadBalancingConnectionProxy and
	  implemented in RandomBalanceStrategy and BestResponseTimeBalanceStrategy.
	  Added new property, "loadBalanceBlacklistTimeout", to control how long a
	  server lives in the global blacklist.
	  
	- Fixed BUG#38782 - Possible IndexOutOfBoundsException in random load balancing
	  strategy.
	  
	- Fixed BUG#39784 - invalidateCurrentConnection() does not manage global blacklist
	  when handling connection exceptions.

	- Fixed BUG#40031 - Adding support for CallableStatement.execute() to call
	  stored procedures that are defined as NO SQL or SQL READ DATA when failed
	  over to a read-only slave with replication driver.

	- Fixed BUG#35170- ResultSet.isAfterLast() doesn't work with for
	  streaming result sets.
	  
	- Fixed BUG#35199 - Parse error for metadata in stored function.
	
	- Fixed BUG#35415 - When result set is from views without access to underlying
	  columns and is opened with CONCUR_UPDATABLE, don't throw SQLExceptions when
	  checking updatability due to access permissions, instead return
	  CONCUR_READONLY from getConcurrency.
	  
	- Fixed BUG#35666 - NullPointerException when using "logSlowQueries=true" with
	  server-side prepared statements enabled.
	  
	- Fixed BUG#35660 - Calling equals() on connections created with "jdbc:mysql:loadbalance:"
	  URLs did not have the same behavior as "plain" connections. The behavior we use
	  is the implementation in java.lang.Object, load-balanced connections just happened
	  to be using a java.lang.reflect.Proxy which required some custom behavior in 
	  equals() to make it work the same as "plain" connections.
	  
	  Note that there is no *specified* equals contract for JDBC connections in the
	  JDBC specification itself, but the test makes sure that our implementation is
	  at least consistent.
	    
	- Fixed BUG#35810 - Properties set in URLs and then passed to DataSources via setUrl() 
	  did not take effect in certain circumstances. This also fixes related bugs BUG#13261 and
	  BUG#35753.
	  
	- Fixed BUG#36051 - ResultSet.getTime() won't accept value of '24' for hours component of
	  a java.sql.Time.
	  
	- Fixed BUG#36830 - DBMD.getColumns() doesn't return correct COLUMN_SIZE for SET columns. The
	  logic wasn't accounting for the ","s in the column size.
	  
    - Fixed BUG#35610, BUG#35150- ResultSet.findColumn() and ResultSet.get...(String) doesn't allow
      column names to be used, and isn't congruent with ResultSetMetadata.getColumnName().
      
      By default, we follow the JDBC Specification here, in that the 4.0 behavior
	  is correct. Calling programs should use ResultSetMetaData.getColumnLabel() to dynamically determine
	  the correct "name" to pass to ResultSet.findColumn() or ResultSet.get...(String) whether or not the
	  query specifies an alias via "AS" for the column. ResultSetMetaData.getColumnName() will return the
	  actual name of the column, if it exists, and this name can *not* be used as input to ResultSet.findColumn()
	  or ResultSet.get...(String).
	  
	  The JDBC-3.0 (and earlier) specification has a bug, but you can get the buggy behavior
	  (allowing column names *and* labels to be used for ResultSet.findColumn() and get...(String)) by setting 
	  "useColumnNamesInFindColumn" to "true".
	
	- Fixed BUG#35489 - Prepared statements from pooled connections cause NPE when closed() under JDBC-4.0.
	
	- Added connection property "useLocalTransactionState" which configures if the driver use the in-transaction 
	  state provided by the MySQL protocol to determine if a commit() or rollback() should actually be sent to the database.
	  (disabled by default).
	  
	- Use socket timeouts for JDBC-4.0's Connection.isValid(int timeout) instead of timer tasks, for scalability. As a side effect
	  internally, any communications with the database can use a timeout different than the configured timeout, but this isn't currently
	  used.
	  
	- The number and position of columns for "SHOW INNODB STATUS" changed in MySQL-5.1, which caused the 
	  "includeInnodbStatusInDeadlockExceptions" feature to not show data about the deadlock.
	  
	- Implemented support of INFORMATION_SCHEMA for DatabaseMetadata.getTables() (views there are available as "SYSTEM TABLE"), and thus
	  also made INFORMATION_SCHEMA tables available via DatabaseMetadata.getColumns().
	  
	- Fixed BUG#39352, "INSERT ... ON DUPLICATE KEY UPDATE" doesn't return "0" for un-affected rows. This requires the driver to not
	  send the "CLIENT_FOUND_ROWS" flag to the server when it connects if the connection property "useAffectedRows" is set to "true", 
	  which breaks JDBC-compliance, but currently there is no other way to get correct return values from the server.
	  
	- Fixed BUG#38747 - ResultSets in "streaming" mode throw an exception when closed when the connection is set as "read-only".
	  
	- Fixed BUG#37570 - Can't use non-latin1 passwords. Added connection property "passwordCharacterEncoding". Leaving this set to 
	  the default value (null), uses the platform character set, which works for ISO8859_1 (i.e. "latin1") passwords. For passwords 
	  in other character encodings, the encoding will have to be specified with this property, as it's not possible for the driver to 
	  auto-detect this.
	  
	- Fixed BUG#39911 - We don't retrieve nanos correctly when -parsing- a string for a TIMESTAMP. MySQL itself doesn't support micros
	  or nanos in timestamp values, but if they're stored as strings, historically we try and parse the nanos portion as well. 
	  Unfortunately we -interpreted- them as micros. This fix includes correcting that behavior, and setting the milliseconds portion of
	  such TIMESTAMPs to a correct value as well.
	  
	- Fixed BUG#39962 - ResultSet.findColumn() is slow for applications that call it too often (we're looking at -you- Hibernate). We're
	  using TreeMaps to get case-insensitive comparisons (required for JDBC compliance), but they can be slower than hash maps, so using the
	  approach Alex Burgel points out in this bug seems to help.
	  
	- Fixed BUG#39956 - Statement.getGeneratedKeys() doesn't respect the 'auto_increment_increment' value. We now grab the *session-scoped* 
	  value, and use that. Beware that using "cacheServerConfig=true" will cause us to cache this value, so new connections won't see changes
	  that are applied via something like "init-sql".
	  
	- Fixed BUG#39611 - ReplicationConnection never sends queries to last host in slave list.
	
	- Fixed BUG#34185 - Statement.getGeneratedKeys() does not raise exception when statement was not 
	  created with Statement.RETURN_GENERATED_KEYS flags.
	  
	- Using autoGenerateTestcaseScript=true now logs all statements, regardless or not if they cause errors when processed by MySQL.
	  A "clock" value (millis since epoch) was added in the comment that is pre-pended with the idea that it can then be used
	  when post-processing output to sequence things correctly for a multi-threaded testcase, or to replay the test case with the
	  correct think times.
	
03-06-08 - Version 5.1.6

    - JDBC-4.0-ized XAConnections and datasources.
    
    - Fixed BUG#31790 MysqlValidConnectionChecker 
      doesn't properly handle ReplicationConnection
    
    - Fixed Bug#20491 - DatabaseMetadata.getColumns() doesn't
      return correct column names if connection character set
      isn't UTF-8. (There was a server-side component of this that
      was fixed late in the 5.0 development cycle, it seems, this
      is the last piece that fixes some loose ends in the JDBC
      driver). This fix touches *all* metadata information coming
      from the MySQL server itself.
      
    - Fixed MysqlIO.nextRowFast() to only attempt to read server
      warning counts and status if talking to a 4.1 or newer server
      (fixes a hang when reading data from 4.0 servers).
      
    - Made profiler event handling extensible via the "profilerEventHandler"
      connection property.
      
    - Fixed Bug#31823 - CallableStatement.setNull() on a stored function would 
      throw an ArrayIndexOutOfBounds when setting the last parameter to null when calling setNull().

    - Added SSL-related configuration property "verifyServerCertificate". If set to "false", the driver won't verify 
      the server's certificate when "useSSL" is set to "true".
      
      When using this feature, the keystore parameters should be specified by the 
      "clientCertificateKeyStore*" properties, rather than system properties, as the JSSE doesn't
      make it straightforward to have a non-verifying trust store and the "default" key store.
      
    - Fixed ResultSetMetadata.getColumnName() for result sets returned from
      Statement.getGeneratedKeys() - it was returning null instead of
      "GENERATED_KEY" as in 5.0.x.
      
    - More applicable fix for the "random" load balance strategy in the face
      of node non-responsive, it re-tries a *different* random node, rather 
      than waiting for the node to recover (for BUG#31053)
      
    - Fixed BUG#32577 - no way to store two timestamp/datetime values that happens
      over the DST switchover, as the hours end up being the same when sent as
      the literal that MySQL requires.

      Note that to get this scenario to work with MySQL (since it doesn't support
      per-value timezones), you need to configure your server (or session) to be in UTC,
      and tell the driver not to use the legacy date/time code by setting
      "useLegacyDatetimeCode" to "false". This will cause the driver to always convert
      to/from the server and client timezone consistently.
      
      This bug fix also fixes BUG#15604, by adding entirely new date/time handling
      code that can be switched on by "useLegacyDatetimeCode" being set to "false" as
      a JDBC configuration property. For Connector/J 5.1.x, the default is "true",
      in trunk and beyond it will be "false" (i.e. the old date/time handling code, warts
      and all will be deprecated).
      
    - Fixed BUG#32877 - Load balancing connection using best response time would incorrectly
      "stick" to hosts that were down when the connection was first created.
      
      We solve this problem with a black list that is used during the picking of new hosts.
      If the black list ends up including all configured hosts, the driver will retry for
      a configurable number of times (the "retriesAllDown" configuration property, with a default
      of 120 times), sleeping 250ms between attempts to pick a new connection.
      
      We've also went ahead and made the balancing strategy extensible. To create a new strategy,
      implement the interface com.mysql.jdbc.BalanceStrategy (which also includes our standard
      "extension" interface), and tell the driver to use it by passing in the
      class name via the "loadBalanceStrategy" configuration property. 
      
    - Fixed BUG#30508 - ResultSet returned by Statement.getGeneratedKeys() is not closed 
      automatically when statement that created it is closed.
      
    - Added two new connection properties, "selfDestructOnPingSecondsLifetime" and 
      "selfDestructOnPingMaxOperations" designed to control overall connection lifetime
      (useful to reclaim resources on the server side) for connection pools that don't have such a 
      facility. 
      
      The driver will consult the values of these properties when a ping is sent, either through 
      calling Connection.ping(), issuing the "ping marker" query (any query that starts with 
      "/* ping */"), or when using JDBC-4.0, calling Connection.isValid(). 
      
      If the connection has issued too many operations, or is too old, the driver will
      throw a SQLException with the SQLState of "08S01" at the time of the ping, which
      will cause the connection to be invalidated with most pools in use today.
      
    - Fixed issue where driver could send invalid server-side prepared statement 
      IDs to the server when the driver was setup to do auto-reconnect as the
      connection could get set up enough to start sending queries on one thread,
      while the thread that "noticed" the connection was down hasn't completed
      re-preparing all of the server-side prepared statements that were open when
      the connection died.
      
      Potentially fixes cause for bug 28934. Potentially fixes other possible race
      conditions where one thread that has created a connection "shares" it with other
      threads if the connection is reconnected due to auto-reconnect functionality.
      
    - Fixed BUG#33823 - Public interface ResultSetInternalMethods with reference to 
      non-public class com.mysql.jdbc.CachedResultSetMetaData.
      
    - For any SQLException caused by another Throwable, besides dumping the message or stack
      trace as a string into the message, set the underlying Throwable as the cause for
      the SQLException, making it accessible via getCause().  
     
    - Fixed BUG#34093 - Statements with batched values do not return correct values for 
      getGeneratedKeys() when "rewriteBatchedStatements" is set to "true", and the 
      statement has an "ON DUPLICATE KEY UPDATE" clause.

    - Fixed BUG#31192 - Encoding Issue retrieving serverVersion in MysqlIO in the 
      method doHandshake when encoding doesn't contain ASCII characters in the "standard"
      place (i.e. ebcdic).
      
    - Fixed issue where META-INF in the binary .jar file wasn't packed correctly,
      leading to failure of the JDBC-4.0 SPI mechanism.
       
    - CallableStatements that aren't really stored procedure or stored function calls can
      now be used, for tools such as Oracle JDeveloper ADF that issue statements such as 
      DDL through CallableStatements.
    
    - Fixed BUG#34518 - Statements using cursor fetch leaked internal prepared statements
      until connection was closed. The internal prepared statement is now held open while
      the result set is open, and closed by the result set itself being closed.

    - Fixed BUG#34677 - Blob.truncate() wouldn't take "0" as an argument.

    - CommunicationExceptions now carry information about the last time a packet
      was received from the MySQL server, as well as when the last packet was sent
      to one, in an effort to make it easier to debug communications errors caused
      by network timeouts.
      
    - Reverted a change to DatabaseMetadata.getColumns() from 5.0, where
      getColumns() would report NULL for COLUMN_SIZE for TIME, DATE, DATETIME
      and TIMESTAMP types. It now reports the column size, in the 
      DatabaseMetadata implementations that use "SHOW" commands, and the 
      INFORMATION_SCHEMA.
      
    - Fixed Bug#34762 - RowDataStatic does't always set the metadata in 
      ResultSetRow, which can lead to failures when unpacking DATE,
      TIME, DATETIME and TIMESTAMP types when using absolute, relative,
      and previous result set navigation methods.
      
    - Fixed BUG#34703 - Connection.isValid() invalidates connection after
      timeout, even if connection is actually valid.
      
    - Fixed BUG#34194 - ResultSetMetaData.getColumnTypeName() returns
      "UNKNOWN" for GEOMETRY type.
      
    - Fixed BUG#33162 - NullPointerException instead of SQLException 
      thrown for ResultSet.getTimestamp() when not positioned on a
      row.

    - The ConnectionLifecycleInterceptor interface now has callback methods for
      transaction initiation (transactionBegun()), and completion 
      (transactionCompleted()), as reported by the *server* (i.e. 
      calling Connection.setAutoCommit(false) will not trigger 
      transactionBegun() being called, however the first statement
      which causes a transaction to start on the server will cause
      transactionBegun() to be called *after* the statement has been processed
      on the server).

    - Fixed Bug#34913 - ResultSet.getTimestamp() returns incorrect
      values for month/day of TIMESTAMPs when using server-side
      prepared statements (not enabled by default).
      
    - Fixed BUG#34937 - MysqlConnectionPoolDataSource does not support 
      ReplicationConnection. Notice that we implemented com.mysql.jdbc.Connection
      for ReplicationConnection, however, only accessors from ConnectionProperties
      are implemented (not the mutators), and they return values from the currently
      active connection. All other methods from com.mysql.jdbc.Connection are
      implemented, and operate on the currently active connection, with the exception of
      resetServerState() and changeUser().
      
    - Connections created with jdbc:mysql:replication:// URLs now force
      roundRobinLoadBalance=true on the slaves, and round-robin loadbalancing
      now uses a "random" choice to more evenly distribute load across slave
      servers, especially in connection pools. Connections that are configured
      with "roundRobinLoadBalance=true" no longer set the failover state,
      as it's assumed that we're not attempting to fall-back to a master
      server. This fixes BUG#34963.
    
10-09-07 - Version 5.1.5

    - Released instead of 5.1.4 to pickup patch for BUG#31053
      from 5.0.8.
      
10-09-07 - Version 5.1.4 

    - Added "autoSlowLog" configuration property, overrides 
      "slowQueryThreshold*" properties, driver determines slow
      queries by those that are slower than 5 * stddev of the mean
      query time (outside the 96% percentile).
      
    - Fixed BUG#28256 - When connection is in read-only mode, 
      queries that are wrapped in parentheses incorrectly identified 
      as DML.
       
09-07-07 - Version 5.1.3 RC

	- Setting "useBlobToStoreUTF8OutsideBMP" to "true" tells the
	  driver to treat [MEDIUM/LONG/TINY]BLOB columns as [LONG]VARCHAR
	  columns holding text encoded in UTF-8 that has characters
	  outside the BMP (4-byte encodings), which MySQL server
	  can't handle natively.

	  Set "utf8OutsideBmpExcludedColumnNamePattern" to a regex so that
	  column names matching the given regex will still be treated
	  as BLOBs The regex must follow the patterns used for the
	  java.util.regex package. The default is to exclude no columns,
	  and include all columns.

	  Set "utf8OutsideBmpIncludedColumnNamePattern" to specify exclusion
	  rules to "utf8OutsideBmpExcludedColumnNamePattern". The regex must
	  follow the patterns used for the java.util.regex package.

	- New methods on com.mysql.jdbc.Statement: setLocalInfileInputStream()
	  and getLocalInfileInputStream().

	  setLocalInfileInputStream() sets an InputStream instance that will be used to send data
      to the MySQL server for a "LOAD DATA LOCAL INFILE" statement
      rather than a FileInputStream or URLInputStream that represents
      the path given as an argument to the statement.

      This stream will be read to completion upon execution of a
      "LOAD DATA LOCAL INFILE" statement, and will automatically
      be closed by the driver, so it needs to be reset
      before each call to execute*() that would cause the MySQL
      server to request data to fulfill the request for
      "LOAD DATA LOCAL INFILE".

      If this value is set to NULL, the driver will revert to using
      a FileInputStream or URLInputStream as required.

      getLocalInfileInputStream() returns the InputStream instance that will be used to send
      data in response to a "LOAD DATA LOCAL INFILE" statement.

      This method returns NULL if no such stream has been set
      via setLocalInfileInputStream().

    - The driver now connects with an initial character set
      of "utf-8" solely for the purposes of authentication to
      allow usernames and database names in any character set to
      be used in the JDBC URL.

    - Errors encountered during Statement/PreparedStatement/CallableStatement.executeBatch()
      when "rewriteBatchStatements" has been set to "true" now return
      BatchUpdateExceptions according to the setting of "continueBatchOnError".
      
      If "continueBatchOnError" is set to "true", the update counts for the
      "chunk" that were sent as one unit will all be set to EXECUTE_FAILED, but
      the driver will attempt to process the remainder of the batch. You can determine which
      "chunk" failed by looking at the update counts returned in the BatchUpdateException.
      
      If "continueBatchOnError" is set to "false", the update counts returned
      will contain the failed "chunk", and stop with the failed chunk, with all 
      counts for the failed "chunk" set to EXECUTE_FAILED.
      
      Since MySQL doesn't return multiple error codes for multiple-statements, or
      for multi-value INSERT/REPLACE, it is the application's responsibility to handle 
      determining which item(s) in the "chunk" actually failed.
      
    - Statement.setQueryTimeout()s now affect the entire batch for batched 
      statements, rather than the individual statements that make up the batch.
      
06-29-07 - Version 5.1.2 Beta

    - Setting the configuration property "rewriteBatchedStatements"
      to "true" will now cause the driver to rewrite batched prepared
      statements with more than 3 parameter sets in a batch into
      multi-statements (separated by ";") if they are not plain
      (i.e. without SELECT or ON DUPLICATE KEY UPDATE clauses) INSERT
      or REPLACE statements.

06-22-07 - Version 5.1.1 Alpha

    - Pulled vendor-extension methods of Connection implementation out
      into an interface to support java.sql.Wrapper functionality from
      ConnectionPoolDataSource. The vendor extensions are javadoc'd in
      the com.mysql.jdbc.Connection interface.

      For those looking further into the driver implementation, it is not
      an API that is used for plugability of implementations inside our driver
      (which is why there are still references to ConnectionImpl throughout the
      code).

      Incompatible change: Connection.serverPrepare(String) has been re-named
      to Connection.serverPrepareStatement() for consistency with
      Connection.clientPrepareStatement().

      We've also added server and client prepareStatement() methods that cover
      all of the variants in the JDBC API.

    - Similar to Connection, we pulled out vendor extensions to Statement
      into an interface named "com.mysql.Statement", and moved the Statement
      class into com.mysql.StatementImpl. The two methods (javadoc'd in
      "com.mysql.Statement" are enableStreamingResults(), which already existed,
      and disableStreamingResults() which sets the statement instance back to
      the fetch size and result set type it had before enableStreamingResults()
      was called.

    - Added experimental support for statement "interceptors" via the
      com.mysql.jdbc.StatementInterceptor interface, examples are
      in com/mysql/jdbc/interceptors.

      Implement this interface to be placed "in between" query execution, so that
      you can influence it. (currently experimental).

      StatementInterceptors are "chainable" when configured by the user, the
      results returned by the "current" interceptor will be passed on to the next
      on in the chain, from left-to-right order, as specified by the user in the
      JDBC configuration property "statementInterceptors".

      See the sources (fully javadoc'd) for com.mysql.jdbc.StatementInterceptor
      for more details until we iron out the API and get it documented in the
      manual.

    - Externalized the descriptions of connection properties.

    - The data (and how it's stored) for ResultSet rows are now behind an
      interface which allows us (in some cases) to allocate less memory
      per row, in that for "streaming" result sets, we re-use the packet
      used to read rows, since only one row at a time is ever active.

    - Made it possible to retrieve prepared statement parameter bindings
      (to be used in StatementInterceptors, primarily).

    - Row navigation now causes any streams/readers open on the result set
      to be closed, as in some cases we're reading directly from a shared network
      packet and it will be overwritten by the "next" row.

    - Setting "rewriteBatchedStatements" to "true" now causes CallableStatements
      with batched arguments to be re-written in the form "CALL (...); CALL (...); ..."
      to send the batch in as few client-server round trips as possible.

    - Driver now picks appropriate internal row representation (whole row in one
      buffer, or individual byte[]s for each column value) depending on heuristics,
      including whether or not the row has BLOB or TEXT types and the overall
      row-size. The threshold for row size that will cause the driver to
      use a buffer rather than individual byte[]s is configured by the
      configuration property "largeRowSizeThreshold", which has a default
      value of 2KB.

04-11-07 - Version 5.1.0 Alpha

	- Bumped JDBC Specification version number in jar-file manifest.

	- Re-worked Ant buildfile to build JDBC-4.0 classes separately, as well
	  as support building under Eclipse (since Eclipse can't mix/match JDKs).

	  To build, you must set JAVA_HOME to J2SDK-1.4.2 or Java-5, and set
	  the following properties on your Ant commandline:

	  com.mysql.jdbc.java6.javac - full path to your Java-6 javac executable
	  com.mysql.jdbc.java6.rtjar - full path to your Java-6 rt.jar file

	- New feature - driver will automatically adjust session variable
	  "net_write_timeout" when it determines its been asked for a "streaming"
	  result, and resets it to the previous value when the result set
	  has been consumed. (configuration property is named
	  "netTimeoutForStreamingResults", value has unit of seconds,
	  the value '0' means the driver will not try and adjust this value).

    - Added support for JDBC-4.0 categorized SQLExceptions.

	- Refactored CommunicationsException into a JDBC3 version, and a JDBC4
	  version (which extends SQLRecoverableException, now that it exists).

	  This change means that if you were catching
	  com.mysql.jdbc.CommunicationsException in your applications instead
	  of looking at the SQLState class of "08", and are moving to Java 6
	  (or newer), you need to change your imports to that exception
	  to be com.mysql.jdbc.exceptions.jdbc4.CommunicationsException, as
	  the old class will not be instantiated for communications link-related
	  errors under Java 6.

	- Added support for JDBC-4.0's client information. The backend storage
	  of information provided via Connection.setClientInfo() and retrieved
	  by Connection.getClientInfo() is pluggable by any class that implements
	  the com.mysql.jdbc.JDBC4ClientInfoProvider interface and has a no-args
	  constructor.

	  The implementation used by the driver is configured using the
	  "clientInfoProvider" configuration property (with a default of value
	  of "com.mysql.jdbc.JDBC4CommentClientInfoProvider", an implementation
	  which lists the client info as a comment prepended to every query
	  sent to the server).

	  This functionality is only available when using Java-6 or newer.

	- Added support for JDBC-4.0's SQLXML interfaces.

	- Added support for JDBC-4.0's Wrapper interface.

	- Added support for JDBC-4.0's NCLOB, and NCHAR/NVARCHAR types.

nn-nn-07 - Version 5.0.9

    - Driver now calls SocketFactory.afterHandshake() at appropriate time.
    
10-09-07 - Version 5.0.8

    - Fixed BUG#30550, executeBatch() would fail with an ArithmeticException
      and/or NullPointerException when the batch had zero members and
      "rewriteBatchedStatements" was set to "true" for the connection.
    
    - Added two configuration parameters (both default to "false")
    
            * blobsAreStrings  - Should the driver always treat BLOBs as Strings 
                                 specifically to work around dubious metadata returned 
                                 by the server for GROUP BY clauses?
            
            * functionsNeverReturnBlobs - Should the driver always treat data from 
                                          functions returning BLOBs as Strings - 
                                          specifically to work around dubious metadata 
                                          returned by the server for GROUP BY clauses?

    - Fixed BUG#29106 - Connection checker for JBoss didn't use same method parameters
      via reflection, causing connections to always seem "bad".
      
    - Fixed BUG#30664 - Note that this fix only works for MySQL server 
      versions 5.0.25 and newer, since earlier versions didn't consistently 
      return correct metadata for functions, and thus results from 
      subqueries and functions were indistinguishable from each other, 
      leading to type-related bugs.

    - Fixed BUG#28972 - DatabaseMetaData.getTypeInfo() for the types DECIMAL
      and NUMERIC will return a precision of 254 for server versions older than
      5.0.3, 64 for versions 5.0.3-5.0.5 and 65 for versions newer than 5.0.5.
    
    - Fixed BUG#29852 - Closing a load-balanced connection would cause a
      ClassCastException.
    
    - Fixed BUG#27867 - Schema objects with identifiers other than
      the connection character aren't retrieved correctly in 
      ResultSetMetadata.
      
    - Fixed BUG#28689 - CallableStatement.executeBatch() doesn't work when 
      connection property "noAccessToProcedureBodies" has been set to "true".
     
      The fix involves changing the behavior of "noAccessToProcedureBodies",in 
      that the driver will now report all paramters as "IN" paramters
      but allow callers to call registerOutParameter() on them without throwing
      an exception.
      
    - Fixed BUG#27182 - Connection.getServerCharacterEncoding() doesn't work
      for servers with version >= 4.1.

    - Fixed BUG#27915 - DatabaseMetaData.getColumns() doesn't
      contain SCOPE_* or IS_AUTOINCREMENT columns.

    - Fixed BUG#30851, NPE with null column values when
      "padCharsWithSpace" is set to "true".
    
    - Specifying a "validation query" in your connection pool 
      that starts with "/* ping */" _exactly_ will cause the driver to 
      instead send a ping to the server and return a fake result set (much 
      lighter weight), and when using a ReplicationConnection or a LoadBalancedConnection, 
      will send the ping across all active connections.
      
    - Fixed Bug#30892 setObject(int, Object, int, int) delegate in
      PreparedStatmentWrapper delegates to wrong method.
      
    - XAConnections now start in auto-commit mode (as per JDBC-4.0 specification
      clarification).
     
    - Fixed Bug#27412 - cached metadata with PreparedStatement.execute()
      throws NullPointerException.
      
    - Driver will now fall back to sane defaults for max_allowed_packet and
      net_buffer_length if the server reports them incorrectly (and will log
      this situation at WARN level, since it's actually an error condition).
    
    - Fixed BUG#27916 - UNSIGNED types not reported via DBMD.getTypeInfo(), and 
      capitalization of type names is not consistent between DBMD.getColumns(), 
      RSMD.getColumnTypeName() and DBMD.getTypeInfo().

      This fix also ensures that the precision of UNSIGNED MEDIUMINT
      and UNSIGNED BIGINT is reported correctly via DBMD.getColumns().

    - Fixed BUG#31053 - Connections established using URLs of the form
      "jdbc:mysql:loadbalance://" weren't doing failover if they tried to 
      connect to a MySQL server that was down. The driver now attempts
      connections to the next "best" (depending on the load balance strategy
      in use) server, and continues to attempt connecting to the next "best"
      server every 250 milliseconds until one is found that is up and running 
      or 5 minutes has passed.
      
      If the driver gives up, it will throw the last-received SQLException.
      
07-19-07 - Version 5.0.7

    - Setting the configuration parameter "useCursorFetch" to "true" for
      MySQL-5.0+ enables the use of cursors that allow Connector/J to save
      memory by fetching result set rows in chunks (where the chunk size
      is set by calling setFetchSize() on a Statement or ResultSet) by
      using fully-materialized cursors on the server.

      The driver will will now automatically set "useServerPrepStmts" to
      "true" when "useCursorFetch" has been set to "true", since the feature
      requires server-side prepared statements in order to function.

	- Fixed BUG#28469 - PreparedStatement.getMetaData() for statements
	  containing leading one-line comments is not returned correctly.

	  As part of this fix, we also overhauled detection of DML for
	  executeQuery() and SELECTs for executeUpdate() in plain and
	  prepared statements to be aware of the same  types of comments.

    - Added configuration property "useNanosForElapsedTime" - for
      profiling/debugging functionality that measures elapsed time,
      should the driver try to use nanoseconds resolution if available
      (requires JDK >= 1.5)?

    - Added configuration property "slowQueryThresholdNanos" - if
      "useNanosForElapsedTime" is set to "true", and this property
      is set to a non-zero value the driver will use this threshold
      (in nanosecond units) to determine if a query was slow, instead
      of using millisecond units.

      Note, that if "useNanosForElapsedTime" is set to "true", and this
      property is set to "0" (or left default), then elapsed times will
      still be measured in nanoseconds (if possible), but the slow query
      threshold will be converted from milliseconds to nanoseconds, and thus
      have an upper bound of approximately 2000 millesconds (as that threshold
      is represented as an integer, not a long).

	- Added configuration properties to allow tuning of TCP/IP socket
	  parameters:

	  	"tcpNoDelay" - Should the driver set SO_TCP_NODELAY (disabling the
	  	               Nagle Algorithm, default "true")?

		"tcpKeepAlive" - Should the driver set SO_KEEPALIVE (default "true")?

		"tcpRcvBuf" - Should the driver set SO_RCV_BUF to the given value?
		              The default value of '0', means use the platform default
		              value for this property.

		"tcpSndBuf" - Should the driver set SO_SND_BUF to the given value?
		              The default value of '0', means use the platform default
		              value for this property.

		"tcpTrafficClass" - Should the driver set traffic class or
		                    type-of-service fields? See the documentation
		                    for java.net.Socket.setTrafficClass() for more
		                    information.

	- Give more information in EOFExceptions thrown out of MysqlIO (how many
	  bytes the driver expected to read, how many it actually read, say that
	  communications with the server were unexpectedly lost).

	- Setting "useDynamicCharsetInfo" to "false" now causes driver to use
	  static lookups for collations as well (makes
	  ResultSetMetadata.isCaseSensitive() much more efficient, which leads
	  to performance increase for ColdFusion, which calls this method for
	  every column on every table it sees, it appears).

	- Driver detects when it is running in a ColdFusion MX server (tested
	  with version 7), and uses the configuration bundle "coldFusion",
	  which sets useDynamicCharsetInfo to "false" (see previous entry), and
	  sets useLocalSessionState and autoReconnect to "true".

	- Fixed BUG#28851 - parser in client-side prepared statements
	  eats character following '/' if it's not a multi-line comment.

	- Fixed BUG#28956 - parser in client-side prepared statements
	  runs to end of statement, rather than end-of-line for '#' comments.

	  Also added support for '--' single-line comments.

	- Don't send any file data in response to LOAD DATA LOCAL INFILE
	  if the feature is disabled at the client side. This is to prevent
	  a malicious server or man-in-the-middle from asking the client for
	  data that the client is not expecting. Thanks to Jan Kneschke for
	  discovering the exploit and Andrey "Poohie" Hristov, Konstantin Osipov
	  and Sergei Golubchik for discussions about implications and possible
	  fixes. This fixes BUG 29605 for JDBC.

	- Added new debugging functionality - Setting configuration property
	  "includeInnodbStatusInDeadlockExceptions" to "true" will cause the driver
	  to append the output of "SHOW ENGINE INNODB STATUS" to deadlock-related
	  exceptions, which will enumerate the current locks held inside InnoDB.

05-15-07 - Version 5.0.6

	- Fixed BUG#25545 - Client options not sent correctly when using SSL,
	  leading to stored procedures not being able to return results. Thanks
	  to Don Cohen for the bug report, testcase and patch.

	- Fixed BUG#26592 - PreparedStatement is not closed in
	  BlobFromLocator.getBytes().

	- Fixed BUG#25624 - Whitespace surrounding storage/size specifiers in
	  stored procedure parameters declaration causes NumberFormatException to
	  be thrown when calling stored procedure on JDK-1.5 or newer, as the Number
	  classes in JDK-1.5+ are whitespace intolerant.

	- Fixed BUG#26173 - When useCursorFetch=true, sometimes server would return
	  new, more exact metadata during the execution of the server-side prepared
	  statement that enables this functionality, which the driver ignored (using
	  the original metadata returned during prepare()), causing corrupt reading
	  of data due to type mismatch when the actual rows were returned.

	- Fixed BUG#26959 - comments in DDL of stored procedures/functions confuse
	  procedure parser, and thus metadata about them can not be created, leading to
	  inability to retrieve said metadata, or execute procedures that have certain
	  comments in them.

	- Give better error message when "streaming" result sets, and the connection
	  gets clobbered because of exceeding net_write_timeout on the server. (which is
	  basically what the error message says too).

	- Fixed BUG#26789 - fast date/time parsing doesn't take into
	  account 00:00:00 as a legal value.

	- Fixed BUG#27317 - ResultSet.get*() with a column index < 1 returns
	  misleading error message.

	- Fixed BUG#25517 - Statement.setMaxRows() is not effective on result
	  sets materialized from cursors.

	- New configuration property, "enableQueryTimeouts" (default "true").
	  When enabled, query timeouts set via Statement.setQueryTimeout() use a
	  shared java.util.Timer instance for scheduling. Even if the timeout
	  doesn't expire before the query is processed, there will be
	  memory used by the TimerTask for the given timeout which won't be
	  reclaimed until the time the timeout would have expired if it
	  hadn't been cancelled by the driver. High-load environments
	  might want to consider disabling this functionality. (this configuration
	  property is part of the "maxPerformance" configuration bundle).

	- Fixed BUG#27400 - CALL /* ... */ some_proc() doesn't work. As a side effect
	  of this fix, you can now use /* */ and # comments when preparing statements using
	  client-side prepared statement emulation.

	  If the comments happen to contain parameter markers '?', they will be treated
	  as belonging to the comment (i.e. not recognized) rather than being a parameter
	  of the statement.

	  Note that the statement when sent to the server will contain the comments
	  as-is, they're not stripped during the process of preparing the PreparedStatement
	  or CallableStatement.

	- Fixed BUG#25328 - BIT(> 1) is returned as java.lang.String from ResultSet.getObject()
	  rather than byte[].

	- Fixed BUG#25715 - CallableStatements with OUT/INOUT parameters that
	  are "binary" (blobs, bits, (var)binary, java_object) have extra 7 bytes
	  (which happens to be the _binary introducer!)

	- Added configuration property "padCharsWithSpace" (defaults to "false"). If set
	  to "true", and a result set column has the CHAR type and the value does not
	  fill the amount of characters specified in the DDL for the column, the driver
	  will pad the remaining characters with space (for ANSI compliance).

	- Fixed BUG#27655 - Connection.getTransactionIsolation() uses
	  "SHOW VARIABLES LIKE" which is very inefficient on MySQL-5.0+

	- Added configuration property "useDynamicCharsetInfo". If set to "false"
	  (the default), the driver will use a per-connection cache of character set
	  information queried from the server when necessary, or when set to "true",
	  use a built-in static mapping that is more efficient, but isn't aware of
	  custom character sets or character sets implemented after the release of
	  the JDBC driver.

	  Note: this only affects the "padCharsWithSpace" configuration property and the
            ResultSetMetaData.getColumnDisplayWidth() method.

	- More intelligent initial packet sizes for the "shared" packets are used
	  (512 bytes, rather than 16K), and initial packets used during handshake are
	  now sized appropriately as to not require reallocation.

	- Fixed issue where calling getGeneratedKeys() on a prepared statement after
	  calling execute() didn't always return the generated keys (executeUpdate()
	  worked fine however).

	- Fixed issue where a failed-over connection would let an application call
	  setReadOnly(false), when that call should be ignored until the connection
	  is reconnected to a writable master unless "failoverReadOnly" had been set
	  to "false".

	- Fixed BUG#28085 - Generate more useful error messages for diagnostics
	  when the driver thinks a result set isn't updatable. (Thanks to Ashley Martens
	  for the patch).

	- Driver will now use INSERT INTO ... VALUES (DEFAULT) form of statement
	  for updatable result sets for ResultSet.insertRow(), rather than
	  pre-populating the insert row with values from DatabaseMetaData.getColumns()
	  (which results in a "SHOW FULL COLUMNS" on the server for every result
	  set). If an application requires access to the default values before
	  insertRow() has been called, the JDBC URL should be configured with
	  "populateInsertRowWithDefaultValues" set to "true".

	  This fix specifically targets performance issues with ColdFusion and the
	  fact that it seems to ask for updatable result sets no matter what the
	  application does with them.

	- com.mysql.jdbc.[NonRegistering]Driver now understands URLs of the format
	  "jdbc:mysql:replication://" and "jdbc:mysql:loadbalance://" which will
	  create a ReplicationConnection (exactly like when
	  using [NonRegistering]ReplicationDriver) and an experimenal load-balanced
	  connection designed for use with SQL nodes in a MySQL Cluster/NDB environment,
	  respectively.

	  In an effort to simplify things, we're working on deprecating multiple
	  drivers, and instead specifying different core behavior based upon JDBC URL
	  prefixes, so watch for [NonRegistering]ReplicationDriver to eventually
	  disappear, to be replaced with com.mysql.jdbc[NonRegistering]Driver with
	  the new URL prefix.

	- Added an experimental load-balanced connection designed for use with SQL nodes
      in a MySQL Cluster/NDB environment (This is not for master-slave replication.
      For that, we suggest you look at ReplicationConnection or "lbpool").

	  If the JDBC URL starts with "jdbc:mysql:loadbalance://host-1,host-2,...host-n",
	  the driver will create an implementation of java.sql.Connection that load
	  balances requests across a series of MySQL JDBC connections to the given hosts,
	  where the balancing takes place after transaction commit.

      Therefore, for this to work (at all), you must use transactions, even if only
      reading data.

      Physical connections to the given hosts will not be created until needed.

      The driver will invalidate connections that it detects have had
      communication errors when processing a request. A new connection to the
      problematic host will be attempted the next time it is selected by the load
      balancing algorithm.

      There are two choices for load balancing algorithms, which may be specified
      by the "loadBalanceStrategy" JDBC URL configuration property:

      * "random" - the driver will pick a random host for each request. This tends
        to work better than round-robin, as the randomness will somewhat account for
        spreading loads where requests vary in response time, while round-robin
        can sometimes lead to overloaded nodes if there are variations in response times
        across the workload.

      * "bestResponseTime" - the driver will route the request to the host that had
        the best response time for the previous transaction.

    - When "useLocalSessionState" is set to "true" and connected to a MySQL-5.0 or
      later server, the JDBC driver will now determine whether an actual "commit" or
      "rollback" statement needs to be sent to the database when Connection.commit()
      or Connection.rollback() is called.

      This is especially helpful for high-load situations with connection pools that
      always call Connection.rollback() on connection check-in/check-out because it
      avoids a round-trip to the server.

03-01-07 - Version 5.0.5

    - Fixed BUG#23645 - Some collations/character sets reported as "unknown"
	  (specifically cias variants of existing character sets), and inability to override
	  the detected server character set.

	- Performance enhancement of initial character set configuration, driver
      will only send commands required to configure connection character set
      session variables if the current values on the server do not match
      what is required.

    - Fixed BUG#24360 .setFetchSize() breaks prepared SHOW and other commands.

    - Fixed BUG#24344 - useJDBCCompliantTimezoneShift with server-side prepared
	  statements gives different behavior than when using client-side prepared
	  statements. (this is now fixed if moving from server-side prepared statements
	  to client-side prepared statements by setting "useSSPSCompatibleTimezoneShift" to
	  true", as the driver can't tell if this is a new deployment that never used
	  server-side prepared statements, or if it is an existing deployment that is
	  switching to client-side prepared statements from server-side prepared statements.

    - Fixed BUG#23304 - DBMD using "show" and DBMD using information_schema do
      not return results consistent with each other. (note this fix only
      addresses the inconsistencies, not the issue that the driver is
      treating schemas differently than some users expect. We will revisit
      this behavior when there is full support for schemas in MySQL).

    - Fixed BUG#25073 - rewriting batched statements leaks internal statement
	  instances, and causes a memory leak.

	- Fixed issue where field-level for metadata from DatabaseMetaData when using
	  INFORMATION_SCHEMA didn't have references to current connections,
	  sometimes leading to NullPointerExceptions when intropsecting them via
	  ResultSetMetaData.

	- Fixed BUG#25025 - Client-side prepared statement parser gets confused by
	  in-line (/* ... */) comments and therefore can't rewrite batched statements
	  or reliably detect type of statements when they're used.

	- Fixed BUG#24065 - Better error message when server doesn't return enough
	  information to determine stored procedure/function parameter types.

	- Fixed BUG#21438 - Driver sending nanoseconds to server for timestamps when
	  using server-side prepared statements, when server expects microseconds.

	- Fixed BUG#25514 - Timer instance used for Statement.setQueryTimeout()
	  created per-connection, rather than per-VM, causing memory leak

	- Fixed BUG#25009 - Results from updates not handled correctly in
	  multi-statement queries, leading to erroneous "Result is from UPDATE"
	  exceptions.

	- Fixed BUG#25047 - StringUtils.indexOfIgnoreCaseRespectQuotes() isn't
	  case-insensitive on the first character of the target. This bug broke
	  rewriteBatchedStatements functionality when prepared statements don't
	  use upper-case for the VALUES clause in their statements.

	- Fixed BUG#21480 - Some exceptions thrown out of StandardSocketFactory
	  were needlessly wrapped, obscurring their true cause, especially when
	  using socket timeouts.

	- Fixed BUG#23303 - DatabaseMetaData.getSchemas() doesn't return a
	  TABLE_CATALOG column.

    - Fixed BUG#25399 - EscapeProcessor gets confused by multiple
      backslashes. We now push the responsibility of syntax errors back
      on to the server for most escape sequences.

	- Fixed BUG#25379 - INOUT parameters in CallableStatements get
	  doubly-escaped.

	- Removed non-short-circuited logical ORs from "if" statements.

	- Re-worked stored procedure parameter parser to be more robust. Driver no
	  longer requires "BEGIN" in stored procedure definition, but does have
	  requirement that if a stored function begins with a label directly after the
	  "returns" clause, that the label is not a quoted identifier.
    - Reverted back to internal character conversion routines for single-byte
      character sets, as the ones internal to the JVM are using much more CPU
      time than our internal implementation.

	- Changed cached result set metadata (when using
	  "cacheResultSetMetadata=true") to be cached per-connection rather
	  than per-statement as previously implemented.

	- Use a java.util.TreeMap to map column names to ordinal indexes for
	  ResultSet.findColumn() instead of a HashMap. This allows us to have
	  case-insensitive lookups (required by the JDBC specification) without
	  resorting to the many transient object instances needed to support this
	  requirement with a normal HashMap with either case-adjusted keys, or
	  case-insensitive keys. (In the worst case scenario for lookups of a 1000
	  column result set, TreeMaps are about half as fast wall-clock time as
	  a HashMap, however in normal applications their use gives many orders
	  of magnitude reduction in transient object instance creation which pays
	  off later for CPU usage in garbage collection).

	- Avoid static synchronized code in JVM class libraries for dealing with
	  default timezones.

	- Fixed cases where ServerPreparedStatements weren't using cached metadata
	  when "cacheResultSetMetadata=true" was configured.

	- Use faster datetime parsing for ResultSets that come from plain or
	  non-server-side prepared statements. (Enable old implementation with
	  "useFastDateParsing=false" as a configuration parameter).

	- Fixed BUG#24794 - DatabaseMetaData.getSQLKeywords() doesn't return
	  all reserved words for current MySQL version. The current fix/implementation
	  returns keywords for MySQL-5.1, and doesn't distinguish between different
	  versions of the server.

	- When using cached metadata, skip field-level metadata packets coming from
	  the server, rather than reading them and discarding them without creating
	  com.mysql.jdbc.Field instances.

	- Fixed BUG#25836 - Statement execution which timed out doesn't always
	  throw MySQLTimeoutException.

	- Throw exceptions encountered during timeout to thread
	  calling Statement.execute*(), rather than RuntimeException.

	- Added configuration property "localSocketAddress",which is the hostname or
	  IP address given to explicitly configure the interface that the driver will
	  bind the client side of the TCP/IP connection to when connecting.

	- Take "localSocketAddress" property into account when creating instances
	  of CommunicationsException when the underyling exception is a
	  java.net.BindException, so that a friendlier error message is given with
	  a little internal diagnostics.

	- Fixed some NPEs when cached metadata was used with UpdatableResultSets.

	- The "rewriteBatchedStatements" feature can now be used with server-side
	  prepared statements.

	- Fixed BUG#26326 - Connection property "socketFactory" wasn't exposed via
	  correctly named mutator/accessor, causing data source implementations that
	  use JavaBean naming conventions to set properties to fail to set the property
	  (and in the case of SJAS, fail silently when trying to set this parameter).

	- Fixed BUG#25787 - java.util.Date should be serialized for
	  PreparedStatement.setObject().

	  We've added a new configuration option "treatUtilDateAsTimestamp", which is
	  false by default, as (1) We already had specific behavior to treat
	  java.util.Date as a java.sql.Timestamp because it's useful to many folks,
	  and (2) that behavior will very likely be required for drivers JDBC-post-4.0.

    - Fixed BUG#22628 - Driver.getPropertyInfo() throws NullPointerException for
      URL that only specifies host and/or port.

	- Fixed BUG#21267, ParameterMetaData throws NullPointerException when
	  prepared SQL actually has a syntax error. Added
	  "generateSimpleParameterMetadata" configuration property, which when set
	  to "true" will generate metadata reflecting VARCHAR for every parameter
	  (the default is "false", which will cause an exception to be thrown if no
	  parameter metadata for the statement is actually available).

	- When extracting foreign key information from "SHOW CREATE TABLE " in
	  DatabaseMetaData, ignore exceptions relating to tables being missing
	  (which could happen for cross-reference or imported-key requests, as
	  the list of tables is generated first, then iterated).

	- Fixed logging of XA commands sent to server, it's now configurable
	  via "logXaCommands" property (defaults to "false").

	- Fixed issue where XADataSources couldn't be bound into JNDI,
	  as the DataSourceFactory didn't know how to create instances
	  of them.

	- Fixed issue where XADataSources couldn't be bound into JNDI,
	  as the DataSourceFactory didn't know how to create instances
	  of them.

	- Usage advisor will now issue warnings for result sets with large numbers
	  of rows (size configured by "resultSetSizeThreshold" property, default
	  value is 100).

10-20-06 - Version 5.0.4

    - Fixed BUG#21379 - column names don't match metadata in cases
      where server doesn't return original column names (column functions)
	  thus breaking compatibility with applications that expect 1-1 mappings
	  between findColumn() and rsmd.getColumnName(), usually manifests itself
	  as "Can't find column ('')" exceptions.

    - Fixed BUG#21544 - When using information_schema for metadata,
	  COLUMN_SIZE for getColumns() is not clamped to range of
	  java.lang.Integer as is the case when not using
	  information_schema, thus leading to a truncation exception that
	  isn't present when not using information_schema.

    - Fixed configuration property "jdbcCompliantTruncation" was not
      being used for reads of result set values.

    - Fixed BUG#22024 - Newlines causing whitespace to span confuse
	  procedure parser when getting parameter metadata for stored
	  procedures.

	- Driver now supports {call sp} (without "()" if procedure has no
	  arguments).

	- Fixed BUG#22359 - Driver was using milliseconds for
	  Statement.setQueryTimeout() when specification says argument is
	  to be in seconds.

	- Workaround for server crash when calling stored procedures
	  via a server-side prepared statement (driver now detects
	  prepare(stored procedure) and substitutes client-side prepared
	  statement), addresses BUG#22297.

	- Added new _ci collations to CharsetMapping, fixing
	  Bug#22456 - utf8_unicode_ci not working.

	- Fixed BUG#22290 - Driver issues truncation on write exception when
	  it shouldn't (due to sending big decimal incorrectly to server with
	  server-side prepared statement).

	- Fixed BUG#22613 - DBMD.getColumns() does not return expected
	  COLUMN_SIZE for the SET type, now returns length of largest possible
	  set disregarding whitespace or the "," delimitters to be consistent
	  with the ODBC driver.

	- Driver now sends numeric 1 or 0 for client-prepared statement
	  setBoolean() calls instead of '1' or '0'.

	- DatabaseMetaData correctly reports true for supportsCatalog*()
	  methods.

07-26-06 - Version 5.0.3

    - Fixed BUG#20650 - Statement.cancel() causes NullPointerException
      if underlying connection has been closed due to server failure.

    - Added configuration option "noAccessToProcedureBodies" which will
      cause the driver to create basic parameter metadata for
      CallableStatements when the user does not have access to procedure
      bodies via "SHOW CREATE PROCEDURE" or selecting from mysql.proc
      instead of throwing an exception. The default value for this option
      is "false".

07-11-06 - Version 5.0.2-beta (5.0.1 not released due to packaging error)

    - Fixed BUG#17401 - Can't use XAConnection for local transactions when
      no global transaction is in progress.

    - Fixed BUG#18086 - Driver fails on non-ASCII platforms. The driver
      was assuming that the platform character set would be a superset
      of MySQL's "latin1" when doing the handshake for authentication,
      and when reading error messages. We now use Cp1252 for all strings
      sent to the server during the handshake phase, and a hard-coded mapping
      of the "language" server variable to the character set that
      is used for error messages.

    - Fixed BUG#19169 - ConnectionProperties (and thus some
	  subclasses) are not serializable, even though some J2EE containers
	  expect them to be.

	- Fixed BUG#20242 - MysqlValidConnectionChecker for JBoss doesn't
	  work with MySQLXADataSources.

	- Better caching of character set converters (per-connection)
	  to remove a bottleneck for multibyte character sets.

	- Added connection/datasource property  "pinGlobalTxToPhysicalConnection"
	  (defaults to "false"). When set to "true", when using XAConnections, the
	  driver ensures that operations on a given XID are always routed to the
	  same physical connection. This allows the XAConnection to support
	  "XA START ... JOIN" after "XA END" has been called, and is also a
	  workaround for transaction managers that don't maintain thread affinity
	  for a global transaction (most either always maintain thread affinity,
	  or have it as a configuration option).

	- MysqlXaConnection.recover(int flags) now allows combinations of
	  XAResource.TMSTARTRSCAN and TMENDRSCAN. To simulate the "scanning"
	  nature of the interface, we return all prepared XIDs for TMSTARTRSCAN,
	  and no new XIDs for calls with TMNOFLAGS, or TMENDRSCAN when not in
	  combination with TMSTARTRSCAN. This change was made for API compliance,
	  as well as integration with IBM WebSphere's transaction manager.

12-23-05 - Version 5.0.0-beta

    - XADataSource implemented (ported from 3.2 branch which won't be
      released as a product). Use
      "com.mysql.jdbc.jdbc2.optional.MysqlXADataSource" as your datasource
      class name in your application server to utilize XA transactions
      in MySQL-5.0.10 and newer.

    - PreparedStatement.setString() didn't work correctly when
      sql_mode on server contained NO_BACKSLASH_ESCAPES, and no characters
      that needed escaping were present in the string.

    - Attempt detection of the MySQL type "BINARY" (it's an alias, so this isn't
      always reliable), and use the java.sql.Types.BINARY type mapping for it.

    - Moved -bin-g.jar file into separate "debug" subdirectory to avoid confusion.

    - Don't allow .setAutoCommit(true), or .commit() or .rollback() on an XA-managed
      connection as-per the JDBC specification.

    - If the connection "useTimezone" is set to "true", then also respect timezone
      conversions in escape-processed string literals (e.g. "{ts ...}" and
      "{t ...}").

    - Return original column name for RSMD.getColumnName() if the column was aliased,
      alias name for .getColumnLabel() (if aliased), and original table name
      for .getTableName(). Note this only works for MySQL-4.1 and newer, as
      older servers don't make this information available to clients.

    - Setting "useJDBCCompliantTimezoneShift=true" (it's not the default)
      causes the driver to use GMT for _all_ TIMESTAMP/DATETIME timezones,
      and the current VM timezone for any other type that refers to timezones.
      This feature can not be used when "useTimezone=true" to convert between
      server and client timezones.

    - Add one level of indirection of internal representation of CallableStatement
      parameter metadata to avoid class not found issues on JDK-1.3 for
      ParameterMetadata interface (which doesn't exist prior to JDBC-3.0).

    - Added unit tests for XADatasource, as well as friendlier exceptions
      for XA failures compared to the "stock" XAException (which has no
      messages).

    - Fixed BUG#14279 - Idle timeouts cause XAConnections to whine about rolling
      themselves back

    - Added support for Connector/MXJ integration via url subprotocol
      "jdbc:mysql:mxj://....".

    - Moved all SQLException constructor usage to a factory in SQLError
      (ground-work for JDBC-4.0 SQLState-based exception classes).

    - Removed Java5-specific calls to BigDecimal constructor (when
      result set value is '', (int)0 was being used as an argument
      in-directly via method return value. This signature doesn't exist
      prior to Java5.)

    - Moved all SQLException creation to a factory method in SQLError,
      groundwork for JDBC-4.0 SQLState class-based exceptions.

    - Added service-provider entry to META-INF/services/java.sql.Driver
      for JDBC-4.0 support.

    - Return "[VAR]BINARY" for RSMD.getColumnTypeName() when that is actually
      the type, and it can be distinguished (MySQL-4.1 and newer).

    - When fix for BUG#14562 was merged from 3.1.12, added functionality
      for CallableStatement's parameter metadata to return correct
      information for .getParameterClassName().

    - Fuller synchronization of Connection to avoid deadlocks when
      using multithreaded frameworks that multithread a single connection
      (usually not recommended, but the JDBC spec allows it anyways),
      part of fix to BUG#14972).

    - Implementation of Statement.cancel() and Statement.setQueryTimeout().
      Both require MySQL-5.0.0 or newer server, require a separate connection
      to issue the "KILL QUERY" command, and in the case of setQueryTimeout()
      creates an additional thread to handle the timeout functionality.

      Note: Failures to cancel the statement for setQueryTimeout() may manifest
      themselves as RuntimeExceptions rather than failing silently, as there
      is currently no way to unblock the thread that is executing the query being
      cancelled due to timeout expiration and have it throw the exception
      instead.

    - Removed dead code in com.mysql.jdbc.Connection.

    - Made construction of com.mysql.jdbc.Field (result set metadata)
      instances more efficient for non-string types by not doing
      character set initialization, or detection of type changes due to
      temporary tables.

    - Removed redundant code in com.mysql.jdbc.MysqlIO.

    - Removed work done for BUG#14652, and instead loosened synchronization
      to solve a number of deadlock issues in BUG#18719, BUG#18367, BUG#17709
      and BUG#15067. New strategy basically makes Connection instances threadsafe
      and thus shareable across threads, and anything else threadsafe, but not
      necessarily shareable across threads due to JDBC API interactions that
      can cause non-obvious behavior and/or deadlock scenarios to occur since
      the API is not designed to be used from multiple threads at once.

      Therefore, unless external synchronization is provided, clients should
      not allow multiple threads to share a given statement or result set. Examples
      of issues with the API itself not being multi-thread suitable include,
      but are not limited to race conditions between modifiers and execution and
      retrieval methods on statements and result sets that are not synchronizable
      such as ResultSet.get*() and traversal methods, or Statement.execute*() closing
      result sets without effectively making the driver itself serializable across the
      board.

      These changes should not have any effect on "normal" J(2)EE use cases
      where only one thread ever uses a connection instance and the objects created by
      it.

    - Use a java.util.Timer to schedule cancellation of queries via
      Statement.setQueryTimeout() rather than one thread per potential cancellation.

      A new thread will be used to actually cancel a running query, as there's potential
      for a cancel request to block other cancel requests if all run from the
      same thread.

nn-nn-07 - Version 3.1.15

	- Fixed BUG#23281 - Downed slave caused round-robin load balance to
	  not cycle back to first host in list.

	- Disabled use of server-side prepared statements by default.

	- Handle YYYY-MM-DD hh:mm:ss format of timestamp in
	  ResultSet.getTimeFromString().

	- Fixed BUG#24840 - character encoding of "US-ASCII" doesn't map correctly
	  for 4.1 or newer

	- Added Implementation-Vendor-Id attribute to jar manifest per request
	  in BUG#15641.

	- C3P0 >= version 0.9.1 passes non-proxied connections to
	  MysqlConnectionTester,  thus it began throwing ClassCastExceptions.
	  MysqlConnectionTester now checks if it has a plain Connection and uses
	  that if possible. Thanks to Brian Skrab for the fix.

10-19-06 - Version 3.1.14

    - Fixed BUG#20479 - Updatable result set throws ClassCastException
	  when there is row data and moveToInsertRow() is called.

	- Fixed BUG#20485 - Updatable result set that contains
	  a BIT column fails when server-side prepared statements are used.

	- Fixed BUG#16987 - Memory leak with profileSQL=true.

	- Fixed BUG#19726 - Connection fails to localhost when using
	  timeout and IPv6 is configured.

	- Fixed BUG#16791 - NullPointerException in MysqlDataSourceFactory
	  due to Reference containing RefAddrs with null content.

	- Fixed BUG#20306 - ResultSet.getShort() for UNSIGNED TINYINT
	  returns incorrect values when using server-side prepared statements.

	- Fixed BUG#20687 - Can't pool server-side prepared statements, exception
	  raised when re-using them.

	- Fixed BUG#21062 - ResultSet.getSomeInteger() doesn't work for BIT(>1).

	- Fixed BUG#18880 - ResultSet.getFloatFromString() can't retrieve
	  values near Float.MIN/MAX_VALUE.

	- Fixed BUG#20888 - escape of quotes in client-side prepared
	  statements parsing not respected. Patch covers more than bug report,
	  including NO_BACKSLASH_ESCAPES being set, and stacked quote characters
	  forms of escaping (i.e. '' or "").

	- Fixed BUG#19993 - ReplicationDriver does not always round-robin load
	  balance depending on URL used for slaves list.

	- Fixed calling toString() on ResultSetMetaData for driver-generated
	  (i.e. from DatabaseMetaData method calls, or from getGeneratedKeys())
	  result sets would raise a NullPointerException.

	- Fixed Bug#21207 - Driver throws NPE when tracing prepared statements that
	  have been closed (in asSQL()).

	- Removed logger autodectection altogether, must now specify logger
	  explitly if you want to use a logger other than one that logs
	  to STDERR.

	- Fixed BUG#22290 - Driver issues truncation on write exception when
	  it shouldn't (due to sending big decimal incorrectly to server with
	  server-side prepared statement).

	- Driver now sends numeric 1 or 0 for client-prepared statement
	  setBoolean() calls instead of '1' or '0'.

	- Fixed bug where driver would not advance to next host if
	  roundRobinLoadBalance=true and the last host in the list is down.

	- Fixed BUG#18258 - DatabaseMetaData.getTables(), columns() with bad
	  catalog parameter threw exception rather than return empty result
	  set (as required by spec).

	- Check and store value for continueBatchOnError property in constructor
      of Statements, rather than when executing batches, so that Connections
      closed out from underneath statements don't cause NullPointerExceptions
      when it's required to check this property.

    - Fixed bug when calling stored functions, where parameters weren't
      numbered correctly (first parameter is now the return value, subsequent
      parameters if specified start at index "2").

	- Fixed BUG#21814 - time values outside valid range silently wrap.

05-26-06 - Version 3.1.13

    - Fixed BUG#15464 - INOUT parameter does not store IN value.

    - Fixed BUG#14609 - Exception thrown for new decimal type when
      using updatable result sets.

    - Fixed BUG#15544, no "dos" character set in MySQL > 4.1.0

    - Fixed BUG#15383 - PreparedStatement.setObject() serializes
      BigInteger as object, rather than sending as numeric value
      (and is thus not complementary to .getObject() on an UNSIGNED
      LONG type).

    - Fixed BUG#11874 - ResultSet.getShort() for UNSIGNED TINYINT
      returned wrong values.

    - Fixed BUG#15676 - lib-nodist directory missing from
      package breaks out-of-box build

    - Fixed BUG#15854 - DBMD.getColumns() returns wrong type for BIT.

    - Fixed BUG#16169 - ResultSet.getNativeShort() causes stack overflow error
      via recurisve calls.

    - Fixed BUG#14938 - Unable to initialize character set mapping tables.
      Removed reliance on .properties files to hold this information, as it
      turns out to be too problematic to code around class loader hierarchies
      that change depending on how an application is deployed. Moved information
      back into the CharsetMapping class.

    - Fixed BUG#16841 - updatable result set doesn't return AUTO_INCREMENT
      values for insertRow() when multiple column primary keys are used. (the
      driver was checking for the existence of single-column primary keys and
      an autoincrement value > 0 instead of a straightforward isAutoIncrement()
      check).

    - Fixed BUG#17099 - Statement.getGeneratedKeys() throws NullPointerException
      when no query has been processed.

    - Fixed BUG#13469 - Driver tries to call methods that don't exist on older and
      newer versions of Log4j. The fix is not trying to auto-detect presense of log4j,
      too many different incompatible versions out there in the wild to do this reliably.

      If you relied on autodetection before, you will need to add
      "logger=com.mysql.jdbc.log.Log4JLogger" to your JDBC URL to enable Log4J usage,
      or alternatively use the new "CommonsLogger" class to take care of this.

    - Added support for Apache Commons logging, use "com.mysql.jdbc.log.CommonsLogger"
      as the value for the "logger" configuration property.

    - LogFactory now prepends "com.mysql.jdbc.log" to log class name if it can't be
      found as-specified. This allows you to use "short names" for the built-in log
      factories, for example "logger=CommonsLogger" instead of
      "logger=com.mysql.jdbc.log.CommonsLogger".

    - Fixed BUG#15570 - ReplicationConnection incorrectly copies state,
	  doesn't transfer connection context correctly when transitioning between
	  the same read-only states.

	- Fixed BUG#18041 - Server-side prepared statements don't cause
	  truncation exceptions to be thrown when truncation happens.

	- Added performance feature, re-writing of batched executes for
	  Statement.executeBatch() (for all DML statements) and
	  PreparedStatement.executeBatch() (for INSERTs with VALUE clauses
	  only). Enable by using "rewriteBatchedStatements=true" in your JDBC URL.

	- Fixed BUG#17898 - registerOutParameter not working when some
	  parameters pre-populated. Still waiting for feedback from JDBC experts
	  group to determine what correct parameter count from getMetaData()
	  should be, however.

	- Fixed BUG#17587 - clearParameters() on a closed prepared statement
	  causes NPE.

	- Map "latin1" on MySQL server to CP1252 for MySQL > 4.1.0.

	- Added additional accessor and mutator methods on ConnectionProperties
	  so that DataSource users can use same naming as regular URL properties.

	- Fixed BUG#18740 - Data truncation and getWarnings() only returns last
	  warning in set.

	- Improved performance of retrieving BigDecimal, Time, Timestamp and Date
	  values from server-side prepared statements by creating fewer short-lived
	  instances of Strings when the native type is not an exact match for
	  the requested type. Fixes BUG#18496 for BigDecimals.

	- Fixed BUG#18554 - Aliased column names where length of name > 251
	  are corrupted.

	- Fixed BUG#17450 - ResultSet.wasNull() not always reset
	  correctly for booleans when done via conversion for server-side
	  prepared statements.

	- Fixed BUG#16277 - Invalid classname returned for
	  RSMD.getColumnClassName() for BIGINT type.

	- Fixed case where driver wasn't reading server status correctly when
	  fetching server-side prepared statement rows, which in some cases
	  could cause warning counts to be off, or multiple result sets to not
	  be read off the wire.

	- Driver now aware of fix for BIT type metadata that went into
	  MySQL-5.0.21 for server not reporting length consistently (bug
	  number 13601).

	- Fixed BUG#19282 - ResultSet.wasNull() returns incorrect value
	  when extracting native string from server-side prepared statement
	  generated result set.

11-30-05 - Version 3.1.12

    - Fixed client-side prepared statement bug with embedded ? inside
      quoted identifiers (it was recognized as a placeholder, when it
      was not).

    - Don't allow executeBatch() for CallableStatements with registered
      OUT/INOUT parameters (JDBC compliance).

    - Fall back to platform-encoding for URLDecoder.decode() when
      parsing driver URL properties if the platform doesn't have a
      two-argument version of this method.

    - Fixed BUG#14562 - Java type conversion may be incorrect for
      mediumint.

    - Added configuration property "useGmtMillisForDatetimes" which
      when set to true causes ResultSet.getDate(), .getTimestamp() to
      return correct millis-since GMT when .getTime() is called on
      the return value (currently default is "false" for legacy
      behavior).

    - Fixed DatabaseMetaData.stores*Identifiers():

        * if lower_case_table_names=0 (on server):

            storesLowerCaseIdentifiers() returns false
            storesLowerCaseQuotedIdentifiers() returns false
            storesMixedCaseIdentifiers() returns true
            storesMixedCaseQuotedIdentifiers() returns true
            storesUpperCaseIdentifiers() returns false
            storesUpperCaseQuotedIdentifiers() returns true

        * if lower_case_table_names=1 (on server):

            storesLowerCaseIdentifiers() returns true
            storesLowerCaseQuotedIdentifiers() returns true
            storesMixedCaseIdentifiers() returns false
            storesMixedCaseQuotedIdentifiers() returns false
            storesUpperCaseIdentifiers() returns false
            storesUpperCaseQuotedIdentifiers() returns true

    - Fixed BUG#14815 - DatabaseMetaData.getColumns() doesn't
      return TABLE_NAME correctly.

    - Fixed BUG#14909 - escape processor replaces quote character
      in quoted string with string delimiter.

    - Fixed BUG#12975 - OpenOffice expects
      DBMD.supportsIntegrityEnhancementFacility() to return "true"
      if foreign keys are supported by the datasource, even though
      this method also covers support for check constraints,
	  which MySQL _doesn't_ have. Setting the configuration property
	  "overrideSupportsIntegrityEnhancementFacility" to "true" causes
	  the driver to return "true" for this method.

    - Added "com.mysql.jdbc.testsuite.url.default" system property to
	  set default JDBC url for testsuite (to speed up bug resolution
	  when I'm working in Eclipse).

	- Fixed BUG#14938 - Unable to initialize character set mapping
	  tables (due to J2EE classloader differences).

	- Fixed BUG#14972 - Deadlock while closing server-side prepared
	  statements from multiple threads sharing one connection.

	- Fixed BUG#12230 -	logSlowQueries should give better info.

	- Fixed BUG#13775 - Extraneous sleep on autoReconnect.

	- Fixed BUG#15024 - Driver incorrectly closes streams passed as
	  arguments to PreparedStatements. Reverts to legacy behavior by
	  setting the JDBC configuration property "autoClosePStmtStreams"
	  to "true" (also included in the 3-0-Compat configuration "bundle").

	- Fixed BUG#13048 - maxQuerySizeToLog is not respected. Added logging of
	  bound values for execute() phase of server-side prepared statements
	  when profileSQL=true as well.

	- Fixed BUG#15065 - Usage advisor complains about unreferenced
	  columns, even though they've been referenced.

	- Don't increase timeout for failover/reconnect (BUG#6577)

	- Process escape tokens in Connection.prepareStatement(...), fix
	  for BUG#15141. You can disable this behavior by setting
	  the JDBC URL configuration property "processEscapeCodesForPrepStmts"
	  to "false".

	- Fixed BUG#13255 - Reconnect during middle of executeBatch()
	  should not occur if autoReconnect is enabled.

10-07-05 - Version 3.1.11

    - Fixed BUG#11629 - Spurious "!" on console when character
      encoding is "utf8".

    - Fixed statements generated for testcases missing ";" for
      "plain" statements.

    - Fixed BUG#11663 - Incorrect generation of testcase scripts
      for server-side prepared statements.

    - Fixed regression caused by fix for BUG#11552 that caused driver
      to return incorrect values for unsigned integers when those
      integers where within the range of the positive signed type.

    - Moved source code to svn repo.

    - Fixed BUG#11797 - Escape tokenizer doesn't respect stacked single quotes
	  for escapes.

	- GEOMETRY type not recognized when using server-side prepared statements.

    - Fixed BUG#11879 -- ReplicationConnection won't switch to slave, throws
      "Catalog can't be null" exception.

    - Fixed BUG#12218, properties shared between master and slave with
      replication connection.

    - Fixed BUG#10630, Statement.getWarnings() fails with NPE if statement
      has been closed.

    - Only get char[] from SQL in PreparedStatement.ParseInfo() when needed.

    - Fixed BUG#12104 - Geometry types not handled with server-side prepared
      statements.

    - Fixed BUG#11614 - StringUtils.getBytes() doesn't work when using
      multibyte character encodings and a length in  _characters_ is
      specified.

    - Fixed BUG#11798 - Pstmt.setObject(...., Types.BOOLEAN) throws exception.

    - Fixed BUG#11976 - maxPerformance.properties mis-spells
	  "elideSetAutoCommits".

	- Fixed BUG#11575 -- DBMD.storesLower/Mixed/UpperIdentifiers()
	  reports incorrect values for servers deployed on Windows.

	- Fixed BUG#11190 - ResultSet.moveToCurrentRow() fails to work when
	  preceeded by a call to ResultSet.moveToInsertRow().

	- Fixed BUG#11115, VARBINARY data corrupted when using server-side
	  prepared statements and .setBytes().

	- Fixed BUG#12229 - explainSlowQueries hangs with server-side
	  prepared statements.

	- Fixed BUG#11498 - Escape processor didn't honor strings demarcated
	  with double quotes.

	- Lifted restriction of changing streaming parameters with server-side
	  prepared statements. As long as _all_ streaming parameters were set
	  before execution, .clearParameters() does not have to be called.
	  (due to limitation of client/server protocol, prepared statements
	   can not reset _individual_ stream data on the server side).

	- Reworked Field class, *Buffer, and MysqlIO to be aware of field
	  lengths > Integer.MAX_VALUE.

	- Updated DBMD.supportsCorrelatedQueries() to return true for versions >
	  4.1, supportsGroupByUnrelated() to return true and
	  getResultSetHoldability() to return HOLD_CURSORS_OVER_COMMIT.

	- Fixed BUG#12541 - Handling of catalog argument in
	  DatabaseMetaData.getIndexInfo(), which also means changes to the following
	  methods in DatabaseMetaData:

	    - getBestRowIdentifier()
	    - getColumns()
	    - getCrossReference()
	    - getExportedKeys()
	    - getImportedKeys()
	    - getIndexInfo()
	    - getPrimaryKeys()
	    - getProcedures() (and thus indirectly getProcedureColumns())
	    - getTables()

	  The "catalog" argument in all of these methods now behaves in the following
	  way:

	    - Specifying NULL means that catalog will not be used to filter the
	      results (thus all databases will be searched), unless you've
	      set "nullCatalogMeansCurrent=true" in your JDBC URL properties.

	    - Specifying "" means "current" catalog, even though this isn't quite
	      JDBC spec compliant, it's there for legacy users.

	    - Specifying a catalog works as stated in the API docs.

	- Made Connection.clientPrepare() available from "wrapped" connections
	  in the jdbc2.optional package (connections built by
	  ConnectionPoolDataSource instances).

    - Added Connection.isMasterConnection() for clients to be able to determine
      if a multi-host master/slave connection is connected to the first host
      in the list.

    - Fixed BUG#12753 - Tokenizer for "=" in URL properties was causing
      sessionVariables=.... to be parameterized incorrectly.

    - Fixed BUG#11781, foreign key information that is quoted is
      parsed incorrectly when DatabaseMetaData methods use that
      information.

    - The "sendBlobChunkSize" property is now clamped to "max_allowed_packet"
      with consideration of stream buffer size and packet headers to avoid
      PacketTooBigExceptions when "max_allowed_packet" is similar in size
      to the default "sendBlobChunkSize" which is 1M.

    - CallableStatement.clearParameters() now clears resources associated
      with INOUT/OUTPUT parameters as well as INPUT parameters.

    - Fixed BUG#12417 - Connection.prepareCall() is database name
      case-sensitive (on Windows systems).

    - Fixed BUG#12752 - Cp1251 incorrectly mapped to win1251 for
      servers newer than 4.0.x.

    - Fixed BUG#12970 - java.sql.Types.OTHER returned for
	  BINARY and VARBINARY columns when using
	  DatabaseMetaData.getColumns().

	- ServerPreparedStatement.getBinding() now checks if the statement
	  is closed before attempting to reference the list of parameter
	  bindings, to avoid throwing a NullPointerException.

    - Fixed BUG#13277 - ResultSetMetaData from
      Statement.getGeneratedKeys() caused NullPointerExceptions to be
      thrown whenever a method that required a connection reference
      was called.

    - Removed support for java.nio I/O. Too many implementations
      turned out to be buggy, and there was no performance difference
      since MySQL is a blocking protocol anyway.

06-23-05 - Version 3.1.10-stable

	- Fixed connecting without a database specified raised an exception
	  in MysqlIO.changeDatabaseTo().

	- Initial implemention of ParameterMetadata for
	  PreparedStatement.getParameterMetadata(). Only works fully
	  for CallableStatements, as current server-side prepared statements
	  return every parameter as a VARCHAR type.

	- Fixed BUG#11552 - Server-side prepared statements return incorrect
	  values for unsigned TINYINT, SMALLINT, INT and Long.

	- Fixed BUG#11540 - Incorrect year conversion in setDate(..) for
	  system that use B.E. year in default locale.

06-22-05 - Version 3.1.9-stable

	- Overhaul of character set configuration, everything now
	  lives in a properties file.

	- Driver now correctly uses CP932 if available on the server
	  for Windows-31J, CP932 and MS932 java encoding names,
	  otherwise it resorts to SJIS, which is only a close
	  approximation. Currently only MySQL-5.0.3 and newer (and
	  MySQL-4.1.12 or .13, depending on when the character set
	  gets backported) can reliably support any variant of CP932.

	- Fixed BUG#9064 - com.mysql.jdbc.PreparedStatement.ParseInfo
	  does unnecessary call to toCharArray().

	- Fixed Bug#10144 - Memory leak in ServerPreparedStatement if
	  serverPrepare() fails.

	- Actually write manifest file to correct place so it ends up
	  in the binary jar file.

	- Added "createDatabaseIfNotExist" property (default is "false"),
	  which will cause the driver to ask the server to create the
	  database specified in the URL if it doesn't exist. You must have
	  the appropriate privileges for database creation for this to
	  work.

	- Fixed BUG#10156 - Unsigned SMALLINT treated as signed for ResultSet.getInt(),
	  fixed all cases for UNSIGNED integer values and server-side prepared statements,
	  as well as ResultSet.getObject() for UNSIGNED TINYINT.

	- Fixed BUG#10155, double quotes not recognized when parsing
	  client-side prepared statements.

	- Made enableStreamingResults() visible on
	  com.mysql.jdbc.jdbc2.optional.StatementWrapper.

	- Made ServerPreparedStatement.asSql() work correctly so auto-explain
	  functionality would work with server-side prepared statements.

	- Made JDBC2-compliant wrappers public in order to allow access to
	  vendor extensions.

	- Cleaned up logging of profiler events, moved code to dump a profiler
	  event as a string to com.mysql.jdbc.log.LogUtils so that third
	  parties can use it.

	- DatabaseMetaData.supportsMultipleOpenResults() now returns true. The
	  driver has supported this for some time, DBMD just missed that fact.

	- Fixed BUG#10310 - Driver doesn't support {?=CALL(...)} for calling
	  stored functions. This involved adding support for function retrieval
	  to DatabaseMetaData.getProcedures() and getProcedureColumns() as well.

	- Fixed BUG#10485, SQLException thrown when retrieving YEAR(2)
	  with ResultSet.getString(). The driver will now always treat YEAR types
	  as java.sql.Dates and return the correct values for getString().
	  Alternatively, the "yearIsDateType" connection property can be set to
	  "false" and the values will be treated as SHORTs.

	- The datatype returned for TINYINT(1) columns when "tinyInt1isBit=true"
	  (the default) can be switched between Types.BOOLEAN and Types.BIT
	  using the new configuration property "transformedBitIsBoolean", which
	  defaults to "false". If set to "false" (the default),
	  DatabaseMetaData.getColumns() and ResultSetMetaData.getColumnType()
	  will return Types.BOOLEAN for TINYINT(1) columns. If "true",
	  Types.BOOLEAN will be returned instead. Irregardless of this configuration
	  property, if "tinyInt1isBit" is enabled, columns with the type TINYINT(1)
	  will be returned as java.lang.Boolean instances from
	  ResultSet.getObject(..), and ResultSetMetaData.getColumnClassName()
	  will return "java.lang.Boolean".

	- Fixed BUG#10496 - SQLException is thrown when using property
	  "characterSetResults" with cp932 or eucjpms.

	- Reorganized directory layout, sources now in "src" folder,
	  don't pollute parent directory when building, now output goes
	  to "./build", distribution goes to "./dist".

	- Added support/bug hunting feature that generates .sql test
	  scripts to STDERR when "autoGenerateTestcaseScript" is set
	  to "true".

	- Fixed BUG#10850 - 0-length streams not sent to server when
	  using server-side prepared statements.

	- Setting "cachePrepStmts=true" now causes the Connection to also
	  cache the check the driver performs to determine if a prepared
	  statement can be server-side or not, as well as caches server-side
	  prepared statements for the lifetime of a connection. As before,
	  the "prepStmtCacheSize" parameter controls the size of these
	  caches.

	- Try to handle OutOfMemoryErrors more gracefully. Although not
	  much can be done, they will in most cases close the connection
	  they happened on so that further operations don't run into
	  a connection in some unknown state. When an OOM has happened,
	  any further operations on the connection will fail with a
	  "Connection closed" exception that will also list the OOM exception
	  as the reason for the implicit connection close event.

	- Don't send COM_RESET_STMT for each execution of a server-side
	  prepared statement if it isn't required.

	- Driver detects if you're running MySQL-5.0.7 or later, and does
	  not scan for "LIMIT ?[,?]" in statements being prepared, as the
	  server supports those types of queries now.

	- Fixed BUG#11115, Varbinary data corrupted when using server-side
	  prepared statements and ResultSet.getBytes().

	- Connection.setCatalog() is now aware of the "useLocalSessionState"
	  configuration property, which when set to true will prevent
	  the driver from sending "USE ..." to the server if the requested
	  catalog is the same as the current catalog.

	- Added the following configuration bundles, use one or many via
	  the "useConfigs" configuration property:

	    * maxPerformance -- maximum performance without being reckless
	    * solarisMaxPerformance -- maximum performance for Solaris,
	                               avoids syscalls where it can
	    * 3-0-Compat -- Compatibility with Connector/J 3.0.x functionality

	- Added "maintainTimeStats" configuration property (defaults to "true"),
	  which tells the driver whether or not to keep track of the last query time
	  and the last successful packet sent to the server's time. If set to
	  false, removes two syscalls per query.

	- Fixed BUG#11259, autoReconnect ping causes exception on connection
	  startup.

	- Fixed BUG#11360 Connector/J dumping query into SQLException twice

	- Fixed PreparedStatement.setClob() not accepting null as a parameter.

	- Fixed BUG#11411 - Production package doesn't include JBoss integration
	  classes.

	- Removed nonsensical "costly type conversion" warnings when using
	  usage advisor.

04-14-05 - Version 3.1.8-stable

	- Fixed DatabaseMetaData.getTables() returning views when they were
	  not asked for as one of the requested table types.

	- Added support for new precision-math DECIMAL type in MySQL >= 5.0.3.

	- Fixed ResultSet.getTime() on a NULL value for server-side prepared
	  statements throws NPE.

	- Made Connection.ping() a public method.

	- Fixed Bug#8868, DATE_FORMAT() queries returned as BLOBs from getObject().

	- ServerPreparedStatements now correctly 'stream' BLOB/CLOB data to the
	  server. You can configure the threshold chunk size using the
	  JDBC URL property 'blobSendChunkSize' (the default is one megabyte).

    - BlobFromLocator now uses correct identifier quoting when generating
      prepared statements.

    - Server-side session variables can be preset at connection time by
      passing them as a comma-delimited list for the connection property
      'sessionVariables'.

	- Fixed regression in ping() for users using autoReconnect=true.

	- Fixed BUG#9040 - PreparedStatement.addBatch() doesn't work with server-side
	  prepared statements and streaming BINARY data.

	- Fixed BUG#8800 - DBMD.supportsMixedCase*Identifiers() returns wrong
	  value on servers running on case-sensitive filesystems.

	- Fixed BUG#9206, can not use 'UTF-8' for characterSetResults
      configuration property.

    - Fixed BUG#9236, a continuation of BUG#8868, where functions used in queries
      that should return non-string types when resolved by temporary tables suddenly
      become opaque binary strings (work-around for server limitation). Also fixed
      fields with type of CHAR(n) CHARACTER SET BINARY to return correct/matching
      classes for RSMD.getColumnClassName() and ResultSet.getObject().

    - Fixed BUG#8792 - DBMD.supportsResultSetConcurrency() not returning
	  true for forward-only/read-only result sets (we obviously support this).

	- Fixed BUG#8803, 'DATA_TYPE' column from DBMD.getBestRowIdentifier()
	  causes ArrayIndexOutOfBoundsException when accessed (and in fact, didn't
	  return any value).

	- Check for empty strings ('') when converting char/varchar column data to numbers,
	  throw exception if 'emptyStringsConvertToZero' configuration property is set
	  to 'false' (for backwards-compatibility with 3.0, it is now set to 'true'
	  by default, but will most likely default to 'false' in 3.2).

	- Fixed BUG#9320 - PreparedStatement.getMetaData() inserts blank row in database
	  under certain conditions when not using server-side prepared statements.

	- Connection.canHandleAsPreparedStatement() now makes 'best effort' to distinguish
	  LIMIT clauses with placeholders in them from ones without in order to have fewer
	  false positives when generating work-arounds for statements the server cannot
	  currently handle as server-side prepared statements.

	- Fixed build.xml to not compile log4j logging if log4j not available.

	- Added support for the c3p0 connection pool's (http://c3p0.sf.net/)
	  validation/connection checker interface which uses the lightweight
	  'COM_PING' call to the server if available. To use it, configure your
	  c3p0 connection pool's 'connectionTesterClassName' property to use
	  'com.mysql.jdbc.integration.c3p0.MysqlConnectionTester'.

	- Better detection of LIMIT inside/outside of quoted strings so that
	  the driver can more correctly determine whether a prepared statement
	  can be prepared on the server or not.

	- Fixed BUG#9319 - Stored procedures with same name in
	  different databases confuse the driver when it tries to determine
	  parameter counts/types.

    - Added finalizers to ResultSet and Statement implementations to be JDBC
      spec-compliant, which requires that if not explicitly closed, these
      resources should be closed upon garbage collection.

    - Fixed BUG#9682 - Stored procedures with DECIMAL parameters with
	  storage specifications that contained "," in them would fail.

	- PreparedStatement.setObject(int, Object, int type, int scale) now
	  uses scale value for BigDecimal instances.

	- Fixed BUG#9704 - Statement.getMoreResults() could throw NPE when
	  existing result set was .close()d.

	- The performance metrics feature now gathers information about
	  number of tables referenced in a SELECT.

	- The logging system is now automatically configured. If the value has
	  been set by the user, via the URL property "logger" or the system
	  property "com.mysql.jdbc.logger", then use that, otherwise, autodetect
	  it using the following steps:

    	 Log4j, if it's available,
    	 Then JDK1.4 logging,
    	 Then fallback to our STDERR logging.

   	- Fixed BUG#9778, DBMD.getTables() shouldn't return tables if views
	  are asked for, even if the database version doesn't support views.

	- Fixed driver not returning 'true' for '-1' when ResultSet.getBoolean()
	  was called on result sets returned from server-side prepared statements.

	- Added a Manifest.MF file with implementation information to the .jar
	  file.

	- More tests in Field.isOpaqueBinary() to distinguish opaque binary (i.e.
	  fields with type CHAR(n) and CHARACTER SET BINARY) from output of
	  various scalar and aggregate functions that return strings.

	- Fixed BUG#9917 - Should accept null for catalog (meaning use current)
	  in DBMD methods, even though it's not JDBC-compliant for legacy's sake.
	  Disable by setting connection property "nullCatalogMeansCurrent" to "false"
	  (which will be the default value in C/J 3.2.x).

	- Fixed BUG#9769 - Should accept null for name patterns in DBMD (meaning "%"),
	  even though it isn't JDBC compliant, for legacy's sake. Disable by setting
	  connection property "nullNamePatternMatchesAll" to "false" (which will be
	  the default value in C/J 3.2.x).

02-18-05 - Version 3.1.7-stable


    - Fixed BUG#7686, Timestamp key column data needed "_binary'"
      stripped for UpdatableResultSet.refreshRow().

    - Fixed BUG#7715 - Timestamps converted incorrectly to strings
      with Server-side prepared statements and updatable result sets.

    - Detect new sql_mode variable in string form (it used to be
      integer) and adjust quoting method for strings appropriately.

    - Added 'holdResultsOpenOverStatementClose' property (default is
      false), that keeps result sets open over statement.close() or new
      execution on same statement (suggested by Kevin Burton).

    - Fixed BUG#7952 -- Infinite recursion when 'falling back' to master
      in failover configuration.

    - Disable multi-statements (if enabled) for MySQL-4.1 versions prior
      to version 4.1.10 if the query cache is enabled, as the server
      returns wrong results in this configuration.

    - Fixed duplicated code in configureClientCharset() that prevented
      useOldUTF8Behavior=true from working properly.

    - Removed 'dontUnpackBinaryResults' functionality, the driver now
      always stores results from server-side prepared statements as-is
      from the server and unpacks them on demand.

    - Fixed BUG#8096 where emulated locators corrupt binary data
      when using server-side prepared statements.

    - Fixed synchronization issue with
      ServerPreparedStatement.serverPrepare() that could cause
      deadlocks/crashes if connection was shared between threads.

    - By default, the driver now scans SQL you are preparing via all
      variants of Connection.prepareStatement() to determine if it is a
      supported type of statement to prepare on the server side, and if
      it is not supported by the server, it instead prepares it as a
      client-side emulated prepared statement (BUG#4718). You can
      disable this by passing 'emulateUnsupportedPstmts=false' in your
      JDBC URL.

    - Remove _binary introducer from parameters used as in/out
      parameters in CallableStatement.

    - Always return byte[]s for output parameters registered as *BINARY.

    - Send correct value for 'boolean' "true" to server for
      PreparedStatement.setObject(n, "true", Types.BIT).

    - Fixed bug with Connection not caching statements from
      prepareStatement() when the statement wasn't a server-side
      prepared statement.

    - Choose correct 'direction' to apply time adjustments when both
      client and server are in GMT timezone when using
      ResultSet.get(..., cal) and PreparedStatement.set(...., cal).

    - Added 'dontTrackOpenResources' option (default is false, to be
      JDBC compliant), which helps with memory use for non-well-behaved
      apps (i.e applications which don't close Statements when they
      should).

    - Fixed BUG#8428 - ResultSet.getString() doesn't maintain format
      stored on server, bug fix only enabled when 'noDatetimeStringSync'
      property is set to 'true' (the default is 'false').

    - Fixed NPE in ResultSet.realClose() when using usage advisor and
      result set was already closed.

    - Fixed BUG#8487 - PreparedStatements not creating streaming result
      sets.

    - Don't pass NULL to String.valueOf() in
      ResultSet.getNativeConvertToString(), as it stringifies it (i.e.
      returns "null"), which is not correct for the method in question.

    - Fixed BUG#8484 - ResultSet.getBigDecimal() throws exception
      when rounding would need to occur to set scale. The driver now
      chooses a rounding mode of 'half up' if non-rounding
      BigDecimal.setScale() fails.

    - Added 'useLocalSessionState' configuration property, when set to
      'true' the JDBC driver trusts that the application is well-behaved
      and only sets autocommit and transaction isolation levels using
      the methods provided on java.sql.Connection, and therefore can
      manipulate these values in many cases without incurring
      round-trips to the database server.

    - Added enableStreamingResults() to Statement for connection pool
      implementations that check Statement.setFetchSize() for
      specification-compliant values. Call Statement.setFetchSize(>=0)
      to disable the streaming results for that statement.

    - Added support for BIT type in MySQL-5.0.3. The driver will treat
      BIT(1-8) as the JDBC standard BIT type (which maps to
      java.lang.Boolean), as the server does not currently send enough
      information to determine the size of a bitfield when < 9 bits are
      declared. BIT(>9) will be treated as VARBINARY, and will return
      byte[] when getObject() is called.

12-23-04 - Version 3.1.6-stable

    - Fixed hang on SocketInputStream.read() with Statement.setMaxRows() and
      multiple result sets when driver has to truncate result set directly,
      rather than tacking a 'LIMIT n' on the end of it.

    - Fixed BUG#7026 - DBMD.getProcedures() doesn't respect catalog parameter.

    - Respect bytes-per-character for RSMD.getPrecision().

12-02-04 - Version 3.1.5-gamma

	- Fix comparisons made between string constants and dynamic strings that
	  are either toUpperCase()d or toLowerCase()d to use Locale.ENGLISH, as
	  some locales 'override' case rules for English. Also use
	  StringUtils.indexOfIgnoreCase() instead of .toUpperCase().indexOf(),
	  avoids creating a very short-lived transient String instance.

	- Fixed BUG#5235 - Server-side prepared statements did not honor
      'zeroDateTimeBehavior' property, and would cause class-cast
      exceptions when using ResultSet.getObject(), as the all-zero string
      was always returned.

    - Fixed batched updates with server prepared statements weren't looking if
      the types had changed for a given batched set of parameters compared
      to the previous set, causing the server to return the error
      'Wrong arguments to mysql_stmt_execute()'.

    - Handle case when string representation of timestamp contains trailing '.'
      with no numbers following it.

    - Fixed BUG#5706 - Inefficient detection of pre-existing string instances
      in ResultSet.getNativeString().

    - Don't throw exceptions for Connection.releaseSavepoint().

    - Use a per-session Calendar instance by default when decoding dates
      from ServerPreparedStatements (set to old, less performant behavior by
      setting property 'dynamicCalendars=true').

    - Added experimental configuration property 'dontUnpackBinaryResults',
      which delays unpacking binary result set values until they're asked for,
      and only creates object instances for non-numerical values (it is set
      to 'false' by default). For some usecase/jvm combinations, this is
      friendlier on the garbage collector.

    - Fixed BUG#5729 - UNSIGNED BIGINT unpacked incorrectly from
      server-side prepared statement result sets.

    - Fixed BUG#6225 - ServerSidePreparedStatement allocating short-lived
      objects un-necessarily.

    - Removed un-wanted new Throwable() in ResultSet constructor due to bad
      merge (caused a new object instance that was never used for every result
      set created) - Found while profiling for BUG#6359.

    - Fixed too-early creation of StringBuffer in EscapeProcessor.escapeSQL(),
      also return String when escaping not needed (to avoid unnecssary object
      allocations). Found while profiling for BUG#6359.

    - Use null-safe-equals for key comparisons in updatable result sets.

    - Fixed BUG#6537, SUM() on Decimal with server-side prepared statement ignores
      scale if zero-padding is needed (this ends up being due to conversion to DOUBLE
      by server, which when converted to a string to parse into BigDecimal, loses all
      'padding' zeros).

    - Use DatabaseMetaData.getIdentifierQuoteString() when building DBMD
      queries.

    - Use 1MB packet for sending file for LOAD DATA LOCAL INFILE if that
      is < 'max_allowed_packet' on server.

    - Fixed BUG#6399, ResultSetMetaData.getColumnDisplaySize() returns incorrect
      values for multibyte charsets.

    - Make auto-deserialization of java.lang.Objects stored in BLOBs
      configurable via 'autoDeserialize' property (defaults to 'false').

    - Re-work Field.isOpaqueBinary() to detect 'CHAR(n) CHARACTER SET BINARY'
      to support fixed-length binary fields for ResultSet.getObject().

    - Use our own implementation of buffered input streams to get around
      blocking behavior of java.io.BufferedInputStream. Disable this with
      'useReadAheadInput=false'.

    - Fixed BUG#6348, failing to connect to the server when one of the
      addresses for the given host name is IPV6 (which the server does
      not yet bind on). The driver now loops through _all_ IP addresses
      for a given host, and stops on the first one that accepts() a
      socket.connect().

09-04-04 - Version 3.1.4-beta

    - Fixed BUG#4510 - connector/j 3.1.3 beta does not handle integers
      correctly (caused by changes to support unsigned reads in
      Buffer.readInt() -> Buffer.readShort()).

    - Added support in DatabaseMetaData.getTables() and getTableTypes()
      for VIEWs which are now available in MySQL server version 5.0.x.

    - Fixed BUG#4642 -- ServerPreparedStatement.execute*() sometimes
      threw ArrayIndexOutOfBoundsException when unpacking field metadata.

    - Optimized integer number parsing, enable 'old' slower integer parsing
      using JDK classes via 'useFastIntParsing=false' property.

    - Added 'useOnlyServerErrorMessages' property, which causes message text
      in exceptions generated by the server to only contain the text sent by
      the server (as opposed to the SQLState's 'standard' description, followed
      by the server's error message). This property is set to 'true' by default.

    - Fixed BUG#4689 - ResultSet.wasNull() does not work for primatives if a
      previous null was returned.

    - Track packet sequence numbers if enablePacketDebug=true, and throw an
      exception if packets received out-of-order.

    - Fixed BUG#4482, ResultSet.getObject() returns wrong type for strings
      when using prepared statements.

    - Calling MysqlPooledConnection.close() twice (even though an application
      error), caused NPE. Fixed.

    - Fixed BUG#5012 -- ServerPreparedStatements dealing with return of
	  DECIMAL type don't work.

	- Fixed BUG#5032 -- ResultSet.getObject() doesn't return
      type Boolean for pseudo-bit types from prepared statements on 4.1.x
      (shortcut for avoiding extra type conversion when using binary-encoded
      result sets obscurred test in getObject() for 'pseudo' bit type)

    - You can now use URLs in 'LOAD DATA LOCAL INFILE' statements, and the
      driver will use Java's built-in handlers for retreiving the data and
      sending it to the server. This feature is not enabled by default,
      you must set the 'allowUrlInLocalInfile' connection property to 'true'.

    - The driver is more strict about truncation of numerics on
      ResultSet.get*(), and will throw a SQLException when truncation is
      detected. You can disable this by setting 'jdbcCompliantTruncation' to
      false (it is enabled by default, as this functionality is required
      for JDBC compliance).

    - Added three ways to deal with all-zero datetimes when reading them from
      a ResultSet, 'exception' (the default), which throws a SQLException
      with a SQLState of 'S1009', 'convertToNull', which returns NULL instead of
      the date, and 'round', which rounds the date to the nearest closest value
      which is '0001-01-01'.

    - Fixed ServerPreparedStatement to read prepared statement metadata off
      the wire, even though it's currently a placeholder instead of using
      MysqlIO.clearInputStream() which didn't work at various times because
      data wasn't available to read from the server yet. This fixes sporadic
      errors users were having with ServerPreparedStatements throwing
      ArrayIndexOutOfBoundExceptions.

    - Use com.mysql.jdbc.Message's classloader when loading resource bundle,
      should fix sporadic issues when the caller's classloader can't locate
      the resource bundle.

07-07-04 - Version 3.1.3-beta

	- Mangle output parameter names for CallableStatements so they
	  will not clash with user variable names.

	- Added support for INOUT parameters in CallableStatements.

	- Fix for BUG#4119, null bitmask sent for server-side prepared
	  statements was incorrect.

	- Use SQL Standard SQL states by default, unless 'useSqlStateCodes'
	  property is set to 'false'.

	- Added packet debuging code (see the 'enablePacketDebug' property
	  documentation).

	- Added constants for MySQL error numbers (publicly-accessible,
	  see com.mysql.jdbc.MysqlErrorNumbers), and the ability to
	  generate the mappings of vendor error codes to SQLStates
	  that the driver uses (for documentation purposes).

	- Externalized more messages (on-going effort).

	- Fix for BUG#4311 - Error in retrieval of mediumint column with
	  prepared statements and binary protocol.

	- Support new timezone variables in MySQL-4.1.3 when
	  'useTimezone=true'

	- Support for unsigned numerics as return types from prepared statements.
	  This also causes a change in ResultSet.getObject() for the 'bigint unsigned'
	  type, which used to return BigDecimal instances, it now returns instances
	  of java.lang.BigInteger.

06-09-04 - Version 3.1.2-alpha

	- Fixed stored procedure parameter parsing info when size was
	  specified for a parameter (i.e. char(), varchar()).

	- Enabled callable statement caching via 'cacheCallableStmts'
	  property.

	- Fixed case when no output parameters specified for a
	  stored procedure caused a bogus query to be issued
	  to retrieve out parameters, leading to a syntax error
	  from the server.

	- Fixed case when no parameters could cause a NullPointerException
	  in CallableStatement.setOutputParameters().

	- Removed wrapping of exceptions in MysqlIO.changeUser().

	- Fixed sending of split packets for large queries, enabled nio
	  ability to send large packets as well.

	- Added .toString() functionality to ServerPreparedStatement,
	  which should help if you're trying to debug a query that is
	  a prepared statement (it shows SQL as the server would process).

	- Added 'gatherPerformanceMetrics' property, along with properties
	  to control when/where this info gets logged (see docs for more
	  info).

	- ServerPreparedStatements weren't actually de-allocating
	  server-side resources when .close() was called.

	- Added 'logSlowQueries' property, along with property
	  'slowQueriesThresholdMillis' to control when a query should
	  be considered 'slow'.

	- Correctly map output parameters to position given in
	  prepareCall() vs. order implied during registerOutParameter() -
	  fixes BUG#3146.

	- Correctly detect initial character set for servers >= 4.1.0

	- Cleaned up detection of server properties.

	- Support placeholder for parameter metadata for server >= 4.1.2

	- Fix for BUG#3539 getProcedures() does not return any procedures in
	  result set

	- Fix for BUG#3540 getProcedureColumns() doesn't work with wildcards
	  for procedure name

	- Fixed BUG#3520 -- DBMD.getSQLStateType() returns incorrect value.

	- Added 'connectionCollation' property to cause driver to issue
	  'set collation_connection=...' query on connection init if default
	  collation for given charset is not appropriate.

	- Fixed DatabaseMetaData.getProcedures() when run on MySQL-5.0.0 (output of
	'show procedure status' changed between 5.0.1 and 5.0.0.

	- Fixed BUG#3804 -- getWarnings() returns SQLWarning instead of DataTruncation

	- Don't enable server-side prepared statements for server version 5.0.0 or 5.0.1,
	as they aren't compatible with the '4.1.2+' style that the driver uses (the driver
	expects information to come back that isn't there, so it hangs).


02-14-04 - Version 3.1.1-alpha

    - Fixed bug with UpdatableResultSets not using client-side
	  prepared statements.

	- Fixed character encoding issues when converting bytes to
	  ASCII when MySQL doesn't provide the character set, and
	  the JVM is set to a multibyte encoding (usually affecting
	  retrieval of numeric values).

	- Unpack 'unknown' data types from server prepared statements
	  as Strings.

	- Implemented long data (Blobs, Clobs, InputStreams, Readers)
	  for server prepared statements.

	- Implemented Statement.getWarnings() for MySQL-4.1 and newer
	  (using 'SHOW WARNINGS').

	- Default result set type changed to TYPE_FORWARD_ONLY
	  (JDBC compliance).

	- Centralized setting of result set type and concurrency.

	- Re-factored how connection properties are set and exposed
	  as DriverPropertyInfo as well as Connection and DataSource
	  properties.

	- Support for NIO. Use 'useNIO=true' on platforms that support
	  NIO.

	- Support for SAVEPOINTs (MySQL >= 4.0.14 or 4.1.1).

	- Support for mysql_change_user()...See the changeUser() method
	  in com.mysql.jdbc.Connection.

	- Reduced number of methods called in average query to be more
	  efficient.

	- Prepared Statements will be re-prepared on auto-reconnect. Any errors
	  encountered are postponed until first attempt to re-execute the
	  re-prepared statement.

	- Ensure that warnings are cleared before executing queries
	  on prepared statements, as-per JDBC spec (now that we support
	  warnings).

	- Support 'old' profileSql capitalization in ConnectionProperties.
	  This property is deprecated, you should use 'profileSQL' if possible.

	- Optimized Buffer.readLenByteArray() to return shared empty byte array
	  when length is 0.

	- Allow contents of PreparedStatement.setBlob() to be retained
	  between calls to .execute*().

	- Deal with 0-length tokens in EscapeProcessor (caused by callable
	  statement escape syntax).

	- Check for closed connection on delete/update/insert row operations in
	  UpdatableResultSet.

	- Fix support for table aliases when checking for all primary keys in
	  UpdatableResultSet.

	- Removed useFastDates connection property.

	- Correctly initialize datasource properties from JNDI Refs, including
	  explicitly specified URLs.

	- DatabaseMetaData now reports supportsStoredProcedures() for
	  MySQL versions >= 5.0.0

	- Fixed stack overflow in Connection.prepareCall() (bad merge).

	- Fixed IllegalAccessError to Calendar.getTimeInMillis() in DateTimeValue
	  (for JDK < 1.4).

	- Fix for BUG#1673, where DatabaseMetaData.getColumns() is not
      returning correct column ordinal info for non '%' column name patterns.

    - Merged fix of datatype mapping from MySQL type 'FLOAT' to
      java.sql.Types.REAL from 3.0 branch.

    - Detect collation of column for RSMD.isCaseSensitive().

    - Fixed sending of queries > 16M.

    - Added named and indexed input/output parameter support to CallableStatement.
      MySQL-5.0.x or newer.

    - Fixed NullPointerException in ServerPreparedStatement.setTimestamp(),
      as well as year and month descrepencies in
      ServerPreparedStatement.setTimestamp(), setDate().

    - Added ability to have multiple database/JVM targets for compliance
      and regression/unit tests in build.xml.

    - Fixed NPE and year/month bad conversions when accessing some
      datetime functionality in ServerPreparedStatements and their
      resultant result sets.

    - Display where/why a connection was implicitly closed (to
      aid debugging).

    - CommunicationsException implemented, that tries to determine
      why communications was lost with a server, and displays
      possible reasons when .getMessage() is called.

    - Fixed BUG#2359, NULL values for numeric types in binary
      encoded result sets causing NullPointerExceptions.

    - Implemented Connection.prepareCall(), and DatabaseMetaData.
      getProcedures() and getProcedureColumns().

    - Reset 'long binary' parameters in ServerPreparedStatement when
      clearParameters() is called, by sending COM_RESET_STMT to the
      server.

    - Merged prepared statement caching, and .getMetaData() support
      from 3.0 branch.

    - Fixed off-by-1900 error in some cases for
      years in TimeUtil.fastDate/TimeCreate() when unpacking results
      from server-side prepared statements.

    - Fixed BUG#2502 -- charset conversion issue in getTables().

    - Implemented multiple result sets returned from a statement
      or stored procedure.

    - Fixed BUG#2606 -- Server side prepared statements not returning
      datatype 'YEAR' correctly.

    - Enabled streaming of result sets from server-side prepared
      statements.

    - Fixed BUG#2623 -- Class-cast exception when using
      scrolling result sets and server-side prepared statements.

	- Merged unbuffered input code from 3.0.

	- Fixed ConnectionProperties that weren't properly exposed
	  via accessors, cleaned up ConnectionProperties code.

	- Fixed BUG#2671, NULL fields not being encoded correctly in
	  all cases in server side prepared statements.

	- Fixed rare buffer underflow when writing numbers into buffers
	  for sending prepared statement execution requests.

	- Use DocBook version of docs for shipped versions of drivers.


02-18-03 - Version 3.1.0-alpha

    - Added 'requireSSL' property.

    - Added 'useServerPrepStmts' property (default 'false'). The
      driver will use server-side prepared statements when the
      server version supports them (4.1 and newer) when this
      property is set to 'true'. It is currently set to 'false'
      by default until all bind/fetch functionality has been
      implemented. Currently only DML prepared statements are
      implemented for 4.1 server-side prepared statements.

    - Track open Statements, close all when Connection.close()
      is called (JDBC compliance).

06-22-05 - Version 3.0.17-ga

    - Fixed BUG#5874, Timestamp/Time conversion goes in the wrong 'direction'
      when useTimeZone='true' and server timezone differs from client timezone.

	- Fixed BUG#7081, DatabaseMetaData.getIndexInfo() ignoring 'unique'
	  parameter.

	- Support new protocol type 'MYSQL_TYPE_VARCHAR'.

	- Added 'useOldUTF8Behavoior' configuration property, which causes
	  JDBC driver to act like it did with MySQL-4.0.x and earlier when
	  the character encoding is 'utf-8' when connected to MySQL-4.1 or
	  newer.

	- Fixed BUG#7316 - Statements created from a pooled connection were
	  returning physical connection instead of logical connection when
	  getConnection() was called.

	- Fixed BUG#7033 - PreparedStatements don't encode Big5 (and other
	  multibyte) character sets correctly in static SQL strings.

	- Fixed BUG#6966, connections starting up failed-over (due to down master)
      never retry master.

    - Fixed BUG#7061, PreparedStatement.fixDecimalExponent() adding extra
      '+', making number unparseable by MySQL server.

    - Fixed BUG#7686, Timestamp key column data needed "_binary'" stripped for
      UpdatableResultSet.refreshRow().

    - Backported SQLState codes mapping from Connector/J 3.1, enable with
      'useSqlStateCodes=true' as a connection property, it defaults to
      'false' in this release, so that we don't break legacy applications (it
      defaults to 'true' starting with Connector/J 3.1).

    - Fixed BUG#7601, PreparedStatement.fixDecimalExponent() adding extra
      '+', making number unparseable by MySQL server.

    - Escape sequence {fn convert(..., type)} now supports ODBC-style types
      that are prepended by 'SQL_'.

    - Fixed duplicated code in configureClientCharset() that prevented
      useOldUTF8Behavior=true from working properly.

    - Handle streaming result sets with > 2 billion rows properly by fixing
      wraparound of row number counter.

    - Fixed BUG#7607 - MS932, SHIFT_JIS and Windows_31J not recog. as
      aliases for sjis.

    - Fixed BUG#6549 (while fixing #7607), adding 'CP943' to aliases for
      sjis.

    - Fixed BUG#8064, which requires hex escaping of binary data when using
      multibyte charsets with prepared statements.

    - Fixed BUG#8812, NON_UNIQUE column from DBMD.getIndexInfo() returned
      inverted value.

    - Workaround for server BUG#9098 - default values of CURRENT_* for
      DATE/TIME/TIMESTAMP/TIMESTAMP columns can't be distinguished from
      'string' values, so UpdatableResultSet.moveToInsertRow() generates
      bad SQL for inserting default values.

    - Fixed BUG#8629 - 'EUCKR' charset is sent as 'SET NAMES euc_kr' which
      MySQL-4.1 and newer doesn't understand.

    - DatabaseMetaData.supportsSelectForUpdate() returns correct value based
      on server version.

    - Use hex escapes for PreparedStatement.setBytes() for double-byte charsets
      including 'aliases' Windows-31J, CP934, MS932.

    - Added support for the "EUC_JP_Solaris" character encoding, which maps
      to a MySQL encoding of "eucjpms" (backported from 3.1 branch). This only
      works on servers that support eucjpms, namely 5.0.3 or later.

11-15-04 - Version 3.0.16-ga

	- Re-issue character set configuration commands when re-using pooled
	  connections and/or Connection.changeUser() when connected to MySQL-4.1
	  or newer.

	- Fixed ResultSetMetaData.isReadOnly() to detect non-writable columns
	  when connected to MySQL-4.1 or newer, based on existence of 'original'
	  table and column names.

	- Fixed BUG#5664, ResultSet.updateByte() when on insert row
      throws ArrayOutOfBoundsException.

    - Fixed DatabaseMetaData.getTypes() returning incorrect (i.e. non-negative)
      scale for the 'NUMERIC' type.

    - Fixed BUG#6198, off-by-one bug in Buffer.readString(string).

    - Made TINYINT(1) -> BIT/Boolean conversion configurable via 'tinyInt1isBit'
      property (default 'true' to be JDBC compliant out of the box).

    - Only set 'character_set_results' during connection establishment if
      server version >= 4.1.1.

    - Fixed regression where useUnbufferedInput was defaulting to 'false'.

    - Fixed BUG#6231, ResultSet.getTimestamp() on a column with TIME in it
      fails.

09-04-04 - Version 3.0.15-ga

	- Fixed BUG#4010 - StringUtils.escapeEasternUnicodeByteStream is still
	  broken for GBK

	- Fixed BUG#4334 - Failover for autoReconnect not using port #'s for any
	  hosts, and not retrying all hosts. (WARN: This required a change to
	  the SocketFactory connect() method signature, which is now

	    public Socket connect(String host, int portNumber, Properties props),

	  therefore any third-party socket factories will have to be changed
	  to support this signature.

	- Logical connections created by MysqlConnectionPoolDataSource will
	  now issue a rollback() when they are closed and sent back to the pool.
	  If your application server/connection pool already does this for you, you
	  can set the 'rollbackOnPooledClose' property to false to avoid the
	  overhead of an extra rollback().

	- Removed redundant calls to checkRowPos() in ResultSet.

	- Fixed BUG#4742, 'DOUBLE' mapped twice in DBMD.getTypeInfo().

	- Added FLOSS license exemption.

	- Fixed BUG#4808, calling .close() twice on a PooledConnection causes NPE.

	- Fixed BUG#4138 and BUG#4860, DBMD.getColumns() returns incorrect JDBC
	  type for unsigned columns. This affects type mappings for all numeric
	  types in the RSMD.getColumnType() and RSMD.getColumnTypeNames() methods
	  as well, to ensure that 'like' types from DBMD.getColumns() match up
	  with what RSMD.getColumnType() and getColumnTypeNames() return.

	- 'Production' - 'GA' in naming scheme of distributions.

	- Fix for BUG#4880, RSMD.getPrecision() returning 0 for non-numeric types
	  (should return max length in chars for non-binary types, max length
	  in bytes for binary types). This fix also fixes mapping of
	  RSMD.getColumnType() and RSMD.getColumnTypeName() for the BLOB types based
	  on the length sent from the server (the server doesn't distinguish between
	  TINYBLOB, BLOB, MEDIUMBLOB or LONGBLOB at the network protocol level).

	- Fixed BUG#5022 - ResultSet should release Field[] instance in .close().

    - Fixed BUG#5069 -- ResultSet.getMetaData() should not return
	  incorrectly-initialized metadata if the result set has been closed, but
	  should instead throw a SQLException. Also fixed for getRow() and
	  getWarnings() and traversal methods by calling checkClosed() before
	  operating on instance-level fields that are nullified during .close().

	- Parse new timezone variables from 4.1.x servers.

	- Use _binary introducer for PreparedStatement.setBytes() and
	  set*Stream() when connected to MySQL-4.1.x or newer to avoid
	  misinterpretation during character conversion.

05-28-04 - Version 3.0.14-production

	- Fixed URL parsing error

05-27-04 - Version 3.0.13-production

	- Fixed BUG#3848 - Using a MySQLDatasource without server name fails

	- Fixed BUG#3920 - "No Database Selected" when using
	  MysqlConnectionPoolDataSource.

	- Fixed BUG#3873 - PreparedStatement.getGeneratedKeys() method returns only
	  1 result for batched insertions

05-18-04 - Version 3.0.12-production

	- Add unsigned attribute to DatabaseMetaData.getColumns() output
	  in the TYPE_NAME column.

	- Added 'failOverReadOnly' property, to allow end-user to configure
	  state of connection (read-only/writable) when failed over.

	- Backported 'change user' and 'reset server state' functionality
      from 3.1 branch, to allow clients of MysqlConnectionPoolDataSource
      to reset server state on getConnection() on a pooled connection.

    - Don't escape SJIS/GBK/BIG5 when using MySQL-4.1 or newer.

    - Allow 'url' parameter for MysqlDataSource and MysqlConnectionPool
      DataSource so that passing of other properties is possible from
      inside appservers.

    - Map duplicate key and foreign key errors to SQLState of
      '23000'.

    - Backport documentation tooling from 3.1 branch.

    - Return creating statement for ResultSets created by
      getGeneratedKeys() (BUG#2957)

    - Allow java.util.Date to be sent in as parameter to
      PreparedStatement.setObject(), converting it to a Timestamp
      to maintain full precision (BUG#3103).

    - Don't truncate BLOBs/CLOBs when using setBytes() and/or
      setBinary/CharacterStream() (BUG#2670).

    - Dynamically configure character set mappings for field-level
      character sets on MySQL-4.1.0 and newer using 'SHOW COLLATION'
      when connecting.

    - Map 'binary' character set to 'US-ASCII' to support DATETIME
      charset recognition for servers >= 4.1.2

    - Use 'SET character_set_results" during initialization to allow any
      charset to be returned to the driver for result sets.

    - Use charsetnr returned during connect to encode queries before
      issuing 'SET NAMES' on MySQL >= 4.1.0.

    - Add helper methods to ResultSetMetaData (getColumnCharacterEncoding()
      and getColumnCharacterSet()) to allow end-users to see what charset
      the driver thinks it should be using for the column.

    - Only set character_set_results for MySQL >= 4.1.0.

    - Fixed BUG#3511, StringUtils.escapeSJISByteStream() not covering all
      eastern double-byte charsets correctly.

    - Renamed StringUtils.escapeSJISByteStream() to more appropriate
      escapeEasternUnicodeByteStream().

    - Fixed BUG#3554 - Not specifying database in URL caused MalformedURL
      exception.

    - Auto-convert MySQL encoding names to Java encoding names if used
      for characterEncoding property.

    - Added encoding names that are recognized on some JVMs to fix case
      where they were reverse-mapped to MySQL encoding names incorrectly.

    - Use junit.textui.TestRunner for all unit tests (to allow them to be
      run from the command line outside of Ant or Eclipse).

    - Fixed BUG#3557 - UpdatableResultSet not picking up default values
      for moveToInsertRow().

    - Fixed BUG#3570 - inconsistent reporting of column type. The server
      still doesn't return all types for *BLOBs *TEXT correctly, so the
      driver won't return those correctly.

    - Fixed BUG#3520 -- DBMD.getSQLStateType() returns incorrect value.

    - Fixed regression in PreparedStatement.setString() and eastern character
      encodings.

    - Made StringRegressionTest 4.1-unicode aware.

02-19-04 - Version 3.0.11-stable

	- Trigger a 'SET NAMES utf8' when encoding is forced to 'utf8' _or_
	  'utf-8' via the 'characterEncoding' property. Previously, only the
	  Java-style encoding name of 'utf-8' would trigger this.

	- AutoReconnect time was growing faster than exponentially (BUG#2447).

	- Fixed failover always going to last host in list (BUG#2578)

	- Added 'useUnbufferedInput' parameter, and now use it by default
	  (due to JVM issue
	  http://developer.java.sun.com/developer/bugParade/bugs/4401235.html)

	- Detect 'on/off' or '1','2','3' form of lower_case_table_names on
	  server.

	- Return 'java.lang.Integer' for TINYINT and SMALLINT types from
	  ResultSetMetaData.getColumnClassName() (fix for BUG#2852).

	- Return 'java.lang.Double' for FLOAT type from ResultSetMetaData.
	  getColumnClassName() (fix for BUG#2855).

	- Return '[B' instead of java.lang.Object for BINARY, VARBINARY and
	  LONGVARBINARY types from ResultSetMetaData.getColumnClassName()
	  (JDBC compliance).

01-13-04 - Version 3.0.10-stable

    - Don't count quoted id's when inside a 'string' in PreparedStatement
      parsing (fix for BUG#1511).

    - 'Friendlier' exception message for PacketTooLargeException
       (BUG#1534).

    - Backported fix for aliased tables and UpdatableResultSets in
      checkUpdatability() method from 3.1 branch.

    - Fix for ArrayIndexOutOfBounds exception when using Statement.setMaxRows()
      (BUG#1695).

    - Fixed BUG#1576, dealing with large blobs and split packets not being
      read correctly.

    - Fixed regression of Statement.getGeneratedKeys() and REPLACE statements.

    - Fixed BUG#1630, subsequent call to ResultSet.updateFoo() causes NPE if
      result set is not updatable.

    - Fix for 4.1.1-style auth with no password.

    - Fix for BUG#1731, Foreign Keys column sequence is not consistent in
      DatabaseMetaData.getImported/Exported/CrossReference().

    - Fix for BUG#1775 - DatabaseMetaData.getSystemFunction() returning
      bad function 'VResultsSion'.

    - Fix for BUG#1592 -- cross-database updatable result sets
      are not checked for updatability correctly.

    - DatabaseMetaData.getColumns() should return Types.LONGVARCHAR for
      MySQL LONGTEXT type.

    - ResultSet.getObject() on TINYINT and SMALLINT columns should return
      Java type 'Integer' (BUG#1913)

    - Added 'alwaysClearStream' connection property, which causes the driver
      to always empty any remaining data on the input stream before
      each query.

    - Added more descriptive error message 'Server Configuration Denies
      Access to DataSource', as well as retrieval of message from server.

    - Autoreconnect code didn't set catalog upon reconnect if it had been
      changed.

    - Implement ResultSet.updateClob().

    - ResultSetMetaData.isCaseSensitive() returned wrong value for CHAR/VARCHAR
      columns.

    - Fix for BUG#1933 -- Connection property "maxRows" not honored.

    - Fix for BUG#1925 -- Statements being created too many times in
      DBMD.extractForeignKeyFromCreateTable().

    - Fix for BUG#1914 -- Support escape sequence {fn convert ... }

    - Fix for BUG#1958 -- ArrayIndexOutOfBounds when parameter number ==
      number of parameters + 1.

    - Fix for BUG#2006 -- ResultSet.findColumn() should use first matching
      column name when there are duplicate column names in SELECT query
      (JDBC-compliance).

    - Removed static synchronization bottleneck from
      PreparedStatement.setTimestamp().

    - Removed static synchronization bottleneck from instance factory
      method of SingleByteCharsetConverter.

    - Enable caching of the parsing stage of prepared statements via
      the 'cachePrepStmts', 'prepStmtCacheSize' and 'prepStmtCacheSqlLimit'
      properties (disabled by default).

    - Speed up parsing of PreparedStatements, try to use one-pass whenever
      possible.

    - Fixed security exception when used in Applets (applets can't
      read the system property 'file.encoding' which is needed
      for LOAD DATA LOCAL INFILE).

    - Use constants for SQLStates.

    - Map charset 'ko18_ru' to 'ko18r' when connected to MySQL-4.1.0 or
      newer.

    - Ensure that Buffer.writeString() saves room for the \0.

    - Fixed exception 'Unknown character set 'danish' on connect w/ JDK-1.4.0

    - Fixed mappings in SQLError to report deadlocks with SQLStates of '41000'.

    - 'maxRows' property would affect internal statements, so check it for all
      statement creation internal to the driver, and set to 0 when it is not.

10-07-03 - Version 3.0.9-stable

	- Faster date handling code in ResultSet and PreparedStatement (no longer
	  uses Date methods that synchronize on static calendars).

	- Fixed test for end of buffer in Buffer.readString().

	- Fixed ResultSet.previous() behavior to move current
	  position to before result set when on first row
	  of result set (bugs.mysql.com BUG#496)

	- Fixed Statement and PreparedStatement issuing bogus queries
	  when setMaxRows() had been used and a LIMIT clause was present
	  in the query.

	- Fixed BUG#661 - refreshRow didn't work when primary key values
	  contained values that needed to be escaped (they ended up being
	  doubly-escaped).

	- Support InnoDB contraint names when extracting foreign key info
	  in DatabaseMetaData BUG#517 and BUG#664
	  (impl. ideas from Parwinder Sekhon)

	- Backported 4.1 protocol changes from 3.1 branch (server-side SQL
	  states, new field info, larger client capability flags,
	  connect-with-database, etc).

	- Fix UpdatableResultSet to return values for getXXX() when on
	  insert row (BUG#675).

	- The insertRow in an UpdatableResultSet is now loaded with
	  the default column values when moveToInsertRow() is called
	  (BUG#688)

	- DatabaseMetaData.getColumns() wasn't returning NULL for
	  default values that are specified as NULL.

	- Change default statement type/concurrency to TYPE_FORWARD_ONLY
	  and CONCUR_READ_ONLY (spec compliance).

	- Don't try and reset isolation level on reconnect if MySQL doesn't
	  support them.

	- Don't wrap SQLExceptions in RowDataDynamic.

	- Don't change timestamp TZ twice if useTimezone==true (BUG#774)

	- Fixed regression in large split-packet handling (BUG#848).

	- Better diagnostic error messages in exceptions for 'streaming'
	  result sets.

	- Issue exception on ResultSet.getXXX() on empty result set (wasn't
	  caught in some cases).

	- Don't hide messages from exceptions thrown in I/O layers.

	- Don't fire connection closed events when closing pooled connections, or
	  on PooledConnection.getConnection() with already open connections (BUG#884).

	- Clip +/- INF (to smallest and largest representative values for the type in
	  MySQL) and NaN (to 0) for setDouble/setFloat(), and issue a warning on the
	  statement when the server does not support +/- INF or NaN.

	- Fix for BUG#879, double-escaping of '\' when charset is SJIS or GBK and '\'
	  appears in non-escaped input.

	- When emptying input stream of unused rows for 'streaming' result sets,
	  have the current thread yield() every 100 rows in order to not monopolize
	  CPU time.

	- Fixed BUG#1099, DatabaseMetaData.getColumns() getting confused about the
	  keyword 'set' in character columns.

	- Fixed deadlock issue with Statement.setMaxRows().

	- Fixed CLOB.truncate(), BUG#1130

	- Optimized CLOB.setChracterStream(), BUG#1131

	- Made databaseName, portNumber and serverName optional parameters
	  for MysqlDataSourceFactory (BUG#1246)

	- Fix for BUG#1247 -- ResultSet.get/setString mashing char 127

	- Backported auth. changes for 4.1.1 and newer from 3.1 branch.

	- Added com.mysql.jdbc.util.BaseBugReport to help creation of testcases
	  for bug reports.

	- Added property to 'clobber' streaming results, by setting the
	  'clobberStreamingResults' property to 'true' (the default is 'false').
	  This will cause a 'streaming' ResultSet to be automatically
	  closed, and any oustanding data still streaming from the server to
	  be discarded if another query is executed before all the data has been
	  read from the server.

05-23-03 - Version 3.0.8-stable

	- Allow bogus URLs in Driver.getPropertyInfo().

	- Return list of generated keys when using multi-value INSERTS
	  with Statement.getGeneratedKeys().

	- Use JVM charset with filenames and 'LOAD DATA [LOCAL] INFILE'

	- Fix infinite loop with Connection.cleanup().

	- Changed Ant target 'compile-core' to 'compile-driver', and
	  made testsuite compilation a separate target.

	- Fixed result set not getting set for Statement.executeUpdate(),
	  which affected getGeneratedKeys() and getUpdateCount() in
	  some cases.

	- Unicode character 0xFFFF in a string would cause the driver to
	  throw an ArrayOutOfBoundsException (Bug #378)

	- Return correct amount of generated keys when using 'REPLACE'
	  statements.

	- Fix problem detecting server character set in some cases.

	- Fix row data decoding error when using _very_ large packets.

	- Optimized row data decoding.

	- Issue exception when operating on an already-closed
	  prepared statement.

	- Fixed SJIS encoding bug, thanks to Naoto Sato.

    - Optimized usage of EscapeProcessor.

    - Allow multiple calls to Statement.close()

04-08-03 - Version 3.0.7-stable

    - Fixed MysqlPooledConnection.close() calling wrong event type.

    - Fixed StringIndexOutOfBoundsException in PreparedStatement.
      setClob().

    - 4.1 Column Metadata fixes

    - Remove synchronization from Driver.connect() and
      Driver.acceptsUrl().

    - IOExceptions during a transaction now cause the Connection to
      be closed.

    - Fixed missing conversion for 'YEAR' type in ResultSetMetaData.
      getColumnTypeName().

    - Don't pick up indexes that start with 'pri' as primary keys
      for DBMD.getPrimaryKeys().

    - Throw SQLExceptions when trying to do operations on a forcefully
      closed Connection (i.e. when a communication link failure occurs).

    - You can now toggle profiling on/off using
      Connection.setProfileSql(boolean).

    - Fixed charset issues with database metadata (charset was not
      getting set correctly).

    - Updatable ResultSets can now be created for aliased tables/columns
      when connected to MySQL-4.1 or newer.

    - Fixed 'LOAD DATA LOCAL INFILE' bug when file > max_allowed_packet.

    - Fixed escaping of 0x5c ('\') character for GBK and Big5 charsets.

    - Fixed ResultSet.getTimestamp() when underlying field is of type DATE.

    - Ensure that packet size from alignPacketSize() does not
      exceed MAX_ALLOWED_PACKET (JVM bug)

    - Don't reset Connection.isReadOnly() when autoReconnecting.

02-18-03 - Version 3.0.6-stable

    - Fixed ResultSetMetaData to return "" when catalog not known.
      Fixes NullPointerExceptions with Sun's CachedRowSet.

    - Fixed DBMD.getTypeInfo() and DBMD.getColumns() returning
      different value for precision in TEXT/BLOB types.

    - Allow ignoring of warning for 'non transactional tables' during
      rollback (compliance/usability) by setting 'ignoreNonTxTables'
      property to 'true'.

    - Fixed SQLExceptions getting swallowed on initial connect.

    - Fixed Statement.setMaxRows() to stop sending 'LIMIT' type queries
      when not needed (performance)

    - Clean up Statement query/method mismatch tests (i.e. INSERT not
      allowed with .executeQuery()).

    - More checks added in ResultSet traversal method to catch
      when in closed state.

    - Fixed ResultSetMetaData.isWritable() to return correct value.

    - Add 'window' of different NULL sorting behavior to
      DBMD.nullsAreSortedAtStart (4.0.2 to 4.0.10, true, otherwise,
      no).

    - Implemented Blob.setBytes(). You still need to pass the
      resultant Blob back into an updatable ResultSet or
      PreparedStatement to persist the changes, as MySQL does
      not support 'locators'.

    - Backported 4.1 charset field info changes from Connector/J 3.1

01-22-03 - Version 3.0.5-gamma

    - Fixed Buffer.fastSkipLenString() causing ArrayIndexOutOfBounds
      exceptions with some queries when unpacking fields.

    - Implemented an empty TypeMap for Connection.getTypeMap() so that
      some third-party apps work with MySQL (IBM WebSphere 5.0 Connection
      pool).

    - Added missing LONGTEXT type to DBMD.getColumns().

    - Retrieve TX_ISOLATION from database for
      Connection.getTransactionIsolation() when the MySQL version
      supports it, instead of an instance variable.

    - Quote table names in DatabaseMetaData.getColumns(),
      getPrimaryKeys(), getIndexInfo(), getBestRowIdentifier()

    - Greatly reduce memory required for setBinaryStream() in
      PreparedStatements.

    - Fixed ResultSet.isBeforeFirst() for empty result sets.

    - Added update options for foreign key metadata.


01-06-03 - Version 3.0.4-gamma

    - Added quoted identifiers to database names for
      Connection.setCatalog.

    - Added support for quoted identifiers in PreparedStatement
      parser.

    - Streamlined character conversion and byte[] handling in
      PreparedStatements for setByte().

    - Reduce memory footprint of PreparedStatements by sharing
      outbound packet with MysqlIO.

    - Added 'strictUpdates' property to allow control of amount
      of checking for 'correctness' of updatable result sets. Set this
      to 'false' if you want faster updatable result sets and you know
      that you create them from SELECTs on tables with primary keys and
      that you have selected all primary keys in your query.

    - Added support for 4.0.8-style large packets.

    - Fixed PreparedStatement.executeBatch() parameter overwriting.

12-17-02 - Version 3.0.3-dev

    - Changed charsToByte in SingleByteCharConverter to be non-static

    - Changed SingleByteCharConverter to use lazy initialization of each
      converter.

    - Fixed charset handling in Fields.java

    - Implemented Connection.nativeSQL()

    - More robust escape tokenizer -- recognize '--' comments, and allow
      nested escape sequences (see testsuite.EscapeProcessingTest)

    - DBMD.getImported/ExportedKeys() now handles multiple foreign keys
      per table.

    - Fixed ResultSetMetaData.getPrecision() returning incorrect values
      for some floating point types.

    - Fixed ResultSetMetaData.getColumnTypeName() returning BLOB for
      TEXT and TEXT for BLOB types.

    - Fixed Buffer.isLastDataPacket() for 4.1 and newer servers.

    - Added CLIENT_LONG_FLAG to be able to get more column flags
      (isAutoIncrement() being the most important)

    - Because of above, implemented ResultSetMetaData.isAutoIncrement()
      to use Field.isAutoIncrement().

    - Honor 'lower_case_table_names' when enabled in the server when
      doing table name comparisons in DatabaseMetaData methods.

    - Some MySQL-4.1 protocol support (extended field info from selects)

    - Use non-aliased table/column names and database names to fullly
      qualify tables and columns in UpdatableResultSet (requires
      MySQL-4.1 or newer)

    - Allow user to alter behavior of Statement/
      PreparedStatement.executeBatch() via 'continueBatchOnError' property
      (defaults to 'true').

    - Check for connection closed in more Connection methods
      (createStatement, prepareStatement, setTransactionIsolation,
      setAutoCommit).

    - More robust implementation of updatable result sets. Checks that
      _all_ primary keys of the table have been selected.

    - 'LOAD DATA LOCAL INFILE ...' now works, if your server is configured
      to allow it. Can be turned off with the 'allowLoadLocalInfile'
      property (see the README).

    - Substitute '?' for unknown character conversions in single-byte
      character sets instead of '\0'.

    - NamedPipeSocketFactory now works (only intended for Windows), see
      README for instructions.

11-08-02 - Version 3.0.2-dev

    - Fixed issue with updatable result sets and PreparedStatements not
      working

    - Fixed ResultSet.setFetchDirection(FETCH_UNKNOWN)

    - Fixed issue when calling Statement.setFetchSize() when using
      arbitrary values

    - Fixed incorrect conversion in ResultSet.getLong()

    - Implemented ResultSet.updateBlob().

    - Removed duplicate code from UpdatableResultSet (it can be inherited
      from ResultSet, the extra code for each method to handle updatability
      I thought might someday be necessary has not been needed).

    - Fixed "UnsupportedEncodingException" thrown when "forcing" a
      character encoding via properties.

    - Fixed various non-ASCII character encoding issues.

    - Added driver property 'useHostsInPrivileges'. Defaults to true.
      Affects whether or not '@hostname' will be used in
      DBMD.getColumn/TablePrivileges.

    - All DBMD result set columns describing schemas now return NULL
      to be more compliant with the behavior of other JDBC drivers
      for other databases (MySQL does not support schemas).

    - Added SSL support. See README for information on how to use it.

    - Properly restore connection properties when autoReconnecting
      or failing-over, including autoCommit state, and isolation level.

    - Use 'SHOW CREATE TABLE' when possible for determining foreign key
      information for DatabaseMetaData...also allows cascade options for
      DELETE information to be returned

    - Escape 0x5c character in strings for the SJIS charset.

    - Fixed start position off-by-1 error in Clob.getSubString()

    - Implemented Clob.truncate()

    - Implemented Clob.setString()

    - Implemented Clob.setAsciiStream()

    - Implemented Clob.setCharacterStream()

    - Added com.mysql.jdbc.MiniAdmin class, which allows you to send
      'shutdown' command to MySQL server...Intended to be used when 'embedding'
      Java and MySQL server together in an end-user application.

    - Added 'connectTimeout' parameter that allows users of JDK-1.4 and newer
      to specify a maxium time to wait to establish a connection.

    - Failover and autoReconnect only work when the connection is in a
      autoCommit(false) state, in order to stay transaction safe

    - Added 'queriesBeforeRetryMaster' property that specifies how many
      queries to issue when failed over before attempting to reconnect
      to the master (defaults to 50)

    - Fixed DBMD.supportsResultSetConcurrency() so that it returns true
      for ResultSet.TYPE_SCROLL_INSENSITIVE and ResultSet.CONCUR_READ_ONLY or
      ResultSet.CONCUR_UPDATABLE

    - Fixed ResultSet.isLast() for empty result sets (should return false).

    - PreparedStatement now honors stream lengths in setBinary/Ascii/Character
      Stream() unless you set the connection property
      'useStreamLengthsInPrepStmts' to 'false'.

    - Removed some not-needed temporary object creation by using Strings
      smarter in EscapeProcessor, Connection and DatabaseMetaData classes.

09-21-02 - Version 3.0.1-dev

    - Fixed ResultSet.getRow() off-by-one bug.

    - Fixed RowDataStatic.getAt() off-by-one bug.

    - Added limited Clob functionality (ResultSet.getClob(),
      PreparedStatemtent.setClob(),
      PreparedStatement.setObject(Clob).

    - Added socketTimeout parameter to URL.

    - Connection.isClosed() no longer "pings" the server.

    - Connection.close() issues rollback() when getAutoCommit() == false

    - Added "paranoid" parameter...sanitizes error messages removing
      "sensitive" information from them (i.e. hostnames, ports,
      usernames, etc.), as well as clearing "sensitive" data structures
      when possible.

    - Fixed ResultSetMetaData.isSigned() for TINYINT and BIGINT.

    - Charsets now automatically detected. Optimized code for single-byte
      character set conversion.

    - Implemented ResultSet.getCharacterStream()

    - Added "LOCAL TEMPORARY" to table types in DatabaseMetaData.getTableTypes()

    - Massive code clean-up to follow Java coding conventions (the time had come)


07-31-02 - Version 3.0.0-dev

    - !!! LICENSE CHANGE !!! The driver is now GPL. If you need
      non-GPL licenses, please contact me <mark@mysql.com>

    - JDBC-3.0 functionality including
      Statement/PreparedStatement.getGeneratedKeys() and
      ResultSet.getURL()

    - Performance enchancements - driver is now 50-100% faster
      in most situations, and creates fewer temporary objects

    - Repackaging...new driver name is "com.mysql.jdbc.Driver",
      old name still works, though (the driver is now provided
      by MySQL-AB)

    - Better checking for closed connections in Statement
      and PreparedStatement.

    - Support for streaming (row-by-row) result sets (see README)
      Thanks to Doron.

    - Support for large packets (new addition to MySQL-4.0 protocol),
      see README for more information.

    - JDBC Compliance -- Passes all tests besides stored procedure tests


    - Fix and sort primary key names in DBMetaData (SF bugs 582086 and 582086)

    - Float types now reported as java.sql.Types.FLOAT (SF bug 579573)

    - ResultSet.getTimestamp() now works for DATE types (SF bug 559134)

    - ResultSet.getDate/Time/Timestamp now recognizes all forms of invalid
      values that have been set to all zeroes by MySQL (SF bug 586058)

    - Testsuite now uses Junit (which you can get from www.junit.org)

    - The driver now only works with JDK-1.2 or newer.

    - Added multi-host failover support (see README)

    - General source-code cleanup.

    - Overall speed improvements via controlling transient object
      creation in MysqlIO class when reading packets

    - Performance improvements in  string handling and field
      metadata creation (lazily instantiated) contributed by
      Alex Twisleton-Wykeham-Fiennes


05-16-02 - Version 2.0.14

    - More code cleanup

    - PreparedStatement now releases resources on .close() (SF bug 553268)

    - Quoted identifiers not used if server version does not support them. Also,
      if server started with --ansi or --sql-mode=ANSI_QUOTES then '"' will be
      used as an identifier quote, otherwise '`' will be used.

    - ResultSet.getDouble() now uses code built into JDK to be more precise (but slower)

    - LogicalHandle.isClosed() calls through to physical connection

    - Added SQL profiling (to STDERR). Set "profileSql=true" in your JDBC url.
      See README for more information.

    - Fixed typo for relaxAutoCommit parameter.

04-24-02 - Version 2.0.13

    - More code cleanup.

    - Fixed unicode chars being read incorrectly (SF bug 541088)

    - Faster blob escaping for PrepStmt

    - Added set/getPortNumber() to DataSource(s) (SF bug 548167)

    - Added setURL() to MySQLXADataSource (SF bug 546019)

    - PreparedStatement.toString() fixed (SF bug 534026)

    - ResultSetMetaData.getColumnClassName() now implemented

    - Rudimentary version of Statement.getGeneratedKeys() from JDBC-3.0
      now implemented (you need to be using JDK-1.4 for this to work, I
      believe)

    - DBMetaData.getIndexInfo() - bad PAGES fixed (SF BUG 542201)

04-07-02 - Version 2.0.12

    - General code cleanup.

    - Added getIdleFor() method to Connection and MysqlLogicalHandle.

    - Relaxed synchronization in all classes, should fix 520615 and 520393.

    - Added getTable/ColumnPrivileges() to DBMD (fixes 484502).

    - Added new types to getTypeInfo(), fixed existing types thanks to
      Al Davis and Kid Kalanon.

    - Added support for BIT types (51870) to PreparedStatement.

    - Fixed getRow() bug (527165) in ResultSet

    - Fixes for ResultSet updatability in PreparedStatement.
    - Fixed timezone off by 1-hour bug in PreparedStatement (538286, 528785).

    - ResultSet: Fixed updatability (values being set to null
      if not updated).

    - DataSources - fixed setUrl bug (511614, 525565),
      wrong datasource class name (532816, 528767)

    - Added identifier quoting to all DatabaseMetaData methods
      that need them (should fix 518108)

    - Added support for YEAR type (533556)

    - ResultSet.insertRow() should now detect auto_increment fields
      in most cases and use that value in the new row. This detection
      will not work in multi-valued keys, however, due to the fact that
      the MySQL protocol does not return this information.

    - ResultSet.refreshRow() implemented.

    - Fixed testsuite.Traversal afterLast() bug, thanks to Igor Lastric.

01-27-02 - Version 2.0.11

    - Fixed missing DELETE_RULE value in
      DBMD.getImported/ExportedKeys() and getCrossReference().

    - Full synchronization of Statement.java.

    - More changes to fix "Unexpected end of input stream"
      errors when reading BLOBs. This should be the last fix.

01-24-02 - Version 2.0.10

     - Fixed spurious "Unexpected end of input stream" errors in
       MysqlIO (bug 507456).

     - Fixed null-pointer-exceptions when using
       MysqlConnectionPoolDataSource with Websphere 4 (bug 505839).

01-13-02 - Version 2.0.9

     - Ant build was corrupting included jar files, fixed
       (bug 487669).

     - Fixed extra memory allocation in MysqlIO.readPacket()
       (bug 488663).

     - Implementation of DatabaseMetaData.getExported/ImportedKeys() and
       getCrossReference().

     - Full synchronization on methods modifying instance and class-shared
       references, driver should be entirely thread-safe now (please
       let me know if you have problems)

     - DataSource implementations moved to org.gjt.mm.mysql.jdbc2.optional
       package, and (initial) implementations of PooledConnectionDataSource
       and XADataSource are in place (thanks to Todd Wolff for the
       implementation and testing of PooledConnectionDataSource with
       IBM WebSphere 4).

     - Added detection of network connection being closed when reading packets
       (thanks to Todd Lizambri).

     - Fixed quoting error with escape processor (bug 486265).

     - Report batch update support through DatabaseMetaData (bug 495101).

     - Fixed off-by-one-hour error in PreparedStatement.setTimestamp()
       (bug 491577).

     - Removed concatenation support from driver (the '||' operator),
       as older versions of VisualAge seem to be the only thing that
       use it, and it conflicts with the logical '||' operator. You will
       need to start mysqld with the "--ansi" flag to use the '||'
       operator as concatenation (bug 491680)

     - Fixed casting bug in PreparedStatement (bug 488663).

11-25-01 - Version 2.0.8

     - Batch updates now supported (thanks to some inspiration
       from Daniel Rall).

     - XADataSource/ConnectionPoolDataSource code (experimental)

     - PreparedStatement.setAnyNumericType() now handles positive
       exponents correctly (adds "+" so MySQL can understand it).

     - DatabaseMetaData.getPrimaryKeys() and getBestRowIdentifier()
       are now more robust in identifying primary keys (matches
       regardless of case or abbreviation/full spelling of Primary Key
       in Key_type column).

10-24-01 - Version 2.0.7

     - PreparedStatement.setCharacterStream() now implemented

     - Fixed dangling socket problem when in high availability
       (autoReconnect=true) mode, and finalizer for Connection will
       close any dangling sockets on GC.

     - Fixed ResultSetMetaData.getPrecision() returning one
       less than actual on newer versions of MySQL.

     - ResultSet.getBlob() now returns null if column value
       was null.

     - Character sets read from database if useUnicode=true
       and characterEncoding is not set. (thanks to
       Dmitry Vereshchagin)

     - Initial transaction isolation level read from
       database (if avaialable) (thanks to Dmitry Vereshchagin)

     - Fixed DatabaseMetaData.supportsTransactions(), and
       supportsTransactionIsolationLevel() and getTypeInfo()
       SQL_DATETIME_SUB and SQL_DATA_TYPE fields not being
       readable.

     - Fixed PreparedStatement generating SQL that would end
       up with syntax errors for some queries.

     - Fixed ResultSet.isAfterLast() always returning false.

     - Fixed timezone issue in PreparedStatement.setTimestamp()
       (thanks to Erik Olofsson)

     - Captialize type names when "captializeTypeNames=true"
       is passed in URL or properties (for WebObjects, thanks
       to Anjo Krank)

     - Updatable result sets now correctly handle NULL
       values in fields.

     - PreparedStatement.setDouble() now uses full-precision
       doubles (reverting a fix made earlier to truncate them).

     - PreparedStatement.setBoolean() will use 1/0 for values
       if your MySQL Version >= 3.21.23.

06-16-01 - Version 2.0.6

Fixed PreparedStatement parameter checking

     - Fixed case-sensitive column names in ResultSet.java

06-13-01 - Version 2.0.5

     - Fixed ResultSet.getBlob() ArrayIndex out-of-bounds

     - Fixed ResultSetMetaData.getColumnTypeName for TEXT/BLOB

     - Fixed ArrayIndexOutOfBounds when sending large BLOB queries
       (Max size packet was not being set)

     - Added ISOLATION level support to Connection.setIsolationLevel()

     - Fixed NPE on PreparedStatement.executeUpdate() when all columns
       have not been set.

     - Fixed data parsing of TIMESTAMPs with 2-digit years

     - Added Byte to PreparedStatement.setObject()

     - ResultSet.getBoolean() now recognizes '-1' as 'true'

     - ResultSet has +/-Inf/inf support

     - ResultSet.insertRow() works now, even if not all columns are
       set (they will be set to "NULL")

     - DataBaseMetaData.getCrossReference() no longer ArrayIndexOOB

     - getObject() on ResultSet correctly does TINYINT->Byte and
       SMALLINT->Short

12-03-00 - Version 2.0.3

     - Implemented getBigDecimal() without scale component
       for JDBC2.

     - Fixed composite key problem with updateable result sets.

     - Added detection of -/+INF for doubles.

     - Faster ASCII string operations.

     - Fixed incorrect detection of MAX_ALLOWED_PACKET, so sending
       large blobs should work now.

     - Fixed off-by-one error in java.sql.Blob implementation code.

     - Added "ultraDevHack" URL parameter, set to "true" to allow
       (broken) Macromedia UltraDev to use the driver.

04-06-00 - Version 2.0.1

     - Fixed RSMD.isWritable() returning wrong value.
       Thanks to Moritz Maass.

     - Cleaned up exception handling when driver connects

     - Columns that are of type TEXT now return as Strings
       when you use getObject()

     - DatabaseMetaData.getPrimaryKeys() now works correctly wrt
       to key_seq. Thanks to Brian Slesinsky.

     - No escape processing is done on PreparedStatements anymore
       per JDBC spec.

     - Fixed many JDBC-2.0 traversal, positioning bugs, especially
       wrt to empty result sets. Thanks to Ron Smits, Nick Brook,
       Cessar Garcia and Carlos Martinez.

     - Fixed some issues with updatability support in ResultSet when
       using multiple primary keys.

02-21-00 - Version 2.0pre5

     - Fixed Bad Handshake problem.

01-10-00 - Version 2.0pre4

     - Fixes to ResultSet for insertRow() - Thanks to
       Cesar Garcia

     - Fix to Driver to recognize JDBC-2.0 by loading a JDBC-2.0
       class, instead of relying on JDK version numbers. Thanks
       to John Baker.

     - Fixed ResultSet to return correct row numbers

     - Statement.getUpdateCount() now returns rows matched,
       instead of rows actually updated, which is more SQL-92
       like.

10-29-99

     - Statement/PreparedStatement.getMoreResults() bug fixed.
       Thanks to Noel J. Bergman.

     - Added Short as a type to PreparedStatement.setObject().
       Thanks to Jeff Crowder

     - Driver now automagically configures maximum/preferred packet
       sizes by querying server.

     - Autoreconnect code uses fast ping command if server supports
       it.

     - Fixed various bugs wrt. to packet sizing when reading from
       the server and when alloc'ing to write to the server.

08-17-99 - Version 2.0pre

     - Now compiles under JDK-1.2. The driver supports both JDK-1.1
       and JDK-1.2 at the same time through a core set of classes.
       The driver will load the appropriate interface classes at
       runtime by figuring out which JVM version you are using.

     - Fixes for result sets with all nulls in the first row.
       (Pointed out by Tim Endres)

     - Fixes to column numbers in SQLExceptions in ResultSet
       (Thanks to Blas Rodriguez Somoza)

     - The database no longer needs to specified to connect.
       (Thanks to Christian Motschke)

07-04-99 - Version 1.2b

     - Better Documentation (in progress), in doc/mm.doc/book1.html

     - DBMD now allows null for a column name pattern (not in
       spec), which it changes to '%'.

     - DBMD now has correct types/lengths for getXXX().

     - ResultSet.getDate(), getTime(), and getTimestamp() fixes.
       (contributed by Alan Wilken)

     - EscapeProcessor now handles \{ \} and { or } inside quotes
       correctly. (thanks to Alik for some ideas on how to fix it)

     - Fixes to properties handling in Connection.
       (contributed by Juho Tikkala)

     - ResultSet.getObject() now returns null for NULL columns
       in the table, rather than bombing out.
       (thanks to Ben Grosman)

     - ResultSet.getObject() now returns Strings for types
       from MySQL that it doesn't know about. (Suggested by
       Chris Perdue)

     - Removed DataInput/Output streams, not needed, 1/2 number
       of method calls per IO operation.

     - Use default character encoding if one is not specified. This
       is a work-around for broken JVMs, because according to spec,
       EVERY JVM must support "ISO8859_1", but they don't.

     - Fixed Connection to use the platform character encoding
       instead of "ISO8859_1" if one isn't explicitly set. This
       fixes problems people were having loading the character-
       converter classes that didn't always exist (JVM bug).
       (thanks to Fritz Elfert for pointing out this problem)

     - Changed MysqlIO to re-use packets where possible to reduce
       memory usage.

     - Fixed escape-processor bugs pertaining to {} inside
       quotes.

04-14-99 - Version 1.2a

     - Fixed character-set support for non-Javasoft JVMs
       (thanks to many people for pointing it out)

     - Fixed ResultSet.getBoolean() to recognize 'y' & 'n'
       as well as '1' & '0' as boolean flags.
       (thanks to Tim Pizey)

     - Fixed ResultSet.getTimestamp() to give better performance.
       (thanks to Richard Swift)

     - Fixed getByte() for numeric types.
       (thanks to Ray Bellis)

     - Fixed DatabaseMetaData.getTypeInfo() for DATE type.
       (thanks to Paul Johnston)

     - Fixed EscapeProcessor for "fn" calls.
       (thanks to Piyush Shah at locomotive.org)

     - Fixed EscapeProcessor to not do extraneous work if there
       are no escape codes.
       (thanks to Ryan Gustafson)

     - Fixed Driver to parse URLs of the form "jdbc:mysql://host:port"
       (thanks to Richard Lobb)

03-24-99 - Version 1.1i

     - Fixed Timestamps for PreparedStatements

     - Fixed null pointer exceptions in RSMD and RS

     - Re-compiled with jikes for valid class files (thanks ms!)

03-08-99 - Version 1.1h

     - Fixed escape processor to deal with un-matched { and }
       (thanks to Craig Coles)

     - Fixed escape processor to create more portable (between
       DATETIME and TIMESTAMP types) representations so that
       it will work with BETWEEN clauses.
       (thanks to Craig Longman)

     - MysqlIO.quit() now closes the socket connection. Before,
       after many failed connections some OS's would run out
       of file descriptors. (thanks to Michael Brinkman)

     - Fixed NullPointerException in Driver.getPropertyInfo.
       (thanks to Dave Potts)

     - Fixes to MysqlDefs to allow all *text fields to be
       retrieved as Strings.
       (thanks to Chris at Leverage)

     - Fixed setDouble in PreparedStatement for large numbers
       to avoid sending scientific notation to the database.
       (thanks to J.S. Ferguson)

     - Fixed getScale() and getPrecision() in RSMD.
       (contrib'd by James Klicman)

     - Fixed getObject() when field was DECIMAL or NUMERIC
       (thanks to Bert Hobbs)

     - DBMD.getTables() bombed when passed a null table-name
       pattern. Fixed. (thanks to Richard Lobb)

     - Added check for "client not authorized" errors during
       connect. (thanks to Hannes Wallnoefer)

02-19-99 - Version 1.1g

     - Result set rows are now byte arrays. Blobs and Unicode
       work bidriectonally now. The useUnicode and encoding
       options are implemented now.

     - Fixes to PreparedStatement to send binary set by
       setXXXStream to be sent un-touched to the MySQL server.

     - Fixes to getDriverPropertyInfo().

12-31-98 - Version 1.1f

     - Changed all ResultSet fields to Strings, this should allow
       Unicode to work, but your JVM must be able to convert
       between the character sets. This should also make reading
       data from the server be a bit quicker, because there is now
       no conversion from StringBuffer to String.

     - Changed PreparedStatement.streamToString() to be more
       efficient (code from Uwe Schaefer).

     - URL parsing is more robust (throws SQL exceptions on errors
       rather than NullPointerExceptions)

     - PreparedStatement now can convert Strings to Time/Date values
       via setObject() (code from Robert Currey).

     - IO no longer hangs in Buffer.readInt(), that bug was
       introduced in 1.1d when changing to all byte-arrays for
       result sets. (Pointed out by Samo Login)

11-03-98 - Version 1.1b

     - Fixes to DatabaseMetaData to allow both IBM VA and J-Builder
       to work. Let me know how it goes. (thanks to Jac Kersing)

     - Fix to ResultSet.getBoolean() for NULL strings
       (thanks to Barry Lagerweij)

     - Beginning of code cleanup, and formatting. Getting ready
       to branch this off to a parallel JDBC-2.0 source tree.

     - Added "final" modifier to critical sections in MysqlIO and
       Buffer to allow compiler to inline methods for speed.

9-29-98

     - If object references passed to setXXX() in PreparedStatement are
       null, setNull() is automatically called for you. (Thanks for the
       suggestion goes to Erik Ostrom)

     - setObject() in PreparedStatement will now attempt to write a
       serialized  representation of the object to the database for
       objects of Types.OTHER and objects of unknown type.

     - Util now has a static method readObject() which given a ResultSet
       and a column index will re-instantiate an object serialized in
       the above manner.

9-02-98 - Vesion 1.1

     - Got rid of "ugly hack" in MysqlIO.nextRow(). Rather than
       catch an exception, Buffer.isLastDataPacket() was fixed.

     - Connection.getCatalog() and Connection.setCatalog()
       should work now.

     - Statement.setMaxRows() works, as well as setting
       by property maxRows. Statement.setMaxRows() overrides
       maxRows set via properties or url parameters.

     - Automatic re-connection is available. Because it has
       to "ping" the database before each query, it is
       turned off by default. To use it, pass in "autoReconnect=true"
       in the connection URL. You may also change the number of
       reconnect tries, and the initial timeout value via
       "maxReconnects=n" (default 3) and "initialTimeout=n"
       (seconds, default 2) parameters. The timeout is an
       exponential backoff type of timeout, e.g. if you have initial
       timeout of 2 seconds, and maxReconnects of 3, then the driver
       will timeout 2 seconds, 4 seconds, then 16 seconds between each
       re-connection attempt.

8-24-98 - Version 1.0

     - Fixed handling of blob data in Buffer.java

     - Fixed bug with authentication packet being
       sized too small.

     - The JDBC Driver is now under the LPGL

8-14-98 -

     - Fixed Buffer.readLenString() to correctly
          read data for BLOBS.

     - Fixed PreparedStatement.stringToStream to
          correctly read data for BLOBS.

     - Fixed PreparedStatement.setDate() to not
       add a day.
       (above fixes thanks to Vincent Partington)

     - Added URL parameter parsing (?user=... etc).


8-04-98 - Version 0.9d

     - Big news! New package name. Tim Endres from ICE
       Engineering is starting a new source tree for
       GNU GPL'd Java software. He's graciously given
       me the org.gjt.mm package directory to use, so now
       the driver is in the org.gjt.mm.mysql package scheme.
       I'm "legal" now. Look for more information on Tim's
       project soon.

     - Now using dynamically sized packets to reduce
       memory usage when sending commands to the DB.

     - Small fixes to getTypeInfo() for parameters, etc.

     - DatabaseMetaData is now fully implemented. Let me
       know if these drivers work with the various IDEs
       out there. I've heard that they're working with
       JBuilder right now.

     - Added JavaDoc documentation to the package.

     - Package now available in .zip or .tar.gz.

7-28-98 - Version 0.9

     - Implemented getTypeInfo().
       Connection.rollback() now throws an SQLException
       per the JDBC spec.

     - Added PreparedStatement that supports all JDBC API
       methods for PreparedStatement including InputStreams.
       Please check this out and let me know if anything is
       broken.

     - Fixed a bug in ResultSet that would break some
       queries that only returned 1 row.

     - Fixed bugs in DatabaseMetaData.getTables(),
       DatabaseMetaData.getColumns() and
       DatabaseMetaData.getCatalogs().

     - Added functionality to Statement that allows
       executeUpdate() to store values for IDs that are
       automatically generated for AUTO_INCREMENT fields.
       Basically, after an executeUpdate(), look at the
       SQLWarnings for warnings like "LAST_INSERTED_ID =
       'some number', COMMAND = 'your SQL query'".

       If you are using AUTO_INCREMENT fields in your
       tables and are executing a lot of executeUpdate()s
       on one Statement, be sure to clearWarnings() every
       so often to save memory.

7-06-98 - Version 0.8

     - Split MysqlIO and Buffer to separate classes. Some
       ClassLoaders gave an IllegalAccess error for some
       fields in those two classes. Now mm.mysql works in
       applets and all classloaders.

       Thanks to Joe Ennis <jce@mail.boone.com> for pointing
       out the problem and working on a fix with me.

7-01-98 - Version 0.7

     - Fixed DatabaseMetadata problems in getColumns() and
       bug in switch statement in the Field constructor.

       Thanks to Costin Manolache <costin@tdiinc.com> for
       pointing these out.

5-21-98 - Version 0.6

     - Incorporated efficiency changes from
       Richard Swift <Richard.Swift@kanatek.ca> in
       MysqlIO.java and ResultSet.java

     - We're now 15% faster than gwe's driver.

     - Started working on DatabaseMetaData.

       The following methods are implemented:
        * getTables()
        * getTableTypes()
        * getColumns
        * getCatalogs()<|MERGE_RESOLUTION|>--- conflicted
+++ resolved
@@ -2,7 +2,6 @@
 # $Id$
 
 nn-nn-12 - Version 5.1.19
-<<<<<<< HEAD
   - Added support for pluggable authentication via the com.mysql.jdbc.AuthenticationPlugin
     interface (which extends standard "extension" interface). Examples are in
     com/mysql/jdbc/authentication and in testsuite.regression.ConnectionRegressionTest.
@@ -28,17 +27,7 @@
        default authentication plugin specified for the connection, meeting all constraints
        listed above).
 
-  - Fix for Bug#63526. The problem happens in com.mysql.jdbc.EscapeProcessor#escapeSQL.
-    The function recognizes the string in the create table statement as an escape
-	sequence (line 136+138). The "if" construct beginning in line 182 tries to match a
-	white-space collapsed version of the string to prefixes for valid jdbc-escapes
-	(till line 300). Since no matching escape sequence is found and no "else" clause
-	is defined, neither the token, nor replacement are added to the resulting escaped
-	SQL string.
-=======
-
   - Fix for Bug#63526. The problem happens in com.mysql.jdbc.EscapeProcessor#escapeSQL.  The function recognizes the string in the create table statement as an escape sequence (line 136+138). The "if" construct beginning in line 182 tries to match a white-space collapsed version of the string to prefixes for valid jdbc-escapes (till line 300). Since no matching escape sequence is found and no "else" clause is defined, neither the token, nor replacement are added to the resulting escaped SQL string.
->>>>>>> 0caec068
 
   - Fix for Bug#61203, noAccessToProcedureBodies does not work anymore.
 
